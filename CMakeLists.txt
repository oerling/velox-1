--- conflicted
+++ resolved
@@ -144,11 +144,7 @@
 set(CMAKE_CXX_STANDARD 17)
 set(CMAKE_CXX_STANDARD_REQUIRED True)
 set(CMAKE_CXX_FLAGS
-<<<<<<< HEAD
-    "${CMAKE_CXX_FLAGS} -mavx2 -mfma -mavx -mf16c -mbmi2 -march=native -g -D USE_VELOX_COMMON_BASE -g"
-=======
     "${CMAKE_CXX_FLAGS} -mavx2 -mfma -mavx -mf16c -mbmi2 -march=native -mno-avx512f -D USE_VELOX_COMMON_BASE"
->>>>>>> 1bce2593
 )
 
 set(CMAKE_CXX_FLAGS "${CMAKE_CXX_FLAGS} -D HAS_UNCAUGHT_EXCEPTIONS")
