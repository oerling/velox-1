# Copyright (c) Facebook, Inc. and its affiliates.
#
# Licensed under the Apache License, Version 2.0 (the "License");
# you may not use this file except in compliance with the License.
# You may obtain a copy of the License at
#
#     http://www.apache.org/licenses/LICENSE-2.0
#
# Unless required by applicable law or agreed to in writing, software
# distributed under the License is distributed on an "AS IS" BASIS,
# WITHOUT WARRANTIES OR CONDITIONS OF ANY KIND, either express or implied.
# See the License for the specific language governing permissions and
# limitations under the License.
.PHONY: all cmake build clean debug release unit

BUILD_BASE_DIR=_build
BUILD_DIR=release
BUILD_TYPE=Release
TREAT_WARNINGS_AS_ERRORS ?= 1
ENABLE_WALL ?= 1

# Option to make a minimal build. By default set to "OFF"; set to
# "ON" to only build a minimal set of components. This may override
# other build options
VELOX_BUILD_MINIMAL ?= "OFF"

# Control whether to build unit tests. By default set to "ON"; set to
# "OFF" to disable.
VELOX_BUILD_TESTING ?= "ON"

CMAKE_FLAGS := -DTREAT_WARNINGS_AS_ERRORS=${TREAT_WARNINGS_AS_ERRORS}
CMAKE_FLAGS += -DENABLE_ALL_WARNINGS=${ENABLE_WALL}

CMAKE_FLAGS += -DVELOX_BUILD_MINIMAL=${VELOX_BUILD_MINIMAL}
CMAKE_FLAGS += -DVELOX_BUILD_TESTING=${VELOX_BUILD_TESTING}

CMAKE_FLAGS += -DCMAKE_BUILD_TYPE=$(BUILD_TYPE)

ifdef AWSSDK_ROOT_DIR
CMAKE_FLAGS += -DAWSSDK_ROOT_DIR=$(AWSSDK_ROOT_DIR)
endif

# Use Ninja if available. If Ninja is used, pass through parallelism control flags.
USE_NINJA ?= 1
ifeq ($(USE_NINJA), 1)
ifneq ($(shell which ninja), )
GENERATOR=-GNinja -DMAX_LINK_JOBS=$(MAX_LINK_JOBS) -DMAX_HIGH_MEM_JOBS=$(MAX_HIGH_MEM_JOBS)
endif
endif

ifndef USE_CCACHE
ifneq ($(shell which ccache), )
USE_CCACHE=-DCMAKE_CXX_COMPILER_LAUNCHER=ccache
endif
endif

NUM_THREADS ?= $(shell getconf _NPROCESSORS_CONF 2>/dev/null || echo 1)

all: release			#: Build the release version

clean:					#: Delete all build artifacts
	rm -rf $(BUILD_BASE_DIR)

cmake:					#: Use CMake to create a Makefile build system
	mkdir -p $(BUILD_BASE_DIR)/$(BUILD_DIR) && \
	cmake -B \
		"$(BUILD_BASE_DIR)/$(BUILD_DIR)" \
		${CMAKE_FLAGS} \
		$(GENERATOR) \
		$(USE_CCACHE) \
		$(FORCE_COLOR) \
		${EXTRA_CMAKE_FLAGS}

build:					#: Build the software based in BUILD_DIR and BUILD_TYPE variables
	cmake --build $(BUILD_BASE_DIR)/$(BUILD_DIR) -j ${NUM_THREADS}

debug:					#: Build with debugging symbols
	$(MAKE) cmake BUILD_DIR=debug BUILD_TYPE=Debug
	$(MAKE) build BUILD_DIR=debug

release:				#: Build the release version
	$(MAKE) cmake BUILD_DIR=release BUILD_TYPE=Release && \
	$(MAKE) build BUILD_DIR=release

min_debug:				#: Minimal build with debugging symbols
	$(MAKE) cmake BUILD_DIR=debug BUILD_TYPE=debug EXTRA_CMAKE_FLAGS=-DVELOX_BUILD_MINIMAL=ON
	$(MAKE) build BUILD_DIR=debug

unittest: debug			#: Build with debugging and run unit tests
<<<<<<< HEAD
	cd $(BUILD_BASE_DIR)/debug && ctest -j ${NUM_THREADS} -VV --output-on-failure --exclude-regex "MemoryMemoryHeaderTest\.getDefaultScopedMemoryPool|MemoryManagerTest\.GlobalMemoryManager"

unittestrel: release    	#: Build with release and run unit tests
	cd $(BUILD_BASE_DIR)/release && ctest -j ${NUM_THREADS} -VV --output-on-failure --exclude-regex "MemoryMemoryHeaderTest\.getDefaultScopedMemoryPool|MemoryManagerTest\.GlobalMemoryManager"
=======
	cd $(BUILD_BASE_DIR)/debug && ctest -j ${NUM_THREADS} -VV --output-on-failure
>>>>>>> 57ebdd05

fuzzertest: debug		#: Build with debugging and run expression fuzzer test.
	$(BUILD_BASE_DIR)/debug/velox/expression/tests/velox_expression_fuzzer_test --steps 100000 --logtostderr=1 --minloglevel=0

format-fix: 			#: Fix formatting issues in the current branch
	scripts/check.py format branch --fix

format-check: 			#: Check for formatting issues on the current branch
	clang-format --version
	scripts/check.py format branch

header-fix:				#: Fix license header issues in the current branch
	scripts/check.py header branch --fix

header-check:			#: Check for license header issues on the current branch
	scripts/check.py header branch

circleci-container:			#: Build the linux container for CircleCi
	$(MAKE) linux-container CONTAINER_NAME=circleci
<<<<<<< HEAD

check-container:
	$(MAKE) linux-container CONTAINER_NAME=check

linux-container:
	rm -rf /tmp/docker && \
	mkdir -p /tmp/docker && \
	cp scripts/setup-$(CONTAINER_NAME).sh scripts/$(CONTAINER_NAME)-container.dockfile /tmp/docker && \
	cd /tmp/docker && \
	docker build --tag "prestocpp/velox-$(CONTAINER_NAME):${USER}-$(shell date +%Y%m%d)" -f $(CONTAINER_NAME)-container.dockfile .

=======

check-container:
	$(MAKE) linux-container CONTAINER_NAME=check

linux-container:
	rm -rf /tmp/docker && \
	mkdir -p /tmp/docker && \
	cp scripts/setup-$(CONTAINER_NAME).sh scripts/$(CONTAINER_NAME)-container.dockfile /tmp/docker && \
	cd /tmp/docker && \
	docker build --tag "prestocpp/velox-$(CONTAINER_NAME):${USER}-$(shell date +%Y%m%d)" -f $(CONTAINER_NAME)-container.dockfile .

>>>>>>> 57ebdd05
help:					#: Show the help messages
	@cat $(firstword $(MAKEFILE_LIST)) | \
	awk '/^[-a-z]+:/' | \
	awk -F: '{ printf("%-20s   %s\n", $$1, $$NF) }'<|MERGE_RESOLUTION|>--- conflicted
+++ resolved
@@ -19,23 +19,18 @@
 TREAT_WARNINGS_AS_ERRORS ?= 1
 ENABLE_WALL ?= 1
 
-# Option to make a minimal build. By default set to "OFF"; set to
-# "ON" to only build a minimal set of components. This may override
-# other build options
-VELOX_BUILD_MINIMAL ?= "OFF"
-
 # Control whether to build unit tests. By default set to "ON"; set to
 # "OFF" to disable.
 VELOX_BUILD_TESTING ?= "ON"
+VELOX_ENABLE_DUCKDB ?= "ON"
+VELOX_ENABLE_ADAPTERS ?= "OFF"
 
 CMAKE_FLAGS := -DTREAT_WARNINGS_AS_ERRORS=${TREAT_WARNINGS_AS_ERRORS}
 CMAKE_FLAGS += -DENABLE_ALL_WARNINGS=${ENABLE_WALL}
-
-CMAKE_FLAGS += -DVELOX_BUILD_MINIMAL=${VELOX_BUILD_MINIMAL}
-CMAKE_FLAGS += -DVELOX_BUILD_TESTING=${VELOX_BUILD_TESTING}
-
+CMAKE_FLAGS += -DVELOX_BUILD_TESTING=$(VELOX_BUILD_TESTING)
+CMAKE_FLAGS += -DVELOX_ENABLE_DUCKDB=$(VELOX_ENABLE_DUCKDB)
 CMAKE_FLAGS += -DCMAKE_BUILD_TYPE=$(BUILD_TYPE)
-
+CMAKE_FLAGS += -DVELOX_ENABLE_S3=$(VELOX_ENABLE_ADAPTERS)
 ifdef AWSSDK_ROOT_DIR
 CMAKE_FLAGS += -DAWSSDK_ROOT_DIR=$(AWSSDK_ROOT_DIR)
 endif
@@ -68,8 +63,7 @@
 		${CMAKE_FLAGS} \
 		$(GENERATOR) \
 		$(USE_CCACHE) \
-		$(FORCE_COLOR) \
-		${EXTRA_CMAKE_FLAGS}
+		$(FORCE_COLOR)
 
 build:					#: Build the software based in BUILD_DIR and BUILD_TYPE variables
 	cmake --build $(BUILD_BASE_DIR)/$(BUILD_DIR) -j ${NUM_THREADS}
@@ -82,19 +76,8 @@
 	$(MAKE) cmake BUILD_DIR=release BUILD_TYPE=Release && \
 	$(MAKE) build BUILD_DIR=release
 
-min_debug:				#: Minimal build with debugging symbols
-	$(MAKE) cmake BUILD_DIR=debug BUILD_TYPE=debug EXTRA_CMAKE_FLAGS=-DVELOX_BUILD_MINIMAL=ON
-	$(MAKE) build BUILD_DIR=debug
-
 unittest: debug			#: Build with debugging and run unit tests
-<<<<<<< HEAD
 	cd $(BUILD_BASE_DIR)/debug && ctest -j ${NUM_THREADS} -VV --output-on-failure --exclude-regex "MemoryMemoryHeaderTest\.getDefaultScopedMemoryPool|MemoryManagerTest\.GlobalMemoryManager"
-
-unittestrel: release    	#: Build with release and run unit tests
-	cd $(BUILD_BASE_DIR)/release && ctest -j ${NUM_THREADS} -VV --output-on-failure --exclude-regex "MemoryMemoryHeaderTest\.getDefaultScopedMemoryPool|MemoryManagerTest\.GlobalMemoryManager"
-=======
-	cd $(BUILD_BASE_DIR)/debug && ctest -j ${NUM_THREADS} -VV --output-on-failure
->>>>>>> 57ebdd05
 
 fuzzertest: debug		#: Build with debugging and run expression fuzzer test.
 	$(BUILD_BASE_DIR)/debug/velox/expression/tests/velox_expression_fuzzer_test --steps 100000 --logtostderr=1 --minloglevel=0
@@ -114,7 +97,6 @@
 
 circleci-container:			#: Build the linux container for CircleCi
 	$(MAKE) linux-container CONTAINER_NAME=circleci
-<<<<<<< HEAD
 
 check-container:
 	$(MAKE) linux-container CONTAINER_NAME=check
@@ -126,19 +108,6 @@
 	cd /tmp/docker && \
 	docker build --tag "prestocpp/velox-$(CONTAINER_NAME):${USER}-$(shell date +%Y%m%d)" -f $(CONTAINER_NAME)-container.dockfile .
 
-=======
-
-check-container:
-	$(MAKE) linux-container CONTAINER_NAME=check
-
-linux-container:
-	rm -rf /tmp/docker && \
-	mkdir -p /tmp/docker && \
-	cp scripts/setup-$(CONTAINER_NAME).sh scripts/$(CONTAINER_NAME)-container.dockfile /tmp/docker && \
-	cd /tmp/docker && \
-	docker build --tag "prestocpp/velox-$(CONTAINER_NAME):${USER}-$(shell date +%Y%m%d)" -f $(CONTAINER_NAME)-container.dockfile .
-
->>>>>>> 57ebdd05
 help:					#: Show the help messages
 	@cat $(firstword $(MAKEFILE_LIST)) | \
 	awk '/^[-a-z]+:/' | \
