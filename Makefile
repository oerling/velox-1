--- conflicted
+++ resolved
@@ -27,10 +27,6 @@
 # Control whether to build unit tests. By default set to "ON"; set to
 # "OFF" to disable.
 VELOX_BUILD_TESTING ?= "ON"
-<<<<<<< HEAD
-VELOX_ENABLE_DUCKDB ?= "ON"
-=======
->>>>>>> db6fb6fc
 
 CMAKE_FLAGS := -DTREAT_WARNINGS_AS_ERRORS=${TREAT_WARNINGS_AS_ERRORS}
 CMAKE_FLAGS += -DENABLE_ALL_WARNINGS=${ENABLE_WALL}
@@ -39,13 +35,10 @@
 CMAKE_FLAGS += -DVELOX_BUILD_TESTING=${VELOX_BUILD_TESTING}
 
 CMAKE_FLAGS += -DCMAKE_BUILD_TYPE=$(BUILD_TYPE)
-<<<<<<< HEAD
-=======
 
 ifdef AWSSDK_ROOT_DIR
 CMAKE_FLAGS += -DAWSSDK_ROOT_DIR=$(AWSSDK_ROOT_DIR)
 endif
->>>>>>> db6fb6fc
 
 # Use Ninja if available. If Ninja is used, pass through parallelism control flags.
 USE_NINJA ?= 1
@@ -97,7 +90,7 @@
 	cd $(BUILD_BASE_DIR)/debug && ctest -j ${NUM_THREADS} -VV --output-on-failure
 
 fuzzertest: debug		#: Build with debugging and run expression fuzzer test.
-	$(BUILD_BASE_DIR)/debug/velox/expression/tests/velox_expression_fuzzer_main --steps 100000 --logtostderr=1 --minloglevel=0
+	$(BUILD_BASE_DIR)/debug/velox/expression/tests/velox_expression_fuzzer_test --steps 100000 --logtostderr=1 --minloglevel=0
 
 format-fix: 			#: Fix formatting issues in the current branch
 	scripts/check.py format branch --fix
