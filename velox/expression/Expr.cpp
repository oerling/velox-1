--- conflicted
+++ resolved
@@ -379,9 +379,7 @@
   inputValues_.resize(inputs_.size());
   const bool defaultNulls = vectorFunction_->isDefaultNullBehavior();
 
-<<<<<<< HEAD
   LocalDecodedVector decodedVector(context);
-
   bool throwArgumentErrors = context.throwOnError() &&
       (!defaultNulls ||
        (supportsFlatNoNullsFastPath() && context.inputFlatNoNulls()));
@@ -430,25 +428,6 @@
           }
           return;
         }
-=======
-  for (int32_t i = 0; i < inputs_.size(); ++i) {
-    auto& inputValue = inputValues_[i];
-    inputs_[i]->evalSimplified(remainingRows, context, inputValue);
-
-    BaseVector::flattenVector(inputValue, rows.end());
-    VELOX_CHECK(
-        inputValue->encoding() == VectorEncoding::Simple::FLAT ||
-        inputValue->encoding() == VectorEncoding::Simple::ARRAY ||
-        inputValue->encoding() == VectorEncoding::Simple::MAP ||
-        inputValue->encoding() == VectorEncoding::Simple::ROW);
-
-    // If the resulting vector has nulls, merge them into our current remaining
-    // rows bitmap.
-    if (defaultNulls && inputValue->mayHaveNulls()) {
-      if (auto* rawNulls = inputValue->rawNulls()) {
-        remainingRows.deselectNulls(
-            rawNulls, remainingRows.begin(), remainingRows.end());
->>>>>>> 767bf35b
       }
     }
   }
