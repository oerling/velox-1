/*
 * Copyright (c) Facebook, Inc. and its affiliates.
 *
 * Licensed under the Apache License, Version 2.0 (the "License");
 * you may not use this file except in compliance with the License.
 * You may obtain a copy of the License at
 *
 *     http://www.apache.org/licenses/LICENSE-2.0
 *
 * Unless required by applicable law or agreed to in writing, software
 * distributed under the License is distributed on an "AS IS" BASIS,
 * WITHOUT WARRANTIES OR CONDITIONS OF ANY KIND, either express or implied.
 * See the License for the specific language governing permissions and
 * limitations under the License.
 */

#include "velox/expression/EvalCtx.h"
#include "velox/common/base/RawVector.h"
#include "velox/expression/ControlExpr.h"
#include "velox/expression/Expr.h"

namespace facebook::velox::exec {

ContextSaver::~ContextSaver() {
  if (context) {
    context->restore(this);
  }
}

EvalCtx::EvalCtx(core::ExecCtx* execCtx, ExprSet* exprSet, const RowVector* row)
    : execCtx_(execCtx), exprSet_(exprSet), row_(row) {}

void EvalCtx::setWrapped(
    Expr* expr,
    VectorPtr source,
    const SelectivityVector& rows,
    VectorPtr* result) {
  if (*result) {
    BaseVector::ensureWritable(rows, expr->type(), pool(), result);
    if (wrapEncoding_ == VectorEncoding::Simple::DICTIONARY) {
      if (!wrapNulls_) {
        (*result)->copy(source.get(), rows, wrap_->as<vector_size_t>());
      } else {
        auto nonNullRows = rows;
        nonNullRows.deselectNulls(
            wrapNulls_->as<uint64_t>(), rows.begin(), rows.end());
        if (nonNullRows.hasSelections()) {
          (*result)->copy(
              source.get(), nonNullRows, wrap_->as<vector_size_t>());
        }
        (*result)->addNulls(wrapNulls_->as<uint64_t>(), rows);
      }
      return;
    }
    if (wrapEncoding_ == VectorEncoding::Simple::CONSTANT) {
      rows.applyToSelected([&](auto row) {
        (*result)->copy(source.get(), row, rows.begin(), 1);
      });

      return;
    }
    VELOX_NYI();
  }
  if (wrapEncoding_ == VectorEncoding::Simple::DICTIONARY) {
    // If returning a dictionary for a conditional that will be merged with
    // other branches of a conditional, set the undefined positions of the
    // DictionaryVector to null.
    BufferPtr nulls;
    if (!isFinalSelection_) {
      // If this is not the final selection, i.e. we are inside an if, start
      // with all nulls.
      nulls = AlignedBuffer::allocate<bool>(rows.size(), pool(), bits::kNull);
      // Set the active rows to non-null.
      bits::orBits(
          nulls->asMutable<uint64_t>(),
          rows.asRange().bits(),
          rows.begin(),
          rows.end());
      if (wrapNulls_) {
        // Add the nulls from the wrapping.
        bits::andBits(
            nulls->asMutable<uint64_t>(),
            wrapNulls_->as<uint64_t>(),
            rows.begin(),
            rows.end());
      }
    } else {
      nulls = wrapNulls_;
    }
    if (!source) {
      // If all rows are null, make a flat vector of the right type with
      // the nulls.
      VELOX_CHECK(nulls);
      *result = BaseVector::create(expr->type(), rows.size(), pool());
      (*result)->addNulls(nulls->as<uint64_t>(), rows);
      return;
    }
    *result = BaseVector::wrapInDictionary(
        std::move(nulls), wrap_, rows.end(), std::move(source));
    return;
  }
  if (wrapEncoding_ == VectorEncoding::Simple::CONSTANT) {
    *result = BaseVector::wrapInConstant(
        rows.size(), constantWrapIndex_, std::move(source));
    return;
  }
  VELOX_CHECK(false, "Bad expression wrap encoding {}", wrapEncoding_);
}

void EvalCtx::saveAndReset(ContextSaver* saver, const SelectivityVector& rows) {
  if (saver->context) {
    return;
  }
  saver->context = this;
  saver->rows = &rows;
  saver->finalSelection = finalSelection_;
  saver->peeled = std::move(peeledFields_);
  saver->wrap = std::move(wrap_);
  saver->wrapNulls = std::move(wrapNulls_);
  saver->wrapEncoding = wrapEncoding_;
  wrapEncoding_ = VectorEncoding::Simple::FLAT;
  saver->nullsPruned = nullsPruned_;
  nullsPruned_ = false;
  if (errors_) {
    saver->errors = std::move(errors_);
  }
}

void EvalCtx::addError(
    vector_size_t index,
    const std::exception_ptr& exceptionPtr,
    ErrorVectorPtr* errorsPtr) const {
  auto errors = errorsPtr->get();
  auto oldSize = errors ? errors->size() : 0;
  if (!errors) {
    auto size = index + 1;
    *errorsPtr = std::make_shared<ErrorVector>(
        pool(),
        AlignedBuffer::allocate<bool>(size, pool(), true) /*nulls*/,
        size /*length*/,
        AlignedBuffer::allocate<ErrorVector::value_type>(
            size, pool(), ErrorVector::value_type()),
        std::vector<BufferPtr>(0),
        cdvi::EMPTY_METADATA,
        1 /*distinctValueCount*/,
        size /*nullCount*/,
        false /*isSorted*/,
        size /*representedBytes*/);
    errors = errorsPtr->get();
  } else if (errors->size() <= index) {
    errors->resize(index + 1);
  }
  // Set all new positions to null, including the one to be set.
  for (int32_t i = oldSize; i <= index; ++i) {
    errors->setNull(i, true);
  }
  if (errors->isNullAt(index)) {
    errors->setNull(index, false);
    errors->set(index, std::make_shared<std::exception_ptr>(exceptionPtr));
  }
}

void EvalCtx::restore(ContextSaver* saver) {
  peeledFields_ = std::move(saver->peeled);
  nullsPruned_ = saver->nullsPruned;
  if (errors_) {
    int32_t errorSize = errors_->size();
    // A constant wrap has no indices.
    auto indices = wrap_ ? wrap_->as<vector_size_t>() : nullptr;
    auto wrapNulls = wrapNulls_ ? wrapNulls_->as<uint64_t>() : nullptr;
    SelectivityIterator iter(*saver->rows);
    vector_size_t row;
    while (iter.next(row)) {
      // A known null in the outer row masks an error.
      if (wrapNulls && bits::isBitNull(wrapNulls, row)) {
        continue;
      }
      vector_size_t innerRow = indices ? indices[row] : constantWrapIndex_;
      if (innerRow < errorSize && !errors_->isNullAt(innerRow)) {
        addError(
            row,
            *std::static_pointer_cast<std::exception_ptr>(
                errors_->valueAt(innerRow)),
            &saver->errors);
      }
    }
  }
  errors_ = std::move(saver->errors);
  wrap_ = std::move(saver->wrap);
  wrapNulls_ = std::move(saver->wrapNulls);
  wrapEncoding_ = saver->wrapEncoding;
  finalSelection_ = saver->finalSelection;
}

void EvalCtx::setError(
    vector_size_t index,
    const std::exception_ptr& exceptionPtr) {
  if (throwOnError_) {
    std::rethrow_exception(exceptionPtr);
  }
  addError(index, exceptionPtr, &errors_);
}

void EvalCtx::setErrors(
    const SelectivityVector& rows,
    const std::exception_ptr& exceptionPtr) {
  rows.applyToSelected([&](auto row) { setError(row, exceptionPtr); });
}

VectorPtr EvalCtx::getField(int32_t index) const {
  VectorPtr field;
  if (!peeledFields_.empty()) {
    field = peeledFields_[index];
  } else {
    field = row_->childAt(index);
  }
  if (field->isLazy() && field->asUnchecked<LazyVector>()->isLoaded()) {
    return BaseVector::loadedVectorShared(field);
  }
  return field;
}

BaseVector* EvalCtx::getRawField(int32_t index) const {
  BaseVector* field;
  if (!peeledFields_.empty()) {
    field = peeledFields_[index].get();
  } else {
    field = row_->childAt(index).get();
  }
  if (field->isLazy() && field->asUnchecked<LazyVector>()->isLoaded()) {
    return field->loadedVector();
  }
  return field;
}

void EvalCtx::ensureFieldLoaded(int32_t index, const SelectivityVector& rows) {
  auto field = getRawField(index);
  if (isLazyNotLoaded(*field)) {
    const auto& rowsToLoad = isFinalSelection_ ? rows : *finalSelection_;

    LocalDecodedVector holder(this);
    auto decoded = holder.get();
    decoded->decode(*field, rowsToLoad, false);

    VELOX_CHECK_EQ(decoded->base()->encoding(), VectorEncoding::Simple::LAZY);
    auto lazyVector = decoded->base()->asUnchecked<LazyVector>();

    raw_vector<vector_size_t> rowNumbers;
    RowSet rowSet;
    if (decoded->isConstantMapping()) {
      rowNumbers.push_back(decoded->index(rowsToLoad.begin()));
    } else if (decoded->isIdentityMapping()) {
      if (rows.isAllSelected()) {
        auto iota = velox::iota(rows.end(), rowNumbers);
        rowSet = RowSet(iota, rowsToLoad.end());
      } else {
        rowNumbers.reserve(rowsToLoad.end());
        rowsToLoad.applyToSelected(
            [&rowNumbers](auto row) { rowNumbers.push_back(row); });
        rowSet = RowSet(rowNumbers);
      }
    } else {
      LocalSelectivityVector baseRowsHolder(this, decoded->base()->size());
      auto baseRows = baseRowsHolder.get();
      baseRows->clearAll();
      rowsToLoad.applyToSelected([&](auto row) {
        if (!decoded->isNullAt(row)) {
          baseRows->setValid(decoded->index(row), true);
        }
      });
      baseRows->updateBounds();

      rowNumbers.reserve(baseRows->end());
      baseRows->applyToSelected(
          [&rowNumbers](auto row) { rowNumbers.push_back(row); });
      rowSet = RowSet(rowNumbers);

      // If we have a mapping that is not a single level of dictionary, we
      // collapse this to a single level of dictionary. The reason is
      // that the inner levels of dictionary will reference rows that
      // are not loaded, since the load was done for only the rows that
      // are reachable from 'field'.
      if (field->encoding() != VectorEncoding::Simple::DICTIONARY ||
          lazyVector != field->valueVector().get()) {
        lazyVector->load(rowSet, nullptr);
        BufferPtr indices = AlignedBuffer::allocate<vector_size_t>(
            field->size(), field->pool());
        std::memcpy(
            indices->asMutable<vector_size_t>(),
            decoded->indices(),
            sizeof(vector_size_t) * field->size());
        const_cast<RowVector*>(row_)->childAt(index) =
            BaseVector::wrapInDictionary(
                BufferPtr(nullptr),
                std::move(indices),
                field->size(),
                lazyVector->loadedVectorShared());
        return;
      }
    }

    lazyVector->load(rowSet, nullptr);
    // An explicit call to loadedVector() is necessary to allow for proper
    // initialization of dictionaries, sequences, etc. on top of lazy vector
    // after it has been loaded. If encoding has been peeled off, the loading of
    // the lazy vector would have happen already, but we still need to
    // initialize this vector.
    field->loadedVector();
  }
<<<<<<< HEAD
=======
  // An explicit call to loadedVector() is necessary to allow for proper
  // initialization of dictionaries, sequences, etc. on top of lazy vector
  // after it has been loaded. If encoding has been peeled off, the loading of
  // the lazy vector would have happen already, but we still need to
  // initialize this vector.
  field->loadedVector();
>>>>>>> 7205b209
}

} // namespace facebook::velox::exec<|MERGE_RESOLUTION|>--- conflicted
+++ resolved
@@ -307,15 +307,12 @@
     // initialize this vector.
     field->loadedVector();
   }
-<<<<<<< HEAD
-=======
   // An explicit call to loadedVector() is necessary to allow for proper
   // initialization of dictionaries, sequences, etc. on top of lazy vector
   // after it has been loaded. If encoding has been peeled off, the loading of
   // the lazy vector would have happen already, but we still need to
   // initialize this vector.
   field->loadedVector();
->>>>>>> 7205b209
 }
 
 } // namespace facebook::velox::exec