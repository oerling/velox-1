--- conflicted
+++ resolved
@@ -39,11 +39,6 @@
     vector->setAllIsAscii(isAscii);
     needToSetIsAscii_ = false;
   }
-  if (sharedSubexprValues_.unique() && !*result) {
-    sharedSubexprValues_->resize(rows.end());
-    *result = sharedSubexprValues_;
-    return;
-  }
 
   if (sharedSubexprValues_.unique()) {
     sharedSubexprValues_->resize(rows.end());
@@ -111,13 +106,8 @@
   }
   // If we refer to a column of the context row, this may have been
   // peeled due to peeling off encoding, hence access it via
-<<<<<<< HEAD
-  // 'context'.  Chekc is the child is unique before taking the second
-  // reference. Unique constant vectors can e resized in place, non-unique
-=======
   // 'context'.  Chekc if the child is unique before taking the second
   // reference. Unique constant vectors can be resized in place, non-unique
->>>>>>> 117ae0f7
   // must be copied to set the size.
   bool isUniqueChild = inputs_.empty() ? context->getField(index_).unique()
                                        : row->childAt(index_).unique();
