/*
 * Copyright (c) Facebook, Inc. and its affiliates.
 *
 * Licensed under the Apache License, Version 2.0 (the "License");
 * you may not use this file except in compliance with the License.
 * You may obtain a copy of the License at
 *
 *     http://www.apache.org/licenses/LICENSE-2.0
 *
 * Unless required by applicable law or agreed to in writing, software
 * distributed under the License is distributed on an "AS IS" BASIS,
 * WITHOUT WARRANTIES OR CONDITIONS OF ANY KIND, either express or implied.
 * See the License for the specific language governing permissions and
 * limitations under the License.
 */

#include <glog/logging.h>
#include <gtest/gtest.h>

#include "velox/common/base/tests/GTestUtils.h"
#include "velox/common/testutil/TestValue.h"
#include "velox/functions/Udf.h"
#include "velox/functions/prestosql/tests/utils/FunctionBaseTest.h"
#include "velox/vector/ConstantVector.h"
#include "velox/vector/tests/TestingAlwaysThrowsFunction.h"

namespace facebook::velox {

using namespace common::testutil;
using namespace facebook::velox::test;

class TryExprTest : public functions::test::FunctionBaseTest {
 protected:
  static void SetUpTestCase() {
    FunctionBaseTest::SetUpTestCase();
    TestValue::enable();
  }
};

TEST_F(TryExprTest, tryExpr) {
  auto a = makeFlatVector<int32_t>({10, 20, 30, 20, 50, 30});
  auto b = makeFlatVector<int32_t>({1, 0, 3, 4, 0, 6});
  {
    auto result = evaluate("try(c0 / c1)", makeRowVector({a, b}));

    auto expectedResult = makeNullableFlatVector<int32_t>(
        {10, std::nullopt, 10, 5, std::nullopt, 5});
    assertEqualVectors(expectedResult, result);
  }

  auto c = makeNullableFlatVector<StringView>({"1", "2x", "3", "4", "5y"});
  {
    auto result = evaluate("try(cast(c0 as integer))", makeRowVector({c}));
    auto expectedResult =
        makeNullableFlatVector<int32_t>({1, std::nullopt, 3, 4, std::nullopt});
    assertEqualVectors(expectedResult, result);
  }
}

// Returns the number of times this function has been called so far.
template <typename T>
struct CountCallsFunction {
  int64_t numCalls = 0;

  bool callNullable(int64_t& out, const int64_t*) {
    out = numCalls++;

    return true;
  }
};

TEST_F(TryExprTest, skipExecution) {
  registerFunction<CountCallsFunction, int64_t, int64_t>({"count_calls"});

  std::vector<std::optional<int64_t>> expected{
      0, std::nullopt, 1, std::nullopt, 2};
  auto flatVector = makeFlatVector<StringView>(expected.size(), [&](auto row) {
    return expected[row].has_value() ? "1" : "a";
  });
  auto result = evaluate<FlatVector<int64_t>>(
      "try(count_calls(cast(c0 as integer)))", makeRowVector({flatVector}));

  assertEqualVectors(makeNullableFlatVector(expected), result);
}

TEST_F(TryExprTest, nestedTryChildErrors) {
  // This tests that with nested TRY expressions, the parent TRY does not see
  // errors the child TRY already handled.

  // Put "a" wherever we want an exception, as casting it to an integer will
  // throw.
  auto flatVector = makeFlatVector<StringView>(
      5, [&](auto row) { return row % 2 == 0 ? "1" : "a"; });
  auto result = evaluate<FlatVector<int32_t>>(
      "try(coalesce(try(cast(c0 as integer)), cast(3 as integer)))",
      makeRowVector({flatVector}));

  assertEqualVectors(
      // Every other row throws an exception, which should get caught and
      // coalesced to 3.
      makeFlatVector<int32_t>({1, 3, 1, 3, 1}),
      result);
}

TEST_F(TryExprTest, nestedTryParentErrors) {
  // This tests that with nested TRY expressions, the child TRY does not see
  // errros the parent TRY is supposed to handle.

  vector_size_t size = 10;
  // Put "a" wherever we want an exception, as casting it to an integer will
  // throw.
  auto col0 = makeFlatVector<StringView>(
      size, [&](auto row) { return row % 3 == 0 ? "a" : "1"; });
  auto col1 = makeFlatVector<StringView>(
      size, [&](auto row) { return row % 3 == 1 ? "a" : "1"; });
  auto result = evaluate<FlatVector<int32_t>>(
      "try(cast(c1 as integer) + coalesce(try(cast(c0 as integer)), cast(3 as integer)))",
      makeRowVector({col0, col1}));

  assertEqualVectors(
      makeFlatVector<int32_t>(
          size,
          [&](auto row) {
            if (row % 3 == 0) {
              // col0 produced an error, so coalesce returned 3.
              return 4;
            }

            return 2;
          },
          [&](auto row) {
            if (row % 3 == 1) {
              // col1 produced an error, so the whole expression is NULL.
              return true;
            }

            return false;
          }),
      result);
}

TEST_F(TryExprTest, skipExecutionEvalSimplified) {
  registerFunction<CountCallsFunction, int64_t, int64_t>({"count_calls"});

  // Test that when a subset of the inputs to a function wrapped in a TRY throw
  // exceptions, that function is only evaluated on the inputs that did not
  // throw exceptions.
  auto flatVector = makeFlatVector<StringView>({"1", "a", "1", "a", "1"});
  auto result = evaluateSimplified<FlatVector<int64_t>>(
      "try(count_calls(cast(c0 as integer)))", makeRowVector({flatVector}));

  auto expected =
      makeNullableFlatVector<int64_t>({0, std::nullopt, 1, std::nullopt, 2});
  assertEqualVectors(expected, result);
}

TEST_F(TryExprTest, skipExecutionWholeBatchEvalSimplified) {
  registerFunction<CountCallsFunction, int64_t, int64_t>({"count_calls"});

  // Test that when all the inputs to a function wrapped in a TRY throw
  // exceptions, that function isn't evaluated and a NULL constant is returned
  // directly.
  auto flatVector = makeFlatVector<StringView>({"a", "b", "c"});
  auto result = evaluateSimplified<ConstantVector<int64_t>>(
      "try(count_calls(cast(c0 as integer)))", makeRowVector({flatVector}));

  auto expected = makeNullConstant(TypeKind::BIGINT, 3);
  assertEqualVectors(expected, result);
}

/// Verify that subsequent inputs to a non-default-null-behavior function are
/// not evaluated if previous inputs generated errors.
TEST_F(TryExprTest, skipExecutionOnInputErrors) {
  // Fail all rows.
  auto input = makeRowVector({
      makeFlatVector<StringView>({"a"_sv, "b"_sv, "c"_sv}),
  });

  auto [result, stats] = evaluateWithStats(
      "try(array_constructor(cast(c0 as bigint), length(c0)))", input);
  auto expected =
      BaseVector::createNullConstant(ARRAY(BIGINT()), input->size(), pool());

  assertEqualVectors(expected, result);

  EXPECT_EQ(3, stats.at("cast").numProcessedRows);
  EXPECT_EQ(3, stats.at("try").numProcessedRows);
  EXPECT_EQ(0, stats.count("array_constructor"));
  EXPECT_EQ(0, stats.count("length"));

  // Fail some rows.
  input = makeRowVector({
      makeFlatVector<StringView>({"a"_sv, "100"_sv, "c"_sv, "1000"_sv}),
  });

  std::tie(result, stats) = evaluateWithStats(
      "try(array_constructor(cast(c0 as bigint), length(c0)))", input);
  expected = makeNullableArrayVector<int64_t>({
      std::nullopt,
      {{100, 3}},
      std::nullopt,
      {{1000, 4}},
  });

  assertEqualVectors(expected, result);

  EXPECT_EQ(4, stats.at("cast").numProcessedRows);
  EXPECT_EQ(4, stats.at("try").numProcessedRows);
  EXPECT_EQ(2, stats.at("array_constructor").numProcessedRows);
  EXPECT_EQ(2, stats.at("length").numProcessedRows);
}

namespace {
// A function that sets result to be a ConstantVector and then throws an
// exception. The constructor parameter throwOnFirstRow controls whether the
// function throws an exception only at the first row or at every row it is
// evaluated on.
class CreateConstantAndThrow : public exec::VectorFunction {
 public:
  CreateConstantAndThrow(bool throwOnFirstRow = false)
      : throwOnFirstRow_{throwOnFirstRow} {}

  bool isDefaultNullBehavior() const override {
    return true;
  }

  void apply(
      const SelectivityVector& rows,
      std::vector<VectorPtr>& /* args */,
      const TypePtr& /* outputType */,
      exec::EvalCtx& context,
      VectorPtr& result) const override {
    result = BaseVector::createConstant(
        BIGINT(), (int64_t)1, rows.end(), context.pool());

    if (throwOnFirstRow_) {
      context.setError(
          0, std::make_exception_ptr(std::invalid_argument("expected")));
    } else {
      rows.applyToSelected([&](int row) {
        context.setError(
            row, std::make_exception_ptr(std::invalid_argument("expected")));
      });
    }
  }

  static std::vector<std::shared_ptr<exec::FunctionSignature>> signatures() {
    return {exec::FunctionSignatureBuilder()
                .returnType("bigint")
                .argumentType("bigint")
                .build()};
  }

 private:
  const bool throwOnFirstRow_;
};
} // namespace

TEST_F(TryExprTest, constant) {
  // Test a TRY around an expression that sets result to be a ConstantVector
  // and then throws an exception.
  {
    exec::registerVectorFunction(
        "create_constant_and_throw",
        CreateConstantAndThrow::signatures(),
        std::make_unique<CreateConstantAndThrow>());

    auto constant = makeConstant<int64_t>(0, 10);

    // This should return a ConstantVector of NULLs since every row throws an
    // exception.
    auto result = evaluate<ConstantVector<int64_t>>(
        "try(create_constant_and_throw(c0))", makeRowVector({constant}));

    assertEqualVectors(makeNullConstant(TypeKind::BIGINT, 10), result);
  }

  // Test a TRY over an expression that returns constant result vector but with
  // exceptions on a subset of rows.
  {
    exec::registerVectorFunction(
        "create_constant_and_throw_on_first_row",
        CreateConstantAndThrow::signatures(),
        std::make_unique<CreateConstantAndThrow>(true));

    auto input = makeFlatVector<int64_t>({1, 2, 3, 4, 5});
    VELOX_ASSERT_THROW(
        evaluate<SimpleVector<int64_t>>(
            "create_constant_and_throw_on_first_row(c0)",
            makeRowVector({input})),
        "expected");
    auto result = evaluate<SimpleVector<int64_t>>(
        "try(create_constant_and_throw_on_first_row(c0))",
        makeRowVector({input}));
    assertEqualVectors(
        makeNullableFlatVector<int64_t>({std::nullopt, 1, 1, 1, 1}), result);
  }
}

TEST_F(TryExprTest, evalSimplified) {
  registerFunction<CountCallsFunction, int64_t, int64_t>({"count_calls"});

  std::vector<std::optional<int64_t>> expected{0, 1, 2, 3};
  auto constant = makeConstant<int64_t>(0, 4);
  // Test that count_calls is called with evalSimplified, not eval.
  // If eval were to be invoked then count_calls would be invoked once and the
  // result would be a constant vector with the value 0 repeated 4 times.
  auto result = evaluateSimplified<FlatVector<int64_t>>(
      "try(count_calls(c0))", makeRowVector({constant}));

  assertEqualVectors(makeNullableFlatVector(expected), result);
}

TEST_F(TryExprTest, nonDefaultNulls) {
  // Create dictionary on this input with nulls which will be processed
  // by a non default null function.
  auto dictionaryInput = BaseVector::wrapInDictionary(
      makeNulls({false, false, true, true, false, false}),
      makeIndices({0, 1, 2, 3, 4, 5, 6}),
      6,
      makeConstant("abc", 6));

  auto input = makeRowVector({dictionaryInput});

  // Ensure that expression fails without Try.
  VELOX_ASSERT_THROW(
      evaluateSimplified<SimpleVector<bool>>(
          "distinct_from(10::INTEGER, codepoint(c0))", input),
      "(3 vs. 1) Unexpected parameters (varchar(3)) for function codepoint. Expected: codepoint(varchar(1))");

  // First try simple eval, and ensure only the null rows will be processed.
  auto result = evaluateSimplified<SimpleVector<bool>>(
      "try(distinct_from(10::INTEGER, codepoint(c0)))", input);

  auto expected = makeNullableFlatVector<bool>(
      {std::nullopt, std::nullopt, true, true, std::nullopt, std::nullopt});
  assertEqualVectors(expected, result);

  // Again ensure that only null rows are processed in common eval.
  auto commonResult = evaluate<SimpleVector<bool>>(
      "try(distinct_from(10::INTEGER, codepoint(c0)))", input);
  assertEqualVectors(expected, commonResult);
}

TEST_F(TryExprTest, branchingSpecialForm) {
  registerFunction<TestingAlwaysThrowsFunction, bool, bool>({"always_throws"});
  auto data = makeRowVector(
      {makeNullableFlatVector<bool>({true, true, std::nullopt}),
       makeFlatVector<double>({1.1, 2.2, 3.3}),
       makeFlatVector<double>({1.1, 2.1, 3.1}),
       makeNullableFlatVector<bool>({false, false, std::nullopt}),
       makeNullableFlatVector<bool>({std::nullopt, std::nullopt, std::nullopt}),
       makeFlatVector<bool>({true, true, true}),
       makeNullableFlatVector<bool>({std::nullopt, std::nullopt, true}),
       makeConstant<double>(1.1, 3)});

  // Test Conjunct with pre-existing errors in Coalesce and Switch. Pre-existing
  // error should be preserved.
  auto result = evaluate(
      "try(coalesce(always_throws(c0), is_nan(c1) or is_nan(c2)))", data);
  auto expected =
      makeNullableFlatVector<bool>({std::nullopt, std::nullopt, false});
  assertEqualVectors(expected, result);

  result = evaluate(
      "try(switch(always_throws(c0), c3, is_nan(c1) or is_finite(c2)))", data);
  auto switchExpected =
      makeNullableFlatVector<bool>({std::nullopt, std::nullopt, true});
  assertEqualVectors(switchExpected, result);

  // Test Coalesce and Switch over two Conjuncts on the same rows where the
  // first Conjunct throws. The errors from the first Conjunct should be
  // preserved.
  result = evaluate(
      "try(coalesce(always_throws(c0) or always_throws(c3), is_nan(c1) or is_nan(c2)))",
      data);
  assertEqualVectors(expected, result);

  result = evaluate(
      "try(switch(always_throws(c0) or always_throws(c3), is_nan(c2) or is_finite(c1), is_nan(c1) or is_finite(c2)))",
      data);
  assertEqualVectors(switchExpected, result);

  // Test Coalesce and Switch in Conjunct on rows that has pre-existing errors.
  // Coalesce and Switch should be evaluated on these rows and these rows should
  // not throw.
  result = evaluate("always_throws(c0) or coalesce(c4, is_finite(c1))", data);
  expected = makeFlatVector<bool>({true, true, true});
  assertEqualVectors(expected, result);

  result = evaluate("always_throws(c0) or switch(c4, c3, is_finite(c1))", data);
  assertEqualVectors(expected, result);

  // Test Switch where the condition has errors on all rows.
  result = evaluate(
      "try(switch(always_throws(c5), is_finite(c1), is_finite(c2)))", data);
  expected =
      makeNullableFlatVector<bool>({std::nullopt, std::nullopt, std::nullopt});
  assertEqualVectors(expected, result);

  // Test Switch where then and else clauses only evaluate on the first two
  // rows.
  result = evaluate(
      "try(switch(always_throws(c6), is_finite(c1), is_finite(c7)))", data);
  expected = makeNullableFlatVector<bool>({true, true, std::nullopt});
  assertEqualVectors(expected, result);
}

TEST_F(TryExprTest, earlyTerminationWithEmptyRows) {
  registerFunction<TestingAlwaysThrowsFunction, bool, bool>({"always_throws"});
  auto data = makeRowVector({
      makeFlatVector<bool>({true, true, true}),
      makeNullableFlatVector<bool>({true, true, std::nullopt}),
      makeFlatVector<double>({1.1, 2.2, 3.3}),
  });
  auto expected =
      makeNullableFlatVector<bool>({std::nullopt, std::nullopt, std::nullopt});

  auto result =
      evaluate("try(switch(always_throws(c0), is_finite(c2), c0))", data);
  assertEqualVectors(expected, result);

  result = evaluate("try(switch(c0, always_throws(c0), c0))", data);
  assertEqualVectors(expected, result);

  result = evaluate("try(coalesce(always_throws(c0), is_finite(c2)))", data);
  assertEqualVectors(expected, result);

  result = evaluate("try(always_throws(c0) and is_finite(c2))", data);
  assertEqualVectors(expected, result);

  // Test Switch where the first case produces a partial result while the second
  // case condition throws at all remaining rows. SwitchExpr may still evaluate
  // the second then clause with an empty selectivity vector. This test case
  // ensures that the evaluation of the second then clause doesn't overwrite the
  // existing partial results from the first case.
  result = evaluate(
      "try(switch(c1, is_nan(c2), always_throws(c0), is_finite(c2), c0))",
      data);
  assertEqualVectors(
      makeNullableFlatVector<bool>({false, false, std::nullopt}), result);
}

TEST_F(TryExprTest, doesNotMutateSharedResults) {
  auto input = makeFlatVector<StringView>({"1", "", ""});

  auto data = makeRowVector({input});
  // The cast here will throw an error, the result of the switch will be c0, but
  // then the try will set errors on top of c0 for all rows. c0 vector must not
  // be changed.
  auto result = evaluate("try(switch(cast(c0 as bool), c0, '1'))", data);
  // Make sure input did not change.
  assertEqualVectors(input, makeFlatVector<StringView>({"1", "", ""}));
}

TEST_F(TryExprTest, decimalDivideByZero) {
  options_.parseDecimalAsDouble = false;
  auto shortDecimalFlatVector =
      makeFlatVector<int64_t>({10, 20, 30}, DECIMAL(10, 2));
  auto longDecimalFlatVector =
      makeFlatVector<int128_t>({10100, 20202, 30300}, DECIMAL(30, 10));

  auto result =
      evaluate("try(c0 / 0.0)", makeRowVector({shortDecimalFlatVector}));
  auto expectedShort = makeNullableFlatVector<int64_t>(
      {std::nullopt, std::nullopt, std::nullopt}, DECIMAL(11, 2));
  assertEqualVectors(expectedShort, result);

  result = evaluate("try(c0 / 0.0)", makeRowVector({longDecimalFlatVector}));
  auto expectedLong = makeNullableFlatVector<int128_t>(
      {std::nullopt, std::nullopt, std::nullopt}, DECIMAL(31, 10));
  assertEqualVectors(expectedLong, result);
}

<<<<<<< HEAD
TEST_F(TryExprTest, errorRestoringContext) {
=======
// This test must be DEBUG_ONLY because it uses SCOPED_TESTVALUE_SET.
DEBUG_ONLY_TEST_F(TryExprTest, errorRestoringContext) {
>>>>>>> 75a76e0f
  registerFunction<TestingAlwaysThrowsFunction, bool, bool>({"always_throws"});
  // Use a constant input so the encoding is peeled, triggering the EvalCtx to
  // be saved and restored.
  auto data = makeRowVector({makeConstant(true, 3)});

  // EvalCtx::restore calls addError to propagate errors to the original
  // context, this can resize the ErrorVector leading to exceptions through a
  // variety of paths.  For the sake of simplicity, the TestValue is used here
  // to simulate an OOM.
  std::string exceptionMessage =
      "Expected exception. Pretend we're out of memory.";
  SCOPED_TESTVALUE_SET(
      "facebook::velox::exec::EvalCtx::restore",
      std::function<void(exec::EvalCtx*)>(
          ([&](exec::EvalCtx*) { VELOX_FAIL(exceptionMessage) })));

  VELOX_ASSERT_THROW(
      evaluate("try(always_throws(c0))", data), exceptionMessage);
}
} // namespace facebook::velox<|MERGE_RESOLUTION|>--- conflicted
+++ resolved
@@ -472,12 +472,8 @@
   assertEqualVectors(expectedLong, result);
 }
 
-<<<<<<< HEAD
-TEST_F(TryExprTest, errorRestoringContext) {
-=======
 // This test must be DEBUG_ONLY because it uses SCOPED_TESTVALUE_SET.
 DEBUG_ONLY_TEST_F(TryExprTest, errorRestoringContext) {
->>>>>>> 75a76e0f
   registerFunction<TestingAlwaysThrowsFunction, bool, bool>({"always_throws"});
   // Use a constant input so the encoding is peeled, triggering the EvalCtx to
   // be saved and restored.
