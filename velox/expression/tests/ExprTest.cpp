--- conflicted
+++ resolved
@@ -2448,29 +2448,6 @@
   assertEqualVectors(a, result);
 }
 
-<<<<<<< HEAD
-TEST_F(ExprTest, peeledConstant) {
-  constexpr int32_t kSubsetSize = 80;
-  constexpr int32_t kBaseSize = 160;
-  auto indices = makeIndices(kSubsetSize, [](auto row) { return row * 2; });
-  auto numbers =
-      makeFlatVector<int32_t>(kBaseSize, [](auto row) { return row; });
-  auto row = makeRowVector(
-      {BaseVector::wrapInDictionary(nullptr, indices, kSubsetSize, numbers),
-       BaseVector::createConstant("Hans Pfaal", kBaseSize, execCtx_->pool())});
-  auto result = std::dynamic_pointer_cast<SimpleVector<StringView>>(
-      evaluate("if (c0 % 4 = 0, c1, null)", row));
-  EXPECT_EQ(kSubsetSize, result->size());
-  std::stringstream stream;
-  for (auto i = 0; i < kSubsetSize; ++i) {
-    if (result->isNullAt(i)) {
-      continue;
-    }
-    EXPECT_LE(1, result->valueAt(i).size());
-    // Check that the data is readable.
-    stream << result->toString(i);
-  }
-=======
 TEST_F(ExprTest, subsetOfDictOverLazy) {
   // We have dictionaries over LazyVector. We load for some indices in
   // the top dictionary. The intermediate dictionaries refer to
@@ -2501,5 +2478,27 @@
   EXPECT_EQ(result->encoding(), VectorEncoding::Simple::DICTIONARY);
   EXPECT_EQ(result->valueVector()->encoding(), VectorEncoding::Simple::FLAT);
   assertEqualVectors(result, base);
->>>>>>> aef9bbf5
+}
+
+TEST_F(ExprTest, peeledConstant) {
+  constexpr int32_t kSubsetSize = 80;
+  constexpr int32_t kBaseSize = 160;
+  auto indices = makeIndices(kSubsetSize, [](auto row) { return row * 2; });
+  auto numbers =
+      makeFlatVector<int32_t>(kBaseSize, [](auto row) { return row; });
+  auto row = makeRowVector(
+      {BaseVector::wrapInDictionary(nullptr, indices, kSubsetSize, numbers),
+       BaseVector::createConstant("Hans Pfaal", kBaseSize, execCtx_->pool())});
+  auto result = std::dynamic_pointer_cast<SimpleVector<StringView>>(
+      evaluate("if (c0 % 4 = 0, c1, null)", row));
+  EXPECT_EQ(kSubsetSize, result->size());
+  std::stringstream stream;
+  for (auto i = 0; i < kSubsetSize; ++i) {
+    if (result->isNullAt(i)) {
+      continue;
+    }
+    EXPECT_LE(1, result->valueAt(i).size());
+    // Check that the data is readable.
+    stream << result->toString(i);
+  }
 }