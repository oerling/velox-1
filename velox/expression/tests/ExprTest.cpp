/*
 * Copyright (c) Facebook, Inc. and its affiliates.
 *
 * Licensed under the Apache License, Version 2.0 (the "License");
 * you may not use this file except in compliance with the License.
 * You may obtain a copy of the License at
 *
 *     http://www.apache.org/licenses/LICENSE-2.0
 *
 * Unless required by applicable law or agreed to in writing, software
 * distributed under the License is distributed on an "AS IS" BASIS,
 * WITHOUT WARRANTIES OR CONDITIONS OF ANY KIND, either express or implied.
 * See the License for the specific language governing permissions and
 * limitations under the License.
 */

#include <exception>
#include <fstream>
#include <stdexcept>
#include "glog/logging.h"
#include "gtest/gtest.h"

#include "velox/expression/Expr.h"

#include "velox/common/base/tests/GTestUtils.h"
#include "velox/exec/tests/utils/TempDirectoryPath.h"
#include "velox/expression/ConjunctExpr.h"
#include "velox/expression/ConstantExpr.h"
#include "velox/functions/Udf.h"
#include "velox/functions/prestosql/registration/RegistrationFunctions.h"
#include "velox/parse/Expressions.h"
#include "velox/parse/ExpressionsParser.h"
#include "velox/parse/TypeResolver.h"
#include "velox/vector/VectorSaver.h"
#include "velox/vector/tests/utils/VectorTestBase.h"

using namespace facebook::velox;
using namespace facebook::velox::test;

class ExprTest : public testing::Test, public VectorTestBase {
 protected:
  void SetUp() override {
    functions::prestosql::registerAllScalarFunctions();
    parse::registerTypeResolver();
  }

  core::TypedExprPtr parseExpression(
      const std::string& text,
      const RowTypePtr& rowType) {
    auto untyped = parse::parseExpr(text, options_);
    return core::Expressions::inferTypes(untyped, rowType, execCtx_->pool());
  }

  template <typename T = exec::ExprSet>
  std::unique_ptr<T> compileExpression(
      const std::string& expr,
      const RowTypePtr& rowType) {
    std::vector<core::TypedExprPtr> expressions = {
        parseExpression(expr, rowType)};
    return std::make_unique<T>(std::move(expressions), execCtx_.get());
  }

  std::unique_ptr<exec::ExprSet> compileMultiple(
      const std::vector<std::string>& texts,
      const RowTypePtr& rowType) {
    std::vector<core::TypedExprPtr> expressions;
    expressions.reserve(texts.size());
    for (const auto& text : texts) {
      expressions.emplace_back(parseExpression(text, rowType));
    }
    return std::make_unique<exec::ExprSet>(
        std::move(expressions), execCtx_.get());
  }

  std::vector<VectorPtr> evaluateMultiple(
      const std::vector<std::string>& texts,
      const RowVectorPtr& input) {
    auto exprSet = compileMultiple(texts, asRowType(input->type()));

    exec::EvalCtx context(execCtx_.get(), exprSet.get(), input.get());

    SelectivityVector rows(input->size());
    std::vector<VectorPtr> result(texts.size());
    exprSet->eval(rows, context, result);
    return result;
  }

  std::pair<
      std::vector<VectorPtr>,
      std::unordered_map<std::string, exec::ExprStats>>
  evaluateMultipleWithStats(
      const std::vector<std::string>& texts,
      const RowVectorPtr& input,
      std::vector<VectorPtr> resultToReuse = {}) {
    auto exprSet = compileMultiple(texts, asRowType(input->type()));

    exec::EvalCtx context(execCtx_.get(), exprSet.get(), input.get());

    SelectivityVector rows(input->size());
    if (resultToReuse.empty()) {
      resultToReuse.resize(texts.size());
    }
    exprSet->eval(rows, context, resultToReuse);
    return {resultToReuse, exprSet->stats()};
  }

  VectorPtr evaluate(const std::string& text, const RowVectorPtr& input) {
    return evaluateMultiple({text}, input)[0];
  }

  std::pair<VectorPtr, std::unordered_map<std::string, exec::ExprStats>>
  evaluateWithStats(const std::string& expression, const RowVectorPtr& input) {
    auto exprSet = compileExpression(expression, asRowType(input->type()));

    SelectivityVector rows(input->size());
    std::vector<VectorPtr> results(1);

    exec::EvalCtx context(execCtx_.get(), exprSet.get(), input.get());
    exprSet->eval(rows, context, results);

    return {results[0], exprSet->stats()};
  }

  template <
      typename T = exec::ExprSet,
      typename = std::enable_if_t<
          std::is_same_v<T, exec::ExprSet> ||
              std::is_same_v<T, exec::ExprSetSimplified>,
          bool>>
  VectorPtr evaluate(T* exprSet, const RowVectorPtr& input) {
    exec::EvalCtx context(execCtx_.get(), exprSet, input.get());

    SelectivityVector rows(input->size());
    std::vector<VectorPtr> result(1);
    exprSet->eval(rows, context, result);
    return result[0];
  }

  template <typename T = ComplexType>
  std::shared_ptr<core::ConstantTypedExpr> makeConstantExpr(
      const VectorPtr& base,
      vector_size_t index) {
    return std::make_shared<core::ConstantTypedExpr>(
        BaseVector::wrapInConstant(1, index, base));
  }

  /// Create constant expression from a variant of primitive type.
  std::shared_ptr<core::ConstantTypedExpr> makeConstantExpr(variant value) {
    auto type = value.inferType();
    return std::make_shared<core::ConstantTypedExpr>(type, std::move(value));
  }

  // Create LazyVector that produces a flat vector and asserts that is is being
  // loaded for a specific set of rows.
  template <typename T>
  std::shared_ptr<LazyVector> makeLazyFlatVector(
      vector_size_t size,
      std::function<T(vector_size_t /*row*/)> valueAt,
      std::function<bool(vector_size_t /*row*/)> isNullAt,
      vector_size_t expectedSize,
      const std::function<vector_size_t(vector_size_t /*index*/)>&
          expectedRowAt) {
    return std::make_shared<LazyVector>(
        execCtx_->pool(),
        CppToType<T>::create(),
        size,
        std::make_unique<SimpleVectorLoader>([=](RowSet rows) {
          VELOX_CHECK_EQ(rows.size(), expectedSize);
          for (auto i = 0; i < rows.size(); i++) {
            VELOX_CHECK_EQ(rows[i], expectedRowAt(i));
          }
          return makeFlatVector<T>(size, valueAt, isNullAt);
        }));
  }

  VectorPtr wrapInLazyDictionary(VectorPtr vector) {
    return std::make_shared<LazyVector>(
        execCtx_->pool(),
        vector->type(),
        vector->size(),
        std::make_unique<SimpleVectorLoader>([=](RowSet /*rows*/) {
          auto indices =
              makeIndices(vector->size(), [](auto row) { return row; });
          return wrapInDictionary(indices, vector->size(), vector);
        }));
  }

  /// Remove ". Input data: .*" from the 'context'.
  std::string trimInputPath(const std::string& context) {
    auto pos = context.find(". Input data: ");
    if (pos == std::string::npos) {
      return context;
    }

    return context.substr(0, pos);
  }

  /// Extract input path from the 'context':
  ///     "<expression>. Input data: <input path>."
  std::string extractInputPath(const std::string& context) {
    auto startPos = context.find(". Input data: ");
    VELOX_CHECK(startPos != std::string::npos);
    startPos += strlen(". Input data: ");
    auto endPos = context.find(".", startPos);
    VELOX_CHECK(endPos != std::string::npos);
    return context.substr(startPos, endPos - startPos);
  }

  VectorPtr restoreVector(const std::string& path) {
    std::ifstream inputFile(path, std::ifstream::binary);
    VELOX_CHECK(!inputFile.fail(), "Cannot open file: {}", path);
    auto copy = facebook::velox::restoreVector(inputFile, pool());
    inputFile.close();
    return copy;
  }

  std::string extractSqlPath(const std::string& context) {
    auto startPos = context.find(". SQL expression: ");
    VELOX_CHECK(startPos != std::string::npos);
    startPos += strlen(". SQL expression: ");
    auto endPos = context.find(".", startPos);
    VELOX_CHECK(endPos != std::string::npos);
    return context.substr(startPos, endPos - startPos);
  }

  void verifyDataAndSqlPaths(const VeloxException& e, const VectorPtr& data) {
    auto inputPath = extractInputPath(e.topLevelContext());
    auto copy = restoreVector(inputPath);
    assertEqualVectors(data, copy);

    auto sqlPath = extractSqlPath(e.topLevelContext());
    auto sql = readSqlFromFile(sqlPath);
    ASSERT_NO_THROW(compileExpression(sql, asRowType(data->type())));
  }

  std::string readSqlFromFile(const std::string& path) {
    std::ifstream inputFile(path, std::ifstream::binary);

    // Find out file size.
    auto begin = inputFile.tellg();
    inputFile.seekg(0, std::ios::end);
    auto end = inputFile.tellg();

    auto fileSize = end - begin;
    if (fileSize == 0) {
      return "";
    }

    // Read the file.
    std::string sql;
    sql.resize(fileSize);

    inputFile.seekg(begin);
    inputFile.read(sql.data(), fileSize);
    inputFile.close();
    return sql;
  }

  void assertError(
      const std::string& expression,
      const VectorPtr& input,
      const std::string& context,
      const std::string& topLevelContext,
      const std::string& message) {
    try {
      evaluate(expression, makeRowVector({input}));
      ASSERT_TRUE(false) << "Expected an error";
    } catch (VeloxException& e) {
      ASSERT_EQ(message, e.message());
      ASSERT_EQ(context, trimInputPath(e.context()));
      ASSERT_EQ(topLevelContext, trimInputPath(e.topLevelContext()));
    }
  }

  void assertErrorSimplified(
      const std::string& expression,
      const VectorPtr& input,
      const std::string& message) {
    try {
      auto inputVector = makeRowVector({input});
      auto exprSetSimplified = compileExpression<exec::ExprSetSimplified>(
          expression, asRowType(inputVector->type()));
      evaluate<exec::ExprSetSimplified>(exprSetSimplified.get(), inputVector);
      ASSERT_TRUE(false) << "Expected an error";
    } catch (VeloxException& e) {
      ASSERT_EQ(message, e.message());
    }
  }

  std::exception_ptr assertWrappedException(
      const std::string& expression,
      const VectorPtr& input,
      const std::string& context,
      const std::string& topLevelContext,
      const std::string& message) {
    try {
      evaluate(expression, makeRowVector({input}));
      EXPECT_TRUE(false) << "Expected an error";
    } catch (VeloxException& e) {
      EXPECT_EQ(context, trimInputPath(e.context()));
      EXPECT_EQ(topLevelContext, trimInputPath(e.topLevelContext()));
      EXPECT_EQ(message, e.message());
      return e.wrappedException();
    }

    return nullptr;
  }

  void testToSql(const std::string& expression, const RowTypePtr& rowType) {
    auto exprSet = compileExpression(expression, rowType);
    auto sql = exprSet->expr(0)->toSql();
    auto copy = compileExpression(sql, rowType);
    ASSERT_EQ(
        exprSet->toString(false /*compact*/), copy->toString(false /*compact*/))
        << sql;
  }

<<<<<<< HEAD
  void expectPropagatesNulls(const core::TypedExprPtr& typedExpr, bool propagatesNulls) {
        exec::ExprSet exprSet({typedExpr}, execCtx_.get(), true);

    auto expr = exprSet.exprs().front();
    EXPECT_EQ(propagatesNulls, expr->propagatesNulls());
  }  
=======
  bool propagatesNulls(const core::TypedExprPtr& typedExpr) {
    exec::ExprSet exprSet({typedExpr}, execCtx_.get(), true);
    return exprSet.exprs().front()->propagatesNulls();
  }
>>>>>>> 3440b9ac

  std::shared_ptr<core::QueryCtx> queryCtx_{std::make_shared<core::QueryCtx>()};
  std::unique_ptr<core::ExecCtx> execCtx_{
      std::make_unique<core::ExecCtx>(pool_.get(), queryCtx_.get())};
  parse::ParseOptions options_;
};

TEST_F(ExprTest, moreEncodings) {
  const vector_size_t size = 1'000;
  std::vector<std::string> fruits = {"apple", "pear", "grapes", "pineapple"};
  VectorPtr a = makeFlatVector<int64_t>(size, [](auto row) { return row; });
  VectorPtr b = makeFlatVector(fruits);

  // Wrap b in a dictionary.
  auto indices =
      makeIndices(size, [&fruits](auto row) { return row % fruits.size(); });
  b = wrapInDictionary(indices, size, b);

  // Wrap both a and b in another dictionary.
  auto evenIndices = makeIndices(size / 2, [](auto row) { return row * 2; });

  a = wrapInDictionary(evenIndices, size / 2, a);
  b = wrapInDictionary(evenIndices, size / 2, b);

  auto result =
      evaluate("if(c1 = 'grapes', c0 + 10, c0)", makeRowVector({a, b}));
  ASSERT_EQ(VectorEncoding::Simple::DICTIONARY, result->encoding());
  ASSERT_EQ(size / 2, result->size());

  auto expected = makeFlatVector<int64_t>(size / 2, [&fruits](auto row) {
    return (fruits[row * 2 % 4] == "grapes") ? row * 2 + 10 : row * 2;
  });
  assertEqualVectors(expected, result);
}

TEST_F(ExprTest, reorder) {
  constexpr int32_t kTestSize = 20'000;

  auto data = makeRowVector(
      {makeFlatVector<int64_t>(kTestSize, [](auto row) { return row; })});
  auto exprSet = compileExpression(
      "if (c0 % 409 < 300 and c0 % 103 < 30, 1, 2)", asRowType(data->type()));
  auto result = evaluate(exprSet.get(), data);

  auto expectedResult = makeFlatVector<int64_t>(kTestSize, [](auto row) {
    return (row % 409) < 300 && (row % 103) < 30 ? 1 : 2;
  });

  auto condition = std::dynamic_pointer_cast<exec::ConjunctExpr>(
      exprSet->expr(0)->inputs()[0]);
  EXPECT_TRUE(condition != nullptr);

  // Verify that more efficient filter is first.
  for (auto i = 1; i < condition->inputs().size(); ++i) {
    std::cout << condition->selectivityAt(i - 1).timeToDropValue() << std::endl;
    EXPECT_LE(
        condition->selectivityAt(i - 1).timeToDropValue(),
        condition->selectivityAt(i).timeToDropValue());
  }
}

TEST_F(ExprTest, constant) {
  auto exprSet = compileExpression("1 + 2 + 3 + 4", ROW({}));
  auto constExpr = dynamic_cast<exec::ConstantExpr*>(exprSet->expr(0).get());
  ASSERT_NE(constExpr, nullptr);
  auto constant = constExpr->value()->as<ConstantVector<int64_t>>()->valueAt(0);
  EXPECT_EQ(10, constant);

  exprSet = compileExpression("a * (1 + 2 + 3)", ROW({"a"}, {BIGINT()}));
  ASSERT_EQ(2, exprSet->expr(0)->inputs().size());
  constExpr =
      dynamic_cast<exec::ConstantExpr*>(exprSet->expr(0)->inputs()[1].get());
  ASSERT_NE(constExpr, nullptr);
  constant = constExpr->value()->as<ConstantVector<int64_t>>()->valueAt(0);
  EXPECT_EQ(6, constant);
}

// Tests that the eval does the right thing when it receives a NULL
// ConstantVector.
TEST_F(ExprTest, constantNull) {
  // Need to manually build the expression since our eval doesn't support type
  // promotion, to upgrade the UNKOWN type generated by the NULL constant.
  auto inputExpr =
      std::make_shared<core::FieldAccessTypedExpr>(INTEGER(), "c0");
  auto nullConstant = std::make_shared<core::ConstantTypedExpr>(
      INTEGER(), variant::null(TypeKind::INTEGER));

  // Builds the following expression: "plus(c0, plus(c0, null))"
  auto expression = std::make_shared<core::CallTypedExpr>(
      INTEGER(),
      std::vector<core::TypedExprPtr>{
          inputExpr,
          std::make_shared<core::CallTypedExpr>(
              INTEGER(),
              std::vector<core::TypedExprPtr>{inputExpr, nullConstant},
              "plus"),
      },
      "plus");

  // Execute it and check it returns all null results.
  auto vector = makeNullableFlatVector<int32_t>({1, std::nullopt, 3});
  auto rowVector = makeRowVector({vector});
  SelectivityVector rows(rowVector->size());
  std::vector<VectorPtr> result(1);

  exec::ExprSet exprSet({expression}, execCtx_.get());
  exec::EvalCtx context(execCtx_.get(), &exprSet, rowVector.get());
  exprSet.eval(rows, context, result);

  auto expected = makeNullableFlatVector<int32_t>(
      {std::nullopt, std::nullopt, std::nullopt});
  assertEqualVectors(expected, result.front());
}

// Tests that exprCompiler throws if there's a return type mismatch between what
// the user specific in ConstantTypedExpr, and the available signatures.
TEST_F(ExprTest, validateReturnType) {
  auto inputExpr =
      std::make_shared<core::FieldAccessTypedExpr>(INTEGER(), "c0");

  // Builds a "eq(c0, c0)" expression.
  auto expression = std::make_shared<core::CallTypedExpr>(
      INTEGER(), std::vector<core::TypedExprPtr>{inputExpr, inputExpr}, "eq");

  // Execute it and check it returns all null results.
  auto vector = makeNullableFlatVector<int32_t>({1, 2, 3});
  auto rowVector = makeRowVector({vector});
  SelectivityVector rows(rowVector->size());
  std::vector<VectorPtr> result(1);

  EXPECT_THROW(
      {
        exec::ExprSet exprSet({expression}, execCtx_.get());
        exec::EvalCtx context(execCtx_.get(), &exprSet, rowVector.get());
        exprSet.eval(rows, context, result);
      },
      VeloxUserError);
}

TEST_F(ExprTest, constantFolding) {
  auto typedExpr = parseExpression("1 + 2", ROW({}));

  auto extractConstant = [](exec::Expr* expr) {
    auto constExpr = dynamic_cast<exec::ConstantExpr*>(expr);
    return constExpr->value()->as<ConstantVector<int64_t>>()->valueAt(0);
  };

  // Check that the constants have been folded.
  {
    exec::ExprSet exprSetFolded({typedExpr}, execCtx_.get(), true);

    auto expr = exprSetFolded.exprs().front();
    auto constExpr = dynamic_cast<exec::ConstantExpr*>(expr.get());

    ASSERT_TRUE(constExpr != nullptr);
    EXPECT_TRUE(constExpr->inputs().empty());
    EXPECT_EQ(3, extractConstant(expr.get()));
  }

  // Check that the constants have NOT been folded.
  {
    exec::ExprSet exprSetUnfolded({typedExpr}, execCtx_.get(), false);
    auto expr = exprSetUnfolded.exprs().front();

    ASSERT_EQ(2, expr->inputs().size());
    EXPECT_EQ(1, extractConstant(expr->inputs()[0].get()));
    EXPECT_EQ(2, extractConstant(expr->inputs()[1].get()));
  }

  {
    // codepoint() takes a single character, so this expression
    // deterministically throws; however, we should never throw at constant
    // folding time. Ensure compiling this expression does not throw..
    auto typedExpr = parseExpression("codepoint('abcdef')", ROW({}));
    EXPECT_NO_THROW(exec::ExprSet exprSet({typedExpr}, execCtx_.get(), true));
  }
}

TEST_F(ExprTest, constantArray) {
  auto a = makeArrayVector<int32_t>(
      10, [](auto /*row*/) { return 5; }, [](auto row) { return row * 3; });
  auto b = makeArrayVector<int64_t>(
      10, [](auto /*row*/) { return 7; }, [](auto row) { return row; });

  std::vector<core::TypedExprPtr> expressions = {
      makeConstantExpr(a, 3), makeConstantExpr(b, 5)};

  auto exprSet =
      std::make_unique<exec::ExprSet>(std::move(expressions), execCtx_.get());

  const vector_size_t size = 1'000;
  auto input = makeRowVector(ROW({}), size);
  exec::EvalCtx context(execCtx_.get(), exprSet.get(), input.get());

  SelectivityVector rows(input->size());
  std::vector<VectorPtr> result(2);
  exprSet->eval(rows, context, result);

  ASSERT_TRUE(a->equalValueAt(result[0].get(), 3, 0));
  ASSERT_TRUE(b->equalValueAt(result[1].get(), 5, 0));
}

TEST_F(ExprTest, constantComplexNull) {
  std::vector<core::TypedExprPtr> expressions = {
      std::make_shared<const core::ConstantTypedExpr>(
          ARRAY(BIGINT()), variant::null(TypeKind::ARRAY)),
      std::make_shared<const core::ConstantTypedExpr>(
          MAP(VARCHAR(), BIGINT()), variant::null(TypeKind::MAP)),
      std::make_shared<const core::ConstantTypedExpr>(
          ROW({SMALLINT(), BIGINT()}), variant::null(TypeKind::ROW))};
  auto exprSet =
      std::make_unique<exec::ExprSet>(std::move(expressions), execCtx_.get());

  const vector_size_t size = 10;
  auto input = makeRowVector(ROW({}), size);
  exec::EvalCtx context(execCtx_.get(), exprSet.get(), input.get());

  SelectivityVector rows(size);
  std::vector<VectorPtr> result(3);
  exprSet->eval(rows, context, result);

  ASSERT_EQ(VectorEncoding::Simple::CONSTANT, result[0]->encoding());
  ASSERT_EQ(TypeKind::ARRAY, result[0]->typeKind());
  ASSERT_TRUE(result[0]->as<ConstantVector<ComplexType>>()->isNullAt(0));

  ASSERT_EQ(VectorEncoding::Simple::CONSTANT, result[1]->encoding());
  ASSERT_EQ(TypeKind::MAP, result[1]->typeKind());
  ASSERT_TRUE(result[1]->as<ConstantVector<ComplexType>>()->isNullAt(0));

  ASSERT_EQ(VectorEncoding::Simple::CONSTANT, result[2]->encoding());
  ASSERT_EQ(TypeKind::ROW, result[2]->typeKind());
  ASSERT_TRUE(result[2]->as<ConstantVector<ComplexType>>()->isNullAt(0));
}

TEST_F(ExprTest, constantScalarEquals) {
  auto a = makeFlatVector<int32_t>(10, [](auto row) { return row; });
  auto b = makeFlatVector<int32_t>(10, [](auto row) { return row; });
  auto c = makeFlatVector<int64_t>(10, [](auto row) { return row; });

  ASSERT_EQ(*makeConstantExpr<int32_t>(a, 3), *makeConstantExpr<int32_t>(b, 3));
  // The types differ, so not equal
  ASSERT_FALSE(
      *makeConstantExpr<int32_t>(a, 3) == *makeConstantExpr<int64_t>(c, 3));
  // The values differ, so not equal
  ASSERT_FALSE(
      *makeConstantExpr<int32_t>(a, 3) == *makeConstantExpr<int32_t>(b, 4));
}

TEST_F(ExprTest, constantComplexEquals) {
  auto testConstantEquals =
      // a and b should be equal but distinct vectors.
      // a and c should be vectors with equal values but different types (e.g.
      // int32_t and int64_t).
      [&](const VectorPtr& a, const VectorPtr& b, const VectorPtr& c) {
        ASSERT_EQ(*makeConstantExpr(a, 3), *makeConstantExpr(b, 3));
        // The types differ, so not equal
        ASSERT_FALSE(*makeConstantExpr(a, 3) == *makeConstantExpr(c, 3));
        // The values differ, so not equal
        ASSERT_FALSE(*makeConstantExpr(a, 3) == *makeConstantExpr(b, 4));
      };

  testConstantEquals(
      makeArrayVector<int32_t>(
          10, [](auto /*row*/) { return 5; }, [](auto row) { return row * 3; }),
      makeArrayVector<int32_t>(
          10, [](auto /*row*/) { return 5; }, [](auto row) { return row * 3; }),
      makeArrayVector<int64_t>(
          10,
          [](auto /*row*/) { return 5; },
          [](auto row) { return row * 3; }));

  testConstantEquals(
      makeMapVector<int32_t, int32_t>(
          10,
          [](auto /*row*/) { return 5; },
          [](auto row) { return row; },
          [](auto row) { return row * 3; }),
      makeMapVector<int32_t, int32_t>(
          10,
          [](auto /*row*/) { return 5; },
          [](auto row) { return row; },
          [](auto row) { return row * 3; }),
      makeMapVector<int32_t, int64_t>(
          10,
          [](auto /*row*/) { return 5; },
          [](auto row) { return row; },
          [](auto row) { return row * 3; }));

  auto a = makeFlatVector<int32_t>(10, [](auto row) { return row; });
  auto b = makeFlatVector<int64_t>(10, [](auto row) { return row; });

  testConstantEquals(
      makeRowVector({a}), makeRowVector({a}), makeRowVector({b}));
}

namespace {
class PlusConstantFunction : public exec::VectorFunction {
 public:
  explicit PlusConstantFunction(int32_t addition) : addition_(addition) {}

  void apply(
      const SelectivityVector& rows,
      std::vector<VectorPtr>& args,
      const TypePtr& /* outputType */,
      exec::EvalCtx& context,
      VectorPtr& result) const override {
    VELOX_CHECK_EQ(args.size(), 1);

    auto& arg = args[0];

    // The argument may be flat or constant.
    VELOX_CHECK(arg->isFlatEncoding() || arg->isConstantEncoding());

    BaseVector::ensureWritable(rows, INTEGER(), context.pool(), result);

    auto* flatResult = result->asFlatVector<int32_t>();
    auto* rawResult = flatResult->mutableRawValues();

    flatResult->clearNulls(rows);

    if (arg->isConstantEncoding()) {
      auto value = arg->as<ConstantVector<int32_t>>()->valueAt(0);
      rows.applyToSelected(
          [&](auto row) { rawResult[row] = value + addition_; });
    } else {
      auto* rawInput = arg->as<FlatVector<int32_t>>()->rawValues();

      rows.applyToSelected(
          [&](auto row) { rawResult[row] = rawInput[row] + addition_; });
    }
  }

  static std::vector<std::shared_ptr<exec::FunctionSignature>> signatures() {
    // integer -> integer
    return {exec::FunctionSignatureBuilder()
                .returnType("integer")
                .argumentType("integer")
                .build()};
  }

 private:
  const int32_t addition_;
};

} // namespace

TEST_F(ExprTest, dictionaryAndConstantOverLazy) {
  exec::registerVectorFunction(
      "plus5",
      PlusConstantFunction::signatures(),
      std::make_unique<PlusConstantFunction>(5));

  const vector_size_t size = 1'000;

  // Make LazyVector with nulls.
  auto valueAt = [](vector_size_t row) { return row; };
  auto isNullAt = [](vector_size_t row) { return row % 5 == 0; };

  const auto lazyVector =
      vectorMaker_.lazyFlatVector<int32_t>(size, valueAt, isNullAt);
  auto row = makeRowVector({lazyVector});
  auto result = evaluate("plus5(c0)", row);

  auto expected = makeFlatVector<int32_t>(
      size, [](auto row) { return row + 5; }, isNullAt);
  assertEqualVectors(expected, result);

  // Wrap LazyVector in a dictionary (select only even rows).
  auto evenIndices = makeIndices(size / 2, [](auto row) { return row * 2; });

  auto vector = wrapInDictionary(evenIndices, size / 2, lazyVector);
  row = makeRowVector({vector});
  result = evaluate("plus5(c0)", row);

  expected = makeFlatVector<int32_t>(
      size / 2, [](auto row) { return row * 2 + 5; }, isNullAt);
  assertEqualVectors(expected, result);

  // non-null constant
  vector = BaseVector::wrapInConstant(size, 3, lazyVector);
  row = makeRowVector({vector});
  result = evaluate("plus5(c0)", row);

  expected = makeFlatVector<int32_t>(size, [](auto /*row*/) { return 3 + 5; });
  assertEqualVectors(expected, result);

  // null constant
  vector = BaseVector::wrapInConstant(size, 5, lazyVector);
  row = makeRowVector({vector});
  result = evaluate("plus5(c0)", row);

  expected = makeAllNullFlatVector<int32_t>(size);
  assertEqualVectors(expected, result);
}

// Test evaluating single-argument vector function on a non-zero row of
// constant vector.
TEST_F(ExprTest, vectorFunctionOnConstantInput) {
  exec::registerVectorFunction(
      "plus5",
      PlusConstantFunction::signatures(),
      std::make_unique<PlusConstantFunction>(5));
  const vector_size_t size = 1'000;

  auto row = makeRowVector(
      {makeFlatVector<int64_t>(size, [](auto row) { return row; }),
       makeConstant(3, size)});

  VectorPtr expected = makeFlatVector<int32_t>(
      size, [](auto row) { return row > 5 ? 3 + 5 : 0; });
  auto result = evaluate("if (c0 > 5, plus5(c1), cast(0 as integer))", row);
  assertEqualVectors(expected, result);

  result = evaluate("is_null(c1)", row);
  expected = makeConstant(false, size);
  assertEqualVectors(expected, result);
}

namespace {
// f(n) = n + rand() - non-deterministict function with a single argument
class PlusRandomIntegerFunction : public exec::VectorFunction {
 public:
  bool isDeterministic() const override {
    return false;
  }

  void apply(
      const SelectivityVector& rows,
      std::vector<VectorPtr>& args,
      const TypePtr& /* outputType */,
      exec::EvalCtx& context,
      VectorPtr& result) const override {
    VELOX_CHECK_EQ(args.size(), 1);
    VELOX_CHECK_EQ(args[0]->typeKind(), facebook::velox::TypeKind::INTEGER);

    BaseVector::ensureWritable(rows, INTEGER(), context.pool(), result);
    auto flatResult = result->asFlatVector<int32_t>();

    DecodedVector decoded(*args[0], rows);
    std::srand(1);
    rows.applyToSelected([&](auto row) {
      if (decoded.isNullAt(row)) {
        flatResult->setNull(row, true);
      } else {
        flatResult->set(row, decoded.valueAt<int32_t>(row) + std::rand());
      }
      return true;
    });
  }

  static std::vector<std::shared_ptr<exec::FunctionSignature>> signatures() {
    // integer -> integer
    return {exec::FunctionSignatureBuilder()
                .returnType("integer")
                .argumentType("integer")
                .build()};
  }
};
} // namespace

// Test evaluating single-argument non-deterministic vector function on
// constant vector. The function must be called on each row, not just one.
TEST_F(ExprTest, nonDeterministicVectorFunctionOnConstantInput) {
  exec::registerVectorFunction(
      "plus_random",
      PlusRandomIntegerFunction::signatures(),
      std::make_unique<PlusRandomIntegerFunction>());

  const vector_size_t size = 1'000;
  auto row = makeRowVector({makeConstant(10, size)});

  auto result = evaluate("plus_random(c0)", row);

  std::srand(1);
  auto expected = makeFlatVector<int32_t>(
      size, [](auto /*row*/) { return 10 + std::rand(); });
  assertEqualVectors(expected, result);
}

// Verify constant folding doesn't apply to non-deterministic functions.
TEST_F(ExprTest, nonDeterministicConstantFolding) {
  exec::registerVectorFunction(
      "plus_random",
      PlusRandomIntegerFunction::signatures(),
      std::make_unique<PlusRandomIntegerFunction>());

  const vector_size_t size = 1'000;
  auto emptyRow = makeRowVector(ROW({}), size);

  auto result = evaluate("plus_random(cast(23 as integer))", emptyRow);

  std::srand(1);
  auto expected = makeFlatVector<int32_t>(
      size, [](auto /*row*/) { return 23 + std::rand(); });
  assertEqualVectors(expected, result);
}

TEST_F(ExprTest, shortCircuit) {
  vector_size_t size = 4;

  auto a = makeConstant(10, size);
  auto b = makeFlatVector<int32_t>({-1, -2, -3, -4});

  auto result = evaluate("c0 > 0 OR c1 > 0", makeRowVector({a, b}));
  auto expectedResult = makeConstant(true, size);

  assertEqualVectors(expectedResult, result);

  result = evaluate("c0 < 0 AND c1 < 0", makeRowVector({a, b}));
  expectedResult = makeConstant(false, size);

  assertEqualVectors(expectedResult, result);
}

// Test common sub-expression (CSE) optimization with encodings.
// CSE evaluation may happen in different contexts, e.g. original input rows
// on first evaluation and base vectors uncovered through peeling of encodings
// on second. In this case, the row numbers from first evaluation and row
// numbers in the second evaluation are non-comparable.
//
// Consider two projections:
//  if (a > 0 AND c = 'apple')
//  if (b > 0 AND c = 'apple')
//
// c = 'apple' is CSE. Let a be flat vector, b and c be dictionaries with
// shared indices. On first evaluation, 'a' and 'c' don't share any encodings,
// no peeling happens and context contains the original vectors and rows. On
// second evaluation, 'b' and 'c' share dictionary encoding and it gets
// peeled. Context now contains base vectors and inner rows.
//
// Currently, this case doesn't work properly, hence, peeling disables CSE
// optimizations.
TEST_F(ExprTest, cseEncodings) {
  auto a = makeFlatVector<int32_t>({1, 2, 3, 4, 5});

  auto indices = makeIndices({0, 0, 0, 1, 1});
  auto b = wrapInDictionary(indices, 5, makeFlatVector<int32_t>({11, 15}));
  auto c = wrapInDictionary(
      indices, 5, makeFlatVector<std::string>({"apple", "banana"}));

  auto results = evaluateMultiple(
      {"if (c0 > 0 AND c2 = 'apple', 10, 3)",
       "if (c1 > 0 AND c2 = 'apple', 20, 5)"},
      makeRowVector({a, b, c}));

  auto expected = makeFlatVector<int64_t>({10, 10, 10, 3, 3});
  assertEqualVectors(expected, results[0]);

  expected = makeFlatVector<int64_t>({20, 20, 20, 5, 5});
  assertEqualVectors(expected, results[1]);
}

namespace {
class AddSuffixFunction : public exec::VectorFunction {
 public:
  explicit AddSuffixFunction(const std::string& suffix) : suffix_{suffix} {}

  void apply(
      const SelectivityVector& rows,
      std::vector<VectorPtr>& args,
      const TypePtr& /* outputType */,
      exec::EvalCtx& context,
      VectorPtr& result) const override {
    auto input = args[0]->asFlatVector<StringView>();
    auto localResult = std::dynamic_pointer_cast<FlatVector<StringView>>(
        BaseVector::create(VARCHAR(), rows.end(), context.pool()));
    rows.applyToSelected([&](auto row) {
      auto value = fmt::format("{}{}", input->valueAt(row).str(), suffix_);
      localResult->set(row, StringView(value));
      return true;
    });

    context.moveOrCopyResult(localResult, rows, result);
  }

  static std::vector<std::shared_ptr<exec::FunctionSignature>> signatures() {
    // varchar -> varchar
    return {exec::FunctionSignatureBuilder()
                .returnType("varchar")
                .argumentType("varchar")
                .build()};
  }

 private:
  const std::string suffix_;
};
} // namespace

// Test CSE evaluation where first evaluation applies to fewer rows then
// second. Make sure values calculated on first evaluation are preserved when
// calculating additional rows on second evaluation. This could happen if CSE
// is a function that uses EvalCtx::moveOrCopyResult which relies on
// isFinalSelection flag.
TEST_F(ExprTest, csePartialEvaluation) {
  exec::registerVectorFunction(
      "add_suffix",
      AddSuffixFunction::signatures(),
      std::make_unique<AddSuffixFunction>("_xx"));

  auto a = makeFlatVector<int32_t>({1, 2, 3, 4, 5});
  auto b = makeFlatVector<std::string>({"a", "b", "c", "d", "e"});

  auto [results, stats] = evaluateMultipleWithStats(
      {
          "if (c0 >= 3, add_suffix(c1), 'n/a')",
          "add_suffix(c1)",
      },
      makeRowVector({a, b}));

  auto expected =
      makeFlatVector<std::string>({"n/a", "n/a", "c_xx", "d_xx", "e_xx"});
  assertEqualVectors(expected, results[0]);

  expected =
      makeFlatVector<std::string>({"a_xx", "b_xx", "c_xx", "d_xx", "e_xx"});
  assertEqualVectors(expected, results[1]);
  EXPECT_EQ(5, stats.at("add_suffix").numProcessedRows);

  std::tie(results, stats) = evaluateMultipleWithStats(
      {
          "if (c0 >= 3, add_suffix(c1), 'n/a')",
          "if (c0 < 2, 'n/a', add_suffix(c1))",
      },
      makeRowVector({a, b}));

  expected =
      makeFlatVector<std::string>({"n/a", "n/a", "c_xx", "d_xx", "e_xx"});
  assertEqualVectors(expected, results[0]);

  expected =
      makeFlatVector<std::string>({"n/a", "b_xx", "c_xx", "d_xx", "e_xx"});
  assertEqualVectors(expected, results[1]);
  EXPECT_EQ(4, stats.at("add_suffix").numProcessedRows);
}

TEST_F(ExprTest, csePartialEvaluationWithEncodings) {
  auto data = makeRowVector(
      {wrapInDictionary(
           makeIndicesInReverse(5),
           wrapInDictionary(
               makeIndicesInReverse(5),
               makeFlatVector<int64_t>({0, 10, 20, 30, 40}))),
       makeFlatVector<int64_t>({3, 33, 333, 3333, 33333})});

  // Compile the expressions once, then execute two times. First time, evaluate
  // on 2 rows (0, 1). Seconds time, one 4 rows (0, 1, 2, 3).
  auto exprSet = compileMultiple(
      {
          "concat(concat(cast(c0 as varchar), ',', cast(c1 as varchar)), 'xxx')",
          "concat(concat(cast(c0 as varchar), ',', cast(c1 as varchar)), 'yyy')",
      },
      asRowType(data->type()));

  std::vector<VectorPtr> results(2);
  {
    SelectivityVector rows(2);
    exec::EvalCtx context(execCtx_.get(), exprSet.get(), data.get());
    exprSet->eval(rows, context, results);

    std::vector<VectorPtr> expectedResults = {
        makeFlatVector<StringView>({"0,3xxx", "10,33xxx"}),
        makeFlatVector<StringView>({"0,3yyy", "10,33yyy"}),
    };

    assertEqualVectors(expectedResults[0], results[0]);
    assertEqualVectors(expectedResults[1], results[1]);
  }

  {
    SelectivityVector rows(4);
    exec::EvalCtx context(execCtx_.get(), exprSet.get(), data.get());
    exprSet->eval(rows, context, results);

    std::vector<VectorPtr> expectedResults = {
        makeFlatVector<StringView>(
            {"0,3xxx", "10,33xxx", "20,333xxx", "30,3333xxx"}),
        makeFlatVector<StringView>(
            {"0,3yyy", "10,33yyy", "20,333yyy", "30,3333yyy"}),
    };

    assertEqualVectors(expectedResults[0], results[0]);
    assertEqualVectors(expectedResults[1], results[1]);
  }
}

// Checks that vector function registry overwrites if multiple registry
// attempts are made for the same functions.
TEST_F(ExprTest, overwriteInRegistry) {
  exec::VectorFunctionMetadata metadata;
  auto inserted = exec::registerVectorFunction(
      "plus5",
      PlusConstantFunction::signatures(),
      std::make_unique<PlusConstantFunction>(500),
      metadata,
      true);
  ASSERT_TRUE(inserted);

  auto vectorFunction = exec::getVectorFunction("plus5", {INTEGER()}, {});
  ASSERT_TRUE(vectorFunction != nullptr);

  inserted = exec::registerVectorFunction(
      "plus5",
      PlusConstantFunction::signatures(),
      std::make_unique<PlusConstantFunction>(5),
      metadata,
      true);
  ASSERT_TRUE(inserted);

  auto vectorFunction2 = exec::getVectorFunction("plus5", {INTEGER()}, {});

  ASSERT_TRUE(vectorFunction2 != nullptr);
  ASSERT_TRUE(vectorFunction != vectorFunction2);

  ASSERT_TRUE(inserted);
}

// Check non overwriting path in the function registry

TEST_F(ExprTest, keepInRegistry) {
  // Adding a new function, overwrite = false;

  exec::VectorFunctionMetadata metadata;
  bool inserted = exec::registerVectorFunction(
      "NonExistingFunction",
      PlusConstantFunction::signatures(),
      std::make_unique<PlusConstantFunction>(500),
      metadata,
      false);

  ASSERT_TRUE(inserted);

  auto vectorFunction = exec::getVectorFunction("NonExistingFunction", {}, {});

  inserted = exec::registerVectorFunction(
      "NonExistingFunction",
      PlusConstantFunction::signatures(),
      std::make_unique<PlusConstantFunction>(400),
      metadata,
      false);
  ASSERT_FALSE(inserted);
  ASSERT_EQ(
      vectorFunction, exec::getVectorFunction("NonExistingFunction", {}, {}));
}

TEST_F(ExprTest, lazyVectors) {
  vector_size_t size = 1'000;

  // Make LazyVector with no nulls
  auto valueAt = [](auto row) { return row; };
  auto vector = vectorMaker_.lazyFlatVector<int64_t>(size, valueAt);
  auto row = makeRowVector({vector});

  auto result = evaluate("c0 + coalesce(c0, 1)", row);

  auto expected = makeFlatVector<int64_t>(
      size, [](auto row) { return row * 2; }, nullptr);
  assertEqualVectors(expected, result);

  // Make LazyVector with nulls
  auto isNullAt = [](auto row) { return row % 5 == 0; };
  vector = vectorMaker_.lazyFlatVector<int64_t>(size, valueAt, isNullAt);
  row = makeRowVector({vector});

  result = evaluate("c0 + coalesce(c0, 1)", row);

  expected = makeFlatVector<int64_t>(
      size, [](auto row) { return row * 2; }, isNullAt);
  assertEqualVectors(expected, result);
}

// Tests that lazy vectors are not loaded unnecessarily.
TEST_F(ExprTest, lazyLoading) {
  const vector_size_t size = 1'000;
  VectorPtr vector =
      makeFlatVector<int64_t>(size, [](auto row) { return row % 5; });
  VectorPtr lazyVector = std::make_shared<LazyVector>(
      execCtx_->pool(),
      BIGINT(),
      size,
      std::make_unique<test::SimpleVectorLoader>([&](RowSet /*rows*/) {
        VELOX_FAIL("This lazy vector is not expected to be loaded");
        return nullptr;
      }));

  auto result = evaluate(
      "if(c0 = 10, c1 + 5, c0 - 5)", makeRowVector({vector, lazyVector}));
  auto expected =
      makeFlatVector<int64_t>(size, [](auto row) { return row % 5 - 5; });
  assertEqualVectors(expected, result);

  vector = makeFlatVector<int64_t>(
      size, [](auto row) { return row % 5; }, nullEvery(7));

  result = evaluate(
      "if(c0 = 10, c1 + 5, c0 - 5)", makeRowVector({vector, lazyVector}));
  expected = makeFlatVector<int64_t>(
      size, [](auto row) { return row % 5 - 5; }, nullEvery(7));
  assertEqualVectors(expected, result);

  // Wrap non-lazy vector in a dictionary (repeat each row twice).
  auto evenIndices = makeIndices(size, [](auto row) { return row / 2; });
  vector = wrapInDictionary(evenIndices, size, vector);

  result = evaluate(
      "if(c0 = 10, c1 + 5, c0 - 5)", makeRowVector({vector, lazyVector}));
  expected = makeFlatVector<int64_t>(
      size,
      [](auto row) { return (row / 2) % 5 - 5; },
      [](auto row) { return (row / 2) % 7 == 0; });
  assertEqualVectors(expected, result);

  // Wrap both vectors in the same dictionary.
  lazyVector = wrapInDictionary(evenIndices, size, lazyVector);

  result = evaluate(
      "if(c0 = 10, c1 + 5, c0 - 5)", makeRowVector({vector, lazyVector}));
  assertEqualVectors(expected, result);
}

TEST_F(ExprTest, selectiveLazyLoadingAnd) {
  const vector_size_t size = 1'000;

  // Evaluate AND expression on 3 lazy vectors and verify that each
  // subsequent vector is loaded for fewer rows than the one before.
  // Create 3 identical vectors with values set to row numbers. Use conditions
  // that pass on half of the rows for the first vector, a third for the
  // second, and a fifth for the third: a % 2 = 0 AND b % 3 = 0 AND c % 5 = 0.
  // Verify that all rows are loaded for the first vector, half for the second
  // and only 1/6 for the third.
  auto valueAt = [](auto row) { return row; };
  auto a = makeLazyFlatVector<int64_t>(
      size, valueAt, nullptr, size, [](auto row) { return row; });
  auto b = makeLazyFlatVector<int64_t>(
      size, valueAt, nullptr, ceil(size / 2.0), [](auto row) {
        return row * 2;
      });
  auto c = makeLazyFlatVector<int64_t>(
      size, valueAt, nullptr, ceil(size / 2.0 / 3.0), [](auto row) {
        return row * 2 * 3;
      });

  auto result = evaluate(
      "c0 % 2 = 0 AND c1 % 3 = 0 AND c2 % 5 = 0", makeRowVector({a, b, c}));
  auto expected = makeFlatVector<bool>(
      size, [](auto row) { return row % (2 * 3 * 5) == 0; });
  assertEqualVectors(expected, result);
}

TEST_F(ExprTest, selectiveLazyLoadingOr) {
  const vector_size_t size = 1'000;

  // Evaluate OR expression. Columns under OR must be loaded for "all" rows
  // because the engine currently doesn't know whether a column is used
  // elsewhere or not.
  auto valueAt = [](auto row) { return row; };
  auto a = makeLazyFlatVector<int64_t>(
      size, valueAt, nullptr, size, [](auto row) { return row; });
  auto b = makeLazyFlatVector<int64_t>(
      size, valueAt, nullptr, size, [](auto row) { return row; });
  auto c = makeLazyFlatVector<int64_t>(
      size, valueAt, nullptr, size, [](auto row) { return row; });

  auto result = evaluate(
      "c0 % 2 <> 0 OR c1 % 4 <> 0 OR c2 % 8 <> 0", makeRowVector({a, b, c}));
  auto expected = makeFlatVector<bool>(size, [](auto row) {
    return row % 2 != 0 || row % 4 != 0 || row % 8 != 0;
  });
  assertEqualVectors(expected, result);
}

TEST_F(ExprTest, lazyVectorAccessTwiceWithDifferentRows) {
  const vector_size_t size = 4;

  auto c0 = makeNullableFlatVector<int64_t>({1, 1, 1, std::nullopt});
  // [0, 1, 2, 3] if fully loaded
  std::vector<vector_size_t> loadedRows;
  auto valueAt = [](auto row) { return row; };
  VectorPtr c1 = std::make_shared<LazyVector>(
      pool_.get(),
      BIGINT(),
      size,
      std::make_unique<test::SimpleVectorLoader>([&](auto rows) {
        for (auto row : rows) {
          loadedRows.push_back(row);
        }
        return makeFlatVector<int64_t>(rows.back() + 1, valueAt);
      }));

  auto result = evaluate(
      "row_constructor(c0 + c1, if (c1 >= 0, c1, 0))", makeRowVector({c0, c1}));

  auto expected = makeRowVector(
      {makeNullableFlatVector<int64_t>({1, 2, 3, std::nullopt}),
       makeNullableFlatVector<int64_t>({0, 1, 2, 3})});

  assertEqualVectors(expected, result);
}

TEST_F(ExprTest, lazyVectorAccessTwiceInDifferentExpressions) {
  const vector_size_t size = 1'000;

  // Fields referenced by multiple expressions will load lazy vector
  // immediately in ExprSet::eval().
  auto isNullAtColA = [](auto row) { return row % 4 == 0; };
  auto isNullAtColC = [](auto row) { return row % 2 == 0; };

  auto a = makeLazyFlatVector<int64_t>(
      size,
      [](auto row) { return row; },
      isNullAtColA,
      size,
      [](auto row) { return row; });
  auto b = makeLazyFlatVector<int64_t>(
      size,
      [](auto row) { return row * 2; },
      nullptr,
      size,
      [](auto row) { return row; });
  auto c = makeLazyFlatVector<int64_t>(
      size,
      [](auto row) { return row; },
      isNullAtColC,
      size,
      [](auto row) { return row; });

  auto result = evaluateMultiple(
      {"if(c0 is not null, c0, c1)", "if (c2 is not null, c2, c1)"},
      makeRowVector({a, b, c}));

  auto expected = makeFlatVector<int64_t>(
      size, [](auto row) { return row % 4 == 0 ? row * 2 : row; });
  assertEqualVectors(expected, result[0]);

  expected = makeFlatVector<int64_t>(
      size, [](auto row) { return row % 2 == 0 ? row * 2 : row; });
  assertEqualVectors(expected, result[1]);
}

TEST_F(ExprTest, selectiveLazyLoadingIf) {
  const vector_size_t size = 1'000;

  // Evaluate IF expression. Columns under IF must be loaded for "all" rows
  // because the engine currently doesn't know whether a column is used in a
  // single branch (then or else) or in both.
  auto valueAt = [](auto row) { return row; };

  auto a = makeLazyFlatVector<int64_t>(
      size, valueAt, nullptr, size, [](auto row) { return row; });
  auto b = makeLazyFlatVector<int64_t>(
      size, valueAt, nullptr, size, [](auto row) { return row; });
  auto c = makeLazyFlatVector<int64_t>(
      size, valueAt, nullptr, size, [](auto row) { return row; });

  auto result =
      evaluate("if (c0 % 2 = 0, c1 + c2, c2 / 3)", makeRowVector({a, b, c}));
  auto expected = makeFlatVector<int64_t>(
      size, [](auto row) { return row % 2 == 0 ? row + row : row / 3; });
  assertEqualVectors(expected, result);
}

namespace {
class StatefulVectorFunction : public exec::VectorFunction {
 public:
  explicit StatefulVectorFunction(
      const std::string& /*name*/,
      const std::vector<exec::VectorFunctionArg>& inputs)
      : numInputs_(inputs.size()) {}

  void apply(
      const SelectivityVector& rows,
      std::vector<VectorPtr>& args,
      const TypePtr& /* outputType */,
      exec::EvalCtx& context,
      VectorPtr& result) const override {
    VELOX_CHECK_EQ(args.size(), numInputs_);
    auto numInputs = BaseVector::createConstant(
        INTEGER(), numInputs_, rows.size(), context.pool());
    if (!result) {
      result = numInputs;
    } else {
      BaseVector::ensureWritable(rows, INTEGER(), context.pool(), result);
      result->copy(numInputs.get(), rows, nullptr);
    }
  }

  static std::vector<std::shared_ptr<exec::FunctionSignature>> signatures() {
    // T... -> integer
    return {exec::FunctionSignatureBuilder()
                .typeVariable("T")
                .returnType("integer")
                .argumentType("T")
                .variableArity()
                .build()};
  }

 private:
  const int32_t numInputs_;
};
} // namespace

TEST_F(ExprTest, statefulVectorFunctions) {
  exec::registerStatefulVectorFunction(
      "test_function",
      StatefulVectorFunction::signatures(),
      exec::makeVectorFunctionFactory<StatefulVectorFunction>());

  vector_size_t size = 1'000;

  auto a = makeFlatVector<int64_t>(size, [](auto row) { return row; });
  auto b = makeFlatVector<int64_t>(size, [](auto row) { return row * 2; });
  auto row = makeRowVector({a, b});

  {
    auto result = evaluate("test_function(c0)", row);

    auto expected =
        makeFlatVector<int32_t>(size, [](auto /*row*/) { return 1; });
    assertEqualVectors(expected, result);
  }

  {
    auto result = evaluate("test_function(c0, c1)", row);

    auto expected =
        makeFlatVector<int32_t>(size, [](auto /*row*/) { return 2; });
    assertEqualVectors(expected, result);
  }
}

struct OpaqueState {
  static int constructed;
  static int destructed;

  static void clearStats() {
    constructed = 0;
    destructed = 0;
  }

  explicit OpaqueState(int x) : x(x) {
    ++constructed;
  }

  ~OpaqueState() {
    ++destructed;
  }

  int x;
};

int OpaqueState::constructed = 0;
int OpaqueState::destructed = 0;

template <typename T>
struct TestOpaqueCreateFunction {
  VELOX_DEFINE_FUNCTION_TYPES(T);

  FOLLY_ALWAYS_INLINE bool call(
      out_type<std::shared_ptr<OpaqueState>>& out,
      const arg_type<int64_t>& x) {
    out = std::make_shared<OpaqueState>(x);
    return true;
  }
};

template <typename T>
struct TestOpaqueAddFunction {
  VELOX_DEFINE_FUNCTION_TYPES(T);

  FOLLY_ALWAYS_INLINE bool call(
      int64_t& out,
      const arg_type<std::shared_ptr<OpaqueState>>& state,
      const arg_type<int64_t>& y) {
    out = state->x + y;
    return true;
  }
};

bool registerTestUDFs() {
  static bool once = [] {
    registerFunction<
        TestOpaqueCreateFunction,
        std::shared_ptr<OpaqueState>,
        int64_t>({"test_opaque_create"});
    registerFunction<
        TestOpaqueAddFunction,
        int64_t,
        std::shared_ptr<OpaqueState>,
        int64_t>({"test_opaque_add"});
    return true;
  }();
  return once;
}

TEST_F(ExprTest, opaque) {
  registerTestUDFs();

  static constexpr vector_size_t kRows = 100;

  OpaqueState::clearStats();

  auto data = makeRowVector({
      makeFlatVector<int64_t>(
          kRows, [](auto row) { return row; }, nullEvery(7)),
      makeFlatVector<int64_t>(
          kRows, [](auto row) { return row * 2; }, nullEvery(11)),
      BaseVector::wrapInConstant(
          kRows,
          0,
          makeFlatVector<std::shared_ptr<void>>(
              1,
              [](auto row) {
                return std::static_pointer_cast<void>(
                    std::make_shared<OpaqueState>(123));
              })),
  });

  EXPECT_EQ(1, OpaqueState::constructed);

  int nonNulls = 0;
  for (auto i = 0; i < kRows; ++i) {
    if (i % 7 != 0 && i % 11 != 0) {
      ++nonNulls;
    }
  }

  // Opaque value created each time.
  OpaqueState::clearStats();
  auto result = evaluate("test_opaque_add(test_opaque_create(c0), c1)", data);
  auto expectedResult = makeFlatVector<int64_t>(
      kRows,
      [](auto row) { return row + row * 2; },
      [](auto row) { return row % 7 == 0 || row % 11 == 0; });
  assertEqualVectors(expectedResult, result);

  EXPECT_EQ(OpaqueState::constructed, nonNulls);
  EXPECT_EQ(OpaqueState::destructed, nonNulls);

  // Opaque value passed in as a constant explicitly.
  OpaqueState::clearStats();
  result = evaluate("test_opaque_add(c2, c1)", data);
  expectedResult = makeFlatVector<int64_t>(
      kRows, [](auto row) { return 123 + row * 2; }, nullEvery(11));
  assertEqualVectors(expectedResult, result);

  // Nothing got created!
  EXPECT_EQ(OpaqueState::constructed, 0);
  EXPECT_EQ(OpaqueState::destructed, 0);

  // Opaque value created by a function taking a literal. Should be
  // constant-folded.
  OpaqueState::clearStats();
  result = evaluate("test_opaque_add(test_opaque_create(123), c1)", data);
  expectedResult = makeFlatVector<int64_t>(
      kRows, [](auto row) { return 123 + row * 2; }, nullEvery(11));
  assertEqualVectors(expectedResult, result);

  EXPECT_EQ(OpaqueState::constructed, 1);
  EXPECT_EQ(OpaqueState::destructed, 1);
}

TEST_F(ExprTest, switchExpr) {
  vector_size_t size = 1'000;
  auto vector = makeRowVector(
      {makeFlatVector<int32_t>(size, [](auto row) { return row; }),
       makeFlatVector<int32_t>(
           size, [](auto row) { return row; }, nullEvery(5)),
       makeConstant<int32_t>(0, size)});

  auto result =
      evaluate("case c0 when 7 then 1 when 11 then 2 else 0 end", vector);
  std::function<int32_t(vector_size_t)> expectedValueAt = [](auto row) {
    switch (row) {
      case 7:
        return 1;
      case 11:
        return 2;
      default:
        return 0;
    }
  };
  auto expected = makeFlatVector<int64_t>(size, expectedValueAt);
  assertEqualVectors(expected, result);

  // c1 has nulls
  result = evaluate("case c1 when 7 then 1 when 11 then 2 else 0 end", vector);
  assertEqualVectors(expected, result);

  // no "else" clause
  result = evaluate("case c0 when 7 then 1 when 11 then 2 end", vector);
  expected = makeFlatVector<int64_t>(
      size, expectedValueAt, [](auto row) { return row != 7 && row != 11; });
  assertEqualVectors(expected, result);

  result = evaluate("case c1 when 7 then 1 when 11 then 2 end", vector);
  assertEqualVectors(expected, result);

  // No "else" clause and no match.
  result = evaluate("case 0 when 100 then 1 when 200 then 2 end", vector);
  expected = makeAllNullFlatVector<int64_t>(size);
  assertEqualVectors(expected, result);

  result = evaluate("case c2 when 100 then 1 when 200 then 2 end", vector);
  assertEqualVectors(expected, result);

  // non-equality case expression
  result = evaluate(
      "case when c0 < 7 then 1 when c0 < 11 then 2 else 0 end", vector);
  expectedValueAt = [](auto row) {
    if (row < 7) {
      return 1;
    }
    if (row < 11) {
      return 2;
    }
    return 0;
  };
  expected = makeFlatVector<int64_t>(size, expectedValueAt);
  assertEqualVectors(expected, result);

  result = evaluate(
      "case when c1 < 7 then 1 when c1 < 11 then 2 else 0 end", vector);
  expected = makeFlatVector<int64_t>(size, [](auto row) {
    if (row % 5 == 0) {
      return 0;
    }
    if (row < 7) {
      return 1;
    }
    if (row < 11) {
      return 2;
    }
    return 0;
  });
  assertEqualVectors(expected, result);

  // non-equality case expression, no else clause
  result = evaluate("case when c0 < 7 then 1 when c0 < 11 then 2 end", vector);
  expected = makeFlatVector<int64_t>(
      size, expectedValueAt, [](auto row) { return row >= 11; });
  assertEqualVectors(expected, result);

  result = evaluate("case when c1 < 7 then 1 when c1 < 11 then 2 end", vector);
  expected = makeFlatVector<int64_t>(size, expectedValueAt, [](auto row) {
    return row >= 11 || row % 5 == 0;
  });
  assertEqualVectors(expected, result);

  // non-constant then expression
  result = evaluate(
      "case when c0 < 7 then c0 + 5 when c0 < 11 then c0 - 11 "
      "else c0::BIGINT end",
      vector);
  expectedValueAt = [](auto row) {
    if (row < 7) {
      return row + 5;
    }
    if (row < 11) {
      return row - 11;
    }
    return row;
  };
  expected = makeFlatVector<int64_t>(size, expectedValueAt);
  assertEqualVectors(expected, result);

  result = evaluate(
      "case when c1 < 7 then c1 + 5 when c1 < 11 then c1 - 11 "
      "else c1::BIGINT end",
      vector);
  expected = makeFlatVector<int64_t>(size, expectedValueAt, nullEvery(5));
  assertEqualVectors(expected, result);
}

TEST_F(ExprTest, swithExprSanityChecks) {
  auto vector = makeRowVector({makeFlatVector<int32_t>({1, 2, 3})});

  // Then clauses have different types.
  VELOX_ASSERT_THROW(
      evaluate(
          "case c0 when 7 then 1 when 11 then 'welcome' else 0 end", vector),
      "All then clauses of a SWITCH statement must have the same type. "
      "Expected BIGINT, but got VARCHAR.");

  // Else clause has different type.
  VELOX_ASSERT_THROW(
      evaluate("case c0 when 7 then 1 when 11 then 2 else 'hello' end", vector),
      "Else clause of a SWITCH statement must have the same type as 'then' clauses. "
      "Expected BIGINT, but got VARCHAR.");

  // Unknown is not implicitly casted.
  VELOX_ASSERT_THROW(
      evaluate("case c0 when 7 then 1 when 11 then null else 3 end", vector),
      "All then clauses of a SWITCH statement must have the same type. "
      "Expected BIGINT, but got UNKNOWN.");

  // Unknown is not implicitly casted.
  VELOX_ASSERT_THROW(
      evaluate(
          "case c0 when 7 then  row_constructor(null, 1) when 11 then  row_constructor(1, null) end",
          vector),
      "All then clauses of a SWITCH statement must have the same type. "
      "Expected ROW<c1:UNKNOWN,c2:BIGINT>, but got ROW<c1:BIGINT,c2:UNKNOWN>.");
}

TEST_F(ExprTest, switchExprWithNull) {
  vector_size_t size = 1'000;
  // Build an input with c0 column having nulls at odd row index.
  auto vector = makeRowVector(
      {makeFlatVector<int32_t>(
           size,
           [](auto /*unused*/) { return 7; },
           [](auto row) { return row % 2; }),
       makeFlatVector<int32_t>(
           size, [](auto row) { return row; }, nullEvery(5)),
       makeConstant<int32_t>(0, size)});

  auto result = evaluate("case c0 when 7 then 1 else 0 end", vector);
  // If 'c0' is null, then we shall get 0 from else branch.
  auto expected = makeFlatVector<int64_t>(size, [](auto row) {
    if (row % 2 == 0) {
      return 1;
    } else {
      return 0;
    }
  });
  assertEqualVectors(expected, result);
}

TEST_F(ExprTest, ifWithConstant) {
  vector_size_t size = 4;

  auto a = makeFlatVector<int32_t>({-1, -2, -3, -4});
  auto b = makeNullConstant(TypeKind::INTEGER, size); // 4 nulls
  auto result = evaluate("is_null(if(c0 > 0, c0, c1))", makeRowVector({a, b}));
  EXPECT_EQ(VectorEncoding::Simple::CONSTANT, result->encoding());
  EXPECT_EQ(true, result->as<ConstantVector<bool>>()->valueAt(0));
}

namespace {
// Testing functions for generating intermediate results in different
// encodings. The test case passes vectors to these and these
// functions make constant/dictionary/sequence vectors from their arguments

// Returns the first value of the argument vector wrapped as a constant.
class TestingConstantFunction : public exec::VectorFunction {
 public:
  bool isDefaultNullBehavior() const override {
    return false;
  }

  void apply(
      const SelectivityVector& rows,
      std::vector<VectorPtr>& args,
      const TypePtr& /* outputType */,
      exec::EvalCtx& /*context*/,
      VectorPtr& result) const override {
    VELOX_CHECK(rows.isAllSelected());
    result = BaseVector::wrapInConstant(rows.size(), 0, args[0]);
  }

  static std::vector<std::shared_ptr<exec::FunctionSignature>> signatures() {
    // T -> T
    return {exec::FunctionSignatureBuilder()
                .typeVariable("T")
                .returnType("T")
                .argumentType("T")
                .build()};
  }
};

// Returns a dictionary vector with values from the first argument
// vector and indices from the second.
class TestingDictionaryFunction : public exec::VectorFunction {
 public:
  bool isDefaultNullBehavior() const override {
    return false;
  }

  void apply(
      const SelectivityVector& rows,
      std::vector<VectorPtr>& args,
      const TypePtr& /* outputType */,
      exec::EvalCtx& /*context*/,
      VectorPtr& result) const override {
    VELOX_CHECK(rows.isAllSelected());
    auto& indices = args[1]->as<FlatVector<int32_t>>()->values();
    result = BaseVector::wrapInDictionary(
        BufferPtr(nullptr), indices, rows.size(), args[0]);
  }

  static std::vector<std::shared_ptr<exec::FunctionSignature>> signatures() {
    // T, integer -> T
    return {exec::FunctionSignatureBuilder()
                .typeVariable("T")
                .returnType("T")
                .argumentType("T")
                .argumentType("integer")
                .build()};
  }
};

// Takes a vector  of values and a vector of integer run lengths.
// Wraps the values in a SequenceVector with the run lengths.

class TestingSequenceFunction : public exec::VectorFunction {
 public:
  bool isDefaultNullBehavior() const override {
    return false;
  }

  void apply(
      const SelectivityVector& rows,
      std::vector<VectorPtr>& args,
      const TypePtr& /* outputType */,
      exec::EvalCtx& context,
      VectorPtr& result) const override {
    VELOX_CHECK(rows.isAllSelected());
    auto lengths = args[1]->as<FlatVector<int32_t>>()->values();
    result = BaseVector::wrapInSequence(lengths, rows.size(), args[0]);
  }

  static std::vector<std::shared_ptr<exec::FunctionSignature>> signatures() {
    // T, integer -> T
    return {exec::FunctionSignatureBuilder()
                .typeVariable("T")
                .returnType("T")
                .argumentType("T")
                .argumentType("integer")
                .build()};
  }
};

// Single-argument deterministic functions always receive their argument
// vector as flat or constant.
class TestingSingleArgDeterministicFunction : public exec::VectorFunction {
 public:
  void apply(
      const SelectivityVector& rows,
      std::vector<VectorPtr>& args,
      const TypePtr& outputType,
      exec::EvalCtx& context,
      VectorPtr& result) const override {
    auto& arg = args[0];
    VELOX_CHECK(arg->isFlatEncoding() || arg->isConstantEncoding());
    BaseVector::ensureWritable(rows, outputType, context.pool(), result);
    result->copy(arg.get(), rows, nullptr);
  }

  static std::vector<std::shared_ptr<exec::FunctionSignature>> signatures() {
    // T -> T
    return {exec::FunctionSignatureBuilder()
                .typeVariable("T")
                .returnType("T")
                .argumentType("T")
                .build()};
  }
};

} // namespace
VELOX_DECLARE_VECTOR_FUNCTION(
    udf_testing_constant,
    TestingConstantFunction::signatures(),
    std::make_unique<TestingConstantFunction>());

VELOX_DECLARE_VECTOR_FUNCTION(
    udf_testing_dictionary,
    TestingDictionaryFunction::signatures(),
    std::make_unique<TestingDictionaryFunction>());

VELOX_DECLARE_VECTOR_FUNCTION(
    udf_testing_sequence,
    TestingSequenceFunction::signatures(),
    std::make_unique<TestingSequenceFunction>());

VELOX_DECLARE_VECTOR_FUNCTION(
    udf_testing_single_arg_deterministic,
    TestingSingleArgDeterministicFunction::signatures(),
    std::make_unique<TestingSingleArgDeterministicFunction>());

TEST_F(ExprTest, peelArgs) {
  constexpr int32_t kSize = 100;
  constexpr int32_t kDistinct = 10;
  VELOX_REGISTER_VECTOR_FUNCTION(udf_testing_constant, "testing_constant");
  VELOX_REGISTER_VECTOR_FUNCTION(udf_testing_dictionary, "testing_dictionary");
  VELOX_REGISTER_VECTOR_FUNCTION(udf_testing_sequence, "testing_sequence");
  VELOX_REGISTER_VECTOR_FUNCTION(
      udf_testing_single_arg_deterministic, "testing_single_arg_deterministic");

  std::vector<int32_t> onesSource(kSize, 1);
  std::vector<int32_t> distinctSource(kDistinct);
  std::iota(distinctSource.begin(), distinctSource.end(), 11);
  std::vector<vector_size_t> indicesSource(kSize);
  for (auto i = 0; i < indicesSource.size(); ++i) {
    indicesSource[i] = i % kDistinct;
  }
  std::vector lengthSource(kDistinct, kSize / kDistinct);
  auto allOnes = makeFlatVector<int32_t>(onesSource);

  // constant
  auto result = evaluate("1 + testing_constant(c0)", makeRowVector({allOnes}));
  auto expected64 =
      makeFlatVector<int64_t>(kSize, [](int32_t /*i*/) { return 2; });
  assertEqualVectors(expected64, result);
  result = evaluate(
      "testing_constant(c0) + testing_constant(c1)",
      makeRowVector({allOnes, allOnes}));
  auto expected32 =
      makeFlatVector<int32_t>(kSize, [](int32_t /*i*/) { return 2; });
  assertEqualVectors(expected32, result);

  // Constant and dictionary
  auto distincts = makeFlatVector<int32_t>(distinctSource);
  auto indices = makeFlatVector<int32_t>(indicesSource);
  result = evaluate(
      "testing_constant(c0) + testing_dictionary(c1, c2)",
      makeRowVector({allOnes, distincts, indices}));
  expected32 = makeFlatVector<int32_t>(kSize, [&](int32_t row) {
    return 1 + distinctSource[indicesSource[row]];
  });
  assertEqualVectors(expected32, result);

  auto lengths = makeFlatVector<int32_t>(lengthSource);
  result = evaluate(
      "testing_constant(c0) + testing_sequence(c1, c2)",
      makeRowVector({allOnes, distincts, lengths}));
  expected32 = makeFlatVector<int32_t>(kSize, [&](int32_t row) {
    return 1 + distinctSource[row / (kSize / kDistinct)];
  });

  assertEqualVectors(expected32, result);

  // dictionary and single-argument deterministic
  indices = makeFlatVector<int32_t>(kSize, [](auto) {
    // having all indices to be the same makes DictionaryVector::isConstant()
    // returns true
    return 0;
  });
  result = evaluate(
      "testing_single_arg_deterministic(testing_dictionary(c1, c0))",
      makeRowVector({indices, distincts}));
  expected32 = makeFlatVector<int32_t>(kSize, [](int32_t /*i*/) { return 11; });
  assertEqualVectors(expected32, result);
}

class NullArrayFunction : public exec::VectorFunction {
 public:
  void apply(
      const SelectivityVector& rows,
      std::vector<VectorPtr>& args,
      const TypePtr& /* outputType */,
      exec::EvalCtx& context,
      VectorPtr& result) const override {
    // This function returns a vector of all nulls
    BaseVector::ensureWritable(rows, ARRAY(VARCHAR()), context.pool(), result);
    result->addNulls(nullptr, rows);
  }

  static std::vector<std::shared_ptr<exec::FunctionSignature>> signatures() {
    // T... -> array(varchar)
    return {exec::FunctionSignatureBuilder()
                .typeVariable("T")
                .returnType("array(varchar)")
                .argumentType("T")
                .variableArity()
                .build()};
  }
};

VELOX_DECLARE_VECTOR_FUNCTION(
    udf_null_array,
    NullArrayFunction::signatures(),
    std::make_unique<NullArrayFunction>());

TEST_F(ExprTest, complexNullOutput) {
  VELOX_REGISTER_VECTOR_FUNCTION(udf_null_array, "null_array");

  auto row = makeRowVector({makeAllNullFlatVector<int64_t>(1)});

  auto expectedResults =
      BaseVector::createNullConstant(ARRAY(VARCHAR()), 1, execCtx_->pool());
  auto resultForNulls = evaluate("null_array(NULL, NULL)", row);

  // Making sure the output of the function is the same when returning all
  // null or called on NULL constants
  assertEqualVectors(expectedResults, resultForNulls);
}

TEST_F(ExprTest, rewriteInputs) {
  // rewrite one field
  {
    auto expr = parseExpression(
        "(a + b) * 2.1", ROW({"a", "b"}, {INTEGER(), DOUBLE()}));
    expr = expr->rewriteInputNames({{"a", "alpha"}});

    auto expectedExpr = parseExpression(
        "(alpha + b) * 2.1", ROW({"alpha", "b"}, {INTEGER(), DOUBLE()}));
    ASSERT_EQ(*expectedExpr, *expr);
  }

  // rewrite 2 fields
  {
    auto expr = parseExpression(
        "a + b * c", ROW({"a", "b", "c"}, {INTEGER(), DOUBLE(), DOUBLE()}));
    expr = expr->rewriteInputNames({{"a", "alpha"}, {"b", "beta"}});

    auto expectedExpr = parseExpression(
        "alpha + beta * c",
        ROW({"alpha", "beta", "c"}, {INTEGER(), DOUBLE(), DOUBLE()}));
    ASSERT_EQ(*expectedExpr, *expr);
  }
}

TEST_F(ExprTest, memo) {
  auto base = makeArrayVector<int64_t>(
      1'000,
      [](auto row) { return row % 5 + 1; },
      [](auto row, auto index) { return (row % 3) + index; });

  auto evenIndices = makeIndices(100, [](auto row) { return 8 + row * 2; });
  auto oddIndices = makeIndices(100, [](auto row) { return 9 + row * 2; });

  auto rowType = ROW({"c0"}, {base->type()});
  auto exprSet = compileExpression("c0[1] = 1", rowType);

  auto result = evaluate(
      exprSet.get(), makeRowVector({wrapInDictionary(evenIndices, 100, base)}));
  auto expectedResult = makeFlatVector<bool>(
      100, [](auto row) { return (8 + row * 2) % 3 == 1; });
  assertEqualVectors(expectedResult, result);

  result = evaluate(
      exprSet.get(), makeRowVector({wrapInDictionary(oddIndices, 100, base)}));
  expectedResult = makeFlatVector<bool>(
      100, [](auto row) { return (9 + row * 2) % 3 == 1; });
  assertEqualVectors(expectedResult, result);

  auto everyFifth = makeIndices(100, [](auto row) { return row * 5; });
  result = evaluate(
      exprSet.get(), makeRowVector({wrapInDictionary(everyFifth, 100, base)}));
  expectedResult =
      makeFlatVector<bool>(100, [](auto row) { return (row * 5) % 3 == 1; });
  assertEqualVectors(expectedResult, result);
}

// This test triggers the situation when peelEncodings() produces an empty
// selectivity vector, which if passed to evalWithMemo() causes the latter to
// produce null Expr::dictionaryCache_, which leads to a crash in evaluation
// of subsequent rows. We have fixed that issue with condition and this test
// is for that.
TEST_F(ExprTest, memoNulls) {
  // Generate 5 rows with null string and 5 with a string.
  auto base = makeFlatVector<StringView>(
      10, [](vector_size_t /*row*/) { return StringView("abcdefg"); });

  // Two batches by 5 rows each.
  auto first5Indices = makeIndices(5, [](auto row) { return row; });
  auto last5Indices = makeIndices(5, [](auto row) { return row + 5; });
  // Nulls for the 1st batch.
  BufferPtr nulls =
      AlignedBuffer::allocate<bool>(5, execCtx_->pool(), bits::kNull);

  auto rowType = ROW({"c0"}, {base->type()});
  auto exprSet = compileExpression("STRPOS(c0, 'abc') >= 0", rowType);

  auto result = evaluate(
      exprSet.get(),
      makeRowVector(
          {BaseVector::wrapInDictionary(nulls, first5Indices, 5, base)}));
  // Expecting 5 nulls.
  auto expectedResult =
      BaseVector::createNullConstant(BOOLEAN(), 5, execCtx_->pool());
  assertEqualVectors(expectedResult, result);

  result = evaluate(
      exprSet.get(), makeRowVector({wrapInDictionary(last5Indices, 5, base)}));
  // Expecting 5 trues.
  expectedResult = makeConstant(true, 5);
  assertEqualVectors(expectedResult, result);
}

// This test is carefully constructed to exercise calling
// applyFunctionWithPeeling in a situation where inputValues_ can be peeled
// and applyRows and rows are distinct SelectivityVectors.  This test ensures
// we're using applyRows and rows in the right places, if not we should see a
// SIGSEGV.
TEST_F(ExprTest, peelNulls) {
  // Generate 5 distinct values for the c0 column.
  auto c0 = makeFlatVector<StringView>(5, [](vector_size_t row) {
    std::string val = "abcdefg";
    val.append(2, 'a' + row);
    return StringView(val);
  });
  // Generate 5 values for the c1 column.
  auto c1 = makeFlatVector<StringView>(
      5, [](vector_size_t /*row*/) { return StringView("xyz"); });

  // One batch of 5 rows.
  auto c0Indices = makeIndices(5, [](auto row) { return row; });
  auto c1Indices = makeIndices(5, [](auto row) { return row; });

  auto rowType = ROW({"c0", "c1"}, {c0->type(), c1->type()});
  // This expression is very deliberately written this way.
  // REGEXP_EXTRACT will return null for all but row 2, it is important we
  // get nulls and non-nulls so applyRows and rows will be distinct.
  // The result of REVERSE will be collapsed into a constant vector, which
  // is necessary so that the inputValues_ can be peeled.
  // REGEXP_LIKE is the function for which applyFunctionWithPeeling will be
  // called.
  auto exprSet = compileExpression(
      "REGEXP_LIKE(REGEXP_EXTRACT(c0, 'cc'), REVERSE(c1))", rowType);

  // It is important that both columns be wrapped in DictionaryVectors so
  // that they are not peeled until REGEXP_LIKE's children have been
  // evaluated.
  auto result = evaluate(
      exprSet.get(),
      makeRowVector(
          {BaseVector::wrapInDictionary(nullptr, c0Indices, 5, c0),
           BaseVector::wrapInDictionary(nullptr, c1Indices, 5, c1)}));

  // Since c0 only has 'cc' as a substring in row 2, all other rows should be
  // null.
  auto expectedResult = makeFlatVector<bool>(
      5,
      [](vector_size_t /*row*/) { return false; },
      [](vector_size_t row) { return row != 2; });
  assertEqualVectors(expectedResult, result);
}

TEST_F(ExprTest, peelLazyDictionaryOverConstant) {
  auto c0 = makeFlatVector<int64_t>(5, [](vector_size_t row) { return row; });
  auto c0Indices = makeIndices(5, [](auto row) { return row; });
  auto c1 = makeFlatVector<int64_t>(5, [](auto row) { return row; });

  auto result = evaluate(
      "if (not(is_null(if (c0 >= 0, c1, cast (null as bigint)))), coalesce(c0, 22), cast (null as bigint))",
      makeRowVector(
          {BaseVector::wrapInDictionary(
               nullptr, c0Indices, 5, wrapInLazyDictionary(c0)),
           BaseVector::wrapInDictionary(
               nullptr, c0Indices, 5, wrapInLazyDictionary(c1))}));
  assertEqualVectors(c0, result);
}

TEST_F(ExprTest, accessNested) {
  // Construct row(row(row(integer))) vector.
  auto base = makeFlatVector<int32_t>({1, 2, 3, 4, 5});
  auto level1 = makeRowVector({base});
  auto level2 = makeRowVector({level1});
  auto level3 = makeRowVector({level2});

  // Access level3->level2->level1->base.
  // TODO: Expression "c0.c0.c0" currently not supported by DuckDB
  // So we wrap with parentheses to force parsing as struct extract
  // Track https://github.com/duckdb/duckdb/issues/2568
  auto result = evaluate("(c0).c0.c0.c0", makeRowVector({level3}));

  assertEqualVectors(base, result);
}

TEST_F(ExprTest, accessNestedNull) {
  // Construct row(row(row(integer))) vector.
  auto base = makeFlatVector<int32_t>({1, 2, 3, 4, 5});
  auto level1 = makeRowVector({base});

  // Construct level 2 row with nulls.
  auto level2 = makeRowVector({level1}, nullEvery(2));
  auto level3 = makeRowVector({level2});

  auto result = evaluate("(c0).c0.c0.c0", makeRowVector({level3}));
  auto expected = makeNullableFlatVector<int32_t>(
      {std::nullopt, 2, std::nullopt, 4, std::nullopt});
  assertEqualVectors(expected, result);
}

TEST_F(ExprTest, accessNestedDictionaryEncoding) {
  // Construct row(row(row(integer))) vector.
  auto base = makeFlatVector<int32_t>({1, 2, 3, 4, 5});

  // Reverse order in dictionary encoding.
  auto indices = makeIndicesInReverse(5);

  auto level1 = makeRowVector({base});
  auto level2 = makeRowVector({wrapInDictionary(indices, 5, level1)});
  auto level3 = makeRowVector({level2});

  auto result = evaluate("(c0).c0.c0.c0", makeRowVector({level3}));

  assertEqualVectors(makeFlatVector<int32_t>({5, 4, 3, 2, 1}), result);
}

TEST_F(ExprTest, accessNestedConstantEncoding) {
  // Construct row(row(row(integer))) vector.
  VectorPtr base = makeFlatVector<int32_t>({1, 2, 3, 4, 5});
  // Wrap base in constant.
  base = BaseVector::wrapInConstant(5, 2, base);

  auto level1 = makeRowVector({base});
  auto level2 = makeRowVector({level1});
  auto level3 = makeRowVector({level2});

  auto result = evaluate("(c0).c0.c0.c0", makeRowVector({level3}));

  assertEqualVectors(makeConstant(3, 5), result);
}

TEST_F(ExprTest, testEmptyVectors) {
  auto a = makeFlatVector<int32_t>({});
  auto result = evaluate("c0 + c0", makeRowVector({a, a}));
  assertEqualVectors(a, result);
}

TEST_F(ExprTest, subsetOfDictOverLazy) {
  // We have dictionaries over LazyVector. We load for some indices in
  // the top dictionary. The intermediate dictionaries refer to
  // non-loaded items in the base of the LazyVector, including indices
  // past its end. We check that we end up with one level of
  // dictionary and no dictionaries that are invalid by through
  // referring to uninitialized/nonexistent positions.
  auto base = makeFlatVector<int32_t>(100, [](auto row) { return row; });
  auto lazy = std::make_shared<LazyVector>(
      execCtx_->pool(),
      INTEGER(),
      1000,
      std::make_unique<test::SimpleVectorLoader>(
          [base](auto /*size*/) { return base; }));
  auto row = makeRowVector({BaseVector::wrapInDictionary(
      nullptr,
      makeIndices(100, [](auto row) { return row; }),
      100,

      BaseVector::wrapInDictionary(
          nullptr,
          makeIndices(1000, [](auto row) { return row; }),
          1000,
          lazy))});

  // We expect a single level of dictionary.
  auto result = evaluate("c0", row);
  EXPECT_EQ(result->encoding(), VectorEncoding::Simple::DICTIONARY);
  EXPECT_EQ(result->valueVector()->encoding(), VectorEncoding::Simple::FLAT);
  assertEqualVectors(result, base);
}

TEST_F(ExprTest, peeledConstant) {
  constexpr int32_t kSubsetSize = 80;
  constexpr int32_t kBaseSize = 160;
  auto indices = makeIndices(kSubsetSize, [](auto row) { return row * 2; });
  auto numbers =
      makeFlatVector<int32_t>(kBaseSize, [](auto row) { return row; });
  auto row = makeRowVector({
      wrapInDictionary(indices, kSubsetSize, numbers),
      makeConstant("Hans Pfaal", kBaseSize),
  });
  auto result = std::dynamic_pointer_cast<SimpleVector<StringView>>(
      evaluate("if (c0 % 4 = 0, c1, cast (null as VARCHAR))", row));
  EXPECT_EQ(kSubsetSize, result->size());
  for (auto i = 0; i < kSubsetSize; ++i) {
    if (result->isNullAt(i)) {
      continue;
    }
    EXPECT_LE(1, result->valueAt(i).size());
    // Check that the data is readable.
    EXPECT_NO_THROW(result->toString(i));
  }
}

namespace {
template <typename T>
struct AlwaysThrowsFunction {
  template <typename TResult, typename TInput>
  FOLLY_ALWAYS_INLINE void call(TResult&, const TInput&) {
    VELOX_FAIL();
  }
};
} // namespace

TEST_F(ExprTest, exceptionContext) {
  auto data = makeRowVector({
      makeFlatVector<int32_t>({1, 2, 3}),
      makeFlatVector<int32_t>({1, 2, 3}),
  });

  registerFunction<AlwaysThrowsFunction, int32_t, int32_t>({"always_throws"});

  // Disable saving vector and expression SQL on error.
  FLAGS_velox_save_input_on_expression_any_failure_path = "";
  FLAGS_velox_save_input_on_expression_system_failure_path = "";

  try {
    evaluate("always_throws(c0) + c1", data);
    FAIL() << "Expected an exception";
  } catch (const VeloxException& e) {
    ASSERT_EQ("always_throws(c0)", e.context());
    ASSERT_EQ("plus(always_throws(c0), c1)", e.topLevelContext());
  }

  try {
    evaluate("c0 + (c0 + c1) % 0", data);
    FAIL() << "Expected an exception";
  } catch (const VeloxException& e) {
    ASSERT_EQ("mod(cast((plus(c0, c1)) as BIGINT), 0:BIGINT)", e.context());
    ASSERT_EQ(
        "plus(cast((c0) as BIGINT), mod(cast((plus(c0, c1)) as BIGINT), 0:BIGINT))",
        e.topLevelContext());
  }

  try {
    evaluate("c0 + (c1 % 0)", data);
    FAIL() << "Expected an exception";
  } catch (const VeloxException& e) {
    ASSERT_EQ("mod(cast((c1) as BIGINT), 0:BIGINT)", e.context());
    ASSERT_EQ(
        "plus(cast((c0) as BIGINT), mod(cast((c1) as BIGINT), 0:BIGINT))",
        e.topLevelContext());
  }

  // Enable saving vector and expression SQL for system errors only.
  auto tempDirectory = exec::test::TempDirectoryPath::create();
  FLAGS_velox_save_input_on_expression_system_failure_path =
      tempDirectory->path;

  try {
    evaluate("always_throws(c0) + c1", data);
    FAIL() << "Expected an exception";
  } catch (const VeloxException& e) {
    ASSERT_EQ("always_throws(c0)", e.context());
    ASSERT_EQ(
        "plus(always_throws(c0), c1)", trimInputPath(e.topLevelContext()));
    verifyDataAndSqlPaths(e, data);
  }

  try {
    evaluate("c0 + (c0 + c1) % 0", data);
    FAIL() << "Expected an exception";
  } catch (const VeloxException& e) {
    ASSERT_EQ("mod(cast((plus(c0, c1)) as BIGINT), 0:BIGINT)", e.context());
    ASSERT_EQ(
        "plus(cast((c0) as BIGINT), mod(cast((plus(c0, c1)) as BIGINT), 0:BIGINT))",
        e.topLevelContext())
        << e.errorSource();
  }

  try {
    evaluate("c0 + (c0 + c1) % 0", data);
    FAIL() << "Expected an exception";
  } catch (const VeloxException& e) {
    ASSERT_EQ("mod(cast((plus(c0, c1)) as BIGINT), 0:BIGINT)", e.context());
    ASSERT_EQ(
        "plus(cast((c0) as BIGINT), mod(cast((plus(c0, c1)) as BIGINT), 0:BIGINT))",
        e.topLevelContext());
  }

  // Enable saving vector and expression SQL for all errors.
  FLAGS_velox_save_input_on_expression_any_failure_path = tempDirectory->path;
  FLAGS_velox_save_input_on_expression_system_failure_path = "";

  try {
    evaluate("always_throws(c0) + c1", data);
    FAIL() << "Expected an exception";
  } catch (const VeloxException& e) {
    ASSERT_EQ("always_throws(c0)", e.context());
    ASSERT_EQ(
        "plus(always_throws(c0), c1)", trimInputPath(e.topLevelContext()));
    verifyDataAndSqlPaths(e, data);
  }

  try {
    evaluate("c0 + (c0 + c1) % 0", data);
    FAIL() << "Expected an exception";
  } catch (const VeloxException& e) {
    ASSERT_EQ("mod(cast((plus(c0, c1)) as BIGINT), 0:BIGINT)", e.context());
    ASSERT_EQ(
        "plus(cast((c0) as BIGINT), mod(cast((plus(c0, c1)) as BIGINT), 0:BIGINT))",
        trimInputPath(e.topLevelContext()));
    verifyDataAndSqlPaths(e, data);
  }

  try {
    evaluate("c0 + (c1 % 0)", data);
    FAIL() << "Expected an exception";
  } catch (const VeloxException& e) {
    ASSERT_EQ("mod(cast((c1) as BIGINT), 0:BIGINT)", e.context());
    ASSERT_EQ(
        "plus(cast((c0) as BIGINT), mod(cast((c1) as BIGINT), 0:BIGINT))",
        trimInputPath(e.topLevelContext()));
    verifyDataAndSqlPaths(e, data);
  }
}

namespace {

template <typename T>
struct AlwaysThrowsStdExceptionFunction {
  template <typename TResult, typename TInput>
  FOLLY_ALWAYS_INLINE void call(TResult&, const TInput&) {
    throw std::invalid_argument("This is a test");
  }
};
} // namespace

/// Verify exception context for the case when function throws std::exception.
TEST_F(ExprTest, stdExceptionContext) {
  auto data = makeFlatVector<int64_t>({1, 2, 3});

  registerFunction<AlwaysThrowsStdExceptionFunction, int64_t, int64_t>(
      {"throw_invalid_argument"});

  auto wrappedEx = assertWrappedException(
      "throw_invalid_argument(c0) + 5",
      data,
      "throw_invalid_argument(c0)",
      "plus(throw_invalid_argument(c0), 5:BIGINT)",
      "This is a test");
  ASSERT_THROW(std::rethrow_exception(wrappedEx), std::invalid_argument);

  wrappedEx = assertWrappedException(
      "throw_invalid_argument(c0 + 5)",
      data,
      "throw_invalid_argument(plus(c0, 5:BIGINT))",
      "Same as context.",
      "This is a test");
  ASSERT_THROW(std::rethrow_exception(wrappedEx), std::invalid_argument);
}

/// Verify the output of ConstantExpr::toString().
TEST_F(ExprTest, constantToString) {
  auto arrayVector =
      makeNullableArrayVector<float>({{1.2, 3.4, std::nullopt, 5.6}});

  exec::ExprSet exprSet(
      {std::make_shared<core::ConstantTypedExpr>(INTEGER(), 23),
       std::make_shared<core::ConstantTypedExpr>(
           DOUBLE(), variant::null(TypeKind::DOUBLE)),
       makeConstantExpr(arrayVector, 0)},
      execCtx_.get());

  ASSERT_EQ("23:INTEGER", exprSet.exprs()[0]->toString());
  ASSERT_EQ("null:DOUBLE", exprSet.exprs()[1]->toString());
  ASSERT_EQ(
      "4 elements starting at 0 {1.2000000476837158, 3.4000000953674316, null, 5.599999904632568}:ARRAY<REAL>",
      exprSet.exprs()[2]->toString());
}

TEST_F(ExprTest, constantToSql) {
  auto toSql = [&](const variant& value) {
    exec::ExprSet exprSet({makeConstantExpr(value)}, execCtx_.get());
    auto sql = exprSet.expr(0)->toSql();

    auto input = makeRowVector(ROW({}), 1);
    auto a = evaluate(&exprSet, input);
    auto b = evaluate(sql, input);

    if (a->type()->containsUnknown()) {
      EXPECT_TRUE(a->isNullAt(0));
      EXPECT_TRUE(b->isNullAt(0));
    } else {
      assertEqualVectors(a, b);
    }

    return sql;
  };

  ASSERT_EQ(toSql(true), "TRUE");
  ASSERT_EQ(toSql(false), "FALSE");
  ASSERT_EQ(toSql(variant::null(TypeKind::BOOLEAN)), "NULL::BOOLEAN");

  ASSERT_EQ(toSql((int8_t)23), "'23'::TINYINT");
  ASSERT_EQ(toSql(variant::null(TypeKind::TINYINT)), "NULL::TINYINT");

  ASSERT_EQ(toSql((int16_t)23), "'23'::SMALLINT");
  ASSERT_EQ(toSql(variant::null(TypeKind::SMALLINT)), "NULL::SMALLINT");

  ASSERT_EQ(toSql(23), "'23'::INTEGER");
  ASSERT_EQ(toSql(variant::null(TypeKind::INTEGER)), "NULL::INTEGER");

  ASSERT_EQ(toSql(2134456LL), "'2134456'::BIGINT");
  ASSERT_EQ(toSql(variant::null(TypeKind::BIGINT)), "NULL::BIGINT");

  ASSERT_EQ(toSql(Date(18'506)), "'2020-09-01'::DATE");
  ASSERT_EQ(toSql(variant::null(TypeKind::DATE)), "NULL::DATE");

  ASSERT_EQ(
      toSql(Timestamp(123'456, 123'000)),
      "'1970-01-02T10:17:36.000123000'::TIMESTAMP");
  ASSERT_EQ(toSql(variant::null(TypeKind::TIMESTAMP)), "NULL::TIMESTAMP");

  ASSERT_EQ(toSql(IntervalDayTime(123'456)), "INTERVAL 123456 MILLISECONDS");
  ASSERT_EQ(
      toSql(variant::null(TypeKind::INTERVAL_DAY_TIME)),
      "NULL::INTERVAL DAY TO SECOND");

  ASSERT_EQ(toSql(1.5f), "'1.5'::REAL");
  ASSERT_EQ(toSql(variant::null(TypeKind::REAL)), "NULL::REAL");

  ASSERT_EQ(toSql(-78.456), "'-78.456'::DOUBLE");
  ASSERT_EQ(toSql(variant::null(TypeKind::DOUBLE)), "NULL::DOUBLE");

  ASSERT_EQ(toSql("This is a test."), "'This is a test.'");
  ASSERT_EQ(
      toSql("This is a \'test\' with single quotes."),
      "'This is a \'\'test\'\' with single quotes.'");
  ASSERT_EQ(toSql(variant::null(TypeKind::VARCHAR)), "NULL::VARCHAR");

  auto toSqlComplex = [&](const VectorPtr& vector, vector_size_t index = 0) {
    exec::ExprSet exprSet({makeConstantExpr(vector, index)}, execCtx_.get());
    auto sql = exprSet.expr(0)->toSql();

    auto input = makeRowVector(ROW({}), 1);
    auto a = evaluate(&exprSet, input);
    auto b = evaluate(sql, input);

    if (a->type()->containsUnknown()) {
      EXPECT_TRUE(a->isNullAt(0));
      EXPECT_TRUE(b->isNullAt(0));
    } else {
      assertEqualVectors(a, b);
    }

    return sql;
  };

  ASSERT_EQ(
      toSqlComplex(makeArrayVector<int32_t>({{1, 2, 3}})),
      "ARRAY['1'::INTEGER, '2'::INTEGER, '3'::INTEGER]");
  ASSERT_EQ(
      toSqlComplex(makeArrayVector<int32_t>({{1, 2, 3}, {4, 5, 6}}), 1),
      "ARRAY['4'::INTEGER, '5'::INTEGER, '6'::INTEGER]");
  ASSERT_EQ(toSql(variant::null(TypeKind::ARRAY)), "NULL");

  ASSERT_EQ(
      toSqlComplex(makeMapVector<int32_t, int32_t>({
          {{1, 10}, {2, 20}, {3, 30}},
      })),
      "map(ARRAY['1'::INTEGER, '2'::INTEGER, '3'::INTEGER], ARRAY['10'::INTEGER, '20'::INTEGER, '30'::INTEGER])");
  ASSERT_EQ(
      toSqlComplex(
          makeMapVector<int32_t, int32_t>({
              {{1, 11}, {2, 12}},
              {{1, 10}, {2, 20}, {3, 30}},
          }),
          1),
      "map(ARRAY['1'::INTEGER, '2'::INTEGER, '3'::INTEGER], ARRAY['10'::INTEGER, '20'::INTEGER, '30'::INTEGER])");
  ASSERT_EQ(
      toSqlComplex(BaseVector::createNullConstant(
          MAP(INTEGER(), VARCHAR()), 10, pool())),
      "NULL::MAP(INTEGER, VARCHAR)");

  ASSERT_EQ(
      toSqlComplex(makeRowVector({
          makeFlatVector<int32_t>({1, 2, 3}),
          makeFlatVector<bool>({true, false, true}),
      })),
      "row_constructor('1'::INTEGER, TRUE)");
  ASSERT_EQ(
      toSqlComplex(BaseVector::createNullConstant(
          ROW({"a", "b"}, {BOOLEAN(), DOUBLE()}), 10, pool())),
      "NULL::STRUCT(a BOOLEAN, b DOUBLE)");
}

TEST_F(ExprTest, toSql) {
  auto rowType =
      ROW({"a", "b", "c.d", "e", "f"},
          {INTEGER(),
           BIGINT(),
           VARCHAR(),
           ARRAY(BIGINT()),
           MAP(VARCHAR(), DOUBLE())});

  // CAST.
  testToSql("a + 3", rowType);
  testToSql("a * b", rowType);
  testToSql("a * 1.5", rowType);
  testToSql("cast(e as varchar[])", rowType);
  testToSql("cast(f as map(bigint, varchar))", rowType);
  testToSql(
      "cast(row_constructor(a, b) as struct(x bigint, y double))", rowType);

  // SWITCH.
  testToSql("if(a > 0, 1, 10)", rowType);
  testToSql("if(a = 10, true, false)", rowType);
  testToSql("case a when 7 then 1 when 11 then 2 else 0 end", rowType);
  testToSql("case a when 7 then 1 when 11 then 2 when 17 then 3 end", rowType);
  testToSql(
      "case a when b + 3 then 1 when b * 11 then 2 when b - 17 then a + b end",
      rowType);

  // AND / OR.
  testToSql("a > 0 AND b < 100", rowType);
  testToSql("a > 0 AND b / a < 100", rowType);
  testToSql("is_null(a) OR is_null(b)", rowType);
  testToSql("a > 10 AND (b > 100 OR a < 0) AND b < 3", rowType);

  // COALESCE.
  testToSql("coalesce(a::bigint, b, 123)", rowType);

  // TRY.
  testToSql("try(a / b)", rowType);

  // String literals.
  testToSql("length(\"c.d\")", rowType);
  testToSql("concat(a::varchar, ',', b::varchar, '\'\'')", rowType);

  // Array, map and row literals.
  testToSql("contains(array[1, 2, 3], a)", rowType);
  testToSql("map(array[a, b, 5], array[10, 20, 30])", rowType);
  testToSql(
      "element_at(map(array[1, 2, 3], array['a', 'b', 'c']), a)", rowType);
  testToSql("row_constructor(a, b, 'test')", rowType);
  testToSql("row_constructor(true, 1.5, 'abc', array[1, 2, 3])", rowType);

  // Lambda functions.
  testToSql("filter(e, x -> (x > 10))", rowType);
  testToSql("transform(e, x -> x + b)", rowType);
  testToSql("map_filter(f, (k, v) -> (v > 10::double))", rowType);
  testToSql("reduce(e, b, (s, x) -> s + x, s -> s * 10)", rowType);

  // Function without inputs.
  testToSql("pi()", rowType);
}

namespace {
// A naive function that wraps the input in a dictionary vector resized to
// rows.end() - 1.  It assumes all selected values are non-null.
class TestingShrinkingDictionary : public exec::VectorFunction {
 public:
  bool isDefaultNullBehavior() const override {
    return true;
  }

  void apply(
      const SelectivityVector& rows,
      std::vector<VectorPtr>& args,
      const TypePtr& /* outputType */,
      exec::EvalCtx& context,
      VectorPtr& result) const override {
    BufferPtr indices =
        AlignedBuffer::allocate<vector_size_t>(rows.end(), context.pool());
    auto rawIndices = indices->asMutable<vector_size_t>();
    rows.applyToSelected([&](int row) { rawIndices[row] = row; });

    result =
        BaseVector::wrapInDictionary(nullptr, indices, rows.end() - 1, args[0]);
  }

  static std::vector<std::shared_ptr<exec::FunctionSignature>> signatures() {
    return {exec::FunctionSignatureBuilder()
                .returnType("bigint")
                .argumentType("bigint")
                .build()};
  }
};
} // namespace

TEST_F(ExprTest, specialFormPropagateNulls) {
  exec::registerVectorFunction(
      "test_shrinking_dictionary",
      TestingShrinkingDictionary::signatures(),
      std::make_unique<TestingShrinkingDictionary>());

  // This test verifies an edge case where applyFunctionWithPeeling may produce
  // a result vector which is dictionary encoded and has fewer values than
  // are rows.
  // This can happen when the last value in a column used in an expression is
  // null which causes removeSureNulls to move the end of the SelectivityVector
  // forward.  When we incorrectly use rows.end() as the size of the
  // dictionary when rewrapping the results.
  // Normally this is masked when this vector is used in a function call which
  // produces a new output vector.  However, in SpecialForm expressions, we may
  // return the output untouched, and when we try to add back in the nulls, we
  // get an exception trying to resize the DictionaryVector.
  // This is difficult to reproduce, so this test artificially triggers the
  // issue by using a UDF that returns a dictionary one smaller than rows.end().

  // Making the last row NULL, so we call addNulls in eval.
  auto c0 = makeFlatVector<int64_t>(
      5,
      [](vector_size_t row) { return row; },
      [](vector_size_t row) { return row == 4; });

  auto rowVector = makeRowVector({c0});
  auto evalResult = evaluate("test_shrinking_dictionary(\"c0\")", rowVector);

  auto expectedResult = makeFlatVector<int64_t>(
      5,
      [](vector_size_t row) { return row; },
      [](vector_size_t row) { return row == 4; });
  assertEqualVectors(expectedResult, evalResult);
}

TEST_F(ExprTest, tryWithConstantFailure) {
  // This test verifies the behavior of constant peeling on a function wrapped
  // in a TRY.  Specifically the case when the UDF executed on the peeled
  // vector throws an exception on the constant value.

  // When wrapping a peeled ConstantVector, the result is wrapped in a
  // ConstantVector.  ConstantVector has special handling logic to copy the
  // underlying string when the type is Varchar.  When an exception is thrown
  // and the StringView isn't initialized, without special handling logic in
  // EvalCtx this results in reading uninitialized memory triggering ASAN
  // errors.
  registerFunction<AlwaysThrowsFunction, Varchar, Varchar>({"always_throws"});
  auto c0 = makeConstant("test", 5);
  auto c1 = makeFlatVector<int64_t>(5, [](vector_size_t row) { return row; });
  auto rowVector = makeRowVector({c0, c1});

  // We use strpos and c1 to ensure that the constant is peeled before calling
  // always_throws, not before the try.
  auto evalResult =
      evaluate("try(strpos(always_throws(\"c0\"), 't', c1))", rowVector);

  auto expectedResult = makeFlatVector<int64_t>(
      5, [](vector_size_t) { return 0; }, [](vector_size_t) { return true; });
  assertEqualVectors(expectedResult, evalResult);
}

TEST_F(ExprTest, castExceptionContext) {
  assertError(
      "cast(c0 as bigint)",
      makeFlatVector<std::string>({"1a"}),
      "cast((c0) as BIGINT)",
      "Same as context.",
      "Failed to cast from VARCHAR to BIGINT: 1a. Non-whitespace character found after end of conversion: \"a\"");

  assertError(
      "cast(c0 as timestamp)",
      makeFlatVector(std::vector<int8_t>{1}),
      "cast((c0) as TIMESTAMP)",
      "Same as context.",
      "Failed to cast from TINYINT to TIMESTAMP: 1. Conversion to Timestamp is not supported");
}

TEST_F(ExprTest, switchExceptionContext) {
  assertError(
      "case c0 when 7 then c0 / 0 else 0 end",
      makeFlatVector(std::vector<int64_t>{7}),
      "divide(c0, 0:BIGINT)",
      "switch(eq(c0, 7:BIGINT), divide(c0, 0:BIGINT), 0:BIGINT)",
      "division by zero");
}

TEST_F(ExprTest, conjunctExceptionContext) {
  auto data = makeFlatVector<int64_t>(20, [](auto row) { return row; });

  assertError(
      "if (c0 % 409 < 300 and c0 / 0 < 30, 1, 2)",
      data,
      "divide(c0, 0:BIGINT)",
      "switch(and(lt(mod(c0, 409:BIGINT), 300:BIGINT), lt(divide(c0, 0:BIGINT), 30:BIGINT)), 1:BIGINT, 2:BIGINT)",
      "division by zero");
}

TEST_F(ExprTest, lambdaExceptionContext) {
  auto array = makeArrayVector<int64_t>(
      10, [](auto /*row*/) { return 5; }, [](auto row) { return row * 3; });

  assertError(
      "filter(c0, x -> (x / 0 > 1))",
      array,
      "divide(x, 0:BIGINT)",
      "filter(c0, (x) -> gt(divide(x, 0:BIGINT), 1:BIGINT))",
      "division by zero");
}

/// Verify that null inputs result in exceptions, not crashes.
TEST_F(ExprTest, invalidInputs) {
  auto rowType = ROW({"a"}, {BIGINT()});
  auto exprSet = compileExpression("a + 5", rowType);

  // Try null top-level vector.
  RowVectorPtr input;
  ASSERT_THROW(
      exec::EvalCtx(execCtx_.get(), exprSet.get(), input.get()),
      VeloxRuntimeError);

  // Try non-null vector with null children.
  input = std::make_shared<RowVector>(
      pool_.get(), rowType, nullptr, 1024, std::vector<VectorPtr>{nullptr});
  ASSERT_THROW(
      exec::EvalCtx(execCtx_.get(), exprSet.get(), input.get()),
      VeloxRuntimeError);
}

TEST_F(ExprTest, lambdaWithRowField) {
  auto array = makeArrayVector<int64_t>(
      10, [](auto /*row*/) { return 5; }, [](auto row) { return row * 3; });
  auto row = makeRowVector(
      {"val"},
      {makeFlatVector<int64_t>(10, [](vector_size_t row) { return row; })});

  auto rowVector = makeRowVector({"c0", "c1"}, {row, array});

  // We use strpos and c1 to ensure that the constant is peeled before calling
  // always_throws, not before the try.
  auto evalResult = evaluate("filter(c1, x -> (x + c0.val >= 0))", rowVector);

  assertEqualVectors(array, evalResult);
}

TEST_F(ExprTest, flatNoNullsFastPath) {
  auto data = makeRowVector(
      {"a", "b", "c", "d"},
      {
          makeFlatVector<int32_t>({1, 2, 3}),
          makeFlatVector<int32_t>({10, 20, 30}),
          makeFlatVector<float>({0.1, 0.2, 0.3}),
          makeFlatVector<float>({-1.2, 0.0, 10.67}),
      });
  auto rowType = asRowType(data->type());

  // Basic math expressions.

  auto exprSet = compileExpression("a + b", rowType);
  ASSERT_EQ(1, exprSet->exprs().size());
  ASSERT_TRUE(exprSet->exprs()[0]->supportsFlatNoNullsFastPath())
      << exprSet->toString();

  auto expectedResult = makeFlatVector<int32_t>({11, 22, 33});
  auto result = evaluate(exprSet.get(), data);
  assertEqualVectors(expectedResult, result);

  exprSet = compileExpression("a + b * 5::integer", rowType);
  ASSERT_EQ(1, exprSet->exprs().size());
  ASSERT_TRUE(exprSet->exprs()[0]->supportsFlatNoNullsFastPath())
      << exprSet->toString();

  exprSet = compileExpression("floor(c * 1.34::real) / d", rowType);
  ASSERT_EQ(1, exprSet->exprs().size());
  ASSERT_TRUE(exprSet->exprs()[0]->supportsFlatNoNullsFastPath())
      << exprSet->toString();

  // Switch expressions.

  exprSet = compileExpression("if (a > 10::integer, 0::integer, b)", rowType);
  ASSERT_EQ(1, exprSet->exprs().size());
  ASSERT_TRUE(exprSet->exprs()[0]->supportsFlatNoNullsFastPath())
      << exprSet->toString();

  // If statement with 'then' or 'else' branch that can return null does not
  // support fast path.
  exprSet = compileExpression(
      "if (a > 10::integer, 0, cast (null as bigint))", rowType);
  ASSERT_EQ(1, exprSet->exprs().size());
  ASSERT_FALSE(exprSet->exprs()[0]->supportsFlatNoNullsFastPath())
      << exprSet->toString();

  exprSet = compileExpression(
      "case when a > 10::integer then 1 when b > 10::integer then 2 else 3 end",
      rowType);
  ASSERT_EQ(1, exprSet->exprs().size());
  ASSERT_TRUE(exprSet->exprs()[0]->supportsFlatNoNullsFastPath())
      << exprSet->toString();

  // Switch without an else clause doesn't support fast path.
  exprSet = compileExpression(
      "case when a > 10::integer then 1 when b > 10::integer then 2 end",
      rowType);
  ASSERT_EQ(1, exprSet->exprs().size());
  ASSERT_FALSE(exprSet->exprs()[0]->supportsFlatNoNullsFastPath())
      << exprSet->toString();

  // AND / OR expressions.

  exprSet = compileExpression("a > 10::integer AND b < 0::integer", rowType);
  ASSERT_EQ(1, exprSet->exprs().size());
  ASSERT_TRUE(exprSet->exprs()[0]->supportsFlatNoNullsFastPath())
      << exprSet->toString();

  exprSet = compileExpression(
      "a > 10::integer OR (b % 7::integer == 4::integer)", rowType);
  ASSERT_EQ(1, exprSet->exprs().size());
  ASSERT_TRUE(exprSet->exprs()[0]->supportsFlatNoNullsFastPath())
      << exprSet->toString();

  // Coalesce expression.

  exprSet = compileExpression("coalesce(a, b)", rowType);
  ASSERT_EQ(1, exprSet->exprs().size());
  ASSERT_TRUE(exprSet->exprs()[0]->supportsFlatNoNullsFastPath())
      << exprSet->toString();

  // Multiplying an integer by a double requires a cast, but cast doesn't
  // support fast path.
  exprSet = compileExpression("a * 0.1 + b", rowType);
  ASSERT_EQ(1, exprSet->exprs().size());
  ASSERT_FALSE(exprSet->exprs()[0]->supportsFlatNoNullsFastPath())
      << exprSet->toString();

  // Try expression doesn't support fast path.
  exprSet = compileExpression("try(a / b)", rowType);
  ASSERT_EQ(1, exprSet->exprs().size());
  ASSERT_FALSE(exprSet->exprs()[0]->supportsFlatNoNullsFastPath())
      << exprSet->toString();
}

TEST_F(ExprTest, commonSubExpressionWithEncodedInput) {
  // This test case does a sanity check of the code path that re-uses
  // precomputed results for common sub-expressions.
  auto data = makeRowVector(
      {makeFlatVector<int64_t>({1, 1, 2, 2}),
       makeFlatVector<int64_t>({10, 10, 20, 20}),
       wrapInDictionary(
           makeIndices({0, 1, 2, 3}),
           4,
           wrapInDictionary(
               makeIndices({0, 1, 1, 0}),
               4,
               makeFlatVector<int64_t>({1, 2, 3, 4}))),
       makeConstant<int64_t>(1, 4)});

  // Case 1: When the input to the common sub-expression is a dictionary.
  // c2 > 1 is a common sub-expression. It is used in 3 top-level expressions.
  // In the first expression, c2 > 1 is evaluated for rows 2, 3.
  // In the second expression, c2 > 1 is evaluated for rows 0, 1.
  // In the third expression. c2 > 1 returns pre-computed results for rows 2, 3
  auto results = makeRowVector(evaluateMultiple(
      {"c0 = 2 AND c2 > 1", "c0 = 1 AND c2 > 1", "c1 = 20 AND c2 > 1"}, data));
  auto expectedResults = makeRowVector(
      {makeFlatVector<bool>({false, false, true, false}),
       makeFlatVector<bool>({false, true, false, false}),
       makeFlatVector<bool>({false, false, true, false})});
  assertEqualVectors(expectedResults, results);

  // Case 2: When the input to the common sub-expression is a constant.
  results = makeRowVector(evaluateMultiple(
      {"c0 = 2 AND c3 > 3", "c0 = 1 AND c3 > 3", "c1 = 20 AND c3 > 3"}, data));
  expectedResults = makeRowVector(
      {makeFlatVector<bool>({false, false, false, false}),
       makeFlatVector<bool>({false, false, false, false}),
       makeFlatVector<bool>({false, false, false, false})});
  assertEqualVectors(expectedResults, results);

  // Case 3: When cached rows in sub-expression are not present in final
  // selection.
  // In the first expression, c2 > 1 is evaluated for rows 2, 3.
  // In the second expression, c0 = 1 filters out row 2, 3 and the OR
  // expression sets the final selection to rows 0, 1. Finally, c2 > 1 is
  // evaluated for rows 0, 1. If finalSelection was not updated to the union of
  // cached rows and the existing finalSelection then the vector containing
  // cached values would have been override.
  // In the third expression. c2 > 1 returns pre-computed results for rows 3, 4
  // verifying that the vector containing cached values was not overridden.
  results = makeRowVector(evaluateMultiple(
      {"c0 = 2 AND c2 > 1",
       "c0 = 1 AND ( c1 = 20 OR c2 > 1 )",
       "c1 = 20 AND c2 > 1"},
      data));
  expectedResults = makeRowVector(
      {makeFlatVector<bool>({false, false, true, false}),
       makeFlatVector<bool>({false, true, false, false}),
       makeFlatVector<bool>({false, false, true, false})});
  assertEqualVectors(expectedResults, results);
}

TEST_F(ExprTest, preservePartialResultsWithEncodedInput) {
  // This test verifies that partially populated results are preserved when the
  // input contains an encoded vector. We do this by using an if statement where
  // partial results are passed between its children expressions based on the
  // condition.
  auto data = makeRowVector({
      makeFlatVector<int64_t>({1, 2, 3, 4, 5, 6}),
      wrapInDictionary(
          makeIndices({0, 1, 2, 0, 1, 2}),
          6,
          makeFlatVector<int64_t>({1, 2, 3, 4, 5, 6})),
  });

  // Create an expression which divides the input to be processed equally
  // between two different expressions.
  auto result = evaluate("if(c0 > 3, 7, c1 + 100)", data);
  assertEqualVectors(makeFlatVector<int64_t>({101, 102, 103, 7, 7, 7}), result);
}

// Verify code paths in Expr::applyFunctionWithPeeling for the case when one
// input is a constant of size N, while another input is a dictionary of size N
// over base vector with size > N. After peeling encodings, first input has size
// N, while second input has size > N (the size of the base vector). The
// translated set of rows now contains row numbers > N, hence, constant input
// needs to be resized, otherwise, accessing rows numbers > N will cause an
// error.
TEST_F(ExprTest, peelIntermediateResults) {
  auto data = makeRowVector({makeArrayVector<int32_t>({
      {0, 1, 2, 3, 4, 5, 6, 7},
      {0, 1, 2, 33, 4, 5, 6, 7, 8},
  })});

  // element_at(c0, 200) returns a constant null of size 2.
  // element_at(c0, 4) returns a dictionary vector with base vector of size 17
  // (the size of the array's elements vector) and indices [0, 8].
  auto result = evaluate(
      "array_constructor(element_at(c0, 200), element_at(c0, 4))", data);
  auto expected = makeNullableArrayVector<int32_t>({
      {std::nullopt, 3},
      {std::nullopt, 33},
  });
  assertEqualVectors(expected, result);

  // Change the order of arguments.
  result = evaluate(
      "array_constructor(element_at(c0, 4), element_at(c0, 200))", data);

  expected = makeNullableArrayVector<int32_t>({
      {3, std::nullopt},
      {33, std::nullopt},
  });
  assertEqualVectors(expected, result);
}

TEST_F(ExprTest, peelWithDefaultNull) {
  // dict vector is [null, "b", null, "a", null, null].
  auto base =
      makeNullableFlatVector<StringView>({"a"_sv, "b"_sv, std::nullopt});
  auto indices = makeIndices({0, 1, 2, 0, 1, 2});
  auto nulls = makeNulls(6, nullEvery(2));
  auto dict = BaseVector::wrapInDictionary(nulls, indices, 6, base);
  auto data = makeRowVector({dict});

  // After peeling, to_utf8 is only evaluated on rows 0 and 1 in base vector.
  // The result is then wrapped with the dictionary encoding. Unevaluated rows
  // should be filled with nulls.
  auto result =
      evaluate("distinct_from(to_utf8('xB60ChtE03'),to_utf8(c0))", data);
  auto expected =
      makeNullableFlatVector<bool>({true, true, true, true, true, true});
  assertEqualVectors(expected, result);
}

TEST_F(ExprTest, addNulls) {
  const vector_size_t kSize = 6;
  SelectivityVector rows{kSize + 1};
  rows.setValid(kSize, false);
  rows.updateBounds();

  auto nulls = allocateNulls(kSize, pool());
  auto* rawNulls = nulls->asMutable<uint64_t>();
  bits::setNull(rawNulls, kSize - 1);

  exec::EvalCtx context(execCtx_.get());

  auto checkConstantResult = [&](const VectorPtr& vector) {
    ASSERT_TRUE(vector->isConstantEncoding());
    ASSERT_EQ(vector->size(), kSize);
    ASSERT_TRUE(vector->isNullAt(0));
  };

  // Test vector that is nullptr.
  {
    VectorPtr vector;
    exec::Expr::addNulls(rows, rawNulls, context, BIGINT(), vector);
    ASSERT_NE(vector, nullptr);
    checkConstantResult(vector);
  }

  // Test vector that is already a constant null vector and is uniquely
  // referenced.
  {
    auto vector = makeNullConstant(TypeKind::BIGINT, kSize - 1);
    exec::Expr::addNulls(rows, rawNulls, context, BIGINT(), vector);
    checkConstantResult(vector);
  }

  // Test vector that is already a constant null vector and is not uniquely
  // referenced.
  {
    auto vector = makeNullConstant(TypeKind::BIGINT, kSize - 1);
    auto another = vector;
    exec::Expr::addNulls(rows, rawNulls, context, BIGINT(), vector);
    ASSERT_EQ(another->size(), kSize - 1);
    checkConstantResult(vector);
  }

  // Test vector that is a non-null constant vector.
  {
    auto vector = makeConstant<int64_t>(100, kSize - 1);
    exec::Expr::addNulls(rows, rawNulls, context, BIGINT(), vector);
    ASSERT_TRUE(vector->isFlatEncoding());
    ASSERT_EQ(vector->size(), kSize);
    for (auto i = 0; i < kSize - 1; ++i) {
      ASSERT_FALSE(vector->isNullAt(i));
      ASSERT_EQ(vector->asFlatVector<int64_t>()->valueAt(i), 100);
    }
    ASSERT_TRUE(vector->isNullAt(kSize - 1));
  }

  auto checkResult = [&](const VectorPtr& vector) {
    ASSERT_EQ(vector->size(), kSize);
    for (auto i = 0; i < kSize - 1; ++i) {
      ASSERT_FALSE(vector->isNullAt(i));
      ASSERT_EQ(vector->asFlatVector<int64_t>()->valueAt(i), i);
    }
    ASSERT_TRUE(vector->isNullAt(kSize - 1));
  };

  // Test vector that is not uniquely referenced.
  {
    VectorPtr vector =
        makeFlatVector<int64_t>(kSize - 1, [](auto row) { return row; });
    auto another = vector;
    exec::Expr::addNulls(rows, rawNulls, context, BIGINT(), vector);

    ASSERT_EQ(another->size(), kSize - 1);
    checkResult(vector);
  }

  // Test vector that is uniquely referenced.
  {
    VectorPtr vector =
        makeFlatVector<int64_t>(kSize - 1, [](auto row) { return row; });
    exec::Expr::addNulls(rows, rawNulls, context, BIGINT(), vector);

    checkResult(vector);
  }

  // Test flat vector which has a shared values buffer. This is done by first
  // slicing the vector which creates buffer views of its nulls and values
  // buffer which are immutable.
  {
    VectorPtr vector =
        makeFlatVector<int64_t>(kSize, [](auto row) { return row; });
    auto slicedVector = vector->slice(0, kSize - 1);
    ASSERT_FALSE(slicedVector->values()->isMutable());
    exec::Expr::addNulls(rows, rawNulls, context, BIGINT(), slicedVector);

    checkResult(slicedVector);
  }

  // Lazy reading sometimes generates row vector that has child with length
  // shorter than the parent.  The extra rows in parent are all marked as nulls
  // so it is valid.  We need to handle this situation when propagating nulls
  // from parent to child.
  {
    auto a = makeFlatVector<int64_t>(kSize - 1, folly::identity);
    auto b = makeArrayVector<int64_t>(
        kSize - 1, [](auto) { return 1; }, [](auto i) { return i; });
    auto row = std::make_shared<RowVector>(
        pool_.get(),
        ROW({{"a", a->type()}, {"b", b->type()}}),
        nullptr,
        kSize,
        std::vector<VectorPtr>({a, b}));
    VectorPtr result = row;
    exec::Expr::addNulls(rows, rawNulls, context, row->type(), result);
    ASSERT_NE(result.get(), row.get());
    ASSERT_EQ(result->size(), kSize);
    for (int i = 0; i < kSize - 1; ++i) {
      ASSERT_FALSE(result->isNullAt(i));
      ASSERT_TRUE(result->equalValueAt(row.get(), i, i));
    }
    ASSERT_TRUE(result->isNullAt(kSize - 1));
  }
}

namespace {

// Throw a VeloxException if veloxException_ is true. Throw an std exception
// otherwise.
class AlwaysThrowsVectorFunction : public exec::VectorFunction {
 public:
  static constexpr const char* kVeloxErrorMessage = "Velox Exception: Expected";
  static constexpr const char* kStdErrorMessage = "Std Exception: Expected";

  explicit AlwaysThrowsVectorFunction(bool veloxException)
      : veloxException_{veloxException} {}

  void apply(
      const SelectivityVector& rows,
      std::vector<VectorPtr>& /* args */,
      const TypePtr& /* outputType */,
      exec::EvalCtx& context,
      VectorPtr& /* result */) const override {
    if (veloxException_) {
      auto error =
          std::make_exception_ptr(std::invalid_argument(kVeloxErrorMessage));
      context.setErrors(rows, error);
      return;
    }
    throw std::invalid_argument(kStdErrorMessage);
  }

  static std::vector<std::shared_ptr<exec::FunctionSignature>> signatures() {
    return {exec::FunctionSignatureBuilder()
                .returnType("boolean")
                .argumentType("integer")
                .build()};
  }

 private:
  const bool veloxException_;
};

class NoOpVectorFunction : public exec::VectorFunction {
 public:
  void apply(
      const SelectivityVector& /* rows */,
      std::vector<VectorPtr>& /* args */,
      const TypePtr& /* outputType */,
      exec::EvalCtx& /* context */,
      VectorPtr& /* result */) const override {}

  static std::vector<std::shared_ptr<exec::FunctionSignature>> signatures() {
    return {exec::FunctionSignatureBuilder()
                .returnType("boolean")
                .argumentType("integer")
                .build()};
  }
};
} // namespace

TEST_F(ExprTest, applyFunctionNoResult) {
  auto data = makeRowVector({
      makeFlatVector<int32_t>({1, 2, 3}),
  });

  exec::registerVectorFunction(
      "always_throws_vector_function",
      AlwaysThrowsVectorFunction::signatures(),
      std::make_unique<AlwaysThrowsVectorFunction>(true));

  // At various places in the code, we don't check if result has been set or
  // not.  Conjuncts have the nice property that they set throwOnError to
  // false and don't check if the result VectorPtr is nullptr.
  assertError(
      "always_throws_vector_function(c0) AND true",
      makeFlatVector<int32_t>({1, 2, 3}),
      "always_throws_vector_function(c0)",
      "and(always_throws_vector_function(c0), true:BOOLEAN)",
      AlwaysThrowsVectorFunction::kVeloxErrorMessage);

  exec::registerVectorFunction(
      "no_op",
      NoOpVectorFunction::signatures(),
      std::make_unique<NoOpVectorFunction>());

  assertError(
      "no_op(c0) AND true",
      makeFlatVector<int32_t>({1, 2, 3}),
      "no_op(c0)",
      "and(no_op(c0), true:BOOLEAN)",
      "Function neither returned results nor threw exception.");
}

TEST_F(ExprTest, mapKeysAndValues) {
  // Verify that the right size of maps and keys arrays are created. This is
  // done by executing eval with a selectivity vector larger than the size of
  // the input map but with the extra trailing rows marked invalid. Finally, if
  // map_keys/_values tried to create a larger result array (equivalent to
  // rows.size()) this will throw.
  vector_size_t vectorSize = 100;
  VectorPtr mapVector = std::make_shared<MapVector>(
      pool_.get(),
      MAP(BIGINT(), BIGINT()),
      makeNulls(vectorSize, nullEvery(3)),
      vectorSize,
      makeIndices(vectorSize, [](auto /* row */) { return 0; }),
      makeIndices(vectorSize, [](auto /* row */) { return 1; }),
      makeFlatVector<int64_t>({1, 2, 3}),
      makeFlatVector<int64_t>({10, 20, 30}));
  auto input = makeRowVector({mapVector});
  auto exprSet = compileMultiple(
      {"map_keys(c0)", "map_values(c0)"}, asRowType(input->type()));
  exec::EvalCtx context(execCtx_.get(), exprSet.get(), input.get());

  SelectivityVector rows(vectorSize + 1);
  rows.setValid(vectorSize, false);
  rows.updateBounds();
  std::vector<VectorPtr> result(2);
  ASSERT_NO_THROW(exprSet->eval(rows, context, result));
}

/// Test recursive constant peeling: in general expression evaluation first,
/// then in cast.
TEST_F(ExprTest, constantWrap) {
  auto data = makeRowVector({
      makeNullableFlatVector<int64_t>({std::nullopt, 1, 25, 3}),
      makeConstant("5", 4),
  });

  auto result = evaluate("c0 < (cast(c1 as bigint) + 10)", {data});
  assertEqualVectors(
      makeNullableFlatVector<bool>({std::nullopt, true, false, true}), result);
}

TEST_F(ExprTest, stdExceptionInVectorFunction) {
  exec::registerVectorFunction(
      "always_throws_vector_function",
      AlwaysThrowsVectorFunction::signatures(),
      std::make_unique<AlwaysThrowsVectorFunction>(false));

  assertError(
      "always_throws_vector_function(c0)",
      makeFlatVector<int32_t>({1, 2, 3}),
      "always_throws_vector_function(c0)",
      "Same as context.",
      AlwaysThrowsVectorFunction::kStdErrorMessage);

  assertErrorSimplified(
      "always_throws_vector_function(c0)",
      makeFlatVector<int32_t>({1, 2, 3}),
      AlwaysThrowsVectorFunction::kStdErrorMessage);
}

TEST_F(ExprTest, cseUnderTry) {
  auto input = makeRowVector({
      makeNullableFlatVector<int8_t>({31, 3, 31, 31, 2, std::nullopt}),
  });

  // All rows trigger overflow.
  VELOX_ASSERT_THROW(
      evaluate(
          "72::tinyint * 31::tinyint <> 4 or 72::tinyint * 31::tinyint <> 5",
          input),
      "integer overflow: 72 * 31");

  auto result = evaluate(
      "try(72::tinyint * 31::tinyint <> 4 or 72::tinyint * 31::tinyint <> 5)",
      input);
  assertEqualVectors(makeNullConstant(TypeKind::BOOLEAN, 6), result);

  // Only some rows trigger overflow.
  VELOX_ASSERT_THROW(
      evaluate(
          "36::tinyint * c0 <> 4 or 36::tinyint * c0 <> 5 or 36::tinyint * c0 <> 6",
          input),
      "integer overflow: 36 * 31");

  result = evaluate(
      "try(36::tinyint * c0 <> 4 or 36::tinyint * c0 <> 5 or 36::tinyint * c0 <> 6)",
      input);

  assertEqualVectors(
      makeNullableFlatVector<bool>({
          std::nullopt,
          true,
          std::nullopt,
          std::nullopt,
          true,
          std::nullopt,
      }),
      result);
}

TEST_F(ExprTest, conjunctUnderTry) {
  auto input = makeRowVector({
      makeFlatVector<StringView>({"a"_sv, "b"_sv}),
      makeFlatVector<bool>({true, true}),
      makeFlatVector<bool>({true, true}),
  });

  VELOX_ASSERT_THROW(
      evaluate(
          "array_constructor(like(c0, 'test', 'escape'), c1 OR c2)", input),
      "Escape string must be a single character");

  auto result = evaluate(
      "try(array_constructor(like(c0, 'test', 'escape'), c1 OR c2))", input);
  auto expected =
      BaseVector::createNullConstant(ARRAY(BOOLEAN()), input->size(), pool());
  assertEqualVectors(expected, result);
}

TEST_F(ExprTest, flatNoNullsFastPathWithCse) {
  // Test CSE with flat-no-nulls fast path.
  auto input = makeRowVector({
      makeFlatVector<int64_t>({1, 2, 3, 4, 5}),
      makeFlatVector<int64_t>({8, 9, 10, 11, 12}),
  });

  // Make sure CSE "c0 + c1" is evaluated only once for each row.
  auto [result, stats] = evaluateWithStats(
      "if((c0 + c1) > 100::bigint, 100::bigint, c0 + c1)", input);

  auto expected = makeFlatVector<int64_t>({9, 11, 13, 15, 17});
  assertEqualVectors(expected, result);
  EXPECT_EQ(5, stats.at("plus").numProcessedRows);

  std::tie(result, stats) = evaluateWithStats(
      "if((c0 + c1) >= 15::bigint, 100::bigint, c0 + c1)", input);

  expected = makeFlatVector<int64_t>({9, 11, 13, 100, 100});
  assertEqualVectors(expected, result);
  EXPECT_EQ(5, stats.at("plus").numProcessedRows);
}

TEST_F(ExprTest, cseOverLazyDictionary) {
  auto input = makeRowVector({
      makeConstant<int64_t>(10, 5),
      std::make_shared<LazyVector>(
          pool(),
          BIGINT(),
          5,
          std::make_unique<SimpleVectorLoader>([=](RowSet /*rows*/) {
            return wrapInDictionary(
                makeIndicesInReverse(5),
                makeFlatVector<int64_t>({8, 9, 10, 11, 12}));
          })),
      makeFlatVector<int64_t>({1, 2, 10, 11, 12}),
  });

  // if (c1 > 10, c0 + c1, c0 - c1) is a null-propagating conditional CSE.
  auto result = evaluate(
      "if (c2 > 10::bigint, "
      "   if (c1 > 10, c0 + c1, c0 - c1) + c2, "
      "   if (c1 > 10, c0 + c1, c0 - c1) - c2)",
      input);

  auto expected = makeFlatVector<int64_t>({21, 19, -10, 12, 14});
  assertEqualVectors(expected, result);
}

TEST_F(ExprTest, cseOverConstant) {
  auto input = makeRowVector({
      makeConstant<int64_t>(123, 5),
      makeConstant<int64_t>(-11, 5),
  });

  // Make sure CSE "c0 + c1" is evaluated only once for each row.
  auto [result, stats] =
      evaluateWithStats("if((c0 + c1) < 0::bigint, 0::bigint, c0 + c1)", input);

  auto expected = makeConstant<int64_t>(112, 5);
  assertEqualVectors(expected, result);
  EXPECT_EQ(5, stats.at("plus").numProcessedRows);
}

TEST_F(ExprTest, cseOverDictionary) {
  auto indices = makeIndicesInReverse(5);
  auto input = makeRowVector({
      wrapInDictionary(indices, makeFlatVector<int64_t>({1, 2, 3, 4, 5})),
      wrapInDictionary(indices, makeFlatVector<int64_t>({8, 9, 10, 11, 12})),
  });

  // Make sure CSE "c0 + c1" is evaluated only once for each row.
  auto [result, stats] = evaluateWithStats(
      "if((c0 + c1) > 100::bigint, 100::bigint, c0 + c1)", input);

  auto expected = makeFlatVector<int64_t>({17, 15, 13, 11, 9});
  assertEqualVectors(expected, result);
  EXPECT_EQ(5, stats.at("plus").numProcessedRows);

  std::tie(result, stats) = evaluateWithStats(
      "if((c0 + c1) >= 15::bigint, 100::bigint, c0 + c1)", input);

  expected = makeFlatVector<int64_t>({100, 100, 13, 11, 9});
  assertEqualVectors(expected, result);
  EXPECT_EQ(5, stats.at("plus").numProcessedRows);
}

TEST_F(ExprTest, cseOverDictionaryOverConstant) {
  auto indices = makeIndicesInReverse(5);
  auto input = makeRowVector({
      wrapInDictionary(indices, makeFlatVector<int64_t>({1, 2, 3, 4, 5})),
      wrapInDictionary(indices, makeConstant<int64_t>(100, 5)),
  });

  // Make sure CSE "c0 + c1" is evaluated only once for each row.
  auto [result, stats] =
      evaluateWithStats("if((c0 + c1) < 0::bigint, 0::bigint, c0 + c1)", input);

  auto expected = makeFlatVector<int64_t>({105, 104, 103, 102, 101});
  assertEqualVectors(expected, result);
  EXPECT_EQ(5, stats.at("plus").numProcessedRows);

  std::tie(result, stats) = evaluateWithStats(
      "if((c0 + c1) < 103::bigint, 0::bigint, c0 + c1)", input);

  expected = makeFlatVector<int64_t>({105, 104, 103, 0, 0});
  assertEqualVectors(expected, result);
  EXPECT_EQ(5, stats.at("plus").numProcessedRows);
}

TEST_F(ExprTest, cseOverDictionaryAcrossMultipleExpressions) {
  // This test verifies that CSE across multiple expressions are evaluated
  // correctly, that is, make sure peeling is done before attempting to re-use
  // computed results from CSE.
  auto input = makeRowVector({
      wrapInDictionary(
          makeIndices({1, 3}),
          makeFlatVector<StringView>({"aa1"_sv, "bb2"_sv, "cc3"_sv, "dd4"_sv})),
  });
  // Case 1: Peeled and unpeeled set of rows have overlap. This will ensure the
  // right pre-computed values are used.
  // upper(c0) is the CSE here having c0 as a distinct field. Initially its
  // distinct fields is empty as concat (its parent) will have the same
  // fields. If during compilation distinct field is not set when it is
  // identified as a CSE then it will be empty and peeling
  // will not occur the second time CSE is employed. Here the peeled rows are
  // {0,1,2,3} and unpeeled are {0,1}. If peeling is performed in the first
  // encounter, rows to compute will be {_ , 1, _, 3} and in the second
  // instance if peeling is not performed then rows to computed would be {0,
  // 1} where row 0 will be computed and 1 will be re-used so row 1 would have
  // wrong result.
  {
    // Use an allocated result vector to force copying of values to the result
    // vector. Otherwise, we might end up with a result vector pointing directly
    // to the shared values vector from CSE.
    std::vector<VectorPtr> resultToReuse = {
        makeFlatVector<StringView>({"x"_sv, "y"_sv}),
        makeFlatVector<StringView>({"x"_sv, "y"_sv})};
    auto [result, stats] = evaluateMultipleWithStats(
        {"concat('foo_',upper(c0))", "upper(c0)"}, input, resultToReuse);
    std::vector<VectorPtr> expected = {
        makeFlatVector<StringView>({"foo_BB2"_sv, "foo_DD4"_sv}),
        makeFlatVector<StringView>({"BB2"_sv, "DD4"_sv})};
    assertEqualVectors(expected[0], result[0]);
    assertEqualVectors(expected[1], result[1]);
    EXPECT_EQ(2, stats.at("upper").numProcessedRows);
  }

  // Case 2: Here a CSE_1 "substr(upper(c0),2)" shared twice has a child
  // expression which itself is a CSE_2 "upper(c0)" shared thrice. If expression
  // compilation were not fixed, CSE_1 will have distinct fields set but
  // the CSE_2 has a parent in one of the other expression trees and therefore
  // will have its distinct fields set properly. This would result in CSE_1 not
  // peeling but CSE_2 will. In the first expression tree peeling happens
  // before CSE so both CSE_1 and CSE_2 are tracking peeled rows. In the second
  // expression CSE_2 is used again will peeled rows, however in third
  // expression CSE_1 is not peeled but its child CSE_2 attempts peeling and
  // runs into an error while creating the peel.
  {
    // Use an allocated result vector to force copying of values to the result.
    std::vector<VectorPtr> resultToReuse = {
        makeFlatVector<StringView>({"x"_sv, "y"_sv}),
        makeFlatVector<StringView>({"x"_sv, "y"_sv}),
        makeFlatVector<StringView>({"x"_sv, "y"_sv})};
    auto [result, stats] = evaluateMultipleWithStats(
        {"concat('foo_',substr(upper(c0),2))",
         "substr(upper(c0),3)",
         "substr(upper(c0),2)"},
        input,
        resultToReuse);
    std::vector<VectorPtr> expected = {
        makeFlatVector<StringView>({"foo_B2"_sv, "foo_D4"_sv}),
        makeFlatVector<StringView>({"2"_sv, "4"_sv}),
        makeFlatVector<StringView>({"B2"_sv, "D4"_sv})};
    assertEqualVectors(expected[0], result[0]);
    assertEqualVectors(expected[1], result[1]);
    assertEqualVectors(expected[2], result[2]);
    EXPECT_EQ(2, stats.at("upper").numProcessedRows);
  }
}

TEST_F(ExprTest, smallerWrappedBaseVector) {
  // This test verifies that in the case that wrapping the
  // result of a peeledResult (i.e result which is computed after
  // peeling input) results in a smaller result than baseVector,
  // then we don't fault if the rows to be copied are more than the
  // size of the wrapped result.
  // Typically, this happens when the results have a lot of trailing nulls.

  auto baseMap = createMapOfArraysVector<int64_t, int64_t>(
      {{{1, std::nullopt}},
       {{2, {{4, 5, std::nullopt}}}},
       {{2, {{7, 8, 9}}}},
       {{2, std::nullopt}},
       {{2, std::nullopt}},
       {{2, std::nullopt}}});
  auto indices = makeIndices(10, [](auto row) { return row % 6; });
  auto nulls = makeNulls(10, [](auto row) { return row > 5; });
  auto wrappedMap = BaseVector::wrapInDictionary(nulls, indices, 10, baseMap);
  auto input = makeRowVector({wrappedMap});

  auto exprSet = compileMultiple(
      {"element_at(element_at(c0, 2::bigint), 1::bigint)"},
      asRowType(input->type()));

  exec::EvalCtx context(execCtx_.get(), exprSet.get(), input.get());

  // We set finalSelection to false so that
  // we force copy of results into the flatvector.
  *context.mutableIsFinalSelection() = false;
  auto finalRows = SelectivityVector(10);
  *context.mutableFinalSelection() = &finalRows;

  // We need a different SelectivityVector for rows
  // otherwise the copy will not kick in.
  SelectivityVector rows(input->size());
  std::vector<VectorPtr> result(1);
  auto flatResult = makeFlatVector<int64_t>(input->size(), BIGINT());
  result[0] = flatResult;
  exprSet->eval(rows, context, result);

  assertEqualVectors(
      makeNullableFlatVector<int64_t>(
          {std::nullopt,
           4,
           7,
           std::nullopt,
           std::nullopt,
           std::nullopt,
           std::nullopt,
           std::nullopt,
           std::nullopt,
           std::nullopt}),
      result[0]);
}

TEST_F(ExprTest, nullPropagation) {
<<<<<<< HEAD
  auto singleString = parseExpression("substr(c0, 1, if (length(c0) > 2, length(c0) - 1, 0))", ROW({VARCHAR()}));
  auto twoStrings = parseExpression("substr(c0, 1, if (length(c1) > 2, length(c0) - 1, 0))", ROW({VARCHAR()}));
  expectPropagatesNulls(singleString, true);
  expectPropagatesNulls(twoStrings, false);
=======
  auto singleString = parseExpression(
      "substr(c0, 1, if (length(c0) > 2, length(c0) - 1, 0))",
      ROW({"c0"}, {VARCHAR()}));
  auto twoStrings = parseExpression(
      "substr(c0, 1, if (length(c1) > 2, length(c0) - 1, 0))",
      ROW({"c0", "c1"}, {VARCHAR(), VARCHAR()}));
  EXPECT_TRUE(propagatesNulls(singleString));
  EXPECT_FALSE(propagatesNulls(twoStrings));
}

TEST_F(ExprTest, peelingWithSmallerConstantInput) {
  // This test ensures that when a dictionary-encoded vector is peeled together
  // with a constant vector whose size is smaller than the corresponding
  // selected rows of the dictionary base vector, the subsequent evaluation on
  // the constant vector doesn't access values beyond its size.
  auto data = makeRowVector({makeFlatVector<int64_t>({1, 2})});
  auto c0 = makeRowVector(
      {makeFlatVector<int64_t>({1, 3, 5, 7, 9})}, nullEvery(1, 2));
  auto indices = makeIndices({2, 3, 4});
  auto d0 = wrapInDictionary(indices, c0);
  auto c1 = BaseVector::wrapInConstant(3, 1, data);

  // After evaluating d0, Coalesce copies values from c1 to an existing result
  // vector. c1 should be large enough so that this copy step does not access
  // values out of bound.
  auto result = evaluate("coalesce(c0, c1)", makeRowVector({d0, c1}));
  assertEqualVectors(c1, result);
>>>>>>> 3440b9ac
}<|MERGE_RESOLUTION|>--- conflicted
+++ resolved
@@ -315,19 +315,10 @@
         << sql;
   }
 
-<<<<<<< HEAD
-  void expectPropagatesNulls(const core::TypedExprPtr& typedExpr, bool propagatesNulls) {
-        exec::ExprSet exprSet({typedExpr}, execCtx_.get(), true);
-
-    auto expr = exprSet.exprs().front();
-    EXPECT_EQ(propagatesNulls, expr->propagatesNulls());
-  }  
-=======
   bool propagatesNulls(const core::TypedExprPtr& typedExpr) {
     exec::ExprSet exprSet({typedExpr}, execCtx_.get(), true);
     return exprSet.exprs().front()->propagatesNulls();
   }
->>>>>>> 3440b9ac
 
   std::shared_ptr<core::QueryCtx> queryCtx_{std::make_shared<core::QueryCtx>()};
   std::unique_ptr<core::ExecCtx> execCtx_{
@@ -3524,12 +3515,6 @@
 }
 
 TEST_F(ExprTest, nullPropagation) {
-<<<<<<< HEAD
-  auto singleString = parseExpression("substr(c0, 1, if (length(c0) > 2, length(c0) - 1, 0))", ROW({VARCHAR()}));
-  auto twoStrings = parseExpression("substr(c0, 1, if (length(c1) > 2, length(c0) - 1, 0))", ROW({VARCHAR()}));
-  expectPropagatesNulls(singleString, true);
-  expectPropagatesNulls(twoStrings, false);
-=======
   auto singleString = parseExpression(
       "substr(c0, 1, if (length(c0) > 2, length(c0) - 1, 0))",
       ROW({"c0"}, {VARCHAR()}));
@@ -3557,5 +3542,4 @@
   // values out of bound.
   auto result = evaluate("coalesce(c0, c1)", makeRowVector({d0, c1}));
   assertEqualVectors(c1, result);
->>>>>>> 3440b9ac
 }