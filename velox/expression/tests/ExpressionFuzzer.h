/*
 * Copyright (c) Facebook, Inc. and its affiliates.
 *
 * Licensed under the Apache License, Version 2.0 (the "License");
 * you may not use this file except in compliance with the License.
 * You may obtain a copy of the License at
 *
 *     http://www.apache.org/licenses/LICENSE-2.0
 *
 * Unless required by applicable law or agreed to in writing, software
 * distributed under the License is distributed on an "AS IS" BASIS,
 * WITHOUT WARRANTIES OR CONDITIONS OF ANY KIND, either express or implied.
 * See the License for the specific language governing permissions and
 * limitations under the License.
 */

#pragma once

#include "velox/core/ITypedExpr.h"
#include "velox/core/QueryCtx.h"
#include "velox/expression/Expr.h"
#include "velox/expression/tests/ExpressionVerifier.h"
#include "velox/expression/tests/utils/FuzzerToolkit.h"
#include "velox/functions/FunctionRegistry.h"
#include "velox/vector/fuzzer/VectorFuzzer.h"
#include "velox/vector/tests/utils/VectorMaker.h"

namespace facebook::velox::test {

// A tool that can be used to generate random expressions.
class ExpressionFuzzer {
 public:
  struct Options {
    // The maximum number of variadic arguments fuzzer will generate for
    // functions that accept variadic arguments. Fuzzer will generate up to
    // max_num_varargs arguments for the variadic list in addition to the
    // required arguments by the function.
    int32_t maxNumVarArgs = 5;

    // Enable testing of function signatures with variadic arguments.
    bool enableVariadicSignatures = false;

    // Allow fuzzer to generate random expressions with dereference and
    // row_constructor functions.
    bool enableDereference = false;

    // Enable testing of function signatures with complex argument or return
    // types.
    bool enableComplexTypes = false;

    // Enable generation of expressions where one input column can be used by
    // multiple subexpressions.
    bool enableColumnReuse = false;

    // Enable generation of expressions that re-uses already generated
    // subexpressions.
    bool enableExpressionReuse = false;

    int32_t maxLevelOfNesting = 10;

    //  Comma separated list of function names and their tickets in the format
    //  <function_name>=<tickets>. Every ticket represents an opportunity for a
    //  function to be chosen from a pool of candidates. By default, every
    //  function has one ticket, and the likelihood of a function being picked
    //  an be increased by allotting it more tickets. Note that in practice,
    //  increasing the number of tickets does not proportionally increase the
    //  likelihood of selection, as the selection process involves filtering the
    //  pool of candidates by a required return type so not all functions may
    //  compete against the same number of functions at every instance. Number
    //  of tickets must be a positive integer. Example: eq=3,floor=5
    std::string functionTickets = "";

    // Chance of adding a null constant to the plan, or null value in a vector
    // (expressed as double from 0 to 1).
    double nullRatio = 0.1;
<<<<<<< HEAD
=======

    // If specified, Fuzzer will only choose functions from this comma separated
    // list of function names (e.g: --only \"split\" or --only
    // \"substr,ltrim\")."
    std::string useOnlyFunctions = "";

    // Comma-separated list of special forms to use in generated expression.
    // Supported special forms: and, or, coalesce, if, switch, cast.")
    std::string specialForms = "and,or,cast,coalesce,if,switch";

    std::unordered_set<std::string> skipFunctions;
>>>>>>> 75a76e0f
  };

  ExpressionFuzzer(
      const FunctionSignatureMap& signatureMap,
      size_t initialSeed,
      const std::shared_ptr<VectorFuzzer>& vectorFuzzer,
      const std::optional<ExpressionFuzzer::Options>& options = std::nullopt);

  template <typename TFunc>
  void registerFuncOverride(TFunc func, const std::string& name);

  struct FuzzedExpressionData {
    // A list of generated expressions.
    std::vector<core::TypedExprPtr> expressions;

    // The input vector type that is expected by the generated expressions.
    RowTypePtr inputType;

    // Count how many times each expression has been selected in expressions.
    std::unordered_map<std::string, size_t> selectionStats;
  };

  /// Fuzz a set of expressions.
  FuzzedExpressionData fuzzExpressions(size_t expressionCount);

  // Fuzz a single expression and return it along with the input row type.
  FuzzedExpressionData fuzzExpression();

  /// Used to enable re-use of sub-expressions by exposing an API that allows
  /// for randomly picking an expression that has a specific return type and a
  /// nesting level less than or equal to a specified limit. It ensures that
  /// all expressions that are valid candidates have an equal probability of
  /// selection.
  class ExprBank {
   public:
    ExprBank(FuzzerGenerator& rng, int maxLevelOfNesting)
        : rng_(rng), maxLevelOfNesting_(maxLevelOfNesting) {}

    /// Adds an expression to the bank.
    void insert(const core::TypedExprPtr& expression);

    /// Returns a randomly selected expression of the requested 'returnType'
    /// which is guaranteed to have a nesting level less than or equal to
    /// 'uptoLevelOfNesting'. Returns a nullptr if no such function can be
    /// found.
    core::TypedExprPtr getRandomExpression(
        const TypePtr& returnType,
        int uptoLevelOfNesting);

    /// Removes all the expressions from the bank. Should be called after
    /// every fuzzer iteration.
    void reset() {
      typeToExprsByLevel_.clear();
    }

   private:
    int getNestedLevel(const core::TypedExprPtr& expression) {
      int level = 0;
      for (auto& input : expression->inputs()) {
        level = std::max(level, getNestedLevel(input) + 1);
      }
      return level;
    }

    /// Reference to the random generator of the expression fuzzer.
    FuzzerGenerator& rng_;

    /// Only expression having less than or equal to this level of nesting
    /// will be generated.
    int maxLevelOfNesting_;

    /// Represents a vector where each index contains a list of expressions
    /// such that the depth of each expression tree is equal to that index.
    using ExprsIndexedByLevel = std::vector<std::vector<core::TypedExprPtr>>;

    /// Maps a 'Type' serialized as a string to an object of type
    /// ExprsIndexedByLevel
    std::unordered_map<std::string, ExprsIndexedByLevel> typeToExprsByLevel_;
  };

  void seed(size_t seed);

  const std::vector<std::string>& supportedFunctions() const {
    return supportedFunctions_;
  }

 private:
  // Either generates a new expression of the required return type or if
  // already generated expressions of the same return type exist then there is
  // a 30% chance that it will re-use one of them.
  core::TypedExprPtr generateExpression(const TypePtr& type);

  enum ArgumentKind { kArgConstant = 0, kArgColumn = 1, kArgExpression = 2 };

  // Parse options.functionTickets into a map that maps function name to its
  // number of tickets.
  void getTicketsForFunctions();

  // Get tickets for one function assigned by the options.functionTickets
  // option. This function should be called after getTicketsForFunctions().
  int getTickets(const std::string& funcName);

  // Add `funcName` that returns `type` to typeToExpressionList_.
  void addToTypeToExpressionListByTicketTimes(
      const std::string& type,
      const std::string& funcName);

  void appendConjunctSignatures();

  // Generate a random return type.
  TypePtr fuzzReturnType();

  core::TypedExprPtr generateArgConstant(const TypePtr& arg);

  core::TypedExprPtr generateArgColumn(const TypePtr& arg);

  core::TypedExprPtr generateArg(const TypePtr& arg);

  std::vector<core::TypedExprPtr> generateArgs(const CallableSignature& input);

  std::vector<core::TypedExprPtr> generateArgs(
      const std::vector<TypePtr>& argTypes,
      const std::vector<bool>& constantArgs,
      uint32_t numVarArgs = 0);

  core::TypedExprPtr generateArg(const TypePtr& arg, bool isConstant);

  /// Specialization for the "like" function: second and third (optional)
  /// parameters always need to be constant.
  std::vector<core::TypedExprPtr> generateLikeArgs(
      const CallableSignature& input);

  /// Specialization for the "empty_approx_set" function: first optional
  /// parameter needs to be constant.
  std::vector<core::TypedExprPtr> generateEmptyApproxSetArgs(
      const CallableSignature& input);

  /// Specialization for the "regexp_replace" function: second and third
  /// (optional) parameters always need to be constant.
  std::vector<core::TypedExprPtr> generateRegexpReplaceArgs(
      const CallableSignature& input);

  // Return a vector of expressions for each argument of callable in order.
  std::vector<core::TypedExprPtr> getArgsForCallable(
      const CallableSignature& callable);

  /// Specialization for the "switch" function. Takes in a signature that is
  /// of the form Switch (condition, then): boolean, T -> T where the type
  /// variable is bounded to a randomly selected type. It randomly decides the
  /// number of cases (upto a max of 5) to generate and whether to include the
  /// else clause. Finally, uses the type specified in the signature to
  /// generate inputs with that return type.
  std::vector<core::TypedExprPtr> generateSwitchArgs(
      const CallableSignature& input);

  core::TypedExprPtr getCallExprFromCallable(
      const CallableSignature& callable,
      const TypePtr& type);

  /// Return a random signature mapped to functionName in
  /// expressionToSignature_ whose return type can match returnType. Return
  /// nullptr if no such signature template exists.
  const CallableSignature* chooseRandomConcreteSignature(
      const TypePtr& returnType,
      const std::string& functionName);

  /// Generate an expression by randomly selecting a concrete function
  /// signature that returns 'returnType' among all signatures that the
  /// function named 'functionName' supports.
  core::TypedExprPtr generateExpressionFromConcreteSignatures(
      const TypePtr& returnType,
      const std::string& functionName);

  /// Return a random signature template mapped to typeName and functionName
  /// in expressionToTemplatedSignature_ whose return type can match
  /// returnType. Return nullptr if no such signature template exists.
  const SignatureTemplate* chooseRandomSignatureTemplate(
      const TypePtr& returnType,
      const std::string& typeName,
      const std::string& functionName);

  /// Generate an expression by randomly selecting a function signature
  /// template that returns 'returnType' among all signature templates that
  /// the function named 'functionName' supports.
  core::TypedExprPtr generateExpressionFromSignatureTemplate(
      const TypePtr& returnType,
      const std::string& functionName);

  /// Generate a cast expression that returns the specified type. Return a
  /// nullptr if casting to the specified type is not supported. The supported
  /// types include primitive types, array, map, and row types right now.
  core::TypedExprPtr generateCastExpression(const TypePtr& returnType);

  // Generate an expression of the row_constructor special form that returns
  // `returnType`. `returnType` must be a RowType.
  core::TypedExprPtr generateRowConstructorExpression(
      const TypePtr& returnType);

  // Generate a random row type with `referencedType` be its field at
  // `referencedIndex`.
  TypePtr generateRandomRowTypeWithReferencedField(
      uint32_t numFields,
      uint32_t referencedIndex,
      const TypePtr& referencedType);

  // Generate an expression of the dereference special form that returns
  // `returnType`.
  core::TypedExprPtr generateDereferenceExpression(const TypePtr& returnType);

  /// Should be called whenever a function is selected by the fuzzer.
  void markSelected(const std::string& funcName) {
    state.expressionStats_[funcName]++;
  }

  const std::string kTypeParameterName = "T";

<<<<<<< HEAD
  Options options_;
=======
  const Options options_;
>>>>>>> 75a76e0f

  std::vector<CallableSignature> signatures_;
  std::vector<SignatureTemplate> signatureTemplates_;

  /// Maps the base name of a return type signature to the function names that
  /// support that return type. Base name could be "T" if the return type is a
  /// type variable.
  std::unordered_map<std::string, std::vector<std::string>>
      typeToExpressionList_;

  /// Maps the base name of a *concrete* return type signature to the function
  /// names that support that return type. Those names then each further map
  /// to a list of CallableSignature objects that they support. Base name
  /// could be "T" if the return type is a type variable.
  std::unordered_map<
      std::string,
      std::unordered_map<std::string, std::vector<const CallableSignature*>>>
      expressionToSignature_;

  /// Maps the base name of a *templated* return type signature to the
  /// function names that support that return type. Those names then each
  /// further map to a list of SignatureTemplate objects that they support.
  /// Base name could be "T" if the return type is a type variable.
  std::unordered_map<
      std::string,
      std::unordered_map<std::string, std::vector<const SignatureTemplate*>>>
      expressionToTemplatedSignature_;

  // A map that maps function name to its number of tickets parsed from the
  // --assign_function_tickets startup flag .
  std::unordered_map<std::string, int> functionsToTickets_;

  /// We allow the arg generation routine to be specialized for particular
  /// functions. This map stores the mapping between function name and the
  /// overridden method.
  using ArgsOverrideFunc = std::function<std::vector<core::TypedExprPtr>(
      const CallableSignature& input)>;

  std::unordered_map<std::string, ArgsOverrideFunc> funcArgOverrides_;

  std::shared_ptr<VectorFuzzer> vectorFuzzer_;

  FuzzerGenerator rng_;

  std::vector<std::string> supportedFunctions_;

  struct State {
    void reset() {
      inputRowTypes_.clear();
      inputRowNames_.clear();
      typeToColumnNames_.clear();
      expressionBank_.reset();
      expressionStats_.clear();
    }

    State(FuzzerGenerator& rng, int maxLevelOfNesting)
        : expressionBank_(rng, maxLevelOfNesting),
          remainingLevelOfNesting_(maxLevelOfNesting) {}

    /// Used to track all generated expressions within a single iteration and
    /// support expression re-use.
    ExprBank expressionBank_;

    /// Contains the types and names of the input vector that the generated
    /// expressions consume.
    std::vector<TypePtr> inputRowTypes_;
    std::vector<std::string> inputRowNames_;

    // Count how many times each function has been selected.
    std::unordered_map<std::string, size_t> expressionStats_;

    /// Maps a 'Type' serialized as a string to the column names that have
    /// already been generated. Used to easily look up columns that can be
    /// re-used when a specific type is required as input to a callable.
    std::unordered_map<std::string, std::vector<std::string>>
        typeToColumnNames_;

    /// The remaining levels of expression nesting. It's initialized by
    /// FLAGS_max_level_of_nesting and updated in generateExpression(). When its
    /// value decreases to 0, we don't generate subexpressions anymore.
    int32_t remainingLevelOfNesting_;

  } state;
  friend class ExpressionFuzzerUnitTest;
};

} // namespace facebook::velox::test<|MERGE_RESOLUTION|>--- conflicted
+++ resolved
@@ -73,8 +73,6 @@
     // Chance of adding a null constant to the plan, or null value in a vector
     // (expressed as double from 0 to 1).
     double nullRatio = 0.1;
-<<<<<<< HEAD
-=======
 
     // If specified, Fuzzer will only choose functions from this comma separated
     // list of function names (e.g: --only \"split\" or --only
@@ -86,11 +84,10 @@
     std::string specialForms = "and,or,cast,coalesce,if,switch";
 
     std::unordered_set<std::string> skipFunctions;
->>>>>>> 75a76e0f
   };
 
   ExpressionFuzzer(
-      const FunctionSignatureMap& signatureMap,
+      FunctionSignatureMap signatureMap,
       size_t initialSeed,
       const std::shared_ptr<VectorFuzzer>& vectorFuzzer,
       const std::optional<ExpressionFuzzer::Options>& options = std::nullopt);
@@ -303,11 +300,7 @@
 
   const std::string kTypeParameterName = "T";
 
-<<<<<<< HEAD
-  Options options_;
-=======
   const Options options_;
->>>>>>> 75a76e0f
 
   std::vector<CallableSignature> signatures_;
   std::vector<SignatureTemplate> signatureTemplates_;
