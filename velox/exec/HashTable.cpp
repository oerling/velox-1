/*
 * Copyright (c) Facebook, Inc. and its affiliates.
 *
 * Licensed under the Apache License, Version 2.0 (the "License");
 * you may not use this file except in compliance with the License.
 * You may obtain a copy of the License at
 *
 *     http://www.apache.org/licenses/LICENSE-2.0
 *
 * Unless required by applicable law or agreed to in writing, software
 * distributed under the License is distributed on an "AS IS" BASIS,
 * WITHOUT WARRANTIES OR CONDITIONS OF ANY KIND, either express or implied.
 * See the License for the specific language governing permissions and
 * limitations under the License.
 */

#include "velox/exec/HashTable.h"
#include "velox/common/base/SimdUtil.h"
#include "velox/common/process/ProcessBase.h"
#include "velox/exec/ContainerRowSerde.h"
#include "velox/vector/VectorTypeUtils.h"

namespace facebook::velox::exec {

template <TypeKind Kind>
static int32_t kindSize() {
  return sizeof(typename KindToFlatVector<Kind>::HashRowType);
}

static int32_t typeKindSize(TypeKind kind) {
  return VELOX_DYNAMIC_TYPE_DISPATCH(kindSize, kind);
}

template <bool ignoreNullKeys>
HashTable<ignoreNullKeys>::HashTable(
    std::vector<std::unique_ptr<VectorHasher>>&& hashers,
    const std::vector<std::unique_ptr<Aggregate>>& aggregates,
    const std::vector<TypePtr>& dependentTypes,
    bool allowDuplicates,
    bool isJoinBuild,
    memory::MappedMemory* mappedMemory)
    : BaseHashTable(std::move(hashers)),
      aggregates_(aggregates),
      isJoinBuild_(isJoinBuild) {
  std::vector<TypePtr> keys;
  for (auto& hasher : hashers_) {
    keys.push_back(hasher->type());
    if (!VectorHasher::typeKindSupportsValueIds(hasher->typeKind())) {
      hashMode_ = HashMode::kHash;
    }
  }
  rows_ = std::make_unique<RowContainer>(
      keys,
      !ignoreNullKeys,
      aggregates,
      dependentTypes,
      allowDuplicates,
      isJoinBuild,
      false,
      hashMode_ != HashMode::kHash,
      mappedMemory,
      ContainerRowSerde::instance());
  nextOffset_ = rows_->nextOffset();
}

class ProbeState {
 public:
<<<<<<< HEAD
  enum Operation { kProbe, kInsert, kErase };
=======
  enum class Operation { kProbe, kInsert, kErase };
  // Special tag for an erased entry. This counts as occupied for
  // probe and as empty for insert. If a tag word with empties gets an
  // erase, we make the erased tag empty. If the tag word getting the
  // erase has no empties, the erase is marked with a tombstone. A
  // probe always stops with a tag word with empties. Adding an empty
  // to a tag word with no empties would break probes that needed to
  // skip this tag word. This is standard practice for open addressing
  // hash tables. F14 has more sophistication in this but we do not
  // need it here since erase is very rare and is not expected to
  // change the load factor by much in the expected uses.
>>>>>>> 6b2d5123
  static constexpr uint8_t kTombstoneTag = 0x7f;
  static constexpr int32_t kFullMask = 0xffff;
  static constexpr BaseHashTable::TagVector kTombstoneGroup = {
      0x7f7f7f7f7f7f7f7fUL,
      0x7f7f7f7f7f7f7f7fUL};
  static constexpr BaseHashTable::TagVector kEmptyGroup = {0, 0};

  static inline int32_t tagsByteOffset(uint64_t hash, uint64_t sizeMask) {
    return (hash & sizeMask) & ~(sizeof(BaseHashTable::TagVector) - 1);
  }

  int32_t row() const {
    return row_;
  }

  // Use one instruction to load 16 tags
  // Use another instruction to make 16 copies of the tag being searched for
  inline void
  preProbe(uint8_t* tags, uint64_t sizeMask, uint64_t hash, int32_t row) {
    row_ = row;
    tagIndex_ = tagsByteOffset(hash, sizeMask);
    tagsInTable_ = BaseHashTable::loadTags(tags, tagIndex_);
    auto tag = BaseHashTable::hashTag(hash);
    wantedTags_ = _mm_set1_epi8(tag);
    group_ = nullptr;
    indexInTags_ = kNotSet;
  }

  // Use one instruction to compare the tag being searched for to 16 tags
  // If there is a match, load corresponding data from the table
<<<<<<< HEAD
  template <Operation op = kProbe>
=======
  template <Operation op = Operation::kProbe>
>>>>>>> 6b2d5123
  inline void firstProbe(char** table, int32_t firstKey) {
    auto tagMatches = _mm_cmpeq_epi8(tagsInTable_, wantedTags_);
    hits_ = _mm_movemask_epi8(tagMatches);
    if (hits_) {
      loadNextHit<op>(table, firstKey);
    }
  }

  template <Operation op, typename Compare, typename Insert>
<<<<<<< HEAD
  inline char* fullProbe(
=======
  inline char* FOLLY_NULLABLE fullProbe(
>>>>>>> 6b2d5123
      uint8_t* tags,
      char** table,
      uint64_t sizeMask,
      int32_t firstKey,
      Compare compare,
      Insert insert,
      bool extraCheck = false) {
    if (group_ && compare(group_, row_)) {
<<<<<<< HEAD
      if (op == kErase) {
=======
      if (op == Operation::kErase) {
>>>>>>> 6b2d5123
        eraseHit(tags);
      }
      return group_;
    }

    auto alreadyChecked = group_;
    if (extraCheck) {
      tagsInTable_ = BaseHashTable::loadTags(tags, tagIndex_);
      auto tagMatches = _mm_cmpeq_epi8(tagsInTable_, wantedTags_);
      hits_ = _mm_movemask_epi8(tagMatches);
    }

    int32_t insertTagIndex = -1;
    for (;;) {
      if (!hits_) {
        uint16_t empty =
            _mm_movemask_epi8(_mm_cmpeq_epi8(tagsInTable_, kEmptyGroup)) &
            kFullMask;
        if (empty) {
<<<<<<< HEAD
          if (op == kProbe) {
            return nullptr;
          }
          if (op == kErase) {
=======
          if (op == Operation::kProbe) {
            return nullptr;
          }
          if (op == Operation::kErase) {
>>>>>>> 6b2d5123
            VELOX_FAIL("Erasing non-existing entry");
          }
          if (indexInTags_ != kNotSet) {
            // We came to the end of the probe without a hit. We replace the
            // first tombstone on the way.
            return insert(row_, insertTagIndex + indexInTags_);
          }
          auto pos = bits::getAndClearLastSetBit(empty);
          return insert(row_, tagIndex_ + pos);
<<<<<<< HEAD
        } else if (op == kInsert && indexInTags_ == kNotSet) {
=======
        } else if (op == Operation::kInsert && indexInTags_ == kNotSet) {
>>>>>>> 6b2d5123
          // We passed through a full group.
          uint16_t tombstones =
              _mm_movemask_epi8(_mm_cmpeq_epi8(tagsInTable_, kTombstoneGroup)) &
              kFullMask;
          if (tombstones) {
            insertTagIndex = tagIndex_;
            indexInTags_ = bits::getAndClearLastSetBit(tombstones);
          }
        }
      } else {
        loadNextHit<op>(table, firstKey);
        if (!(extraCheck && group_ == alreadyChecked) &&
            compare(group_, row_)) {
<<<<<<< HEAD
          if (op == kErase) {
=======
          if (op == Operation::kErase) {
>>>>>>> 6b2d5123
            eraseHit(tags);
          }
          return group_;
        }
        continue;
      }
      tagIndex_ = (tagIndex_ + sizeof(BaseHashTable::TagVector)) & sizeMask;
      tagsInTable_ = BaseHashTable::loadTags(tags, tagIndex_);
      auto tagMatches = _mm_cmpeq_epi8(tagsInTable_, wantedTags_);
      hits_ = _mm_movemask_epi8(tagMatches) & kFullMask;
    }
  }

 private:
<<<<<<< HEAD
  static constexpr uint8_t kNotSet = 255;
=======
  static constexpr uint8_t kNotSet = 0xff;
>>>>>>> 6b2d5123

  template <Operation op>
  inline void loadNextHit(char** table, int32_t firstKey) {
    int32_t hit = bits::getAndClearLastSetBit(hits_);

<<<<<<< HEAD
    if (op == kErase) {
=======
    if (op == Operation::kErase) {
>>>>>>> 6b2d5123
      indexInTags_ = hit;
    }
    group_ = BaseHashTable::loadRow(table, tagIndex_ + hit);
    __builtin_prefetch(group_ + firstKey);
  }

  void eraseHit(uint8_t* tags) {
    auto empty = _mm_movemask_epi8(_mm_cmpeq_epi8(tagsInTable_, kEmptyGroup));

    BaseHashTable::storeTag(
        tags, tagIndex_ + indexInTags_, empty ? 0 : kTombstoneTag);
  }

  char* group_;
  BaseHashTable::TagVector wantedTags_;
  BaseHashTable::TagVector tagsInTable_;
  int32_t row_;
  int32_t tagIndex_;
  BaseHashTable::MaskType hits_;

  // If op is kErase, this is the index of the current hit within the
  // group of 'tagIndex_'. If op is kInsert, this is the index of the
<<<<<<< HEAD
  // first tombstone in the group of 'insertTagIndex_'.
=======
  // first tombstone in the group of 'insertTagIndex_'. Insert
  // replaces the first tombstone it finds. If it finds an empty
  // before finding a tombstone, it replaces the empty as soon as it
  // sees it. But the tombstone can be replaced only after finding an
  // empty and thus determining that the item being inserted is not in
  // the table.
>>>>>>> 6b2d5123
  uint8_t indexInTags_ = kNotSet;
};

template <bool ignoreNullKeys>
void HashTable<ignoreNullKeys>::storeKeys(
    HashLookup& lookup,
    vector_size_t row) {
  for (int32_t i = 0; i < hashers_.size(); ++i) {
    auto& hasher = hashers_[i];
    rows_->store(hasher->decodedVector(), row, lookup.hits[row], i); // NOLINT
  }
}

template <bool ignoreNullKeys>
void HashTable<ignoreNullKeys>::storeRowPointer(
    int32_t index,
    uint64_t hash,
    char* row) {
  if (hashMode_ != HashMode::kArray) {
    tags_[index] = hashTag(hash);
  }
  table_[index] = row;
}

template <bool ignoreNullKeys>
char* HashTable<ignoreNullKeys>::insertEntry(
    HashLookup& lookup,
    int32_t index,
    vector_size_t row) {
  char* group = rows_->newRow();
  lookup.hits[row] = group; // NOLINT
  storeKeys(lookup, row);
  storeRowPointer(index, lookup.hashes[row], group);
  if (hashMode_ == HashMode::kNormalizedKey) {
    // We store the unique digest of key values (normalized key) in
    // the word below the row. Space was reserved in the allocation
    // unless we have given up on normalized keys.
    RowContainer::normalizedKey(group) = lookup.normalizedKeys[row]; // NOLINT
  }
  ++numDistinct_;
  lookup.newGroups.push_back(row);
  return group;
}

template <bool ignoreNullKeys>
bool HashTable<ignoreNullKeys>::compareKeys(
    char* group,
    HashLookup& lookup,
    vector_size_t row) {
  int32_t numKeys = lookup.hashers.size();
  // The loop runs at least once. Allow for first comparison to fail
  // before loop end check.
  int32_t i = 0;
  do {
    auto& hasher = lookup.hashers[i];
    if (!rows_->equals<!ignoreNullKeys>(
            group, rows_->columnAt(i), hasher->decodedVector(), row)) {
      return false;
    }
  } while (++i < numKeys);
  return true;
}

template <bool ignoreNullKeys>
bool HashTable<ignoreNullKeys>::compareKeys(
    const char* group,
    const char* inserted) {
  auto numKeys = hashers_.size();
  int32_t i = 0;
  do {
    if (rows_->compare(group, inserted, i, CompareFlags{true, true})) {
      return false;
    }
  } while (++i < numKeys);
  return true;
}

template <bool ignoreNullKeys>
template <bool isJoin>
FOLLY_ALWAYS_INLINE void HashTable<ignoreNullKeys>::fullProbe(
    HashLookup& lookup,
    ProbeState& state,
    bool extraCheck) {
  constexpr ProbeState::Operation op =
<<<<<<< HEAD
      isJoin ? ProbeState::kProbe : ProbeState::kInsert;
  if (hashMode_ == HashMode::kNormalizedKey) {
=======
      isJoin ? ProbeState::Operation::kProbe : ProbeState::Operation::kInsert;
  if (hashMode_ == HashMode::kNormalizedKey) {
    // NOLINT
>>>>>>> 6b2d5123
    lookup.hits[state.row()] = state.fullProbe<op>(
        tags_,
        table_,
        sizeMask_,
        -static_cast<int32_t>(sizeof(normalized_key_t)),
        [&](char* group, int32_t row) {
          return RowContainer::normalizedKey(group) ==
              lookup.normalizedKeys[row];
        },
        [&](int32_t index, int32_t row) {
          return isJoin ? nullptr : insertEntry(lookup, row, index);
        },
        !isJoin && extraCheck);
    return;
  }
<<<<<<< HEAD
=======
  // NOLINT
>>>>>>> 6b2d5123
  lookup.hits[state.row()] = state.fullProbe<op>(
      tags_,
      table_,
      sizeMask_,
      0,
      [&](char* group, int32_t row) { return compareKeys(group, lookup, row); },
      [&](int32_t index, int32_t row) {
        return isJoin ? nullptr : insertEntry(lookup, row, index);
      },
      !isJoin && extraCheck);
}

namespace {
// A normalized key is spread evenly over 64 bits. This mixes the bits
// so that they affect the low 'bits', which are actually used for
// indexing the hash table.
static inline uint64_t mixNormalizedKey(uint64_t k, uint8_t bits) {
  constexpr uint64_t prime1 = 0xc6a4a7935bd1e995UL; // M from Murmurhash.
  constexpr uint64_t prime2 = 527729;
  constexpr uint64_t prime3 = 28047;
  auto h = (k ^ ((k >> 32))) * prime1;
  return h + (h >> bits) * prime2 + (h >> (2 * bits)) * prime3;
}
} // namespace

template <bool ignoreNullKeys>
void HashTable<ignoreNullKeys>::groupProbe(HashLookup& lookup) {
  if (hashMode_ == HashMode::kArray) {
    arrayGroupProbe(lookup);
    return;
  }
  // Do size-based rehash before mixing hashes from normalized keys
  // because The
  // size of the table affects the mixing.
  checkSize(lookup.rows.size());
  if (hashMode_ == HashMode::kNormalizedKey) {
    auto numRows = lookup.rows.size();
    lookup.normalizedKeys.resize(numRows);
    auto rows = lookup.rows.data();
    for (int i = 0; i < numRows; ++i) {
      auto row = rows[i];
      auto hashes = lookup.hashes.data();
      auto hash = hashes[row];
      lookup.normalizedKeys[row] = hash; // NOLINT
      hashes[row] = mixNormalizedKey(hash, sizeBits_);
    }
  }
  ProbeState state1;
  ProbeState state2;
  ProbeState state3;
  ProbeState state4;
  int32_t probeIndex = 0;
  int32_t numProbes = lookup.rows.size();
  auto rows = lookup.rows.data();
  for (; probeIndex + 4 <= numProbes; probeIndex += 4) {
    int32_t row = rows[probeIndex];
    state1.preProbe(tags_, sizeMask_, lookup.hashes[row], row);
    row = rows[probeIndex + 1];
    state2.preProbe(tags_, sizeMask_, lookup.hashes[row], row);
    row = rows[probeIndex + 2];
    state3.preProbe(tags_, sizeMask_, lookup.hashes[row], row);
    row = rows[probeIndex + 3];
    state4.preProbe(tags_, sizeMask_, lookup.hashes[row], row);
<<<<<<< HEAD
    state1.firstProbe<ProbeState::kInsert>(table_, 0);
    state2.firstProbe<ProbeState::kInsert>(table_, 0);
    state3.firstProbe<ProbeState::kInsert>(table_, 0);
    state4.firstProbe<ProbeState::kInsert>(table_, 0);
=======
    state1.firstProbe<ProbeState::Operation::kInsert>(table_, 0);
    state2.firstProbe<ProbeState::Operation::kInsert>(table_, 0);
    state3.firstProbe<ProbeState::Operation::kInsert>(table_, 0);
    state4.firstProbe<ProbeState::Operation::kInsert>(table_, 0);
>>>>>>> 6b2d5123
    fullProbe<false>(lookup, state1, false);
    fullProbe<false>(lookup, state2, true);
    fullProbe<false>(lookup, state3, true);
    fullProbe<false>(lookup, state4, true);
  }
  for (; probeIndex < numProbes; ++probeIndex) {
    int32_t row = rows[probeIndex];
    state1.preProbe(tags_, sizeMask_, lookup.hashes[row], row);
    state1.firstProbe(table_, 0);
    fullProbe<false>(lookup, state1, false);
  }
  initializeNewGroups(lookup);
}

template <bool ignoreNullKeys>
void HashTable<ignoreNullKeys>::arrayGroupProbe(HashLookup& lookup) {
  int32_t numProbes = lookup.rows.size();
  const vector_size_t* rows = lookup.rows.data();
  assert(!lookup.hashes.empty());
  assert(!lookup.hits.empty());
  auto hashes = lookup.hashes.data();
  assert(!lookup.hits.empty());
  auto groups = lookup.hits.data();
  int32_t i = 0;
  if (process::hasAvx2() && simd::isDense(rows, numProbes)) {
    auto allZero = simd::Vectors<int64_t>::setAll(0);
    constexpr int32_t kWidth = simd::Vectors<int64_t>::VSize;
    auto start = rows[0];
    auto end = start + numProbes - kWidth;
    for (i = start; i <= end; i += kWidth) {
      auto loaded = simd::Vectors<int64_t>::gather64(
          table_, simd::Vectors<int64_t>::load(hashes + i));
      *simd::Vectors<int64_t>::pointer(groups + i) = loaded;
      auto misses = simd::Vectors<int64_t>::compareResult(
          simd::Vectors<int64_t>::compareEq(loaded, allZero));
      if (LIKELY(!misses)) {
        continue;
      }
      for (auto miss = 0; miss < kWidth; ++miss) {
        auto row = i + miss;
        if (!groups[row]) {
          auto index = hashes[row];
          auto hit = table_[index];
          if (!hit) {
            hit = insertEntry(lookup, index, row);
          }
          groups[row] = hit;
        }
      }
    }
    i -= start;
  }
  for (; i < numProbes; ++i) {
    auto row = rows[i];
    uint64_t index = hashes[row];
    VELOX_DCHECK(index < size_);
    char* group = table_[index];
    if (UNLIKELY(!group)) {
      group = insertEntry(lookup, index, row);
    }
    groups[row] = group;
    lookup.hits[row] = group; // NOLINT
  }
  initializeNewGroups(lookup);
}

template <bool ignoreNullKeys>
void HashTable<ignoreNullKeys>::joinProbe(HashLookup& lookup) {
  if (hashMode_ == HashMode::kArray) {
    for (auto row : lookup.rows) {
      auto index = lookup.hashes[row];
      DCHECK(index < size_);
      lookup.hits[row] = table_[index]; // NOLINT
    }
    return;
  }
  if (hashMode_ == HashMode::kNormalizedKey) {
    lookup.normalizedKeys.resize(lookup.rows.back() + 1);
    auto hashes = lookup.hashes.data();
    for (auto row : lookup.rows) {
      auto hash = hashes[row];
      lookup.normalizedKeys[row] = hash; // NOLINT
      hashes[row] = mixNormalizedKey(hash, sizeBits_);
    }
  }
  int32_t probeIndex = 0;
  int32_t numProbes = lookup.rows.size();
  const vector_size_t* rows = lookup.rows.data();
  ProbeState state1;
  ProbeState state2;
  ProbeState state3;
  ProbeState state4;
  for (; probeIndex + 4 <= numProbes; probeIndex += 4) {
    int32_t row = rows[probeIndex];
    state1.preProbe(tags_, sizeMask_, lookup.hashes[row], row);
    row = rows[probeIndex + 1];
    state2.preProbe(tags_, sizeMask_, lookup.hashes[row], row);
    row = rows[probeIndex + 2];
    state3.preProbe(tags_, sizeMask_, lookup.hashes[row], row);
    row = rows[probeIndex + 3];
    state4.preProbe(tags_, sizeMask_, lookup.hashes[row], row);
    state1.firstProbe(table_, 0);
    state2.firstProbe(table_, 0);
    state3.firstProbe(table_, 0);
    state4.firstProbe(table_, 0);
    fullProbe<true>(lookup, state1, false);
    fullProbe<true>(lookup, state2, false);
    fullProbe<true>(lookup, state3, false);
    fullProbe<true>(lookup, state4, false);
  }
  for (; probeIndex < numProbes; ++probeIndex) {
    int32_t row = rows[probeIndex];
    state1.preProbe(tags_, sizeMask_, lookup.hashes[row], row);
    state1.firstProbe(table_, 0);
    fullProbe<true>(lookup, state1, false);
  }
}

  template <bool ignoreNullKeys>
void HashTable<ignoreNullKeys>::initializeNewGroups(HashLookup& lookup) {
  if (lookup.newGroups.empty()) {
    return;
  }
  for (auto& aggregate : aggregates_) {
    aggregate->initializeNewGroups(lookup.hits.data(), lookup.newGroups);
  }
}

template <bool ignoreNullKeys>
void HashTable<ignoreNullKeys>::allocateTables(uint64_t size) {
  VELOX_CHECK(bits::isPowerOfTwo(size), "Size is not a power of two: {}", size);
  if (tags_) {
    free(tags_);
    tags_ = nullptr;
  }
  hasTombstones_ = false;
  if (table_) {
    free(table_);
    table_ = nullptr;
  }
  if (size > 0) {
    size_ = size;
    sizeMask_ = size_ - 1;
    sizeBits_ = __builtin_popcountll(sizeMask_);
    tags_ = reinterpret_cast<uint8_t*>(aligned_alloc(64, size_));
    memset(tags_, 0, size_);
    table_ = reinterpret_cast<char**>(aligned_alloc(64, sizeof(char*) * size_));
    // Not strictly necessary to clear 'table_' but more debuggable.
    memset(table_, 0, size_ * sizeof(char*));
  }
}

template <bool ignoreNullKeys>
void HashTable<ignoreNullKeys>::clear() {
  rows_->clear();
  if (hashMode_ != HashMode::kArray && tags_) {
    memset(tags_, 0, size_);
  }
  if (table_) {
    memset(table_, 0, sizeof(char*) * size_);
  }
  numDistinct_ = 0;
}

template <bool ignoreNullKeys>
void HashTable<ignoreNullKeys>::checkSize(int32_t numNew) {
  if (!table_) {
    // Initial guess of cardinality is double the first input batch or at
    // least 2K entries.
    // numDistinct_ is non-0 when switching from HashMode::kArray to regular
    // hashing.
    auto newSize = std::max(
        (uint64_t)2048, bits::nextPowerOfTwo(numNew * 2 + numDistinct_));
    allocateTables(newSize);
    if (numDistinct_) {
      rehash();
    }
  } else if (numNew + numDistinct_ > size_ - (size_ / 8)) {
    // This implements the F14 load factor: Resize if less than 1/8 unoccupied.
    auto newSize = bits::nextPowerOfTwo(size_ + numNew);
    allocateTables(newSize);
    rehash();
  }
}

template <TypeKind Kind>
bool valueIdRowsColumn(
    bool ignoreNullKeys,
    VectorHasher* hasher,
    char** groups,
    int32_t numGroups,
    RowColumn column,
    uint64_t* hashes) {
  using T = typename TypeTraits<Kind>::NativeType;
  return hasher->computeValueIdForRows<T>(
      groups,
      numGroups,
      column.offset(),
      column.nullByte(),
      ignoreNullKeys ? 0 : column.nullMask(),
      hashes);
}

template <bool ignoreNullKeys>
bool HashTable<ignoreNullKeys>::insertBatch(
    char** groups,
    uint64_t* hashes,
    int32_t numGroups) {
  for (int32_t i = 0; i < hashers_.size(); ++i) {
    auto& hasher = hashers_[i];
    if (hashMode_ == HashMode::kHash) {
      rows_->hash(i, folly::Range<char**>(groups, numGroups), i > 0, hashes);
    } else {
      // Array or normalized key.
      if (!VALUE_ID_TYPE_DISPATCH(
              valueIdRowsColumn,
              hasher->typeKind(),
              ignoreNullKeys,
              hasher.get(),
              groups,
              numGroups,
              rows_->columnAt(i),
              hashes)) {
        // Must reconsider 'hashMode_' and start over.
        return false;
      }
    }
  }
  if (isJoinBuild_) {
    insertForJoin(groups, hashes, numGroups);
  } else {
    insertForGroupBy(groups, hashes, numGroups);
  }
  return true;
}

template <bool ignoreNullKeys>
void HashTable<ignoreNullKeys>::insertForGroupBy(
    char** groups,
    uint64_t* hashes,
    int32_t numGroups) {
  if (hashMode_ == HashMode::kArray) {
    for (auto i = 0; i < numGroups; ++i) {
      auto index = hashes[i];
      VELOX_CHECK(index < size_);
      VELOX_CHECK(table_[index] == nullptr);
      table_[index] = groups[i];
    }
  } else {
    if (hashMode_ == HashMode::kNormalizedKey) {
      for (int i = 0; i < numGroups; ++i) {
        auto hash = hashes[i];
        // Write the normalized key below the row.
        RowContainer::normalizedKey(groups[i]) = hash;
        // Shuffle the bits im the normalized key.
        hashes[i] = mixNormalizedKey(hash, sizeBits_);
      }
    }
    for (int32_t i = 0; i < numGroups; ++i) {
      auto hash = hashes[i];
      auto tagIndex = ProbeState::tagsByteOffset(hash, sizeMask_);
      auto tagsInTable = BaseHashTable::loadTags(tags_, tagIndex);
      for (;;) {
        MaskType free = ~_mm_movemask_epi8(tagsInTable) & ProbeState::kFullMask;
        if (free) {
          auto freeOffset = bits::getAndClearLastSetBit(free);
          storeRowPointer(tagIndex + freeOffset, hash, groups[i]);
          break;
        }
        tagIndex = (tagIndex + sizeof(TagVector)) & sizeMask_;
        tagsInTable = loadTags(tags_, tagIndex);
      }
    }
  }
}


template <bool ignoreNullKeys>
bool HashTable<ignoreNullKeys>::arrayPushRow(char* row, int32_t index) {
  auto existing = table_[index];
  if (nextOffset_) {
    nextRow(row) = existing;
    if (existing) {
      hasDuplicates_ = true;
    }
  } else if (existing) {
    // Semijoin or a known unique build side ignores a repeat of a key.
    return false;
  }
  table_[index] = row;
  return !existing;
}

template <bool ignoreNullKeys>
void HashTable<ignoreNullKeys>::pushNext(char* row, char* next) {
  if (nextOffset_) {
    hasDuplicates_ = true;
    auto previousNext = nextRow(row);
    nextRow(row) = next;
    nextRow(next) = previousNext;
  }
}

template <bool ignoreNullKeys>
FOLLY_ALWAYS_INLINE void HashTable<ignoreNullKeys>::buildFullProbe(
    ProbeState& state,
    uint64_t hash,
    char* inserted,
    bool extraCheck) {
  if (hashMode_ == HashMode::kNormalizedKey) {
<<<<<<< HEAD
    state.fullProbe<ProbeState::kInsert>(
=======
    state.fullProbe<ProbeState::Operation::kInsert>(
>>>>>>> 6b2d5123
        tags_,
        table_,
        sizeMask_,
        -static_cast<int32_t>(sizeof(normalized_key_t)),
        [&](char* group, int32_t row) {
          if (RowContainer::normalizedKey(group) ==
              RowContainer::normalizedKey(inserted)) {
            if (nextOffset_) {
              pushNext(group, inserted);
            }
            return true;
          }
          return false;
        },
        [&](int32_t row, int32_t index) {
          storeRowPointer(index, hash, inserted);
          return nullptr;
        },
        extraCheck);
  } else {
<<<<<<< HEAD
    state.fullProbe<ProbeState::kInsert>(
=======
    state.fullProbe<ProbeState::Operation::kInsert>(
>>>>>>> 6b2d5123
        tags_,
        table_,
        sizeMask_,
        0,
        [&](char* group, int32_t row) {
          if (compareKeys(group, inserted)) {
            if (nextOffset_) {
              pushNext(group, inserted);
            }
            return true;
          }
          return false;
        },
        [&](int32_t row, int32_t index) {
          storeRowPointer(index, hash, inserted);
          return nullptr;
        },
        extraCheck);
  }
}

template <bool ignoreNullKeys>
void HashTable<ignoreNullKeys>::insertForJoin(
    char** groups,
    uint64_t* hashes,
    int32_t numGroups) {
  if (hashMode_ == HashMode::kNormalizedKey) {
    // Write the normalized key below each row. The key is only known
    // at the time of insert, so cannot be filled in at the time of
    // accumulating the build rows.
    for (auto i = 0; i < numGroups; ++i) {
      RowContainer::normalizedKey(groups[i]) = hashes[i];
      hashes[i] = mixNormalizedKey(hashes[i], sizeBits_);
    }
  }
  // The insertable rows are in the table, all get put in the hash
  // table or array.
  if (hashMode_ == HashMode::kArray) {
    for (auto i = 0; i < numGroups; ++i) {
      auto index = hashes[i];
      VELOX_CHECK(index < size_);
      arrayPushRow(groups[i], index);
    }
    return;
  }

  ProbeState state1;
  for (auto i = 0; i < numGroups; ++i) {
    state1.preProbe(tags_, sizeMask_, hashes[i], i);
    state1.firstProbe(table_, 0);
    buildFullProbe(state1, hashes[i], groups[i], i);
  }
}

template <bool ignoreNullKeys>
void HashTable<ignoreNullKeys>::rehash() {
  constexpr int32_t kHashBatchSize = 1024;
  // @lint-ignore CLANGTIDY
  uint64_t hashes[kHashBatchSize];
  char* groups[kHashBatchSize];
  // A join build can have multiple payload tables. Loop over 'this'
  // and the possible other tables and put all the data in the table
  // of 'this'.
  for (int32_t i = 0; i <= otherTables_.size(); ++i) {
    RowContainerIterator iterator;
    int32_t numGroups;
    do {
      numGroups = (i == 0 ? this : otherTables_[i - 1].get())
                      ->rows()
	->listRows(&iterator, kHashBatchSize, RowContainer::kUnlimited, groups);
      if (!insertBatch(groups, hashes, numGroups)) {
        VELOX_CHECK(hashMode_ != HashMode::kHash);
        setHashMode(HashMode::kHash, 0);
        return;
      }
    } while (numGroups > 0);
  }
}

template <bool ignoreNullKeys>
void HashTable<ignoreNullKeys>::setHashMode(HashMode mode, int32_t numNew) {
  VELOX_CHECK(hashMode_ != HashMode::kHash);
  allocateTables(0);
  if (mode == HashMode::kArray) {
    auto bytes = size_ * sizeof(char*);
    table_ = reinterpret_cast<char**>(malloc(bytes));
    memset(table_, 0, bytes);
    hashMode_ = HashMode::kArray;
    rehash();
  } else if (mode == HashMode::kHash) {
    hashMode_ = HashMode::kHash;
    for (auto& hasher : hashers_) {
      hasher->resetStats();
    }
    rows_->disableNormalizedKeys();
    // Makes tables of the right size and rehashes.
    checkSize(numNew);
  } else if (mode == HashMode::kNormalizedKey) {
    hashMode_ = HashMode::kNormalizedKey;
    // Makes tables of the right size and rehashes.
    checkSize(numNew);
  }
}

template <TypeKind Kind>
void analyzeHasher(
    VectorHasher* hasher,
    char** groups,
    int32_t numGroups,
    int32_t offset,
    int32_t nullOffset,
    uint8_t nullMask) {
  using T = typename TypeTraits<Kind>::NativeType;

  hasher->analyze<T>(groups, numGroups, offset, nullOffset, nullMask);
}

template <bool ignoreNullKeys>
bool HashTable<ignoreNullKeys>::analyze() {
  constexpr int32_t kHashBatchSize = 1024;
  uint64_t hashes[kHashBatchSize];
  // @lint-ignore CLANGTIDY
  char* groups[kHashBatchSize];
  RowContainerIterator iterator;
  int32_t numGroups;
  do {
    numGroups = rows_->listRows(
        &iterator, kHashBatchSize, RowContainer::kUnlimited, groups);
    for (int32_t i = 0; i < hashers_.size(); ++i) {
      auto& hasher = hashers_[i];
      if (!hasher->isRange()) {
        // A range mode hasher does not know distincts, so need to
        // look. A distinct mode one does know the range. A hash join
        // build is always analyzed.
        continue;
      }
      uint64_t rangeSize;
      uint64_t distinctSize;
      hasher->cardinality(rangeSize, distinctSize);
      if (distinctSize == VectorHasher::kRangeTooLarge &&
          rangeSize == VectorHasher::kRangeTooLarge) {
        return false;
      }
      auto kind = hasher->typeKind();
      RowColumn column = rows_->columnAt(i);
      VALUE_ID_TYPE_DISPATCH(
          analyzeHasher,
          kind,
          hasher.get(),
          groups,
          numGroups,
          column.offset(),
          ignoreNullKeys ? 0 : column.nullByte(),
          ignoreNullKeys ? 0 : column.nullMask());
    }
  } while (numGroups > 0);
  return true;
}

namespace {
// Multiplies a * b and produces uint64_t max to denote overflow. If
// either a or b is overflow, preserves overflow.
static inline uint64_t safeMul(uint64_t a, uint64_t b) {
  constexpr uint64_t kMax = std::numeric_limits<uint64_t>::max();
  if (a == kMax || b == kMax) {
    return kMax;
  }
  uint64_t result;
  if (__builtin_mul_overflow(a, b, &result)) {
    return kMax;
  }
  return result;
}
} // namespace

template <bool ignoreNullKeys>
void HashTable<ignoreNullKeys>::enableRangeWhereCan(
    const std::vector<uint64_t>& rangeSizes,
    const std::vector<uint64_t>& distinctSizes,
    std::vector<bool>& useRange) {
  uint64_t product = 1;
  for (auto i = 0; i < rangeSizes.size(); ++i) {
    auto kind = hashers_[i]->typeKind();
    // NOLINT
    product = safeMul(
        product,
        addReserve(useRange[i] ? rangeSizes[i] : distinctSizes[i], kind));
  }
  // Now switch distinct to range if the cardinality increase does not overflow
  // 64 bits.
  for (auto i = 0; i < rangeSizes.size(); ++i) {
    assert(!useRange.empty());
    if (!useRange[i]) { // NOLINT
      // addReserve simplifies away, since it multiplies both the
      // multiplier and divisor by the same quantity.
      uint64_t newProduct = safeMul(rangeSizes[i], product / distinctSizes[i]);
      if (newProduct != VectorHasher::kRangeTooLarge) {
        useRange[i] = true;
        product = newProduct;
      }
    }
  }
}

// Returns the total number of values to reserve given a distinct
// count or a range size and a type. The maximum size is the
// cardinality of the type + 1 to indicate null.
template <bool ignoreNullKeys>
int64_t HashTable<ignoreNullKeys>::addReserve(int64_t count, TypeKind kind) {
  if (isJoinBuild_) {
    return count;
  }
  if (count >= VectorHasher::kRangeTooLarge / 2) {
    return count;
  }
  auto range = count + (count / 2);
  switch (kind) {
    case TypeKind::BOOLEAN:
      return 3;
    case TypeKind::TINYINT:
      return std::min<int64_t>(range, 257);
    case TypeKind::SMALLINT:
      return std::min<int64_t>(range, 0x10001);
    case TypeKind::INTEGER:
      return std::min<int64_t>(range, 0x10000001);
    default:
      return range;
  }
}

template <bool ignoreNullKeys>
uint64_t HashTable<ignoreNullKeys>::setHasherMode(
    const std::vector<std::unique_ptr<VectorHasher>>& hashers,
    const std::vector<bool>& useRange,
    const std::vector<uint64_t>& rangeSizes,
    const std::vector<uint64_t>& distinctSizes) {
  int64_t multiplier = 1;
  for (int i = 0; i < hashers.size(); ++i) {
    auto kind = hashers[i]->typeKind();
    multiplier = useRange.size() > i && useRange[i]
        ? hashers[i]->enableValueRange(
              multiplier, addReserve(rangeSizes[i], kind) - rangeSizes[i])
        : hashers[i]->enableValueIds(
              multiplier,
              addReserve(distinctSizes[i], kind) - distinctSizes[i]);
    VELOX_CHECK(multiplier != VectorHasher::kRangeTooLarge);
  }
  return multiplier;
}

template <bool ignoreNullKeys>
void HashTable<ignoreNullKeys>::decideHashMode(int32_t numNew) {
  std::vector<uint64_t> rangeSizes(hashers_.size());
  std::vector<uint64_t> distinctSizes(hashers_.size());
  std::vector<bool> useRange(hashers_.size());
  uint64_t bestWithReserve = 1;
  uint64_t distinctsWithReserve = 1;
  if (numDistinct_ && !isJoinBuild_) {
    if (!analyze()) {
      setHashMode(HashMode::kHash, numNew);
      return;
    }
  }
  for (int i = 0; i < hashers_.size(); ++i) {
    auto kind = hashers_[i]->typeKind();
    hashers_[i]->cardinality(rangeSizes[i], distinctSizes[i]);
    distinctsWithReserve =
        safeMul(distinctsWithReserve, addReserve(distinctSizes[i], kind));
    if (distinctSizes[i] == VectorHasher::kRangeTooLarge &&
        rangeSizes[i] != VectorHasher::kRangeTooLarge) {
      useRange[i] = true;
      bestWithReserve =
          safeMul(bestWithReserve, addReserve(rangeSizes[i], kind));
    } else if (
        rangeSizes[i] == VectorHasher::kRangeTooLarge ||
        rangeSizes[i] > distinctSizes[i] * 20) {
      bestWithReserve =
          safeMul(bestWithReserve, addReserve(distinctSizes[i], kind));
    } else {
      useRange[i] = true;
      bestWithReserve =
          safeMul(bestWithReserve, addReserve(rangeSizes[i], kind));
    }
  }

  if (bestWithReserve < kArrayHashMaxSize) {
    size_ = setHasherMode(hashers_, useRange, rangeSizes, distinctSizes);
    setHashMode(HashMode::kArray, numNew);
    return;
  }
  if (hashers_.size() == 1 && distinctsWithReserve > 10000) {
    // A single part group by that does not become an array does not
    // make sense as a normalized key unless it is very
    // small.
    setHashMode(HashMode::kHash, numNew);
    return;
  }
  if (distinctsWithReserve < kArrayHashMaxSize) {
    useRange.clear();
    size_ = setHasherMode(hashers_, useRange, rangeSizes, distinctSizes);
    setHashMode(HashMode::kArray, numNew);
    return;
  }
  if (distinctsWithReserve == VectorHasher::kRangeTooLarge) {
    setHashMode(HashMode::kHash, numNew);
    return;
  }
  // The key concatenation fits in 64 bits.
  if (bestWithReserve != VectorHasher::kRangeTooLarge) {
    enableRangeWhereCan(rangeSizes, distinctSizes, useRange);
    setHasherMode(hashers_, useRange, rangeSizes, distinctSizes);
  } else {
    useRange.clear();
    setHasherMode(hashers_, useRange, rangeSizes, distinctSizes);
  }
  setHashMode(HashMode::kNormalizedKey, numNew);
}

template <bool ignoreNullKeys>
std::string HashTable<ignoreNullKeys>::toString() {
  std::stringstream out;
  int32_t occupied = 0;
  for (int32_t i = 0; i < size_; ++i) {
    occupied += tags_[i] != 0;
  }
  out << "[HashTable  size: " << size_ << " occupied: " << occupied << "]";
  return out.str();
}

namespace {
bool mayUseValueIds(const BaseHashTable& table) {
  if (table.hashMode() == BaseHashTable::HashMode::kHash) {
    return false;
  }
  for (auto& hasher : table.hashers()) {
    if (!hasher->mayUseValueIds()) {
      return false;
    }
  }
  return true;
}
} // namespace

template <bool ignoreNullKeys>
void HashTable<ignoreNullKeys>::prepareJoinTable(
    std::vector<std::unique_ptr<HashTable<ignoreNullKeys>>> tables) {
  otherTables_ = std::move(tables);
  bool useValueIds = mayUseValueIds(*this);
  if (useValueIds) {
    for (auto& other : otherTables_) {
      if (!mayUseValueIds(*other)) {
        useValueIds = false;
        break;
      }
    }
    if (useValueIds) {
      for (auto& other : otherTables_) {
        for (auto i = 0; i < hashers_.size(); ++i) {
          hashers_[i]->merge(*other->hashers_[i]);
          if (!hashers_[i]->mayUseValueIds()) {
            useValueIds = false;
            break;
          }
        }
        if (!useValueIds) {
          break;
        }
      }
    }
  }
  numDistinct_ = rows()->numRows();
  for (auto& other : otherTables_) {
    numDistinct_ += other->rows()->numRows();
  }
  if (!useValueIds) {
    if (hashMode_ != HashMode::kHash) {
      setHashMode(HashMode::kHash, 0);
    } else {
      checkSize(0);
    }
  } else {
    decideHashMode(0);
  }
}

template <bool ignoreNullKeys>
int32_t HashTable<ignoreNullKeys>::listJoinResults(
    JoinResultIterator& iter,
    folly::Range<vector_size_t*> inputRows,
    folly::Range<char**> hits) {
  VELOX_CHECK_LE(inputRows.size(), hits.size());
  int numOut = 0;
  auto maxOut = inputRows.size();
  while (iter.lastRow < iter.rows->size()) {
    if (!iter.nextHit) {
      iter.nextHit = (*iter.hits)[(*iter.rows)[iter.lastRow]]; // NOLINT
      if (!iter.nextHit) {
        ++iter.lastRow;
        continue;
      }
    }
    while (iter.nextHit) {
      char* next = nullptr;
      if (nextOffset_) {
        next = nextRow(iter.nextHit);
        __builtin_prefetch(reinterpret_cast<char*>(next) + nextOffset_);
      }
      inputRows[numOut] = (*iter.rows)[iter.lastRow]; // NOLINT
      hits[numOut] = iter.nextHit;
      ++numOut;
      iter.nextHit = next;
      if (!iter.nextHit) {
        ++iter.lastRow;
      }
      if (numOut >= maxOut) {
        return numOut;
      }
    }
  }
  return numOut;
}

template <bool ignoreNullKeys>
void HashTable<ignoreNullKeys>::erase(folly::Range<char**> rows) {
  auto numRows = rows.size();
  std::vector<uint64_t> hashes;
  hashes.resize(numRows);

  for (int32_t i = 0; i < hashers_.size(); ++i) {
    auto& hasher = hashers_[i];
    if (hashMode_ == HashMode::kHash) {
      rows_->hash(i, rows, i > 0, hashes.data());
    } else {
      if (!VALUE_ID_TYPE_DISPATCH(
              valueIdRowsColumn,
              hasher->typeKind(),
              ignoreNullKeys,
              hasher.get(),
              rows.data(),
              numRows,
              rows_->columnAt(i),
              hashes.data())) {
        VELOX_FAIL("Value ids in erase must exist for all keys");
      }
    }
  }
<<<<<<< HEAD
  if (hashMode_ == HashMode::kNormalizedKey) {
    for (auto i = 0; i < numRows; ++i) {
      hashes[i] = mixNormalizedKey(hashes[i], sizeBits_);
    }
  }
  if (hashMode_ == HashMode::kArray) {
    for (auto i = 0; i < numRows; ++i) {
      VELOX_CHECK(hashes[i] < size_);
      table_[hashes[i]] = nullptr;
    }
    return;
  }
  ProbeState state;
  for (auto i = 0; i < numRows; ++i) {
    state.preProbe(tags_, sizeMask_, hashes[i], i);

    state.firstProbe<ProbeState::kErase>(table_, 0);
    state.fullProbe<ProbeState::kErase>(
        tags_,
        table_,
        sizeMask_,
        0,
        [&](char* group, int32_t row) { return rows[row] == group; },
        [&](int32_t index, int32_t row) { return nullptr; },
        false);
  }
=======
  eraseWithHashes(rows, hashes.data());
}

template <bool ignoreNullKeys>
void HashTable<ignoreNullKeys>::eraseWithHashes(
    folly::Range<char**> rows,
    uint64_t* hashes) {
  auto numRows = rows.size();
  if (hashMode_ == HashMode::kArray) {
    for (auto i = 0; i < numRows; ++i) {
      DCHECK(hashes[i] < size_);
      table_[hashes[i]] = nullptr;
    }
  } else {
    if (hashMode_ == HashMode::kNormalizedKey) {
      for (auto i = 0; i < numRows; ++i) {
        hashes[i] = mixNormalizedKey(hashes[i], sizeBits_);
      }
    }

    ProbeState state;
    for (auto i = 0; i < numRows; ++i) {
      state.preProbe(tags_, sizeMask_, hashes[i], i);

      state.firstProbe<ProbeState::Operation::kErase>(table_, 0);
      state.fullProbe<ProbeState::Operation::kErase>(
          tags_,
          table_,
          sizeMask_,
          0,
          [&](char* group, int32_t row) { return rows[row] == group; },
          [&](int32_t /*index*/, int32_t /*row*/) { return nullptr; },
          false);
    }
  }
  numDistinct_ -= numRows;
  rows_->eraseRows(rows);
>>>>>>> 6b2d5123
}

template class HashTable<true>;
template class HashTable<false>;

} // namespace facebook::velox::exec<|MERGE_RESOLUTION|>--- conflicted
+++ resolved
@@ -65,9 +65,6 @@
 
 class ProbeState {
  public:
-<<<<<<< HEAD
-  enum Operation { kProbe, kInsert, kErase };
-=======
   enum class Operation { kProbe, kInsert, kErase };
   // Special tag for an erased entry. This counts as occupied for
   // probe and as empty for insert. If a tag word with empties gets an
@@ -79,7 +76,6 @@
   // hash tables. F14 has more sophistication in this but we do not
   // need it here since erase is very rare and is not expected to
   // change the load factor by much in the expected uses.
->>>>>>> 6b2d5123
   static constexpr uint8_t kTombstoneTag = 0x7f;
   static constexpr int32_t kFullMask = 0xffff;
   static constexpr BaseHashTable::TagVector kTombstoneGroup = {
@@ -110,11 +106,7 @@
 
   // Use one instruction to compare the tag being searched for to 16 tags
   // If there is a match, load corresponding data from the table
-<<<<<<< HEAD
-  template <Operation op = kProbe>
-=======
   template <Operation op = Operation::kProbe>
->>>>>>> 6b2d5123
   inline void firstProbe(char** table, int32_t firstKey) {
     auto tagMatches = _mm_cmpeq_epi8(tagsInTable_, wantedTags_);
     hits_ = _mm_movemask_epi8(tagMatches);
@@ -124,11 +116,7 @@
   }
 
   template <Operation op, typename Compare, typename Insert>
-<<<<<<< HEAD
-  inline char* fullProbe(
-=======
   inline char* FOLLY_NULLABLE fullProbe(
->>>>>>> 6b2d5123
       uint8_t* tags,
       char** table,
       uint64_t sizeMask,
@@ -137,11 +125,7 @@
       Insert insert,
       bool extraCheck = false) {
     if (group_ && compare(group_, row_)) {
-<<<<<<< HEAD
-      if (op == kErase) {
-=======
       if (op == Operation::kErase) {
->>>>>>> 6b2d5123
         eraseHit(tags);
       }
       return group_;
@@ -161,17 +145,10 @@
             _mm_movemask_epi8(_mm_cmpeq_epi8(tagsInTable_, kEmptyGroup)) &
             kFullMask;
         if (empty) {
-<<<<<<< HEAD
-          if (op == kProbe) {
-            return nullptr;
-          }
-          if (op == kErase) {
-=======
           if (op == Operation::kProbe) {
             return nullptr;
           }
           if (op == Operation::kErase) {
->>>>>>> 6b2d5123
             VELOX_FAIL("Erasing non-existing entry");
           }
           if (indexInTags_ != kNotSet) {
@@ -181,11 +158,7 @@
           }
           auto pos = bits::getAndClearLastSetBit(empty);
           return insert(row_, tagIndex_ + pos);
-<<<<<<< HEAD
-        } else if (op == kInsert && indexInTags_ == kNotSet) {
-=======
         } else if (op == Operation::kInsert && indexInTags_ == kNotSet) {
->>>>>>> 6b2d5123
           // We passed through a full group.
           uint16_t tombstones =
               _mm_movemask_epi8(_mm_cmpeq_epi8(tagsInTable_, kTombstoneGroup)) &
@@ -199,11 +172,7 @@
         loadNextHit<op>(table, firstKey);
         if (!(extraCheck && group_ == alreadyChecked) &&
             compare(group_, row_)) {
-<<<<<<< HEAD
-          if (op == kErase) {
-=======
           if (op == Operation::kErase) {
->>>>>>> 6b2d5123
             eraseHit(tags);
           }
           return group_;
@@ -218,21 +187,13 @@
   }
 
  private:
-<<<<<<< HEAD
-  static constexpr uint8_t kNotSet = 255;
-=======
   static constexpr uint8_t kNotSet = 0xff;
->>>>>>> 6b2d5123
 
   template <Operation op>
   inline void loadNextHit(char** table, int32_t firstKey) {
     int32_t hit = bits::getAndClearLastSetBit(hits_);
 
-<<<<<<< HEAD
-    if (op == kErase) {
-=======
     if (op == Operation::kErase) {
->>>>>>> 6b2d5123
       indexInTags_ = hit;
     }
     group_ = BaseHashTable::loadRow(table, tagIndex_ + hit);
@@ -255,16 +216,12 @@
 
   // If op is kErase, this is the index of the current hit within the
   // group of 'tagIndex_'. If op is kInsert, this is the index of the
-<<<<<<< HEAD
-  // first tombstone in the group of 'insertTagIndex_'.
-=======
   // first tombstone in the group of 'insertTagIndex_'. Insert
   // replaces the first tombstone it finds. If it finds an empty
   // before finding a tombstone, it replaces the empty as soon as it
   // sees it. But the tombstone can be replaced only after finding an
   // empty and thus determining that the item being inserted is not in
   // the table.
->>>>>>> 6b2d5123
   uint8_t indexInTags_ = kNotSet;
 };
 
@@ -349,14 +306,9 @@
     ProbeState& state,
     bool extraCheck) {
   constexpr ProbeState::Operation op =
-<<<<<<< HEAD
-      isJoin ? ProbeState::kProbe : ProbeState::kInsert;
-  if (hashMode_ == HashMode::kNormalizedKey) {
-=======
       isJoin ? ProbeState::Operation::kProbe : ProbeState::Operation::kInsert;
   if (hashMode_ == HashMode::kNormalizedKey) {
     // NOLINT
->>>>>>> 6b2d5123
     lookup.hits[state.row()] = state.fullProbe<op>(
         tags_,
         table_,
@@ -372,10 +324,7 @@
         !isJoin && extraCheck);
     return;
   }
-<<<<<<< HEAD
-=======
   // NOLINT
->>>>>>> 6b2d5123
   lookup.hits[state.row()] = state.fullProbe<op>(
       tags_,
       table_,
@@ -439,17 +388,10 @@
     state3.preProbe(tags_, sizeMask_, lookup.hashes[row], row);
     row = rows[probeIndex + 3];
     state4.preProbe(tags_, sizeMask_, lookup.hashes[row], row);
-<<<<<<< HEAD
-    state1.firstProbe<ProbeState::kInsert>(table_, 0);
-    state2.firstProbe<ProbeState::kInsert>(table_, 0);
-    state3.firstProbe<ProbeState::kInsert>(table_, 0);
-    state4.firstProbe<ProbeState::kInsert>(table_, 0);
-=======
     state1.firstProbe<ProbeState::Operation::kInsert>(table_, 0);
     state2.firstProbe<ProbeState::Operation::kInsert>(table_, 0);
     state3.firstProbe<ProbeState::Operation::kInsert>(table_, 0);
     state4.firstProbe<ProbeState::Operation::kInsert>(table_, 0);
->>>>>>> 6b2d5123
     fullProbe<false>(lookup, state1, false);
     fullProbe<false>(lookup, state2, true);
     fullProbe<false>(lookup, state3, true);
@@ -568,7 +510,7 @@
   }
 }
 
-  template <bool ignoreNullKeys>
+template <bool ignoreNullKeys>
 void HashTable<ignoreNullKeys>::initializeNewGroups(HashLookup& lookup) {
   if (lookup.newGroups.empty()) {
     return;
@@ -585,7 +527,6 @@
     free(tags_);
     tags_ = nullptr;
   }
-  hasTombstones_ = false;
   if (table_) {
     free(table_);
     table_ = nullptr;
@@ -726,7 +667,6 @@
   }
 }
 
-
 template <bool ignoreNullKeys>
 bool HashTable<ignoreNullKeys>::arrayPushRow(char* row, int32_t index) {
   auto existing = table_[index];
@@ -760,16 +700,12 @@
     char* inserted,
     bool extraCheck) {
   if (hashMode_ == HashMode::kNormalizedKey) {
-<<<<<<< HEAD
-    state.fullProbe<ProbeState::kInsert>(
-=======
     state.fullProbe<ProbeState::Operation::kInsert>(
->>>>>>> 6b2d5123
         tags_,
         table_,
         sizeMask_,
         -static_cast<int32_t>(sizeof(normalized_key_t)),
-        [&](char* group, int32_t row) {
+        [&](char* group, int32_t /*row*/) {
           if (RowContainer::normalizedKey(group) ==
               RowContainer::normalizedKey(inserted)) {
             if (nextOffset_) {
@@ -779,22 +715,18 @@
           }
           return false;
         },
-        [&](int32_t row, int32_t index) {
+        [&](int32_t /*row*/, int32_t index) {
           storeRowPointer(index, hash, inserted);
           return nullptr;
         },
         extraCheck);
   } else {
-<<<<<<< HEAD
-    state.fullProbe<ProbeState::kInsert>(
-=======
     state.fullProbe<ProbeState::Operation::kInsert>(
->>>>>>> 6b2d5123
         tags_,
         table_,
         sizeMask_,
         0,
-        [&](char* group, int32_t row) {
+        [&](char* group, int32_t /*row*/) {
           if (compareKeys(group, inserted)) {
             if (nextOffset_) {
               pushNext(group, inserted);
@@ -803,7 +735,7 @@
           }
           return false;
         },
-        [&](int32_t row, int32_t index) {
+        [&](int32_t /*row*/, int32_t index) {
           storeRowPointer(index, hash, inserted);
           return nullptr;
         },
@@ -859,7 +791,7 @@
     do {
       numGroups = (i == 0 ? this : otherTables_[i - 1].get())
                       ->rows()
-	->listRows(&iterator, kHashBatchSize, RowContainer::kUnlimited, groups);
+                      ->listRows(&iterator, kHashBatchSize, groups);
       if (!insertBatch(groups, hashes, numGroups)) {
         VELOX_CHECK(hashMode_ != HashMode::kHash);
         setHashMode(HashMode::kHash, 0);
@@ -916,8 +848,7 @@
   RowContainerIterator iterator;
   int32_t numGroups;
   do {
-    numGroups = rows_->listRows(
-        &iterator, kHashBatchSize, RowContainer::kUnlimited, groups);
+    numGroups = rows_->listRows(&iterator, kHashBatchSize, groups);
     for (int32_t i = 0; i < hashers_.size(); ++i) {
       auto& hasher = hashers_[i];
       if (!hasher->isRange()) {
@@ -1236,34 +1167,6 @@
       }
     }
   }
-<<<<<<< HEAD
-  if (hashMode_ == HashMode::kNormalizedKey) {
-    for (auto i = 0; i < numRows; ++i) {
-      hashes[i] = mixNormalizedKey(hashes[i], sizeBits_);
-    }
-  }
-  if (hashMode_ == HashMode::kArray) {
-    for (auto i = 0; i < numRows; ++i) {
-      VELOX_CHECK(hashes[i] < size_);
-      table_[hashes[i]] = nullptr;
-    }
-    return;
-  }
-  ProbeState state;
-  for (auto i = 0; i < numRows; ++i) {
-    state.preProbe(tags_, sizeMask_, hashes[i], i);
-
-    state.firstProbe<ProbeState::kErase>(table_, 0);
-    state.fullProbe<ProbeState::kErase>(
-        tags_,
-        table_,
-        sizeMask_,
-        0,
-        [&](char* group, int32_t row) { return rows[row] == group; },
-        [&](int32_t index, int32_t row) { return nullptr; },
-        false);
-  }
-=======
   eraseWithHashes(rows, hashes.data());
 }
 
@@ -1301,7 +1204,6 @@
   }
   numDistinct_ -= numRows;
   rows_->eraseRows(rows);
->>>>>>> 6b2d5123
 }
 
 template class HashTable<true>;
