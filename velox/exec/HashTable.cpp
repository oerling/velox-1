--- conflicted
+++ resolved
@@ -878,30 +878,15 @@
   raw_vector<uint64_t> hashes;
   for (auto i = 0; i < numPartitions; ++i) {
     auto& overflows = overflowPerPartition[i];
-<<<<<<< HEAD
-      hashes.resize(overflows.size());
-=======
     hashes.resize(overflows.size());
->>>>>>> 8a12a1a7
     hashRows(
         folly::Range<char**>(overflows.data(), overflows.size()),
         false,
         hashes);
     insertForJoin(
-<<<<<<< HEAD
-        overflows.data(),
-        hashes.data(),
-        overflows.size(),
-        0,
-        sizeMask_ + 1,
-        nullptr);
-    auto table = i == 0 ? this : otherTables_[i - 1].get();
-    VELOX_CHECK_EQ(table->numInsert_, table->rows()->numRows(), "Bad number of inserts for part {} in parallel insert", i);
-=======
         overflows.data(), hashes.data(), overflows.size(), 0, size_, nullptr);
     auto table = i == 0 ? this : otherTables_[i - 1].get();
     VELOX_CHECK_EQ(table->rows()->numRows(), table->numParallelBuildRows_);
->>>>>>> 8a12a1a7
   }
 }
 
@@ -970,11 +955,7 @@
           buildPartitionBounds_[partition],
           buildPartitionBounds_[partition + 1],
           &overflow);
-<<<<<<< HEAD
-      table->numInsert_ += numRows;
-=======
       table->numParallelBuildRows_ += numRows;
->>>>>>> 8a12a1a7
     }
   }
 }
