--- conflicted
+++ resolved
@@ -416,7 +416,6 @@
   int32_t numProbes = lookup.rows.size();
   const vector_size_t* rows = lookup.rows.data();
   auto hashes = lookup.hashes.data();
-<<<<<<< HEAD
   assert(!lookup.hits.empty());
   for (auto check = 0; check < numProbes; ++check) {
     if (hashes[rows[check]] >= size_) {
@@ -433,8 +432,6 @@
     }
   }
 
-=======
->>>>>>> 7b0e58e4
   auto groups = lookup.hits.data();
   int32_t i = 0;
   if (process::hasAvx2() && simd::isDense(rows, numProbes)) {
