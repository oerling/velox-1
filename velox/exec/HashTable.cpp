--- conflicted
+++ resolved
@@ -544,11 +544,8 @@
     sizeMask_ = size_ - 1;
     sizeBits_ = __builtin_popcountll(sizeMask_);
     constexpr auto kPageSize = memory::MappedMemory::kPageSize;
-<<<<<<< HEAD
-=======
     // The total size is 9 bytes per slot, 8 in the pointers table and 1 in the
     // tags table.
->>>>>>> 7205b209
     auto numPages = bits::roundUp(size * 9, kPageSize) / kPageSize;
     if (!rows_->mappedMemory()->allocateContiguous(
             numPages, nullptr, tableAllocation_)) {
