--- conflicted
+++ resolved
@@ -886,15 +886,7 @@
     insertForJoin(
         overflows.data(), hashes.data(), overflows.size(), 0, size_, nullptr);
     auto table = i == 0 ? this : otherTables_[i - 1].get();
-<<<<<<< HEAD
-    VELOX_CHECK_EQ(
-        table->numInsert_,
-        table->rows()->numRows(),
-        "Bad number of inserts for part {} in parallel insert",
-        i);
-=======
     VELOX_CHECK_EQ(table->rows()->numRows(), table->numParallelBuildRows_);
->>>>>>> 7e756029
   }
 }
 
