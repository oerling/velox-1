--- conflicted
+++ resolved
@@ -130,11 +130,7 @@
       bool extraCheck) {
     if (group_ && compare(group_, row_)) {
       if (op == Operation::kErase) {
-<<<<<<< HEAD
-        eraseHit(table);
-=======
-        eraseHit(tags, numTombstones);
->>>>>>> e84e6797
+        eraseHit(table, numTombstones);
       }
       table.incrementHit();
       return group_;
@@ -147,22 +143,11 @@
     }
 
     int32_t insertTagIndex = -1;
-<<<<<<< HEAD
     const auto kEmptyGroup = BaseHashTable::TagVector::broadcast(0);
     for (;;) {
       if (!hits_) {
         uint16_t empty = simd::toBitMask(tagsInTable_ == kEmptyGroup);
-        if (empty) {
-=======
-    const auto kTombstoneGroup =
-        BaseHashTable::TagVector::broadcast(kTombstoneTag);
-    const auto kEmptyGroup = BaseHashTable::TagVector::broadcast(kEmptyTag);
-    for (;;) {
-      if (!hits_) {
-        uint16_t empty =
-            simd::toBitMask(tagsInTable_ == kEmptyGroup) & kFullMask;
         if (empty > 0) {
->>>>>>> e84e6797
           if (op == Operation::kProbe) {
             return nullptr;
           }
@@ -181,7 +166,6 @@
         }
         if (op == Operation::kInsert && indexInTags_ == kNotSet) {
           // We passed through a full group.
-<<<<<<< HEAD
           if (table.hasTombstones_) {
             const auto kTombstoneGroup =
                 BaseHashTable::TagVector::broadcast(kTombstoneTag);
@@ -192,13 +176,6 @@
               insertTagIndex = tagIndex_;
               indexInTags_ = bits::getAndClearLastSetBit(tombstones);
             }
-=======
-          uint16_t tombstones =
-              simd::toBitMask(tagsInTable_ == kTombstoneGroup) & kFullMask;
-          if (tombstones > 0) {
-            insertTagIndex = tagIndex_;
-            indexInTags_ = bits::getAndClearLastSetBit(tombstones);
->>>>>>> e84e6797
           }
         }
       } else {
@@ -206,11 +183,7 @@
         if (!(extraCheck && group_ == alreadyChecked) &&
             compare(group_, row_)) {
           if (op == Operation::kErase) {
-<<<<<<< HEAD
-            eraseHit(table);
-=======
-            eraseHit(tags, numTombstones);
->>>>>>> e84e6797
+            eraseHit(table, numTombstones);
           }
           table.incrementHit();
           return group_;
@@ -267,28 +240,18 @@
     table.incrementRowLoad();
   }
 
-<<<<<<< HEAD
   template <typename Table>
-  void eraseHit(Table& table) {
-    const auto kEmptyGroup = BaseHashTable::TagVector::broadcast(0);
-    auto empty = simd::toBitMask(tagsInTable_ == kEmptyGroup);
-=======
-  void eraseHit(uint8_t* tags, int64_t& numTombstones) {
+  void eraseHit(Table& table, int64_t& numTombstones) {
     const auto kEmptyGroup = BaseHashTable::TagVector::broadcast(kEmptyTag);
     const bool hasEmptyGroup =
         simd::toBitMask(tagsInTable_ == kEmptyGroup) != 0;
->>>>>>> e84e6797
-
-    if (!empty) {
+
+    if (!hasEmptyGroup) {
       table.hasTombstones_ = true;
     }
     BaseHashTable::storeTag(
-<<<<<<< HEAD
-        table.tags_, tagIndex_ + indexInTags_, empty ? 0 : kTombstoneTag);
-=======
-        tags, tagIndex_ + indexInTags_, hasEmptyGroup ? 0 : kTombstoneTag);
+        table.tags_, tagIndex_ + indexInTags_, hasEmptyGroup ? 0 : kTombstoneTag);
     numTombstones += !hasEmptyGroup;
->>>>>>> e84e6797
   }
 
   char* group_;
@@ -738,18 +701,18 @@
 template <bool ignoreNullKeys>
 void HashTable<ignoreNullKeys>::allocateTables(uint64_t size) {
   VELOX_CHECK(bits::isPowerOfTwo(size), "Size is not a power of two: {}", size);
-<<<<<<< HEAD
   if (size > 0) {
     setSize(size);
-    constexpr auto kPageSize = memory::MappedMemory::kPageSize;
+    constexpr auto kPageSize = memory::MemoryAllocator::kPageSize;
+    numTombstones_ = 0;
     if (kInterleaveRows) {
       // The total size is 8 bytes per slot, in groups of 16 slots
       // with 16 bytes of tags and 16 * 6 bytes of pointers and a
       // padding of 16 bytes to round up the cache line.
       auto numPages =
           bits::roundUp(size * sizeof(char*), kPageSize) / kPageSize;
-      if (!rows_->mappedMemory()->allocateContiguous(
-              numPages, nullptr, tableAllocation_)) {
+      if (!rows_->pool()->allocateContiguous(
+              numPages, tableAllocation_)) {
         VELOX_FAIL("Could not allocate join/group by hash table");
       }
       tags_ = tableAllocation_.data<uint8_t>();
@@ -759,8 +722,8 @@
       // The total size is 9 bytes per slot, 8 in the pointers table and 1 in
       // the tags table.
       auto numPages = bits::roundUp(size * 9, kPageSize) / kPageSize;
-      if (!rows_->mappedMemory()->allocateContiguous(
-              numPages, nullptr, tableAllocation_)) {
+      if (!rows_->pool()->allocateContiguous(
+              numPages, tableAllocation_)) {
         VELOX_FAIL("Could not allocate join/group by hash table");
       }
       table_ = tableAllocation_.data<char*>();
@@ -770,25 +733,11 @@
       memset(table_, 0, size_ * sizeof(char*));
     }
   }
-=======
-  VELOX_CHECK_GT(size, 0);
-  size_ = size;
-  numTombstones_ = 0;
-  sizeMask_ = size_ - 1;
-  sizeBits_ = __builtin_popcountll(sizeMask_);
-  constexpr auto kPageSize = memory::MemoryAllocator::kPageSize;
-  // The total size is 9 bytes per slot, 8 in the pointers table and 1 in the
-  // tags table.
-  auto numPages = bits::roundUp(size * 9, kPageSize) / kPageSize;
-  if (!rows_->pool()->allocateContiguous(numPages, tableAllocation_)) {
-    VELOX_FAIL("Could not allocate join/group by hash table");
-  }
   table_ = tableAllocation_.data<char*>();
   tags_ = reinterpret_cast<uint8_t*>(table_ + size);
   memset(tags_, 0, size_);
   // Not strictly necessary to clear 'table_' but more debuggable.
   memset(table_, 0, size_ * sizeof(char*));
->>>>>>> e84e6797
 }
 
 template <bool ignoreNullKeys>
@@ -805,9 +754,6 @@
 
 template <bool ignoreNullKeys>
 void HashTable<ignoreNullKeys>::checkSize(int32_t numNew) {
-<<<<<<< HEAD
-  if (!tags_ || !size_) {
-=======
   VELOX_CHECK(
       size_ == 0 || size_ > (numDistinct_ + numTombstones_),
       "size_:{} numDistinct_:{} numTombstoneRows_:{}",
@@ -817,7 +763,6 @@
 
   const int64_t newNumDistincts = numNew + numDistinct_;
   if (!table_ || !size_) {
->>>>>>> e84e6797
     // Initial guess of cardinality is double the first input batch or at
     // least 2K entries.
     // numDistinct_ is non-0 when switching from HashMode::kArray to regular
