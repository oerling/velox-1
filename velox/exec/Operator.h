/*
 * Copyright (c) Facebook, Inc. and its affiliates.
 *
 * Licensed under the Apache License, Version 2.0 (the "License");
 * you may not use this file except in compliance with the License.
 * You may obtain a copy of the License at
 *
 *     http://www.apache.org/licenses/LICENSE-2.0
 *
 * Unless required by applicable law or agreed to in writing, software
 * distributed under the License is distributed on an "AS IS" BASIS,
 * WITHOUT WARRANTIES OR CONDITIONS OF ANY KIND, either express or implied.
 * See the License for the specific language governing permissions and
 * limitations under the License.
 */
#pragma once
#include "velox/common/time/CpuWallTimer.h"
#include "velox/core/PlanNode.h"
#include "velox/exec/Driver.h"

namespace facebook::velox::exec {

using OperationTimer = CpuWallTimer;
using OperationTiming = CpuWallTiming;

// Represents a column that is copied from input to output, possibly
// with cardinality change, i.e. values removed or duplicated.
struct IdentityProjection {
  IdentityProjection(ChannelIndex _inputChannel, ChannelIndex _outputChannel)
      : inputChannel(_inputChannel), outputChannel(_outputChannel) {}

  const ChannelIndex inputChannel;
  const ChannelIndex outputChannel;
};

struct MemoryStats {
  uint64_t userMemoryReservation = {};
  // TODO(venkatra): Populate revocableMemoryReservation as well.
  uint64_t revocableMemoryReservation = {};
  uint64_t systemMemoryReservation = {};
  uint64_t peakUserMemoryReservation = {};
  uint64_t peakSystemMemoryReservation = {};
  uint64_t peakTotalMemoryReservation = {};

  void update(std::shared_ptr<memory::MemoryUsageTracker> tracker) {
    if (!tracker) {
      return;
    }
    userMemoryReservation = tracker->getCurrentUserBytes();
    systemMemoryReservation = tracker->getCurrentSystemBytes();
    peakUserMemoryReservation = tracker->getPeakUserBytes();
    peakSystemMemoryReservation = tracker->getPeakSystemBytes();
    peakTotalMemoryReservation = tracker->getPeakTotalBytes();
  }

  void add(const MemoryStats& other) {
    userMemoryReservation += other.userMemoryReservation;
    revocableMemoryReservation += other.revocableMemoryReservation;
    systemMemoryReservation += other.systemMemoryReservation;
    peakUserMemoryReservation =
        std::max(peakUserMemoryReservation, other.peakUserMemoryReservation);
    peakSystemMemoryReservation = std::max(
        peakSystemMemoryReservation, other.peakSystemMemoryReservation);
    peakTotalMemoryReservation =
        std::max(peakTotalMemoryReservation, other.peakTotalMemoryReservation);
  }

  void clear() {
    userMemoryReservation = 0;
    revocableMemoryReservation = 0;
    systemMemoryReservation = 0;
    peakUserMemoryReservation = 0;
    peakSystemMemoryReservation = 0;
    peakTotalMemoryReservation = 0;
  }
};

struct OperatorStats {
  // Initial ordinal position in the operator's pipeline.
  int32_t operatorId = 0;
  int32_t pipelineId = 0;
  core::PlanNodeId planNodeId;
  // Name for reporting. We use Presto compatible names set at
  // construction of the Operator where applicable.
  std::string operatorType;

  // Number of splits (or chunks of work). Split can be a part of data file to
  // read.
  int64_t numSplits{0};

  // Bytes read from raw source, e.g. compressed file or network connection.
  uint64_t rawInputBytes = 0;
  uint64_t rawInputPositions = 0;

  OperationTiming addInputTiming;
  // Bytes of input in terms of retained size of input vectors.
  uint64_t inputBytes = 0;
  uint64_t inputPositions = 0;

  OperationTiming getOutputTiming;
  // Bytes of output in terms of retained size of vectors.
  uint64_t outputBytes = 0;
  uint64_t outputPositions = 0;

  uint64_t physicalWrittenBytes = 0;

  uint64_t blockedWallNanos = 0;

  OperationTiming finishTiming;

  MemoryStats memoryStats;

  OperatorStats(
      int32_t _operatorId,
      int32_t _pipelineId,
      const std::string& _planNodeId,
      const std::string& _operatorType)
      : operatorId(_operatorId),
        pipelineId(_pipelineId),
        planNodeId(_planNodeId),
        operatorType(_operatorType) {}

  void add(const OperatorStats& other);
  void clear();
};

class OperatorCtx {
 public:
  explicit OperatorCtx(DriverCtx* driverCtx)
      : driverCtx_(driverCtx), pool_(driverCtx_->addOperatorUserPool()) {}

  velox::memory::MemoryPool* pool() const {
    return pool_;
  }

  velox::memory::MemoryPool* systemPool() const {
    if (!systemMemPool_) {
      systemMemPool_ = driverCtx_->addOperatorSystemPool(pool_);
    }
    return systemMemPool_;
  }

  memory::MappedMemory* mappedMemory() const;

<<<<<<< HEAD
  memory::MappedMemory* recoverableMappedMemory() const;

  std::shared_ptr<Task> task() const {
=======
  const std::shared_ptr<Task>& task() const {
>>>>>>> a8d64956
    return driverCtx_->task;
  }

  const std::string& taskId() const;

  core::ExecCtx* execCtx() const {
    return driverCtx_->execCtx.get();
  }

  Driver* driver() const {
    return driverCtx_->driver;
  }

  DriverCtx* driverCtx() const {
    return driverCtx_;
  }

 private:
  DriverCtx* driverCtx_;
  velox::memory::MemoryPool* pool_;

  // These members are created on demand.
  mutable velox::memory::MemoryPool* systemMemPool_{nullptr};
  mutable std::shared_ptr<memory::MappedMemory> mappedMemory_;
  mutable std::shared_ptr<memory::MappedMemory> recoverableMappedMemory_;
};

// Query operator
class Operator {
 public:
  // Function for mapping a user-registered PlanNode into the corresponding
  // Operator.
  using PlanNodeTranslator = std::function<std::unique_ptr<Operator>(
      DriverCtx* ctx,
      int32_t id,
      std::shared_ptr<const core::PlanNode>& node)>;

  // 'operatorId' is the initial index of the 'this' in the Driver's
  // list of Operators. This is used as in index into OperatorStats
  // arrays in the Task. 'planNodeId' is a query-level unique
  // identifier of the PlanNode to which 'this'
  // corresponds. 'operatorType' is a label for use in stats.
  Operator(
      DriverCtx* driverCtx,
      std::shared_ptr<const RowType> outputType,
      int32_t operatorId,
      const std::string& planNodeId,
      const std::string& operatorType)
      : operatorCtx_(std::make_unique<OperatorCtx>(driverCtx)),
        stats_(operatorId, driverCtx->pipelineId, planNodeId, operatorType),
        outputType_(outputType) {}

  virtual ~Operator() {}

  // Returns true if can accept input.
  virtual bool needsInput() const = 0;

  // Adds input.
  virtual void addInput(RowVectorPtr input) = 0;

  // Returns a RowVector with the result columns. Returns nullptr if
  // no more output can be produced without more input or if blocked
  // for outside cause. isBlocked distinguishes between the
  // cases.
  virtual RowVectorPtr getOutput() = 0;

  // Informs 'this' that addInput will no longer be called. This means
  // that any partial state kept by 'this' should be returned by
  // the next call(s) to getOutput.
  virtual void finish() {
    isFinishing_ = true;
  }

  // Returns kNotBlocked if 'this' is not prevented from
  // advancing. Otherwise, returns a reason and sets 'future' to a
  // future that will be realized when the reason is no longer present.
  // The caller must wait for the `future` to complete before making
  // another call.
  virtual BlockingReason isBlocked(ContinueFuture* future) = 0;

  virtual bool isFinishing() {
    return isFinishing_;
  }

  // Frees all resources associated with 'this'. No other methods
  // should be called after this.
  virtual void close() {
    input_ = nullptr;
    output_ = nullptr;
    results_.clear();
  }

  // Returns true if 'this' never has more output rows than input rows.
  virtual bool isFilter() const {
    return false;
  }

  virtual bool preservesOrder() const {
    return false;
  }

  OperatorStats& stats() {
    return stats_;
  }

  void recordBlockingTime(uint64_t start);

  virtual std::string toString();

  velox::memory::MemoryPool* pool() {
    return operatorCtx_->pool();
  }

  const core::PlanNodeId& planNodeId() const {
    return stats_.planNodeId;
  }

  bool reserveAndRun(
      const std::shared_ptr<memory::MemoryUsageTracker>& tracker,
      int64_t quotaSize,
      std::function<int64_t(int64_t)> spillFunc,
      std::function<void(void)> runFunc);

  // Tries to shrink the memory footprint of 'this' by at least
  // 'minMemoryToRecover' bytes. Returns the approximate amount that
  // was freed. The trackers of the different pools will have
  // represent the actual state.
  virtual int64_t spill(int64_t /* minMemoryToRecover */) {
    return 0;
  }

  // Registers 'translator' for mapping user defined PlanNode subclass instances
  // to user-defined Operators.
  static void registerOperator(PlanNodeTranslator translator) {
    translators().push_back(translator);
  }

  // Calls all the registered PlanNodeTranslators on 'planNode' and
  // returns the the result of the first one that returns non-nullptr
  // or nullptr if all return nullptr.
  static std::unique_ptr<Operator> fromPlanNode(
      DriverCtx* ctx,
      int32_t id,
      std::shared_ptr<const core::PlanNode> planNode);

 protected:
  static std::vector<PlanNodeTranslator>& translators();

  // Clears the columns of 'output_' that are projected from
  // 'input_'. This should be done when preparing to produce a next
  // batch of output to drop any lingering references to row
  // number mappings or input vectors. In this way input vectors do
  // not have to be copied and will be singly referenced by their
  // producer.
  void clearIdentityProjectedOutput();

  // Returns a previously used result vector if it exists and is suitable for
  // reuse, nullptr otherwise.
  VectorPtr getResultVector(ChannelIndex index);

  // Fills 'result' with a vector for each input of
  // 'resultProjection_'. These are recycled from 'output_' if
  // suitable for reuse.
  void getResultVectors(std::vector<VectorPtr>* result);

  // Copies 'input_' and 'results_' into 'output_' according to
  // 'identityProjections_' and 'resultProjections_'.
  RowVectorPtr fillOutput(vector_size_t size, BufferPtr mapping);

  // Drops references to identity projected columns from 'output_' and
  // clears 'input_'. The producer will see its vectors as singly
  // referenced.
  void inputProcessed();

  std::unique_ptr<OperatorCtx> operatorCtx_;
  OperatorStats stats_;
  const std::shared_ptr<const RowType> outputType_;

  // Holds the last data from addInput until it is processed. Reset after the
  // input is processed.
  RowVectorPtr input_;

  // Holds the last data returned by getOutput. References vectors
  // from 'input_' and from 'results_'. Reused if singly referenced.
  RowVectorPtr output_;

  bool isFinishing_ = false;
  std::vector<IdentityProjection> identityProjections_;
  std::vector<VectorPtr> results_;

  // Maps between index in results_ and index in output RowVector.
  std::vector<IdentityProjection> resultProjections_;

  // True if the input and output rows have exactly the same fields,
  // i.e. one could copy directly from input to output if no
  // cardinality change.
  bool isIdentityProjection_ = false;
};

constexpr ChannelIndex kConstantChannel =
    std::numeric_limits<ChannelIndex>::max();

/// Given a row type returns indices for the specified subset of columns.
std::vector<ChannelIndex> toChannels(
    const RowTypePtr& rowType,
    const std::vector<std::shared_ptr<const core::FieldAccessTypedExpr>>&
        fields);

ChannelIndex exprToChannel(const core::ITypedExpr* expr, TypePtr type);

/// Given an input type and output type that contains a subset of the input type
/// columns possibly in different order returns the indices of the output
/// columns in the input type.
std::vector<ChannelIndex> calculateOutputChannels(
    const RowTypePtr& inputType,
    const RowTypePtr& outputType);

// A first operator in a Driver, e.g. table scan or exchange client.
class SourceOperator : public Operator {
 public:
  SourceOperator(
      DriverCtx* driverCtx,
      std::shared_ptr<const RowType> outputType,
      int32_t operatorId,
      const std::string& planNodeId,
      const std::string& operatorType)
      : Operator(driverCtx, outputType, operatorId, planNodeId, operatorType) {}

  bool needsInput() const override {
    return false;
  }

  void addInput(RowVectorPtr /* unused */) override {
    VELOX_CHECK(false, "SourceOperator does not support addInput()");
  }
};

} // namespace facebook::velox::exec<|MERGE_RESOLUTION|>--- conflicted
+++ resolved
@@ -142,13 +142,9 @@
 
   memory::MappedMemory* mappedMemory() const;
 
-<<<<<<< HEAD
   memory::MappedMemory* recoverableMappedMemory() const;
 
-  std::shared_ptr<Task> task() const {
-=======
   const std::shared_ptr<Task>& task() const {
->>>>>>> a8d64956
     return driverCtx_->task;
   }
 
