/*
 * Copyright (c) Facebook, Inc. and its affiliates.
 *
 * Licensed under the Apache License, Version 2.0 (the "License");
 * you may not use this file except in compliance with the License.
 * You may obtain a copy of the License at
 *
 *     http://www.apache.org/licenses/LICENSE-2.0
 *
 * Unless required by applicable law or agreed to in writing, software
 * distributed under the License is distributed on an "AS IS" BASIS,
 * WITHOUT WARRANTIES OR CONDITIONS OF ANY KIND, either express or implied.
 * See the License for the specific language governing permissions and
 * limitations under the License.
 */
#pragma once
#include "velox/common/time/CpuWallTimer.h"
#include "velox/core/PlanNode.h"
#include "velox/exec/Driver.h"
#include "velox/type/Filter.h"

namespace facebook::velox::exec {

// Represents a column that is copied from input to output, possibly
// with cardinality change, i.e. values removed or duplicated.
struct IdentityProjection {
  IdentityProjection(ChannelIndex _inputChannel, ChannelIndex _outputChannel)
      : inputChannel(_inputChannel), outputChannel(_outputChannel) {}

  const ChannelIndex inputChannel;
  const ChannelIndex outputChannel;
};

struct MemoryStats {
  uint64_t userMemoryReservation = {};
  uint64_t revocableMemoryReservation = {};
  uint64_t systemMemoryReservation = {};
  uint64_t peakUserMemoryReservation = {};
  uint64_t peakSystemMemoryReservation = {};
  uint64_t peakTotalMemoryReservation = {};

  void update(const std::shared_ptr<memory::MemoryUsageTracker>& tracker) {
    if (!tracker) {
      return;
    }
    userMemoryReservation = tracker->getCurrentUserBytes();
    systemMemoryReservation = tracker->getCurrentSystemBytes();
    peakUserMemoryReservation = tracker->getPeakUserBytes();
    peakSystemMemoryReservation = tracker->getPeakSystemBytes();
    peakTotalMemoryReservation = tracker->getPeakTotalBytes();
  }

  void add(const MemoryStats& other) {
    userMemoryReservation += other.userMemoryReservation;
    revocableMemoryReservation += other.revocableMemoryReservation;
    systemMemoryReservation += other.systemMemoryReservation;
    peakUserMemoryReservation =
        std::max(peakUserMemoryReservation, other.peakUserMemoryReservation);
    peakSystemMemoryReservation = std::max(
        peakSystemMemoryReservation, other.peakSystemMemoryReservation);
    peakTotalMemoryReservation =
        std::max(peakTotalMemoryReservation, other.peakTotalMemoryReservation);
  }

  void clear() {
    userMemoryReservation = 0;
    revocableMemoryReservation = 0;
    systemMemoryReservation = 0;
    peakUserMemoryReservation = 0;
    peakSystemMemoryReservation = 0;
    peakTotalMemoryReservation = 0;
  }
};

struct RuntimeMetric {
  int64_t sum{0};
  int64_t count{0};
  int64_t min{std::numeric_limits<int64_t>::max()};
  int64_t max{std::numeric_limits<int64_t>::min()};

  void addValue(int64_t value) {
    sum += value;
    count++;
    min = std::min(min, value);
    max = std::max(max, value);
  }

  void merge(const RuntimeMetric& other) {
    sum += other.sum;
    count += other.count;
    min = std::min(min, other.min);
    max = std::max(max, other.max);
  }
};

struct OperatorStats {
  // Initial ordinal position in the operator's pipeline.
  int32_t operatorId = 0;
  int32_t pipelineId = 0;
  core::PlanNodeId planNodeId;
  // Name for reporting. We use Presto compatible names set at
  // construction of the Operator where applicable.
  std::string operatorType;

  // Number of splits (or chunks of work). Split can be a part of data file to
  // read.
  int64_t numSplits{0};

  // Bytes read from raw source, e.g. compressed file or network connection.
  uint64_t rawInputBytes = 0;
  uint64_t rawInputPositions = 0;

  CpuWallTiming addInputTiming;
  // Bytes of input in terms of retained size of input vectors.
  uint64_t inputBytes = 0;
  uint64_t inputPositions = 0;

  CpuWallTiming getOutputTiming;
  // Bytes of output in terms of retained size of vectors.
  uint64_t outputBytes = 0;
  uint64_t outputPositions = 0;

  uint64_t physicalWrittenBytes = 0;

  uint64_t blockedWallNanos = 0;

  CpuWallTiming finishTiming;

  MemoryStats memoryStats;

  std::unordered_map<std::string, RuntimeMetric> runtimeStats;

  OperatorStats(
      int32_t _operatorId,
      int32_t _pipelineId,
      std::string _planNodeId,
      std::string _operatorType)
      : operatorId(_operatorId),
        pipelineId(_pipelineId),
        planNodeId(std::move(_planNodeId)),
        operatorType(std::move(_operatorType)) {}

  void addRuntimeStat(const std::string& name, int64_t value) {
    runtimeStats[name].addValue(value);
  }

  void add(const OperatorStats& other);
  void clear();
};

class OperatorCtx {
 public:
  explicit OperatorCtx(DriverCtx* driverCtx);

  const std::shared_ptr<Task>& task() const {
    return driverCtx_->task;
  }

  const std::string& taskId() const;

  Driver* driver() const {
    return driverCtx_->driver;
  }

  DriverCtx* driverCtx() const {
    return driverCtx_;
  }
<<<<<<< HEAD
  
=======

  velox::memory::MemoryPool* pool() const {
    return pool_;
  }

  memory::MappedMemory* mappedMemory() const;

  core::ExecCtx* execCtx() const;

  // Makes an extract of QueryCtx for use in a connector. 'planNodeId'
  // is the id of the calling TableScan. This and the task id identify
  // the scan for column access tracking.
  std::unique_ptr<connector::ConnectorQueryCtx> createConnectorQueryCtx(
      const std::string& connectorId,
      const std::string& planNodeId) const;

>>>>>>> 7e07bf35
 private:
  DriverCtx* driverCtx_;
  velox::memory::MemoryPool* pool_;

  // These members are created on demand.
  mutable memory::MappedMemory* mappedMemory_{nullptr};
  mutable std::unique_ptr<core::ExecCtx> execCtx_;
  mutable std::unique_ptr<connector::ExpressionEvaluator> expressionEvaluator_;
};

// Query operator
class Operator {
 public:
  // Factory class for mapping a user-registered PlanNode into the corresponding
  // Operator.
  class PlanNodeTranslator {
   public:
    virtual ~PlanNodeTranslator() = default;

    // Translates plan node to operator. Returns nullptr if the plan node cannot
    // be handled by this factory.
    virtual std::unique_ptr<Operator> translate(
        DriverCtx* ctx,
        int32_t id,
        const std::shared_ptr<const core::PlanNode>& node) = 0;

    // Returns max driver count for the plan node. Returns std::nullopt if the
    // plan node cannot be handled by this factory.
    virtual std::optional<uint32_t> maxDrivers(
        const std::shared_ptr<const core::PlanNode>& /* node */) {
      return std::nullopt;
    }
  };


  // 'operatorId' is the initial index of the 'this' in the Driver's
  // list of Operators. This is used as in index into OperatorStats
  // arrays in the Task. 'planNodeId' is a query-level unique
  // identifier of the PlanNode to which 'this'
  // corresponds. 'operatorType' is a label for use in stats.
  Operator(
      DriverCtx* driverCtx,
      std::shared_ptr<const RowType> outputType,
      int32_t operatorId,
      std::string planNodeId,
      std::string operatorType)
      : operatorCtx_(std::make_unique<OperatorCtx>(driverCtx)),
        stats_(
            operatorId,
            driverCtx->pipelineId,
            std::move(planNodeId),
            std::move(operatorType)),
        outputType_(std::move(outputType)) {}

  virtual ~Operator() = default;

  // Returns true if 'this' can accept input. Not used if operator is a source
  // operator, e.g. the first operator in the pipeline.
  virtual bool needsInput() const = 0;

  // Adds input. Not used if operator is a source operator, e.g. the first
  // operator in the pipeline.
  virtual void addInput(RowVectorPtr input) = 0;

  // Informs 'this' that addInput will no longer be called. This means
  // that any partial state kept by 'this' should be returned by
  // the next call(s) to getOutput. Not used if operator is a source operator,
  // e.g. the first operator in the pipeline.
  virtual void noMoreInput() {
    noMoreInput_ = true;
  }

  // Returns a RowVector with the result columns. Returns nullptr if
  // no more output can be produced without more input or if blocked
  // for outside causes. isBlocked distinguishes between the
  // cases. Sink operator, e.g. the last operator in the pipeline, must return
  // nullptr and pass results to the consumer through a custom mechanism.
  virtual RowVectorPtr getOutput() = 0;

  // Returns kNotBlocked if 'this' is not prevented from
  // advancing. Otherwise, returns a reason and sets 'future' to a
  // future that will be realized when the reason is no longer present.
  // The caller must wait for the `future` to complete before making
  // another call.
  virtual BlockingReason isBlocked(ContinueFuture* future) = 0;

  // Returns true if completely finished processing and no more output will be
  // produced. Some operators may finish early before receiving all input and
  // noMoreInput() message. For example, Limit operator finishes as soon as it
  // receives specified number of rows and HashProbe finishes early if the build
  // side is empty.
  virtual bool isFinished() = 0;

  // Returns single-column dynamically generated filters to be pushed down to
  // upstream operators. Used to push down filters on join keys from broadcast
  // hash join into probe-side table scan. Can also be used to push down TopN
  // cutoff.
  virtual const std::
      unordered_map<ChannelIndex, std::shared_ptr<common::Filter>>&
      getDynamicFilters() const {
    return dynamicFilters_;
  }

  // Clears dynamically generated filters. Called after filters were pushed
  // down.
  virtual void clearDynamicFilters() {
    dynamicFilters_.clear();
  }

  // Returns true if this operator would accept a filter dynamically generated
  // by a downstream operator.
  virtual bool canAddDynamicFilter() const {
    return false;
  }

  // Adds a filter dynamically generated by a downstream operator. Called only
  // if canAddFilter() returns true.
  virtual void addDynamicFilter(
      ChannelIndex /*outputChannel*/,
      const std::shared_ptr<common::Filter>& /*filter*/) {
    VELOX_UNSUPPORTED(
        "This operator doesn't support dynamic filter pushdown: {}",
        toString());
  }

  // Returns a list of identify projections, e.g. columns that are projected
  // as-is possibly after applying a filter.
  const std::vector<IdentityProjection>& identityProjections() const {
    return identityProjections_;
  }

  // Frees all resources associated with 'this'. No other methods
  // should be called after this.
  virtual void close() {
    input_ = nullptr;
    output_ = nullptr;
    results_.clear();
  }

  // Returns true if 'this' never has more output rows than input rows.
  virtual bool isFilter() const {
    return false;
  }

  virtual bool preservesOrder() const {
    return false;
  }

  OperatorStats& stats() {
    return stats_;
  }

  void recordBlockingTime(uint64_t start);

  virtual std::string toString();

  velox::memory::MemoryPool* pool() {
    return operatorCtx_->pool();
  }

  const core::PlanNodeId& planNodeId() const {
    return stats_.planNodeId;
  }

  bool reserveAndRun(
      const std::shared_ptr<memory::MemoryUsageTracker>& tracker,
      int64_t quotaSize,
      std::function<int64_t(int64_t)> spillFunc,
      std::function<void(void)> runFunc);

  // Returns an estimate of the maximum number of bytes tat could be
  // freed by calling spill().
  virtual int64_t recoverableMemory() const {
    return 0;
  }
  
  // Tries to shrink the memory footprint of 'this' by at least
  // 'minMemoryToRecover' bytes. Returns the approximate amount that
  // was freed. The trackers of the different pools will have
  // represent the actual state.
  virtual int64_t spill(int64_t /* minMemoryToRecover */) {
    return 0;
  }
  
  // Registers 'translator' for mapping user defined PlanNode subclass instances
  // to user-defined Operators.
  static void registerOperator(std::unique_ptr<PlanNodeTranslator> translator);

  // Calls all the registered PlanNodeTranslators on 'planNode' and
  // returns the result of the first one that returns non-nullptr
  // or nullptr if all return nullptr.
  static std::unique_ptr<Operator> fromPlanNode(
      DriverCtx* ctx,
      int32_t id,
      const std::shared_ptr<const core::PlanNode>& planNode);

  // Calls `maxDrivers` on all the registered PlanNodeTranslators and returns
  // the first one that is not std::nullopt or std::nullopt otherwise.
  static std::optional<uint32_t> maxDrivers(
      const std::shared_ptr<const core::PlanNode>& planNode);

 protected:
  static std::vector<std::unique_ptr<PlanNodeTranslator>>& translators();

  // Clears the columns of 'output_' that are projected from
  // 'input_'. This should be done when preparing to produce a next
  // batch of output to drop any lingering references to row
  // number mappings or input vectors. In this way input vectors do
  // not have to be copied and will be singly referenced by their
  // producer.
  void clearIdentityProjectedOutput();

  // Returns a previously used result vector if it exists and is suitable for
  // reuse, nullptr otherwise.
  VectorPtr getResultVector(ChannelIndex index);

  // Fills 'result' with a vector for each input of
  // 'resultProjection_'. These are recycled from 'output_' if
  // suitable for reuse.
  void getResultVectors(std::vector<VectorPtr>* result);

  // Copies 'input_' and 'results_' into 'output_' according to
  // 'identityProjections_' and 'resultProjections_'.
  RowVectorPtr fillOutput(vector_size_t size, BufferPtr mapping);

  // Drops references to identity projected columns from 'output_' and
  // clears 'input_'. The producer will see its vectors as singly
  // referenced.
  void inputProcessed();

  std::unique_ptr<OperatorCtx> operatorCtx_;
  OperatorStats stats_;
  const std::shared_ptr<const RowType> outputType_;

  // Holds the last data from addInput until it is processed. Reset after the
  // input is processed.
  RowVectorPtr input_;

  // Holds the last data returned by getOutput. References vectors
  // from 'input_' and from 'results_'. Reused if singly referenced.
  RowVectorPtr output_;

  bool noMoreInput_ = false;
  std::vector<IdentityProjection> identityProjections_;
  std::vector<VectorPtr> results_;

  // Maps between index in results_ and index in output RowVector.
  std::vector<IdentityProjection> resultProjections_;

  // True if the input and output rows have exactly the same fields,
  // i.e. one could copy directly from input to output if no
  // cardinality change.
  bool isIdentityProjection_ = false;

  std::unordered_map<ChannelIndex, std::shared_ptr<common::Filter>>
      dynamicFilters_;
};

constexpr ChannelIndex kConstantChannel =
    std::numeric_limits<ChannelIndex>::max();

/// Given a row type returns indices for the specified subset of columns.
std::vector<ChannelIndex> toChannels(
    const RowTypePtr& rowType,
    const std::vector<std::shared_ptr<const core::FieldAccessTypedExpr>>&
        fields);

ChannelIndex exprToChannel(const core::ITypedExpr* expr, TypePtr type);

/// Given an input type and output type that contains a subset of the input type
/// columns possibly in different order returns the indices of the output
/// columns in the input type.
std::vector<ChannelIndex> calculateOutputChannels(
    const RowTypePtr& inputType,
    const RowTypePtr& outputType);

// A first operator in a Driver, e.g. table scan or exchange client.
class SourceOperator : public Operator {
 public:
  SourceOperator(
      DriverCtx* driverCtx,
      std::shared_ptr<const RowType> outputType,
      int32_t operatorId,
      const std::string& planNodeId,
      const std::string& operatorType)
      : Operator(
            driverCtx,
            std::move(outputType),
            operatorId,
            planNodeId,
            operatorType) {}

  bool needsInput() const override {
    return false;
  }

  void addInput(RowVectorPtr /* unused */) override {
    VELOX_FAIL("SourceOperator does not support addInput()");
  }

  void noMoreInput() override {
    VELOX_FAIL("SourceOperator does not support noMoreInput()");
  }
};

// Concrete class implementing the base runtime stats writer. Wraps around
// operator pointer to be called at any time to updated runtime stats.
// Used for reporting IO wall time from lazy vectors, for example.
class OperatorRuntimeStatWriter : public BaseRuntimeStatWriter {
 public:
  explicit OperatorRuntimeStatWriter(Operator* op) : operator_{op} {}

  void addRuntimeStat(const std::string& name, int64_t value) override {
    if (operator_) {
      operator_->stats().addRuntimeStat(name, value);
    }
  }

 private:
  Operator* operator_;
};

} // namespace facebook::velox::exec<|MERGE_RESOLUTION|>--- conflicted
+++ resolved
@@ -165,9 +165,6 @@
   DriverCtx* driverCtx() const {
     return driverCtx_;
   }
-<<<<<<< HEAD
-  
-=======
 
   velox::memory::MemoryPool* pool() const {
     return pool_;
@@ -184,7 +181,6 @@
       const std::string& connectorId,
       const std::string& planNodeId) const;
 
->>>>>>> 7e07bf35
  private:
   DriverCtx* driverCtx_;
   velox::memory::MemoryPool* pool_;
