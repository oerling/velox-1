# Copyright (c) Facebook, Inc. and its affiliates.
#
# Licensed under the Apache License, Version 2.0 (the "License");
# you may not use this file except in compliance with the License.
# You may obtain a copy of the License at
#
#     http://www.apache.org/licenses/LICENSE-2.0
#
# Unless required by applicable law or agreed to in writing, software
# distributed under the License is distributed on an "AS IS" BASIS,
# WITHOUT WARRANTIES OR CONDITIONS OF ANY KIND, either express or implied.
# See the License for the specific language governing permissions and
# limitations under the License.
add_library(
  velox_exec
  Aggregate.cpp
  AllocationPool.cpp
  ContainerRowSerde.cpp
  Driver.cpp
  Exchange.cpp
  FilterProject.cpp
  GroupingSet.cpp
  HashAggregation.cpp
  HashBuild.cpp
  HashProbe.cpp
  HashStringAllocator.cpp
<<<<<<< HEAD
=======
  RowContainer.cpp
  Spill.cpp
  ContainerRowSerde.cpp
>>>>>>> 6d737dac
  HashTable.cpp
  Limit.cpp
  LocalPartition.cpp
  LocalPlanner.cpp
  Merge.cpp
  MergeSource.cpp
  Operator.cpp
  OperatorUtils.cpp
  OrderBy.cpp
  PartitionedOutput.cpp
  PartitionedOutputBufferManager.cpp
  RowContainer.cpp
  TableScan.cpp
  TableWriter.cpp
  Task.cpp
  TopN.cpp
  Unnest.cpp
  Values.cpp
  VectorHasher.cpp)

target_link_libraries(
  velox_exec
  velox_core
  velox_vector
  velox_connector
  velox_time
  velox_codegen
  velox_common_base)

add_subdirectory(tests)
add_subdirectory(benchmarks)<|MERGE_RESOLUTION|>--- conflicted
+++ resolved
@@ -24,12 +24,7 @@
   HashBuild.cpp
   HashProbe.cpp
   HashStringAllocator.cpp
-<<<<<<< HEAD
-=======
-  RowContainer.cpp
   Spill.cpp
-  ContainerRowSerde.cpp
->>>>>>> 6d737dac
   HashTable.cpp
   Limit.cpp
   LocalPartition.cpp
