/*
 * Copyright (c) Facebook, Inc. and its affiliates.
 *
 * Licensed under the Apache License, Version 2.0 (the "License");
 * you may not use this file except in compliance with the License.
 * You may obtain a copy of the License at
 *
 *     http://www.apache.org/licenses/LICENSE-2.0
 *
 * Unless required by applicable law or agreed to in writing, software
 * distributed under the License is distributed on an "AS IS" BASIS,
 * WITHOUT WARRANTIES OR CONDITIONS OF ANY KIND, either express or implied.
 * See the License for the specific language governing permissions and
 * limitations under the License.
 */
#include "velox/exec/Task.h"
#include "velox/codegen/Codegen.h"
#include "velox/common/time/Timer.h"
#include "velox/exec/Exchange.h"
#include "velox/exec/HashBuild.h"
#include "velox/exec/LocalPlanner.h"
#include "velox/exec/Merge.h"
#include "velox/exec/PartitionedOutputBufferManager.h"
#if CODEGEN_ENABLED == 1
#include "velox/experimental/codegen/CodegenLogger.h"
#endif

namespace facebook::velox::exec {

Task::Task(
    const std::string& taskId,
    std::shared_ptr<const core::PlanNode> planNode,
    int destination,
    std::shared_ptr<core::QueryCtx> queryCtx,
    ConsumerSupplier consumerSupplier,
    std::function<void(std::exception_ptr)> onError)
    : taskId_(taskId),
      planNode_(planNode),
      destination_(destination),
      queryCtx_(std::move(queryCtx)),
      consumerSupplier_(std::move(consumerSupplier)),
      onError_(onError),
      pool_(queryCtx_->pool()->addScopedChild("task_root")),
      bufferManager_(
<<<<<<< HEAD
          PartitionedOutputBufferManager::getInstance(queryCtx_->host())) {
  constexpr int64_t kInitialTaskMemory = 8 << 20; // 8MB
  auto strategy = memory::MemoryManagerStrategy::instance();
  if (strategy->canResize()) {
    auto tracker = pool_->getMemoryUsageTracker();
    if (!tracker) {
      auto topTracker =
          memory::getProcessDefaultMemoryManager().getMemoryUsageTracker();

      tracker = memory::MemoryUsageTracker::create(
          topTracker,
          memory::UsageType::kUserMem,
          memory::MemoryUsageConfigBuilder()
              .maxTotalMemory(kInitialTaskMemory)
              .build());
      pool_->setMemoryUsageTracker(tracker);
    }
    tracker->setGrowCallback([&](memory::UsageType type,
                                 int64_t size,
                                 memory::MemoryUsageTracker* limit) {
      Driver* driver = thisDriver();
      VELOX_CHECK(driver, "Allocating Task memory outside of Driver threads");
      return driver->growTaskMemory(type, size, limit);
    });
  }
}
=======
          PartitionedOutputBufferManager::getInstance(queryCtx_->host())) {}
>>>>>>> 10de4579

Task::~Task() {
  memory::getProcessDefaultMemoryManager().unregisterConsumer(this);
  try {
    if (hasPartitionedOutput_) {
      if (auto bufferManager = bufferManager_.lock()) {
        bufferManager->removeTask(taskId_);
      }
    }
  } catch (const std::exception& e) {
    LOG(WARNING) << "Caught exception in ~Task(): " << e.what();
  }
}

void Task::start(std::shared_ptr<Task> self, uint32_t maxDrivers) {
  VELOX_CHECK(self->drivers_.empty());
  {
    std::lock_guard<std::mutex> l(self->mutex_);
    self->taskStats_.executionStartTimeMs = getCurrentTimeMs();
  }

#if CODEGEN_ENABLED == 1
  if (self->queryCtx()->codegenEnabled() &&
      self->queryCtx()->codegenConfigurationFilePath().length() != 0) {
    auto codegenLogger =
        std::make_shared<codegen::DefaultLogger>(self->taskId_);
    auto codegen = codegen::Codegen(codegenLogger);
    auto lazyLoading = self->queryCtx()->codegenLazyLoading();
    codegen.initializeFromFile(
        self->queryCtx()->codegenConfigurationFilePath(), lazyLoading);
    auto newPlanNode = codegen.compile(*(self->planNode_));
    self->planNode_ = newPlanNode != nullptr ? newPlanNode : self->planNode_;
  }
#endif

  LocalPlanner::plan(
      self->planNode_, self->consumerSupplier(), &self->driverFactories_);

  for (auto& factory : self->driverFactories_) {
    self->numDrivers_ += std::min(factory->maxDrivers, maxDrivers);
  }
  self->taskStats_.pipelineStats.resize(self->driverFactories_.size());
<<<<<<< HEAD
  // Register self for possible memory recovery callback.  memory::getProcessDefaultMemoryManager().registerConsumer(self.get(), self);
=======
  // Register self for possible memory recovery callback. Do this
  // after sizing 'drivers_' but before starting the
  // Drivers. 'drivers_' can be read by memory recovery or
  // cancellation while Drivers are being made, so the array should
  // have final size from the start.
>>>>>>> 10de4579

  auto bufferManager = self->bufferManager_.lock();
  VELOX_CHECK_NOT_NULL(
      bufferManager,
      "Unable to initialize task. "
      "PartitionedOutputBufferManager was already destructed");

  std::vector<std::shared_ptr<Driver>> drivers;
  drivers.reserve(self->numDrivers_);
  for (auto pipeline = 0; pipeline < self->driverFactories_.size();
       ++pipeline) {
    auto& factory = self->driverFactories_[pipeline];
    auto numDrivers = std::min(factory->maxDrivers, maxDrivers);
    auto partitionedOutputNode = factory->needsPartitionedOutput();
    if (partitionedOutputNode) {
      VELOX_CHECK(
          !self->hasPartitionedOutput_,
          "Only one output pipeline per task is supported");
      self->hasPartitionedOutput_ = true;
      bufferManager->initializeTask(
          self,
          partitionedOutputNode->isBroadcast(),
          partitionedOutputNode->numPartitions(),
          numDrivers);
    }

    std::shared_ptr<ExchangeClient> exchangeClient = nullptr;
    if (factory->needsExchangeClient()) {
      exchangeClient = self->addExchangeClient();
    }

    auto exchangeId = factory->needsLocalExchangeSource();
    if (exchangeId.has_value()) {
      self->createLocalExchangeSources(exchangeId.value(), numDrivers);
    }

    for (int32_t i = 0; i < numDrivers; ++i) {
      drivers.push_back(factory->createDriver(
          std::make_unique<DriverCtx>(self, i, pipeline, numDrivers),
          exchangeClient,
          [self, maxDrivers](size_t i) {
            return i < self->driverFactories_.size()
                ? std::min(self->driverFactories_[i]->maxDrivers, maxDrivers)
                : 0;
          }));
      if (i == 0) {
        drivers.back()->initializeOperatorStats(
            self->taskStats_.pipelineStats[pipeline].operatorStats);
      }
    }
  }
  self->noMoreLocalExchangeProducers();
  // Set and start all Drivers together inside the CancelPool so that
  // cancellations and pauses have well
  // defined timing. For example, do not pause and restart a task
  // while it is still adding Drivers.
  std::lock_guard<std::mutex> l(*self->cancelPool()->mutex());
  self->drivers_ = std::move(drivers);
  for (auto& driver : self->drivers_) {
    if (driver) {
      Driver::enqueue(driver);
    }
  }
}

// static
void Task::resume(std::shared_ptr<Task> self) {
  VELOX_CHECK(!self->exception_, "Cannot resume failed task");
  std::lock_guard<std::mutex> l(*self->cancelPool()->mutex());
<<<<<<< HEAD
  // Setting pause requested must be atomic wth the resuming so that
  // cancel free sections do not go back on thread during resume.
  self->cancelPool_->requestPauseLocked(false);
  for (auto& driver : self->drivers_) {
    if (driver) {
      if (driver->state().isCancelFree) {
=======
  // Setting pause requested must be atomic with the resuming so that
  // suspended sections do not go back on thread during resume.
  self->cancelPool_->requestPauseLocked(false);
  for (auto& driver : self->drivers_) {
    if (driver) {
      if (driver->state().isSuspended) {
>>>>>>> 10de4579
        // The Driver will come on thread in its own time as long as
        // the cancel flag is reset. This check needs to be inside the
        // CancelPool mutex.
        continue;
      }
<<<<<<< HEAD
      if (driver->state().enqueued) {
=======
      if (driver->state().isEnqueued) {
>>>>>>> 10de4579
        // A Driver can wait for a thread and there can be a
        // pause/resume during the wait. The Driver should not be
        // enqueued twice.
        continue;
      }
      VELOX_CHECK(!driver->isOnThread() && !driver->isTerminated());
      if (!driver->state().hasBlockingFuture) {
        // Do not continue a Driver that is blocked on external
        // event. The Driver gets enqueued by the promise realization.
        Driver::enqueue(driver);
      }
    }
  }
}

// static
void Task::removeDriver(std::shared_ptr<Task> self, Driver* driver) {
  for (auto& driverPtr : self->drivers_) {
    if (driverPtr.get() == driver) {
      driverPtr = nullptr;
      self->driverClosed(driver);
      return;
    }
  }
  VELOX_CHECK(false, "Trying to delete a Driver twice from its Task");
}

void Task::setMaxSplitSequenceId(
    const core::PlanNodeId& planNodeId,
    long maxSequenceId) {
  std::lock_guard<std::mutex> l(mutex_);
  VELOX_CHECK(state_ == kRunning);

  auto& splitsState = splitsStates_[planNodeId];
  // We could have been sent an old split again, so only change max id, when the
  // new one is greater.
  splitsState.maxSequenceId =
      std::max(splitsState.maxSequenceId, maxSequenceId);
}

bool Task::addSplitWithSequence(
    const core::PlanNodeId& planNodeId,
    exec::Split&& split,
    long sequenceId) {
  std::lock_guard<std::mutex> l(mutex_);
  VELOX_CHECK(state_ == kRunning);

  // The same split can be added again in some systems. The systems that want
  // 'one split processed once only' would use this method and duplicate splits
  // would be ignored.
  auto& splitsState = splitsStates_[planNodeId];
  if (sequenceId > splitsState.maxSequenceId) {
    addSplitLocked(splitsState, std::move(split));
    return true;
  }

  return false;
}

void Task::addSplit(const core::PlanNodeId& planNodeId, exec::Split&& split) {
  std::lock_guard<std::mutex> l(mutex_);
  VELOX_CHECK(state_ == kRunning);

  addSplitLocked(splitsStates_[planNodeId], std::move(split));
}

void Task::addSplitLocked(SplitsState& splitsState, exec::Split&& split) {
  ++taskStats_.numTotalSplits;
  ++taskStats_.numQueuedSplits;

  splitsState.splits.push_back(split);

  if (split.hasGroup()) {
    ++splitsState.groupSplits[split.groupId].numIncompleteSplits;
  }

  if (not splitsState.splitPromises.empty()) {
    splitsState.splitPromises.back().setValue(false);
    splitsState.splitPromises.pop_back();
  }
}

void Task::noMoreSplitsForGroup(
    const core::PlanNodeId& planNodeId,
    int32_t splitGroupId) {
  std::lock_guard<std::mutex> l(mutex_);

  auto& splitsState = splitsStates_[planNodeId];
  splitsState.groupSplits[splitGroupId].noMoreSplits = true;
  checkGroupSplitsCompleteLocked(
      splitsState.groupSplits,
      splitGroupId,
      splitsState.groupSplits.find(splitGroupId));
}

void Task::noMoreSplits(const core::PlanNodeId& planNodeId) {
  std::lock_guard<std::mutex> l(mutex_);

  auto& splitsState = splitsStates_[planNodeId];
  splitsState.noMoreSplits = true;
  for (auto& promise : splitsState.splitPromises) {
    promise.setValue(false);
  }
  splitsState.splitPromises.clear();
}

bool Task::isAllSplitsFinishedLocked() {
  if (taskStats_.numFinishedSplits == taskStats_.numTotalSplits) {
    for (auto& it : splitsStates_) {
      if (not it.second.noMoreSplits) {
        return false;
      }
    }
    return true;
  }
  return false;
}

BlockingReason Task::getSplitOrFuture(
    const core::PlanNodeId& planNodeId,
    exec::Split& split,
    ContinueFuture& future) {
  std::lock_guard<std::mutex> l(mutex_);

  auto& splitsState = splitsStates_[planNodeId];
  if (splitsState.splits.empty()) {
    if (splitsState.noMoreSplits) {
      return BlockingReason::kNotBlocked;
    }
    auto [splitPromise, splitFuture] = makeVeloxPromiseContract<bool>(
        fmt::format("Task::getSplitOrFuture {}", taskId_));
    future = std::move(splitFuture);
    splitsState.splitPromises.push_back(std::move(splitPromise));
    return BlockingReason::kWaitForSplit;
  }

  split = std::move(splitsState.splits.front());
  splitsState.splits.pop_front();

  --taskStats_.numQueuedSplits;
  ++taskStats_.numRunningSplits;

  if (taskStats_.firstSplitStartTimeMs == 0) {
    taskStats_.firstSplitStartTimeMs = getCurrentTimeMs();
  }
  taskStats_.lastSplitStartTimeMs = getCurrentTimeMs();

  return BlockingReason::kNotBlocked;
}

void Task::splitFinished(
    const core::PlanNodeId& planNodeId,
    int32_t splitGroupId) {
  std::lock_guard<std::mutex> l(mutex_);
  ++taskStats_.numFinishedSplits;
  --taskStats_.numRunningSplits;
  if (isAllSplitsFinishedLocked()) {
    taskStats_.executionEndTimeMs = getCurrentTimeMs();
  }
  // If bucketed group id for this split is valid, we want to check if this
  // group has been completed (no more running or queued splits).
  if (splitGroupId != -1) {
    auto& splitsState = splitsStates_[planNodeId];
    auto it = splitsState.groupSplits.find(splitGroupId);
    VELOX_DCHECK(
        it != splitsState.groupSplits.end(),
        "We have a finished split in group {}, which wasn't registered!",
        splitGroupId);
    if (it != splitsState.groupSplits.end()) {
      --it->second.numIncompleteSplits;
      VELOX_DCHECK_GE(
          it->second.numIncompleteSplits,
          0,
          "Number of incomplete splits in group {} is negative: {}!",
          splitGroupId,
          it->second.numIncompleteSplits);
      checkGroupSplitsCompleteLocked(splitsState.groupSplits, splitGroupId, it);
    }
  }
}

void Task::multipleSplitsFinished(int32_t numSplits) {
  std::lock_guard<std::mutex> l(mutex_);
  taskStats_.numFinishedSplits += numSplits;
  taskStats_.numRunningSplits -= numSplits;
}

void Task::checkGroupSplitsCompleteLocked(
    std::unordered_map<int32_t, GroupSplitsInfo>& mapGroupSplits,
    int32_t splitGroupId,
    std::unordered_map<int32_t, GroupSplitsInfo>::iterator it) {
  if (it->second.numIncompleteSplits == 0 and it->second.noMoreSplits) {
    mapGroupSplits.erase(it);
    taskStats_.completedSplitGroups.emplace(splitGroupId);
  }
}

void Task::updateBroadcastOutputBuffers(int numBuffers, bool noMoreBuffers) {
  auto bufferManager = bufferManager_.lock();
  VELOX_CHECK_NOT_NULL(
      bufferManager,
      "Unable to initialize task. "
      "PartitionedOutputBufferManager was already destructed");

  bufferManager->updateBroadcastOutputBuffers(
      taskId_, numBuffers, noMoreBuffers);
}

void Task::setAllOutputConsumed() {
  std::lock_guard<std::mutex> l(mutex_);
  partitionedOutputConsumed_ = true;
  if (!numDrivers_ && state_ == kRunning) {
    state_ = kFinished;
    stateChangedLocked();
  }
}

void Task::driverClosed(Driver* /* unused */) {
  std::lock_guard<std::mutex> cancelPoolLock(*cancelPool()->mutex());
  --numDrivers_;
  if ((numDrivers_ == 0) && (state_ == kRunning)) {
    std::lock_guard<std::mutex> l(mutex_);
    if (taskStats_.executionEndTimeMs == 0) {
      // In case we haven't set executionEndTimeMs due to all splits depleted,
      // we set it here.
      // This can happen due to task error or task being cancelled.
      taskStats_.executionEndTimeMs = getCurrentTimeMs();
    }
    if (!hasPartitionedOutput_ || partitionedOutputConsumed_) {
      state_ = kFinished;
      stateChangedLocked();
    }
  }
}

std::shared_ptr<ExchangeClient> Task::addExchangeClient() {
  exchangeClients_.emplace_back(std::make_shared<ExchangeClient>(destination_));
  return exchangeClients_.back();
}

bool Task::allPeersFinished(
    const core::PlanNodeId& planNodeId,
    Driver* caller,
    ContinueFuture* future,
    std::vector<VeloxPromise<bool>>& promises,
    std::vector<std::shared_ptr<Driver>>& peers) {
  std::lock_guard<std::mutex> l(mutex_);
  if (exception_) {
    VELOX_FAIL("Task is terminating because of error: {}", errorMessage());
  }
  auto& state = barriers_[planNodeId];

  if (++state.numRequested == caller->driverCtx()->numDrivers) {
    peers = std::move(state.drivers);
    promises = std::move(state.promises);
    barriers_.erase(planNodeId);
    return true;
  }
  std::shared_ptr<Driver> callerShared;
  for (auto& driver : drivers_) {
    if (driver.get() == caller) {
      callerShared = driver;
      break;
    }
  }
  VELOX_CHECK(callerShared, "Caller of pipelineBarrier is not a valid Driver");
  state.drivers.push_back(callerShared);
  state.promises.emplace_back(
      fmt::format("Task::allPeersFinished {}", taskId_));
  *future = state.promises.back().getSemiFuture();

  return false;
}

std::shared_ptr<JoinBridge> Task::findOrCreateJoinBridge(
    const core::PlanNodeId& planNodeId) {
  std::lock_guard<std::mutex> l(mutex_);
  auto& bridge = bridges_[planNodeId];
  if (!bridge) {
    bridge = std::make_shared<JoinBridge>();
    bridges_[planNodeId] = bridge;
  }
  return bridge;
}

//  static
std::string Task::shortId(const std::string& id) {
  if (id.size() < 12) {
    return id;
  }
  const char* str = id.c_str();
  const char* dot = strchr(str, '.');
  if (!dot) {
    return id;
  }
  auto hash = std::hash<std::string_view>()(std::string_view(str, dot - str));
  return fmt::format("tk:{}", hash & 0xffff);
}

void Task::terminate(TaskState terminalState) {
  {
    std::lock_guard<std::mutex> l(mutex_);
    if (taskStats_.executionEndTimeMs == 0) {
      taskStats_.executionEndTimeMs = getCurrentTimeMs();
    }
    if (state_ != kRunning) {
      return;
    }
    state_ = terminalState;
  }
  cancelPool()->requestTerminate();
  for (auto driver : drivers_) {
    // 'driver' is a  copy of the shared_ptr in
    // 'drivers_'. This is safe against a concurrent remove of the
    // Driver.
    if (driver) {
      driver->terminate();
    }
  }
  // We continue all Drivers waiting for splits or space in exchange buffers.
  if (hasPartitionedOutput_) {
    if (auto bufferManager = bufferManager_.lock()) {
      bufferManager->removeTask(taskId_);
    }
  }
  // Release reference to exchange client, so that it will close exchange
  // sources and prevent resending requests for data.
  std::lock_guard<std::mutex> l(mutex_);
  exchangeClients_.clear();
  for (auto& pair : splitsStates_) {
    for (auto& promise : pair.second.splitPromises) {
      promise.setValue(true);
    }
    pair.second.splitPromises.clear();
  }

  for (auto& pair : bridges_) {
    pair.second->cancel();
  }
  stateChangedLocked();
}

void Task::addOperatorStats(OperatorStats& stats) {
  std::lock_guard<std::mutex> l(mutex_);
  VELOX_CHECK(
      stats.pipelineId >= 0 &&
      stats.pipelineId < taskStats_.pipelineStats.size());
  VELOX_CHECK(
      stats.operatorId >= 0 &&
      stats.operatorId <
          taskStats_.pipelineStats[stats.pipelineId].operatorStats.size());
  taskStats_.pipelineStats[stats.pipelineId]
      .operatorStats[stats.operatorId]
      .add(stats);
  stats.clear();
}

uint64_t Task::timeSinceStartMs() const {
  std::lock_guard<std::mutex> l(mutex_);
  if (taskStats_.executionStartTimeMs == 0UL) {
    return 0UL;
  }
  return getCurrentTimeMs() - taskStats_.executionStartTimeMs;
}

uint64_t Task::timeSinceEndMs() const {
  std::lock_guard<std::mutex> l(mutex_);
  if (taskStats_.executionEndTimeMs == 0UL) {
    return 0UL;
  }
  return getCurrentTimeMs() - taskStats_.executionEndTimeMs;
}

void Task::stateChangedLocked() {
  for (auto& promise : stateChangePromises_) {
    promise.setValue(true);
  }
  stateChangePromises_.clear();
}

ContinueFuture Task::stateChangeFuture(uint64_t maxWaitMicros) {
  std::lock_guard<std::mutex> l(mutex_);
  // If 'this' is running, the future is realized on timeout or when
  // this no longer is running.
  if (state_ != kRunning) {
    return ContinueFuture(true);
  }
  auto [promise, future] = makeVeloxPromiseContract<bool>(
      fmt::format("Task::stateChangeFuture {}", taskId_));
  stateChangePromises_.emplace_back(std::move(promise));
  if (maxWaitMicros) {
    return std::move(future).within(std::chrono::microseconds(maxWaitMicros));
  }
  return std::move(future);
}

std::string Task::toString() {
  std::stringstream out;
  out << "{Task " << shortId(taskId_) << " (" << taskId_ << ")";

  if (exception_) {
    out << "Error: " << errorMessage() << std::endl;
  }

  if (planNode_) {
    out << "Plan: " << planNode_->toString() << std::endl;
  }

  out << " drivers:\n";
  for (auto& driver : drivers_) {
    if (driver) {
      out << driver->toString() << std::endl;
    }
  }

  for (const auto& pair : splitsStates_) {
    const auto& splitState = pair.second;
    out << "Plan Node: " << pair.first << ": " << std::endl;

    out << splitState.splits.size() << " splits: ";
    int32_t counter = 0;
    for (const auto& split : splitState.splits) {
      out << split.toString() << " ";
      if (++counter > 4) {
        out << "...";
        break;
      }
    }
    out << std::endl;

    if (splitState.noMoreSplits) {
      out << "No more splits" << std::endl;
    }

    if (not splitState.splitPromises.empty()) {
      out << splitState.splitPromises.size() << " split promises" << std::endl;
    }
  }

  return out.str();
}

void Task::createLocalMergeSources(
    unsigned numSources,
    const std::shared_ptr<const RowType>& rowType,
    memory::MappedMemory* mappedMemory) {
  VELOX_CHECK(
      localMergeSources_.empty(),
      "Multiple local merges in a single task not supported");
  localMergeSources_.reserve(numSources);
  for (auto i = 0; i < numSources; ++i) {
    localMergeSources_.emplace_back(
        MergeSource::createLocalMergeSource(rowType, mappedMemory));
  }
}

void Task::createLocalExchangeSources(
    const core::PlanNodeId& planNodeId,
    int numPartitions) {
  VELOX_CHECK(
      localExchanges_.find(planNodeId) == localExchanges_.end(),
      "Local exchange already exists: {}",
      planNodeId);

  LocalExchange exchange;
  exchange.memoryManager = std::make_unique<LocalExchangeMemoryManager>(
      queryCtx_->maxLocalExchangeBufferSize());

  exchange.sources.reserve(numPartitions);
  for (auto i = 0; i < numPartitions; ++i) {
    exchange.sources.emplace_back(
        std::make_shared<LocalExchangeSource>(exchange.memoryManager.get(), i));
  }

  localExchanges_.insert({planNodeId, std::move(exchange)});
}

void Task::noMoreLocalExchangeProducers() {
  for (auto& exchange : localExchanges_) {
    for (auto& source : exchange.second.sources) {
      source->noMoreProducers();
    }
  }
}

std::shared_ptr<LocalExchangeSource> Task::getLocalExchangeSource(
    const core::PlanNodeId& planNodeId,
    int partition) {
  const auto& sources = getLocalExchangeSources(planNodeId);
  VELOX_CHECK_LT(
      partition,
      sources.size(),
      "Incorrect partition for local exchange {}",
      planNodeId);
  return sources[partition];
}

const std::vector<std::shared_ptr<LocalExchangeSource>>&
Task::getLocalExchangeSources(const core::PlanNodeId& planNodeId) {
  auto it = localExchanges_.find(planNodeId);
  VELOX_CHECK(
      it != localExchanges_.end(),
      "Incorrect local exchange ID: {}",
      planNodeId);
  return it->second.sources;
}

Driver* FOLLY_NULLABLE Task::thisDriver() const {
  auto thisThread = std::this_thread::get_id();
  {
    std::lock_guard<std::mutex> l(mutex_);
    for (auto& driver : drivers_) {
      if (!driver) {
        continue;
      }
      if (driver->state().thread == thisThread) {
        return driver.get();
      }
    }
  }
  return nullptr;
}

int64_t Task::recover(int64_t size) {
  int64_t recovered = 0;
  for (auto& driver : drivers_) {
    if (driver) {
      recovered += driver->spill(size);
    }
  }
  return recovered;
}

bool TaskMemoryStrategy::recover(
    std::shared_ptr<memory::MemoryConsumer> requester,
    memory::UsageType type,
    int64_t size) {
  Task* consumerTask = dynamic_cast<Task*>(requester.get());
  auto topTracker =
      memory::getProcessDefaultMemoryManager().getMemoryUsageTracker();
  auto tracker =
      consumerTask ? consumerTask->pool()->getMemoryUsageTracker() : nullptr;
  std::lock_guard<std::mutex> l(mutex_);
  // The limits of the consumers are stable inside this section but
  // the allocation sizes are volatile until the consumer in question
  // is stopped.

  if (consumerTask) {
    if (consumerTask->state() != kRunning) {
      return false;
    }
    if (tracker->getIfCan(type, size)) {
      topTracker->increment(type, size);
      return true;
    }
    if (topTracker->getIfCan(type, size)) {
      tracker->increment(type, size);
      return true;
    }
  }

  std::vector<ConsumerScore> candidates;
  std::vector<std::shared_ptr<Task>> paused;
  int64_t available = 0;
  for (auto [raw, weak] : consumers_) {
    auto ptr = weak.lock();
    if (ptr) {
      candidates.push_back(
          {ptr,
           std::dynamic_pointer_cast<Task>(ptr),
           ptr->getRecoverableMemory()});
      available += candidates.back().available;
    }
  }
  std::sort(
      candidates.begin(),
      candidates.end(),
      [&](const ConsumerScore& left, const ConsumerScore& right) {
        // Most available first.
        return left.available > right.available;
      });
  if (available < size) {
    return false;
  }
  int64_t sizeToGo = size;
  int64_t recovered = 0;
  int64_t transfer = 0;
  for (auto& candidate : candidates) {
    if (auto& task = candidate.task) {
      task->cancelPool()->requestPause(true);
      paused.push_back(task);
      auto& exec = folly::QueuedImmediateExecutor::instance();
      auto future = task->cancelPool()->finishFuture();
      std::move(future).via(&exec).wait();
      auto delta = task->recover(sizeToGo);
      recovered += delta;
      if (task != requester) {
        transfer += delta;
      }
      if (recovered >= size) {
        break;
      }
      sizeToGo -= delta;
    }
  }
  bool success = recovered >= size;
  if (success && tracker) {
    // The top tracker has shrunk from spill and now grows by the amount to be
    // allocated.
    topTracker->update(size);
    // The requester's cap grows by the amount transferred from
    // other consumers. Note that the requester itself may have
    // spilled.
    auto builder = memory::MemoryUsageConfigBuilder().maxTotalMemory(
        transfer + tracker->getMaxTotalBytes());
    tracker->updateConfig(builder.build());
  }

  for (auto& task : paused) {
    task->cancelPool()->requestPause(false);
    Task::resume(task);
  }
  return success;
}

} // namespace facebook::velox::exec<|MERGE_RESOLUTION|>--- conflicted
+++ resolved
@@ -42,7 +42,6 @@
       onError_(onError),
       pool_(queryCtx_->pool()->addScopedChild("task_root")),
       bufferManager_(
-<<<<<<< HEAD
           PartitionedOutputBufferManager::getInstance(queryCtx_->host())) {
   constexpr int64_t kInitialTaskMemory = 8 << 20; // 8MB
   auto strategy = memory::MemoryManagerStrategy::instance();
@@ -69,9 +68,6 @@
     });
   }
 }
-=======
-          PartitionedOutputBufferManager::getInstance(queryCtx_->host())) {}
->>>>>>> 10de4579
 
 Task::~Task() {
   memory::getProcessDefaultMemoryManager().unregisterConsumer(this);
@@ -114,15 +110,9 @@
     self->numDrivers_ += std::min(factory->maxDrivers, maxDrivers);
   }
   self->taskStats_.pipelineStats.resize(self->driverFactories_.size());
-<<<<<<< HEAD
-  // Register self for possible memory recovery callback.  memory::getProcessDefaultMemoryManager().registerConsumer(self.get(), self);
-=======
-  // Register self for possible memory recovery callback. Do this
-  // after sizing 'drivers_' but before starting the
-  // Drivers. 'drivers_' can be read by memory recovery or
-  // cancellation while Drivers are being made, so the array should
-  // have final size from the start.
->>>>>>> 10de4579
+
+  // Register self for possible memory recovery callback.
+  memory::getProcessDefaultMemoryManager().registerConsumer(self.get(), self);
 
   auto bufferManager = self->bufferManager_.lock();
   VELOX_CHECK_NOT_NULL(
@@ -192,31 +182,18 @@
 void Task::resume(std::shared_ptr<Task> self) {
   VELOX_CHECK(!self->exception_, "Cannot resume failed task");
   std::lock_guard<std::mutex> l(*self->cancelPool()->mutex());
-<<<<<<< HEAD
-  // Setting pause requested must be atomic wth the resuming so that
-  // cancel free sections do not go back on thread during resume.
-  self->cancelPool_->requestPauseLocked(false);
-  for (auto& driver : self->drivers_) {
-    if (driver) {
-      if (driver->state().isCancelFree) {
-=======
   // Setting pause requested must be atomic with the resuming so that
   // suspended sections do not go back on thread during resume.
   self->cancelPool_->requestPauseLocked(false);
   for (auto& driver : self->drivers_) {
     if (driver) {
       if (driver->state().isSuspended) {
->>>>>>> 10de4579
         // The Driver will come on thread in its own time as long as
         // the cancel flag is reset. This check needs to be inside the
         // CancelPool mutex.
         continue;
       }
-<<<<<<< HEAD
-      if (driver->state().enqueued) {
-=======
       if (driver->state().isEnqueued) {
->>>>>>> 10de4579
         // A Driver can wait for a thread and there can be a
         // pause/resume during the wait. The Driver should not be
         // enqueued twice.
