/*
 * Copyright (c) Facebook, Inc. and its affiliates.
 *
 * Licensed under the Apache License, Version 2.0 (the "License");
 * you may not use this file except in compliance with the License.
 * You may obtain a copy of the License at
 *
 *     http://www.apache.org/licenses/LICENSE-2.0
 *
 * Unless required by applicable law or agreed to in writing, software
 * distributed under the License is distributed on an "AS IS" BASIS,
 * WITHOUT WARRANTIES OR CONDITIONS OF ANY KIND, either express or implied.
 * See the License for the specific language governing permissions and
 * limitations under the License.
 */
#include <boost/lexical_cast.hpp>
#include <boost/uuid/uuid_generators.hpp>
#include <boost/uuid/uuid_io.hpp>

#include "velox/codegen/Codegen.h"
#include "velox/common/time/Timer.h"
#include "velox/exec/CrossJoinBuild.h"
#include "velox/exec/Exchange.h"
#include "velox/exec/HashBuild.h"
#include "velox/exec/LocalPlanner.h"
#include "velox/exec/Merge.h"
#include "velox/exec/PartitionedOutputBufferManager.h"
#include "velox/exec/Task.h"
#if CODEGEN_ENABLED == 1
#include "velox/experimental/codegen/CodegenLogger.h"
#endif

namespace facebook::velox::exec {

namespace {
folly::Synchronized<std::vector<std::shared_ptr<TaskListener>>>& listeners() {
  static folly::Synchronized<std::vector<std::shared_ptr<TaskListener>>>
      kListeners;
  return kListeners;
}
} // namespace

bool registerTaskListener(std::shared_ptr<TaskListener> listener) {
  return listeners().withWLock([&](auto& listeners) {
    for (const auto& existingListener : listeners) {
      if (existingListener == listener) {
        // Listener already registered. Do not register again.
        return false;
      }
    }
    listeners.push_back(std::move(listener));
    return true;
  });
}

bool unregisterTaskListener(const std::shared_ptr<TaskListener>& listener) {
  return listeners().withWLock([&](auto& listeners) {
    for (auto it = listeners.begin(); it != listeners.end(); ++it) {
      if ((*it) == listener) {
        listeners.erase(it);
        return true;
      }
    }

    // Listener not found.
    return false;
  });
}

namespace {
void collectSourcePlanNodeIds(
    const core::PlanNode* planNode,
    std::unordered_set<core::PlanNodeId>& allIds,
    std::unordered_set<core::PlanNodeId>& sourceIds) {
  bool ok = allIds.insert(planNode->id()).second;
  VELOX_USER_CHECK(
      ok,
      "Plan node IDs must be unique. Found duplicate ID: {}.",
      planNode->id());

  // Check if planNode is a leaf node in the plan tree. If so, it is a source
  // node and could use splits for processing.
  if (planNode->sources().empty()) {
    sourceIds.insert(planNode->id());
    return;
  }

  for (const auto& child : planNode->sources()) {
    collectSourcePlanNodeIds(child.get(), allIds, sourceIds);
  }
}

/// Returns a set of source (leaf) plan node IDs. Also, checks that plan node
/// IDs are unique and throws if encounters duplicates.
std::unordered_set<core::PlanNodeId> collectSourcePlanNodeIds(
    const std::shared_ptr<const core::PlanNode>& planNode) {
  std::unordered_set<core::PlanNodeId> allIds;
  std::unordered_set<core::PlanNodeId> sourceIds;
  collectSourcePlanNodeIds(planNode.get(), allIds, sourceIds);
  return sourceIds;
}

} // namespace

Task::Task(
    const std::string& taskId,
    core::PlanFragment planFragment,
    int destination,
    std::shared_ptr<core::QueryCtx> queryCtx,
    Consumer consumer,
    std::function<void(std::exception_ptr)> onError)
    : Task{
          taskId,
          std::move(planFragment),
          destination,
          std::move(queryCtx),
          (consumer ? [c = std::move(consumer)]() { return c; }
                    : ConsumerSupplier{}),
          std::move(onError)} {}

namespace {
std::string makeUuid() {
  return boost::lexical_cast<std::string>(boost::uuids::random_generator()());
}
} // namespace

Task::Task(
    const std::string& taskId,
    core::PlanFragment planFragment,
    int destination,
    std::shared_ptr<core::QueryCtx> queryCtx,
    ConsumerSupplier consumerSupplier,
    std::function<void(std::exception_ptr)> onError)
    : uuid_{makeUuid()},
      taskId_(taskId),
      planFragment_(std::move(planFragment)),
      destination_(destination),
      queryCtx_(std::move(queryCtx)),
      sourcePlanNodeIds_(collectSourcePlanNodeIds(planFragment_.planNode)),
      consumerSupplier_(std::move(consumerSupplier)),
      onError_(onError),
      pool_(queryCtx_->pool()->addScopedChild("task_root")),
<<<<<<< HEAD
      bufferManager_(
          PartitionedOutputBufferManager::getInstance(queryCtx_->host())) {
  constexpr int64_t kInitialTaskMemory = 8 << 20; // 8MB
  auto strategy = memory::MemoryManagerStrategy::instance();
  if (strategy->canResize()) {
    auto tracker = memory::MemoryUsageTracker::create(
        memory::MemoryUsageConfigBuilder()
            .maxTotalMemory(kInitialTaskMemory)
            .build());
    pool_->setMemoryUsageTracker(tracker);
    tracker->setGrowCallback([&](memory::MemoryUsageTracker::UsageType type,
                                 int64_t size,
                                 memory::MemoryUsageTracker& limit) {
      Driver* driver = thisDriver();
      VELOX_CHECK(driver, "Allocating Task memory outside of Driver threads");
      return driver->growTaskMemory(type, size, limit);
    });
  }
}
=======
      bufferManager_(PartitionedOutputBufferManager::getInstance()) {}
>>>>>>> 20a50db3

Task::~Task() {
  memory::getProcessDefaultMemoryManager().unregisterConsumer(this);
  try {
    if (hasPartitionedOutput_) {
      if (auto bufferManager = bufferManager_.lock()) {
        bufferManager->removeTask(taskId_);
      }
    }
  } catch (const std::exception& e) {
    LOG(WARNING) << "Caught exception in ~Task(): " << e.what();
  }
}

velox::memory::MemoryPool* FOLLY_NONNULL Task::addDriverPool() {
  childPools_.push_back(pool_->addScopedChild("driver_root"));
  auto* driverPool = childPools_.back().get();
  auto parentTracker = pool_->getMemoryUsageTracker();
  if (parentTracker) {
    driverPool->setMemoryUsageTracker(parentTracker->addChild());
  }

  return driverPool;
}

velox::memory::MemoryPool* FOLLY_NONNULL
Task::addOperatorPool(velox::memory::MemoryPool* FOLLY_NONNULL driverPool) {
  childPools_.push_back(driverPool->addScopedChild("operator_ctx"));
  return childPools_.back().get();
}

memory::MappedMemory* FOLLY_NONNULL Task::addOperatorMemory(
    const std::shared_ptr<memory::MemoryUsageTracker>& tracker) {
  auto mappedMemory = queryCtx_->mappedMemory()->addChild(tracker);
  childMappedMemories_.emplace_back(mappedMemory);
  return mappedMemory.get();
}

void Task::start(
    std::shared_ptr<Task> self,
    uint32_t maxDrivers,
    uint32_t concurrentSplitGroups) {
  VELOX_CHECK_GE(
      maxDrivers, 1, "maxDrivers parameter must be greater then or equal to 1");
  VELOX_CHECK_GE(
      concurrentSplitGroups,
      1,
      "concurrentSplitGroups parameter must be greater then or equal to 1");
  VELOX_CHECK(self->drivers_.empty());
  self->concurrentSplitGroups_ = concurrentSplitGroups;
  {
    std::lock_guard<std::mutex> l(self->mutex_);
    self->taskStats_.executionStartTimeMs = getCurrentTimeMs();
  }

#if CODEGEN_ENABLED == 1
  const auto& config = self->queryCtx()->config();
  if (config.codegenEnabled() &&
      config.codegenConfigurationFilePath().length() != 0) {
    auto codegenLogger =
        std::make_shared<codegen::DefaultLogger>(self->taskId_);
    auto codegen = codegen::Codegen(codegenLogger);
    auto lazyLoading = config.codegenLazyLoading();
    codegen.initializeFromFile(
        config.codegenConfigurationFilePath(), lazyLoading);
    if (auto newPlanNode = codegen.compile(*(self->planFragment_.planNode))) {
      self->planFragment_.planNode = newPlanNode;
    }
  }
#endif

  // Here we create driver factories.
  LocalPlanner::plan(
      self->planFragment_,
      self->consumerSupplier(),
      &self->driverFactories_,
      maxDrivers);

  // Keep one exchange client per pipeline (NULL if not used).
  const auto numPipelines = self->driverFactories_.size();
  self->exchangeClients_.resize(numPipelines);

  // For ungrouped execution we reuse some structures used for grouped
  // execution and assume we have "1 split".
  const uint32_t numSplitGroups =
      std::max(1, self->planFragment_.numSplitGroups);

  // For each pipeline we have a corresponding driver factory.
  // Here we count how many drivers in total we need and create
  // pipeline stats.
  for (auto& factory : self->driverFactories_) {
    self->numDriversPerSplitGroup_ += factory->numDrivers;
    self->numTotalDrivers_ += factory->numTotalDrivers;
    self->taskStats_.pipelineStats.emplace_back(
        factory->inputDriver, factory->outputDriver);
  }

  // Register self for possible memory recovery callback. Do this
  // after sizing 'drivers_' but before starting the
  // Drivers. 'drivers_' can be read by memory recovery or
  // cancellation while Drivers are being made, so the array should
  // have final size from the start.

  auto bufferManager = self->bufferManager_.lock();
  VELOX_CHECK_NOT_NULL(
      bufferManager,
      "Unable to initialize task. "
      "PartitionedOutputBufferManager was already destructed");

  // In this loop we prepare the global state of pipelines: partitioned output
  // buffer and exchange client(s).
  for (auto pipeline = 0; pipeline < numPipelines; ++pipeline) {
    auto& factory = self->driverFactories_[pipeline];

    auto partitionedOutputNode = factory->needsPartitionedOutput();
    if (partitionedOutputNode) {
      self->numDriversInPartitionedOutput_ = factory->numDrivers;
      VELOX_CHECK(
          !self->hasPartitionedOutput_,
          "Only one output pipeline per task is supported");
      self->hasPartitionedOutput_ = true;
      bufferManager->initializeTask(
          self,
          partitionedOutputNode->isBroadcast(),
          partitionedOutputNode->numPartitions(),
          self->numDriversInPartitionedOutput_ * numSplitGroups);
    }

    if (factory->needsExchangeClient()) {
      // Low-water mark for filling the exchange queue is 1/2 of the per worker
      // buffer size of the producers.
      self->exchangeClients_[pipeline] = std::make_shared<ExchangeClient>(
          self->destination_,
          self->queryCtx()->config().maxPartitionedOutputBufferSize() / 2);
    }
  }

  std::unique_lock<std::mutex> l(self->mutex_);
  // Register self for possible memory recovery callback. Do this
  // after creating the drivers but before starting them.
  memory::getProcessDefaultMemoryManager().registerConsumer(self.get(), self);



  // For grouped execution we postpone driver creation up until the splits start
  // arriving, as we don't know what split groups we are going to get.
  // Here we create Drivers only for ungrouped (normal) execution.
  if (self->isUngroupedExecution()) {
    // Create the drivers we are going to run for this task.
    std::vector<std::shared_ptr<Driver>> drivers;
    drivers.reserve(self->numDriversPerSplitGroup_);
    self->createSplitGroupStateLocked(self, 0);
    self->createDriversLocked(self, 0, drivers);

    // Set and start all Drivers together inside 'mutex_' so that cancellations
    // and pauses have well defined timing. For example, do not pause and
    // restart a task while it is still adding Drivers.
    // If the given executor is folly::InlineLikeExecutor (or it's child), since
    // the drivers will be executed synchronously on the same thread as the
    // current task, so we need release the lock to avoid the deadlock.
    self->drivers_ = std::move(drivers);
    if (dynamic_cast<const folly::InlineLikeExecutor*>(
            self->queryCtx()->executor())) {
      l.unlock();
    }
    for (auto& driver : self->drivers_) {
      if (driver) {
        ++self->numRunningDrivers_;
        Driver::enqueue(driver);
      }
    }
  } else {
    // Preallocate a bunch of slots for max concurrent drivers during grouped
    // execution.
    self->drivers_.resize(
        self->numDriversPerSplitGroup_ * self->concurrentSplitGroups_);

    // As some splits could have been added before the task start, ensure we
    // start running drivers for them.
    self->ensureSplitGroupsAreBeingProcessedLocked(self);
  }
}

// static
void Task::resume(std::shared_ptr<Task> self) {
  VELOX_CHECK(!self->exception_, "Cannot resume failed task");
  std::lock_guard<std::mutex> l(self->mutex_);
  // Setting pause requested must be atomic with the resuming so that
  // suspended sections do not go back on thread during resume.
  self->requestPauseLocked(false);
  for (auto& driver : self->drivers_) {
    if (driver) {
      if (driver->state().isSuspended) {
        // The Driver will come on thread in its own time as long as
        // the cancel flag is reset. This check needs to be inside 'mutex_'.
        continue;
      }
      if (driver->state().isEnqueued) {
        // A Driver can wait for a thread and there can be a
        // pause/resume during the wait. The Driver should not be
        // enqueued twice.
        continue;
      }
      VELOX_CHECK(!driver->isOnThread() && !driver->isTerminated());
      if (!driver->state().hasBlockingFuture) {
        // Do not continue a Driver that is blocked on external
        // event. The Driver gets enqueued by the promise realization.
        Driver::enqueue(driver);
      }
    }
  }
}

void Task::createSplitGroupStateLocked(
    std::shared_ptr<Task>& self,
    uint32_t splitGroupId) {
  // In this loop we prepare per split group pipelines structures:
  // local exchanges and join bridges.
  const auto numPipelines = self->driverFactories_.size();
  for (auto pipeline = 0; pipeline < numPipelines; ++pipeline) {
    auto& factory = self->driverFactories_[pipeline];

    auto exchangeId = factory->needsLocalExchange();
    if (exchangeId.has_value()) {
      self->createLocalExchangeQueuesLocked(
          splitGroupId, exchangeId.value(), factory->numDrivers);
    }

    self->addHashJoinBridgesLocked(
        splitGroupId, factory->needsHashJoinBridges());
    self->addCrossJoinBridgesLocked(
        splitGroupId, factory->needsCrossJoinBridges());
  }
}

void Task::createDriversLocked(
    std::shared_ptr<Task>& self,
    uint32_t splitGroupId,
    std::vector<std::shared_ptr<Driver>>& out) {
  auto& splitGroupState = self->splitGroupStates_[splitGroupId];
  const auto numPipelines = driverFactories_.size();
  for (auto pipeline = 0; pipeline < numPipelines; ++pipeline) {
    auto& factory = driverFactories_[pipeline];
    const uint32_t driverIdOffset = factory->numDrivers * splitGroupId;
    for (uint32_t partitionId = 0; partitionId < factory->numDrivers;
         ++partitionId) {
      out.emplace_back(factory->createDriver(
          std::make_unique<DriverCtx>(
              self,
              driverIdOffset + partitionId,
              pipeline,
              splitGroupId,
              partitionId),
          self->exchangeClients_[pipeline],
          [self](size_t i) {
            return i < self->driverFactories_.size()
                ? self->driverFactories_[i]->numTotalDrivers
                : 0;
          }));
      ++splitGroupState.numRunningDrivers;
    }
  }
  noMoreLocalExchangeProducers(splitGroupId);
  ++numRunningSplitGroups_;

  // Initialize operator stats using the 1st driver of each operator.
  if (not initializedOpStats_) {
    initializedOpStats_ = true;
    size_t driverIndex{0};
    for (auto pipeline = 0; pipeline < numPipelines; ++pipeline) {
      auto& factory = self->driverFactories_[pipeline];
      out[driverIndex]->initializeOperatorStats(
          self->taskStats_.pipelineStats[pipeline].operatorStats);
      driverIndex += factory->numDrivers;
    }
  }
}

// static
void Task::removeDriver(std::shared_ptr<Task> self, Driver* driver) {
  bool foundDriver = false;
  bool allOutputDriversFinished = false;
  TaskCompletionNotifier completionNotifier;
  {
    std::lock_guard<std::mutex> taskLock(self->mutex_);
    for (auto& driverPtr : self->drivers_) {
      if (driverPtr.get() != driver) {
        continue;
      }

      // Mark the closure of another driver for its split group (even in
      // ungrouped execution mode).
      const auto splitGroupId = driver->driverCtx()->splitGroupId;
      auto& splitGroupState = self->splitGroupStates_[splitGroupId];
      --splitGroupState.numRunningDrivers;

      auto pipelineId = driver->driverCtx()->pipelineId;

      // Check if all drivers in the output pipeline finished. If so, call
      // Task::terminate(kFinished) to mark the task finished and finish
      // remaining pipelines quickly.
      if (self->isOutputPipeline(pipelineId)) {
        ++splitGroupState.numFinishedOutputDrivers;
        if (self->numDrivers(pipelineId) ==
            splitGroupState.numFinishedOutputDrivers) {
          allOutputDriversFinished = true;
        }
      }

      // Release the driver, note that after this 'driver' is invalid.
      driverPtr = nullptr;
      self->driverClosedLocked();

      if (self->checkIfFinishedLocked()) {
        self->activateTaskCompletionNotifier(completionNotifier);
      }

      // Check if a split group is finished.
      if (splitGroupState.numRunningDrivers == 0) {
        if (self->isGroupedExecution()) {
          --self->numRunningSplitGroups_;
          self->taskStats_.completedSplitGroups.emplace(splitGroupId);
          splitGroupState.clear();
          self->ensureSplitGroupsAreBeingProcessedLocked(self);
        } else {
          splitGroupState.clear();
        }
      }
      foundDriver = true;
      break;
    }
  }

  if (!foundDriver) {
    LOG(WARNING) << "Trying to remove a Driver twice from its Task";
  }

  completionNotifier.notify();

  // TODO Add support for terminating processing early in grouped execution.
  if (self->isUngroupedExecution() && allOutputDriversFinished) {
    if (!self->hasPartitionedOutput_ || self->partitionedOutputConsumed_) {
      self->terminate(TaskState::kFinished);
    }
  }
}

void Task::ensureSplitGroupsAreBeingProcessedLocked(
    std::shared_ptr<Task>& self) {
  // Only try creating more drivers if we are running.
  if (not isRunningLocked() or (numDriversPerSplitGroup_ == 0)) {
    return;
  }

  while (numRunningSplitGroups_ < concurrentSplitGroups_ and
         not queuedSplitGroups_.empty()) {
    const uint32_t splitGroupId = queuedSplitGroups_.front();
    queuedSplitGroups_.pop();

    std::vector<std::shared_ptr<Driver>> drivers;
    drivers.reserve(numDriversPerSplitGroup_);
    createSplitGroupStateLocked(self, splitGroupId);
    createDriversLocked(self, splitGroupId, drivers);
    // Move created drivers into the vacant spots in 'drivers_' and enqueue
    // them. We have vacant spots, because we initially allocate enough items in
    // the vector and keep null pointers for completed drivers.
    size_t i = 0;
    for (auto& newDriverPtr : drivers) {
      while (drivers_[i] != nullptr) {
        VELOX_CHECK_LT(i, drivers_.size());
        ++i;
      }
      auto& targetPtr = drivers_[i];
      targetPtr = std::move(newDriverPtr);
      if (targetPtr) {
        ++numRunningDrivers_;
        Driver::enqueue(targetPtr);
      }
    }
  }
}

void Task::setMaxSplitSequenceId(
    const core::PlanNodeId& planNodeId,
    long maxSequenceId) {
  checkPlanNodeIdForSplit(planNodeId);

  std::lock_guard<std::mutex> l(mutex_);
  if (isRunningLocked()) {
    auto& splitsState = splitsStates_[planNodeId];
    // We could have been sent an old split again, so only change max id, when
    // the new one is greater.
    splitsState.maxSequenceId =
        std::max(splitsState.maxSequenceId, maxSequenceId);
  }
}

bool Task::addSplitWithSequence(
    const core::PlanNodeId& planNodeId,
    exec::Split&& split,
    long sequenceId) {
  checkPlanNodeIdForSplit(planNodeId);
  std::unique_ptr<ContinuePromise> promise;
  bool added = false;
  {
    std::lock_guard<std::mutex> l(mutex_);
    if (isRunningLocked()) {
      // The same split can be added again in some systems. The systems that
      // want
      // 'one split processed once only' would use this method and duplicate
      // splits would be ignored.
      auto& splitsState = splitsStates_[planNodeId];
      if (sequenceId > splitsState.maxSequenceId) {
        promise = addSplitLocked(splitsState, std::move(split));
        added = true;
      }
    }
  }
  if (promise) {
    promise->setValue(false);
  }
  return added;
}

void Task::addSplit(const core::PlanNodeId& planNodeId, exec::Split&& split) {
  checkPlanNodeIdForSplit(planNodeId);
  std::unique_ptr<ContinuePromise> promise;
  {
    std::lock_guard<std::mutex> l(mutex_);
    if (isRunningLocked()) {
      promise = addSplitLocked(splitsStates_[planNodeId], std::move(split));
    }
  }
  if (promise) {
    promise->setValue(false);
  }
}

void Task::checkPlanNodeIdForSplit(const core::PlanNodeId& id) const {
  VELOX_USER_CHECK(
      sourcePlanNodeIds_.find(id) != sourcePlanNodeIds_.end(),
      "Splits can be associated only with source plan nodes. Plan node ID {} doesn't refer to a source node.",
      id);
}

std::unique_ptr<ContinuePromise> Task::addSplitLocked(
    SplitsState& splitsState,
    exec::Split&& split) {
  ++taskStats_.numTotalSplits;
  ++taskStats_.numQueuedSplits;

  if (isUngroupedExecution()) {
    VELOX_DCHECK(
        not split.hasGroup(), "Got split group for ungrouped execution!");
    return addSplitToStoreLocked(
        splitsState.groupSplitsStores[0], std::move(split));
  } else {
    VELOX_CHECK(split.hasGroup(), "Missing split group for grouped execution!");
    const auto splitGroupId = split.groupId; // Avoid eval order c++ warning.
    // If this is the 1st split from this group, add the split group to queue.
    // Also add that split group to the set of 'seen' split groups.
    if (seenSplitGroups_.find(splitGroupId) == seenSplitGroups_.end()) {
      seenSplitGroups_.emplace(splitGroupId);
      queuedSplitGroups_.push(splitGroupId);
      auto self = shared_from_this();
      // We might have some free driver slots to process this split group.
      ensureSplitGroupsAreBeingProcessedLocked(self);
    }
    return addSplitToStoreLocked(
        splitsState.groupSplitsStores[splitGroupId], std::move(split));
  }
}

std::unique_ptr<ContinuePromise> Task::addSplitToStoreLocked(
    SplitsStore& splitsStore,
    exec::Split&& split) {
  splitsStore.splits.push_back(split);
  if (not splitsStore.splitPromises.empty()) {
    auto promise = std::make_unique<ContinuePromise>(
        std::move(splitsStore.splitPromises.back()));
    splitsStore.splitPromises.pop_back();
    return promise;
  }
  return nullptr;
}

void Task::noMoreSplitsForGroup(
    const core::PlanNodeId& planNodeId,
    int32_t splitGroupId) {
  checkPlanNodeIdForSplit(planNodeId);
  std::vector<ContinuePromise> promises;
  {
    std::lock_guard<std::mutex> l(mutex_);

    auto& splitsState = splitsStates_[planNodeId];
    auto& splitsStore = splitsState.groupSplitsStores[splitGroupId];
    splitsStore.noMoreSplits = true;
    promises = std::move(splitsStore.splitPromises);

    // There were no splits in this group, hence, no active drivers. Mark the
    // group complete.
    if (seenSplitGroups_.count(splitGroupId) == 0) {
      taskStats_.completedSplitGroups.insert(splitGroupId);
    }
  }
  for (auto& promise : promises) {
    promise.setValue(false);
  }
}

void Task::noMoreSplits(const core::PlanNodeId& planNodeId) {
  checkPlanNodeIdForSplit(planNodeId);
  std::vector<ContinuePromise> splitPromises;
  TaskCompletionNotifier completionNotifier;
  {
    std::lock_guard<std::mutex> l(mutex_);

    // Global 'no more splits' for a plan node comes in case of ungrouped
    // execution when no more splits will arrive. For grouped execution it
    // comes when no more split groups will arrive for that plan node.
    auto& splitsState = splitsStates_[planNodeId];
    splitsState.noMoreSplits = true;
    if (not splitsState.groupSplitsStores.empty()) {
      // Mark all split stores as 'no more splits'.
      for (auto& it : splitsState.groupSplitsStores) {
        it.second.noMoreSplits = true;
        splitPromises = std::move(it.second.splitPromises);
      }
    } else if (isUngroupedExecution()) {
      // During ungrouped execution, in the unlikely case there are no split
      // stores (this means there were no splits at all), we create one.
      splitsState.groupSplitsStores.emplace(0, SplitsStore{{}, true, {}});
    }

    if (checkNoMoreSplitGroupsLocked()) {
      activateTaskCompletionNotifier(completionNotifier);
    }
  }

  completionNotifier.notify();

  for (auto& promise : splitPromises) {
    promise.setValue(false);
  }
}

bool Task::checkNoMoreSplitGroupsLocked() {
  if (isUngroupedExecution()) {
    return false;
  }

  // For grouped execution, when all plan nodes have 'no more splits' coming,
  // we should review the total number of drivers, which initially is set to
  // process all split groups, but in reality workers share split groups and
  // each worker processes only a part of them, meaning much less than all.
  bool noMoreSplitGroups = true;
  for (auto& it : splitsStates_) {
    if (not it.second.noMoreSplits) {
      noMoreSplitGroups = false;
      break;
    }
  }
  if (noMoreSplitGroups) {
    numTotalDrivers_ = seenSplitGroups_.size() * numDriversPerSplitGroup_;
    if (hasPartitionedOutput_) {
      auto bufferManager = bufferManager_.lock();
      bufferManager->updateNumDrivers(
          taskId(), numDriversInPartitionedOutput_ * seenSplitGroups_.size());
    }

    return checkIfFinishedLocked();
  }

  return false;
}

bool Task::isAllSplitsFinishedLocked() {
  if (taskStats_.numFinishedSplits == taskStats_.numTotalSplits) {
    for (const auto& it : splitsStates_) {
      if (not it.second.noMoreSplits) {
        return false;
      }
    }
    return true;
  }
  return false;
}

BlockingReason Task::getSplitOrFuture(
    uint32_t splitGroupId,
    const core::PlanNodeId& planNodeId,
    exec::Split& split,
    ContinueFuture& future) {
  std::lock_guard<std::mutex> l(mutex_);

  auto& splitsState = splitsStates_[planNodeId];

  if (isUngroupedExecution()) {
    return getSplitOrFutureLocked(
        splitsState.groupSplitsStores[0], split, future);
  } else {
    return getSplitOrFutureLocked(
        splitsState.groupSplitsStores[splitGroupId], split, future);
  }
}

BlockingReason Task::getSplitOrFutureLocked(
    SplitsStore& splitsStore,
    exec::Split& split,
    ContinueFuture& future) {
  if (splitsStore.splits.empty()) {
    if (splitsStore.noMoreSplits) {
      return BlockingReason::kNotBlocked;
    }
    auto [splitPromise, splitFuture] = makeVeloxPromiseContract<bool>(
        fmt::format("Task::getSplitOrFuture {}", taskId_));
    future = std::move(splitFuture);
    splitsStore.splitPromises.push_back(std::move(splitPromise));
    return BlockingReason::kWaitForSplit;
  }

  split = std::move(splitsStore.splits.front());
  splitsStore.splits.pop_front();

  --taskStats_.numQueuedSplits;
  ++taskStats_.numRunningSplits;
  taskStats_.lastSplitStartTimeMs = getCurrentTimeMs();
  if (taskStats_.firstSplitStartTimeMs == 0) {
    taskStats_.firstSplitStartTimeMs = taskStats_.lastSplitStartTimeMs;
  }

  return BlockingReason::kNotBlocked;
}

void Task::splitFinished() {
  std::lock_guard<std::mutex> l(mutex_);
  ++taskStats_.numFinishedSplits;
  --taskStats_.numRunningSplits;
  if (isAllSplitsFinishedLocked()) {
    taskStats_.executionEndTimeMs = getCurrentTimeMs();
  }
}

void Task::multipleSplitsFinished(int32_t numSplits) {
  std::lock_guard<std::mutex> l(mutex_);
  taskStats_.numFinishedSplits += numSplits;
  taskStats_.numRunningSplits -= numSplits;
  if (isAllSplitsFinishedLocked()) {
    taskStats_.executionEndTimeMs = getCurrentTimeMs();
  }
}

bool Task::isGroupedExecution() const {
  return planFragment_.isGroupedExecution();
}

bool Task::isUngroupedExecution() const {
  return not isGroupedExecution();
}

bool Task::isRunning() const {
  std::lock_guard<std::mutex> l(mutex_);
  return (state_ == TaskState::kRunning);
}

bool Task::isFinished() const {
  std::lock_guard<std::mutex> l(mutex_);
  return (state_ == TaskState::kFinished);
}

bool Task::isRunningLocked() const {
  return (state_ == TaskState::kRunning);
}

bool Task::isFinishedLocked() const {
  return (state_ == TaskState::kFinished);
}

void Task::updateBroadcastOutputBuffers(int numBuffers, bool noMoreBuffers) {
  auto bufferManager = bufferManager_.lock();
  VELOX_CHECK_NOT_NULL(
      bufferManager,
      "Unable to initialize task. "
      "PartitionedOutputBufferManager was already destructed");

  bufferManager->updateBroadcastOutputBuffers(
      taskId_, numBuffers, noMoreBuffers);
}

int Task::getOutputPipelineId() const {
  for (auto i = 0; i < driverFactories_.size(); ++i) {
    if (driverFactories_[i]->outputDriver) {
      return i;
    }
  }

  VELOX_FAIL("Output pipeline not found");
}

void Task::setAllOutputConsumed() {
  bool terminateEarly = false;
  TaskCompletionNotifier completionNotifier;
  {
    std::lock_guard<std::mutex> l(mutex_);
    partitionedOutputConsumed_ = true;
    if (checkIfFinishedLocked()) {
      activateTaskCompletionNotifier(completionNotifier);
    } else {
      // TODO Add support for terminating processing early in grouped execution.
      if (isUngroupedExecution() && !driverFactories_.empty()) {
        auto outputPipelineId = getOutputPipelineId();

        if (splitGroupStates_[0].numFinishedOutputDrivers ==
            numDrivers(outputPipelineId)) {
          terminateEarly = true;
        }
      }
    }
  }

  completionNotifier.notify();

  if (terminateEarly) {
    terminate(TaskState::kFinished);
  }
}

void Task::driverClosedLocked() {
  if (isRunningLocked()) {
    --numRunningDrivers_;
  }
  ++numFinishedDrivers_;
}

bool Task::checkIfFinishedLocked() {
  if ((numFinishedDrivers_ == numTotalDrivers_) && isRunningLocked()) {
    if (taskStats_.executionEndTimeMs == 0) {
      // In case we haven't set executionEndTimeMs due to all splits depleted,
      // we set it here.
      // This can happen due to task error or task being cancelled.
      taskStats_.executionEndTimeMs = getCurrentTimeMs();
    }
    if ((not hasPartitionedOutput_) || partitionedOutputConsumed_) {
      taskStats_.endTimeMs = getCurrentTimeMs();
      state_ = TaskState::kFinished;
      return true;
    }
  }

  return false;
}

bool Task::allPeersFinished(
    const core::PlanNodeId& planNodeId,
    Driver* caller,
    ContinueFuture* future,
    std::vector<ContinuePromise>& promises,
    std::vector<std::shared_ptr<Driver>>& peers) {
  std::lock_guard<std::mutex> l(mutex_);
  if (exception_) {
    VELOX_FAIL("Task is terminating because of error: {}", errorMessage());
  }
  const auto splitGroupId = caller->driverCtx()->splitGroupId;
  auto& barriers = splitGroupStates_[splitGroupId].barriers;
  auto& state = barriers[planNodeId];

  const auto numPeers = numDrivers(caller->driverCtx()->pipelineId);
  if (++state.numRequested == numPeers) {
    peers = std::move(state.drivers);
    promises = std::move(state.promises);
    barriers.erase(planNodeId);
    return true;
  }
  std::shared_ptr<Driver> callerShared;
  for (auto& driver : drivers_) {
    if (driver.get() == caller) {
      callerShared = driver;
      break;
    }
  }
  VELOX_CHECK(
      callerShared, "Caller of Task::allPeersFinished is not a valid Driver");
  state.drivers.push_back(callerShared);
  state.promises.emplace_back(
      fmt::format("Task::allPeersFinished {}", taskId_));
  *future = state.promises.back().getSemiFuture();

  return false;
}

void Task::addHashJoinBridgesLocked(
    uint32_t splitGroupId,
    const std::vector<core::PlanNodeId>& planNodeIds) {
  auto& splitGroupState = splitGroupStates_[splitGroupId];
  for (const auto& planNodeId : planNodeIds) {
    splitGroupState.bridges.emplace(
        planNodeId, std::make_shared<HashJoinBridge>());
  }
}

void Task::addCrossJoinBridgesLocked(
    uint32_t splitGroupId,
    const std::vector<core::PlanNodeId>& planNodeIds) {
  auto& splitGroupState = splitGroupStates_[splitGroupId];
  for (const auto& planNodeId : planNodeIds) {
    splitGroupState.bridges.emplace(
        planNodeId, std::make_shared<CrossJoinBridge>());
  }
}

std::shared_ptr<HashJoinBridge> Task::getHashJoinBridge(
    uint32_t splitGroupId,
    const core::PlanNodeId& planNodeId) {
  return getJoinBridgeInternal<HashJoinBridge>(splitGroupId, planNodeId);
}

std::shared_ptr<CrossJoinBridge> Task::getCrossJoinBridge(
    uint32_t splitGroupId,
    const core::PlanNodeId& planNodeId) {
  return getJoinBridgeInternal<CrossJoinBridge>(splitGroupId, planNodeId);
}

template <class TBridgeType>
std::shared_ptr<TBridgeType> Task::getJoinBridgeInternal(
    uint32_t splitGroupId,
    const core::PlanNodeId& planNodeId) {
  std::lock_guard<std::mutex> l(mutex_);
  const auto& splitGroupState = splitGroupStates_[splitGroupId];

  auto it = splitGroupState.bridges.find(planNodeId);
  VELOX_CHECK(
      it != splitGroupState.bridges.end(),
      "Join bridge for plan node ID not found: {}",
      planNodeId);
  auto bridge = std::dynamic_pointer_cast<TBridgeType>(it->second);
  VELOX_CHECK_NOT_NULL(
      bridge,
      "Join bridge for plan node ID is of the wrong type: {}",
      planNodeId);
  return bridge;
}

//  static
std::string Task::shortId(const std::string& id) {
  if (id.size() < 12) {
    return id;
  }
  const char* str = id.c_str();
  const char* dot = strchr(str, '.');
  if (!dot) {
    return id;
  }
  auto hash = std::hash<std::string_view>()(std::string_view(str, dot - str));
  return fmt::format("tk:{}", hash & 0xffff);
}

/// Moves split promises from one vector to another.
static void movePromisesOut(
    std::vector<ContinuePromise>& from,
    std::vector<ContinuePromise>& to) {
  for (auto& promise : from) {
    to.push_back(std::move(promise));
  }
  from.clear();
}

ContinueFuture Task::terminate(TaskState terminalState) {
  std::vector<std::shared_ptr<Driver>> offThreadDrivers;
  TaskCompletionNotifier completionNotifier;
  {
    std::lock_guard<std::mutex> l(mutex_);
    if (taskStats_.executionEndTimeMs == 0) {
      taskStats_.executionEndTimeMs = getCurrentTimeMs();
    }
    if (not isRunningLocked()) {
      return makeFinishFutureLocked("Task::terminate");
    }
    state_ = terminalState;
    if (state_ == TaskState::kCanceled || state_ == TaskState::kAborted) {
      try {
        VELOX_FAIL(
            state_ == TaskState::kCanceled ? "Cancelled"
                                           : "Aborted for external error");
      } catch (const std::exception& e) {
        exception_ = std::current_exception();
      }
    }

    activateTaskCompletionNotifier(completionNotifier);

    // Drivers that are on thread will see this at latest when they go off
    // thread.
    terminateRequested_ = true;
    // The drivers that are on thread will go off thread in time and
    // 'numRunningDrivers_' is cleared here so that this is 0 right
    // after terminate as tests expect.
    numRunningDrivers_ = 0;
    for (auto& driver : drivers_) {
      if (driver) {
        if (enterForTerminateLocked(driver->state()) ==
            StopReason::kTerminate) {
          offThreadDrivers.push_back(std::move(driver));
          driverClosedLocked();
        }
      }
    }
  }

  completionNotifier.notify();

  // Get the stats and free the resources of Drivers that were not on
  // thread.
  for (auto& driver : offThreadDrivers) {
    driver->closeByTask();
  }

  // We continue all Drivers waiting for promises known to the
  // Task. The Drivers are now detached from Task and therefore will
  // not go on thread. The reference in the future callback is
  // typically the last one.
  if (hasPartitionedOutput_) {
    if (auto bufferManager = bufferManager_.lock()) {
      bufferManager->removeTask(taskId_);
    }
  }

  // Release reference to exchange client, so that it will close exchange
  // sources and prevent resending requests for data.
  exchangeClients_.clear();

  std::vector<ContinuePromise> splitPromises;
  std::vector<std::shared_ptr<JoinBridge>> oldBridges;
  {
    std::lock_guard<std::mutex> l(mutex_);
    // Collect all the join bridges to clear them.
    for (auto& splitGroupState : splitGroupStates_) {
      for (auto& pair : splitGroupState.second.bridges) {
        oldBridges.emplace_back(std::move(pair.second));
      }
      splitGroupState.second.clear();
    }

    // Collect all outstanding split promises from all splits state structures.
    for (auto& pair : splitsStates_) {
      for (auto& it : pair.second.groupSplitsStores) {
        movePromisesOut(it.second.splitPromises, splitPromises);
      }
    }
  }

  for (auto& promise : splitPromises) {
    promise.setValue(true);
  }

  for (auto& bridge : oldBridges) {
    bridge->cancel();
  }

  std::lock_guard<std::mutex> l(mutex_);
  return makeFinishFutureLocked("Task::terminate");
}

ContinueFuture Task::makeFinishFutureLocked(const char* FOLLY_NONNULL comment) {
  auto [promise, future] = makeVeloxPromiseContract<bool>(comment);

  if (numThreads_ == 0) {
    promise.setValue(true);
    return std::move(future);
  }
  threadFinishPromises_.push_back(std::move(promise));
  return std::move(future);
}

void Task::addOperatorStats(OperatorStats& stats) {
  std::lock_guard<std::mutex> l(mutex_);
  VELOX_CHECK(
      stats.pipelineId >= 0 &&
      stats.pipelineId < taskStats_.pipelineStats.size());
  VELOX_CHECK(
      stats.operatorId >= 0 &&
      stats.operatorId <
          taskStats_.pipelineStats[stats.pipelineId].operatorStats.size());
  taskStats_.pipelineStats[stats.pipelineId]
      .operatorStats[stats.operatorId]
      .add(stats);
  stats.clear();
}

uint64_t Task::timeSinceStartMs() const {
  std::lock_guard<std::mutex> l(mutex_);
  if (taskStats_.executionStartTimeMs == 0UL) {
    return 0UL;
  }
  return getCurrentTimeMs() - taskStats_.executionStartTimeMs;
}

uint64_t Task::timeSinceEndMs() const {
  std::lock_guard<std::mutex> l(mutex_);
  if (taskStats_.executionEndTimeMs == 0UL) {
    return 0UL;
  }
  return getCurrentTimeMs() - taskStats_.executionEndTimeMs;
}

void Task::onTaskCompletion() {
  listeners().withRLock([&](auto& listeners) {
    for (auto& listener : listeners) {
      listener->onTaskCompletion(uuid_, state_, exception_, taskStats_);
    }
  });
}

ContinueFuture Task::stateChangeFuture(uint64_t maxWaitMicros) {
  std::lock_guard<std::mutex> l(mutex_);
  // If 'this' is running, the future is realized on timeout or when
  // this no longer is running.
  if (not isRunningLocked()) {
    return ContinueFuture(true);
  }
  auto [promise, future] = makeVeloxPromiseContract<bool>(
      fmt::format("Task::stateChangeFuture {}", taskId_));
  stateChangePromises_.emplace_back(std::move(promise));
  if (maxWaitMicros) {
    return std::move(future).within(std::chrono::microseconds(maxWaitMicros));
  }
  return std::move(future);
}

std::string Task::toString() const {
  std::stringstream out;
  out << "{Task " << shortId(taskId_) << " (" << taskId_ << ")";

  if (exception_) {
    out << "Error: " << errorMessage() << std::endl;
  }

  if (planFragment_.planNode) {
    out << "Plan: " << planFragment_.planNode->toString() << std::endl;
  }

  out << " drivers:\n";
  for (auto& driver : drivers_) {
    if (driver) {
      out << driver->toString() << std::endl;
    }
  }

  return out.str();
}

std::shared_ptr<MergeSource> Task::addLocalMergeSource(
    uint32_t splitGroupId,
    const core::PlanNodeId& planNodeId,
    const RowTypePtr& rowType) {
  auto source = MergeSource::createLocalMergeSource();
  splitGroupStates_[splitGroupId].localMergeSources[planNodeId].push_back(
      source);
  return source;
}

const std::vector<std::shared_ptr<MergeSource>>& Task::getLocalMergeSources(
    uint32_t splitGroupId,
    const core::PlanNodeId& planNodeId) {
  return splitGroupStates_[splitGroupId].localMergeSources[planNodeId];
}

void Task::createMergeJoinSource(
    uint32_t splitGroupId,
    const core::PlanNodeId& planNodeId) {
  auto& splitGroupState = splitGroupStates_[splitGroupId];

  VELOX_CHECK(
      splitGroupState.mergeJoinSources.find(planNodeId) ==
          splitGroupState.mergeJoinSources.end(),
      "Merge join sources already exist: {}",
      planNodeId);

  splitGroupState.mergeJoinSources.insert(
      {planNodeId, std::make_shared<MergeJoinSource>()});
}

std::shared_ptr<MergeJoinSource> Task::getMergeJoinSource(
    uint32_t splitGroupId,
    const core::PlanNodeId& planNodeId) {
  auto& splitGroupState = splitGroupStates_[splitGroupId];

  auto it = splitGroupState.mergeJoinSources.find(planNodeId);
  VELOX_CHECK(
      it != splitGroupState.mergeJoinSources.end(),
      "Merge join source for specified plan node doesn't exist: {}",
      planNodeId);
  return it->second;
}

void Task::createLocalExchangeQueuesLocked(
    uint32_t splitGroupId,
    const core::PlanNodeId& planNodeId,
    int numPartitions) {
  auto& splitGroupState = splitGroupStates_[splitGroupId];
  VELOX_CHECK(
      splitGroupState.localExchanges.find(planNodeId) ==
          splitGroupState.localExchanges.end(),
      "Local exchange already exists: {}",
      planNodeId);

  // TODO(spershin): Should we have one memory manager for all local exchanges
  //  in all split groups?
  LocalExchangeState exchange;
  exchange.memoryManager = std::make_shared<LocalExchangeMemoryManager>(
      queryCtx_->config().maxLocalExchangeBufferSize());

  exchange.queues.reserve(numPartitions);
  for (auto i = 0; i < numPartitions; ++i) {
    exchange.queues.emplace_back(
        std::make_shared<LocalExchangeQueue>(exchange.memoryManager, i));
  }

  splitGroupState.localExchanges.insert({planNodeId, std::move(exchange)});
}

void Task::noMoreLocalExchangeProducers(uint32_t splitGroupId) {
  auto& splitGroupState = splitGroupStates_[splitGroupId];

  for (auto& exchange : splitGroupState.localExchanges) {
    for (auto& queue : exchange.second.queues) {
      queue->noMoreProducers();
    }
  }
}

std::shared_ptr<LocalExchangeQueue> Task::getLocalExchangeQueue(
    uint32_t splitGroupId,
    const core::PlanNodeId& planNodeId,
    int partition) {
  const auto& queues = getLocalExchangeQueues(splitGroupId, planNodeId);
  VELOX_CHECK_LT(
      partition,
      queues.size(),
      "Incorrect partition for local exchange {}",
      planNodeId);
  return queues[partition];
}

const std::vector<std::shared_ptr<LocalExchangeQueue>>&
Task::getLocalExchangeQueues(
    uint32_t splitGroupId,
    const core::PlanNodeId& planNodeId) {
  auto& splitGroupState = splitGroupStates_[splitGroupId];

  auto it = splitGroupState.localExchanges.find(planNodeId);
  VELOX_CHECK(
      it != splitGroupState.localExchanges.end(),
      "Incorrect local exchange ID: {}",
      planNodeId);
  return it->second.queues;
}

Driver* FOLLY_NULLABLE Task::thisDriver() const {
  auto thisThread = std::this_thread::get_id();
  {
    std::lock_guard<std::mutex> l(mutex_);
    for (auto& driver : drivers_) {
      if (!driver) {
        continue;
      }
      if (driver->state().thread == thisThread) {
        return driver.get();
      }
    }
  }
  return nullptr;
}

int64_t Task::recoverableMemory() const {
  int64_t total = 0;
  for (auto driver : drivers_) {
    if (driver) {
      total += driver->recoverableMemory();
    }
    }
  return total;
}

int64_t Task::recover(int64_t size) {
  int32_t numDrivers = 0;
  for (auto& driver : drivers_) {
    numDrivers += driver != nullptr;
  }
  if (!numDrivers) {
    return 0;
  }
  int64_t recovered = 0;
  while (recovered < size) {
    // Per driver recovery target is 16MB + target / number of drivers.
    auto perDriver = (16 << 20) + ((size - recovered) / numDrivers);
    auto initialRecovered = recovered;
    for (auto& driver : drivers_) {
      if (driver) {
        recovered += driver->spill(perDriver);
        if (recovered >= size) {
          break;
        }
      }
    }
    if (recovered == initialRecovered) {
      // If nothing recovered, give up.
      break;
    }
  }
  return recovered;
}

  namespace {
bool maybeUpdate(int64_t size, memory::MemoryUsageTracker& tracker) {
  try {
    tracker.update(size);
    return true;
  } catch (const std::exception& e) {
  }
  return false;
}

} // namespace

bool TaskMemoryStrategy::recover(
    std::shared_ptr<memory::MemoryConsumer> requester,
    int64_t minSize) {
  // Returns true if ',minSize' bytes can be transferred to 'consumertask' from unused space in topTracker plus  recovered space from other consumers.

  std::lock_guard<std::mutex> l(mutex_);
  Task* consumerTask = dynamic_cast<Task*>(requester.get());
  VELOX_CHECK(consumerTask, "Only a Task can request memory via recover()");
  auto topTracker =
      memory::getProcessDefaultMemoryManager().getMemoryUsageTracker();
  auto tracker = consumerTask->pool()->getMemoryUsageTracker();
  // The limits of the consumers are stable inside this section but
  // the allocation sizes are volatile until the consumer in question
  // is stopped.

  if (consumerTask->state() != kRunning) {
    return false;
  }
  auto available =
      topTracker->maxTotalBytes() - topTracker->totalReservedBytes();

  // Allocation can be made from unallocated memory.
  if (minSize <= available) {
    if (maybeUpdate(minSize, *topTracker)) {
      return true;
    }
  }

  std::vector<ConsumerScore> candidates;
  std::vector<std::shared_ptr<Task>> paused;
  available = 0;
  for (auto [raw, weak] : consumers_) {
    auto ptr = weak.lock();
    if (ptr) {
      candidates.push_back(
          {ptr,
           std::dynamic_pointer_cast<Task>(ptr),
           ptr->recoverableMemory()});
      available += candidates.back().available;
    }
  }
  std::sort(
      candidates.begin(),
      candidates.end(),
      [&](const ConsumerScore& left, const ConsumerScore& right) {
        // Most available first.
        return left.available > right.available;
      });
  if (available < minSize) {
    return false;
  }
  int64_t sizeToGo = minSize;
  int64_t recovered = 0;
  for (auto& candidate : candidates) {
    if (auto& task = candidate.task) {
      auto future = task->requestPause(true);
      paused.push_back(task);
      auto& exec = folly::QueuedImmediateExecutor::instance();
      std::move(future).via(&exec).wait();
      if (task->state() != TaskState::kRunning) {
        continue;
      }
      auto delta = task->recover(sizeToGo);
      recovered += delta;

      if (recovered >= minSize) {
        break;
      }
      sizeToGo -= delta;
    }
  }
  bool success = recovered >= minSize;
    // Updating downward, no throw.
  if (success) {
    topTracker ->update(minSize - recovered);
  } else {
    topTracker->update(-recovered);
  }

  for (auto& task : paused) {
    task->requestPause(false);
    if (task->state() == TaskState::kRunning) {
      Task::resume(task);
    }
  }
  return success;
}

  void Task::setError(const std::exception_ptr& exception) {
  bool isFirstError = false;
  {
    std::lock_guard<std::mutex> l(mutex_);
    if (not isRunningLocked()) {
      return;
    }
    if (!exception_) {
      exception_ = exception;
      isFirstError = true;
    }
  }
  if (isFirstError) {
    terminate(TaskState::kFailed);
  }
  if (isFirstError && onError_) {
    onError_(exception_);
  }
}

void Task::setError(const std::string& message) {
  // The only way to acquire an std::exception_ptr is via throw and
  // std::current_exception().
  try {
    throw std::runtime_error(message);
  } catch (const std::runtime_error& e) {
    setError(std::current_exception());
  }
}

std::string Task::errorMessage() const {
  if (!exception_) {
    return "";
  }
  std::string message;
  try {
    std::rethrow_exception(exception_);
  } catch (const std::exception& e) {
    message = e.what();
  }
  return message;
}

StopReason Task::enter(ThreadState& state) {
  std::lock_guard<std::mutex> l(mutex_);
  VELOX_CHECK(state.isEnqueued);
  state.isEnqueued = false;
  if (state.isTerminated) {
    return StopReason::kAlreadyTerminated;
  }
  if (state.isOnThread()) {
    return StopReason::kAlreadyOnThread;
  }
  auto reason = shouldStopLocked();
  if (reason == StopReason::kTerminate) {
    state.isTerminated = true;
  }
  if (reason == StopReason::kNone) {
    ++numThreads_;
    state.setThread();
    state.hasBlockingFuture = false;
  }
  return reason;
}

StopReason Task::enterForTerminateLocked(ThreadState& state) {
  if (state.isOnThread() || state.isTerminated) {
    state.isTerminated = true;
    return StopReason::kAlreadyOnThread;
  }
  state.isTerminated = true;
  state.setThread();
  return StopReason::kTerminate;
}

StopReason Task::leave(ThreadState& state) {
  std::lock_guard<std::mutex> l(mutex_);
  if (--numThreads_ == 0) {
    finished();
  }
  state.clearThread();
  if (state.isTerminated) {
    return StopReason::kTerminate;
  }
  auto reason = shouldStopLocked();
  if (reason == StopReason::kTerminate) {
    state.isTerminated = true;
  }
  return reason;
}

StopReason Task::enterSuspended(ThreadState& state) {
  VELOX_CHECK(!state.hasBlockingFuture);
  VELOX_CHECK(state.isOnThread());
  std::lock_guard<std::mutex> l(mutex_);
  if (state.isTerminated) {
    return StopReason::kAlreadyTerminated;
  }
  if (!state.isOnThread()) {
    return StopReason::kAlreadyTerminated;
  }
  auto reason = shouldStopLocked();
  if (reason == StopReason::kTerminate) {
    state.isTerminated = true;
  }
  // A pause will not stop entering the suspended section. It will
  // just ack that the thread is no longer in inside the
  // CancelPool. The pause can wait at the exit of the suspended
  // section.
  if (reason == StopReason::kNone || reason == StopReason::kPause) {
    state.isSuspended = true;
    if (--numThreads_ == 0) {
      finished();
    }
  }
  return StopReason::kNone;
}

StopReason Task::leaveSuspended(ThreadState& state) {
  for (;;) {
    {
      std::lock_guard<std::mutex> l(mutex_);
      ++numThreads_;
      state.isSuspended = false;
      if (state.isTerminated) {
        return StopReason::kAlreadyTerminated;
      }
      if (terminateRequested_) {
        state.isTerminated = true;
        return StopReason::kTerminate;
      }
      if (!pauseRequested_) {
        // For yield or anything but pause  we return here.
        return StopReason::kNone;
      }
      --numThreads_;
      state.isSuspended = true;
    }
    // If the pause flag is on when trying to reenter, sleep a while
    // outside of the mutex and recheck. This is rare and not time
    // critical. Can happen if memory interrupt sets pause while
    // already inside a suspended section for other reason, like
    // IO.
    std::this_thread::sleep_for(std::chrono::milliseconds(10)); // NOLINT
  }
}

StopReason Task::shouldStop() {
  if (terminateRequested_) {
    return StopReason::kTerminate;
  }
  if (pauseRequested_) {
    return StopReason::kPause;
  }
  if (toYield_) {
    std::lock_guard<std::mutex> l(mutex_);
    return shouldStopLocked();
  }
  return StopReason::kNone;
}

void Task::finished() {
  for (auto& promise : threadFinishPromises_) {
    promise.setValue(true);
  }
  threadFinishPromises_.clear();
}

StopReason Task::shouldStopLocked() {
  if (terminateRequested_) {
    return StopReason::kTerminate;
  }
  if (pauseRequested_) {
    return StopReason::kPause;
  }
  if (toYield_) {
    --toYield_;
    return StopReason::kYield;
  }
  return StopReason::kNone;
}

ContinueFuture Task::requestPauseLocked(bool pause) {
  pauseRequested_ = pause;
  return makeFinishFutureLocked("Task::requestPause");
}

Task::TaskCompletionNotifier::~TaskCompletionNotifier() {
  notify();
}

void Task::TaskCompletionNotifier::activate(
    std::function<void()> callback,
    std::vector<ContinuePromise> promises) {
  active_ = true;
  callback_ = callback;
  promises_ = std::move(promises);
}

void Task::TaskCompletionNotifier::notify() {
  if (active_) {
    for (auto& promise : promises_) {
      promise.setValue(true);
    }
    promises_.clear();

    callback_();

    active_ = false;
  }
}
} // namespace facebook::velox::exec<|MERGE_RESOLUTION|>--- conflicted
+++ resolved
@@ -140,9 +140,8 @@
       consumerSupplier_(std::move(consumerSupplier)),
       onError_(onError),
       pool_(queryCtx_->pool()->addScopedChild("task_root")),
-<<<<<<< HEAD
       bufferManager_(
-          PartitionedOutputBufferManager::getInstance(queryCtx_->host())) {
+          PartitionedOutputBufferManager::getInstance()) {
   constexpr int64_t kInitialTaskMemory = 8 << 20; // 8MB
   auto strategy = memory::MemoryManagerStrategy::instance();
   if (strategy->canResize()) {
@@ -160,9 +159,6 @@
     });
   }
 }
-=======
-      bufferManager_(PartitionedOutputBufferManager::getInstance()) {}
->>>>>>> 20a50db3
 
 Task::~Task() {
   memory::getProcessDefaultMemoryManager().unregisterConsumer(this);
