/*
 * Copyright (c) Facebook, Inc. and its affiliates.
 *
 * Licensed under the Apache License, Version 2.0 (the "License");
 * you may not use this file except in compliance with the License.
 * You may obtain a copy of the License at
 *
 *     http://www.apache.org/licenses/LICENSE-2.0
 *
 * Unless required by applicable law or agreed to in writing, software
 * distributed under the License is distributed on an "AS IS" BASIS,
 * WITHOUT WARRANTIES OR CONDITIONS OF ANY KIND, either express or implied.
 * See the License for the specific language governing permissions and
 * limitations under the License.
 */
#include "velox/exec/Task.h"
#include "velox/codegen/Codegen.h"
#include "velox/common/caching/SsdCache.h"
#include "velox/common/process/TraceContext.h"
#include "velox/common/time/Timer.h"
#include "velox/exec/CrossJoinBuild.h"
#include "velox/exec/Exchange.h"
#include "velox/exec/HashBuild.h"
#include "velox/exec/LocalPlanner.h"
#include "velox/exec/Merge.h"
#include "velox/exec/PartitionedOutputBufferManager.h"
#if CODEGEN_ENABLED == 1
#include "velox/experimental/codegen/CodegenLogger.h"
#endif

#include <fcntl.h>
#include <sys/stat.h>
#include <sys/types.h>

namespace facebook::velox::exec {

static void checkTraceCommand();

Task::Task(
    const std::string& taskId,
    std::shared_ptr<const core::PlanNode> planNode,
    int destination,
    std::shared_ptr<core::QueryCtx> queryCtx,
    ConsumerSupplier consumerSupplier,
    std::function<void(std::exception_ptr)> onError)
    : pool_(queryCtx->pool()->addScopedChild("task_root")),
      taskId_(taskId),
      planNode_(planNode),
      destination_(destination),
      queryCtx_(std::move(queryCtx)),
      consumerSupplier_(std::move(consumerSupplier)),
      onError_(onError),
      bufferManager_(
          PartitionedOutputBufferManager::getInstance(queryCtx_->host())) {
  checkTraceCommand();
}

Task::~Task() {
  try {
    if (hasPartitionedOutput_) {
      if (auto bufferManager = bufferManager_.lock()) {
        bufferManager->removeTask(taskId_);
      }
    }
  } catch (const std::exception& e) {
    LOG(WARNING) << "Caught exception in ~Task(): " << e.what();
  }
}

void Task::start(std::shared_ptr<Task> self, uint32_t maxDrivers) {
  VELOX_CHECK(self->drivers_.empty());
  {
    std::lock_guard<std::mutex> l(self->mutex_);
    self->taskStats_.executionStartTimeMs = getCurrentTimeMs();
  }

#if CODEGEN_ENABLED == 1
  const auto& config = self->queryCtx()->config();
  if (config.codegenEnabled() &&
      config.codegenConfigurationFilePath().length() != 0) {
    auto codegenLogger =
        std::make_shared<codegen::DefaultLogger>(self->taskId_);
    auto codegen = codegen::Codegen(codegenLogger);
    auto lazyLoading = config.codegenLazyLoading();
    codegen.initializeFromFile(
        config.codegenConfigurationFilePath(), lazyLoading);
    auto newPlanNode = codegen.compile(*(self->planNode_));
    self->planNode_ = newPlanNode != nullptr ? newPlanNode : self->planNode_;
  }
#endif

  LocalPlanner::plan(
      self->planNode_, self->consumerSupplier(), &self->driverFactories_);

  for (auto& factory : self->driverFactories_) {
    self->numDrivers_ += std::min(factory->maxDrivers, maxDrivers);
  }

  const auto numDriverFactories = self->driverFactories_.size();
  self->taskStats_.pipelineStats.reserve(numDriverFactories);
  for (const auto& driverFactory : self->driverFactories_) {
    self->taskStats_.pipelineStats.emplace_back(
        driverFactory->inputDriver, driverFactory->outputDriver);
  }

  // Register self for possible memory recovery callback. Do this
  // after sizing 'drivers_' but before starting the
  // Drivers. 'drivers_' can be read by memory recovery or
  // cancellation while Drivers are being made, so the array should
  // have final size from the start.

  auto bufferManager = self->bufferManager_.lock();
  VELOX_CHECK_NOT_NULL(
      bufferManager,
      "Unable to initialize task. "
      "PartitionedOutputBufferManager was already destructed");

  std::vector<std::shared_ptr<Driver>> drivers;
  drivers.reserve(self->numDrivers_);
  for (auto pipeline = 0; pipeline < self->driverFactories_.size();
       ++pipeline) {
    auto& factory = self->driverFactories_[pipeline];
    auto numDrivers = std::min(factory->maxDrivers, maxDrivers);
    auto partitionedOutputNode = factory->needsPartitionedOutput();
    if (partitionedOutputNode) {
      VELOX_CHECK(
          !self->hasPartitionedOutput_,
          "Only one output pipeline per task is supported");
      self->hasPartitionedOutput_ = true;
      bufferManager->initializeTask(
          self,
          partitionedOutputNode->isBroadcast(),
          partitionedOutputNode->numPartitions(),
          numDrivers);
    }

    std::shared_ptr<ExchangeClient> exchangeClient = nullptr;
    if (factory->needsExchangeClient()) {
      exchangeClient = self->addExchangeClient();
    }

    auto exchangeId = factory->needsLocalExchangeSource();
    if (exchangeId.has_value()) {
      self->createLocalExchangeSources(exchangeId.value(), numDrivers);
    }

    self->addHashJoinBridges(factory->needsHashJoinBridges());
    self->addCrossJoinBridges(factory->needsCrossJoinBridges());

    for (int32_t i = 0; i < numDrivers; ++i) {
      drivers.push_back(factory->createDriver(
          std::make_unique<DriverCtx>(self, i, pipeline, numDrivers),
          exchangeClient,
          [self, maxDrivers](size_t i) {
            return i < self->driverFactories_.size()
                ? std::min(self->driverFactories_[i]->maxDrivers, maxDrivers)
                : 0;
          }));
      if (i == 0) {
        drivers.back()->initializeOperatorStats(
            self->taskStats_.pipelineStats[pipeline].operatorStats);
      }
    }
  }
  self->noMoreLocalExchangeProducers();
  // Set and start all Drivers together inside 'mutex_' so that
  // cancellations and pauses have well
  // defined timing. For example, do not pause and restart a task
  // while it is still adding Drivers.
  std::lock_guard<std::mutex> l(self->mutex_);
  self->drivers_ = std::move(drivers);
  for (auto& driver : self->drivers_) {
    if (driver) {
      Driver::enqueue(driver);
    }
  }
}

// static
void Task::resume(std::shared_ptr<Task> self) {
  VELOX_CHECK(!self->exception_, "Cannot resume failed task");
  std::lock_guard<std::mutex> l(self->mutex_);
  // Setting pause requested must be atomic with the resuming so that
  // suspended sections do not go back on thread during resume.
  self->requestPauseLocked(false);
  for (auto& driver : self->drivers_) {
    if (driver) {
      if (driver->state().isSuspended) {
        // The Driver will come on thread in its own time as long as
        // the cancel flag is reset. This check needs to be inside 'mutex_'.
        continue;
      }
      if (driver->state().isEnqueued) {
        // A Driver can wait for a thread and there can be a
        // pause/resume during the wait. The Driver should not be
        // enqueued twice.
        continue;
      }
      VELOX_CHECK(!driver->isOnThread() && !driver->isTerminated());
      if (!driver->state().hasBlockingFuture) {
        // Do not continue a Driver that is blocked on external
        // event. The Driver gets enqueued by the promise realization.
        Driver::enqueue(driver);
      }
    }
  }
}

// static
void Task::removeDriver(std::shared_ptr<Task> self, Driver* driver) {
  std::lock_guard<std::mutex> taskLock(self->mutex_);
  for (auto& driverPtr : self->drivers_) {
    if (driverPtr.get() == driver) {
      driverPtr = nullptr;
      self->driverClosedLocked();
      return;
    }
  }
  VELOX_FAIL("Trying to delete a Driver twice from its Task");
}

void Task::setMaxSplitSequenceId(
    const core::PlanNodeId& planNodeId,
    long maxSequenceId) {
  std::lock_guard<std::mutex> l(mutex_);
  VELOX_CHECK(state_ == kRunning);

  auto& splitsState = splitsStates_[planNodeId];
  // We could have been sent an old split again, so only change max id, when the
  // new one is greater.
  splitsState.maxSequenceId =
      std::max(splitsState.maxSequenceId, maxSequenceId);
}

bool Task::addSplitWithSequence(
    const core::PlanNodeId& planNodeId,
    exec::Split&& split,
    long sequenceId) {
  std::unique_ptr<ContinuePromise> promise;
  bool added = false;
  {
    std::lock_guard<std::mutex> l(mutex_);
    VELOX_CHECK(state_ == kRunning);

    // The same split can be added again in some systems. The systems that want
    // 'one split processed once only' would use this method and duplicate
    // splits would be ignored.
    auto& splitsState = splitsStates_[planNodeId];
    if (sequenceId > splitsState.maxSequenceId) {
      promise = addSplitLocked(splitsState, std::move(split));
      added = true;
    }
  }
  if (promise) {
    promise->setValue(false);
  }
  return added;
}

void Task::addSplit(const core::PlanNodeId& planNodeId, exec::Split&& split) {
  std::unique_ptr<ContinuePromise> promise;
  {
    std::lock_guard<std::mutex> l(mutex_);
    VELOX_CHECK(state_ == kRunning);

    promise = addSplitLocked(splitsStates_[planNodeId], std::move(split));
  }
  if (promise) {
    promise->setValue(false);
  }
}

std::unique_ptr<ContinuePromise> Task::addSplitLocked(
    SplitsState& splitsState,
    exec::Split&& split) {
  ++taskStats_.numTotalSplits;
  ++taskStats_.numQueuedSplits;

  splitsState.splits.push_back(split);

  if (split.hasGroup()) {
    ++splitsState.groupSplits[split.groupId].numIncompleteSplits;
  }

  if (not splitsState.splitPromises.empty()) {
    auto promise = std::make_unique<ContinuePromise>(
        std::move(splitsState.splitPromises.back()));
    splitsState.splitPromises.pop_back();
    return promise;
  }
  return nullptr;
}

void Task::noMoreSplitsForGroup(
    const core::PlanNodeId& planNodeId,
    int32_t splitGroupId) {
  std::lock_guard<std::mutex> l(mutex_);

  auto& splitsState = splitsStates_[planNodeId];
  splitsState.groupSplits[splitGroupId].noMoreSplits = true;
  checkGroupSplitsCompleteLocked(
      splitsState.groupSplits,
      splitGroupId,
      splitsState.groupSplits.find(splitGroupId));
}

void Task::noMoreSplits(const core::PlanNodeId& planNodeId) {
  std::vector<ContinuePromise> promises;
  {
    std::lock_guard<std::mutex> l(mutex_);

    auto& splitsState = splitsStates_[planNodeId];
    splitsState.noMoreSplits = true;
    promises = std::move(splitsState.splitPromises);
  }
  for (auto& promise : promises) {
    promise.setValue(false);
  }
}

bool Task::isAllSplitsFinishedLocked() {
  if (taskStats_.numFinishedSplits == taskStats_.numTotalSplits) {
    for (auto& it : splitsStates_) {
      if (not it.second.noMoreSplits) {
        return false;
      }
    }
    return true;
  }
  return false;
}

BlockingReason Task::getSplitOrFuture(
    const core::PlanNodeId& planNodeId,
    exec::Split& split,
    ContinueFuture& future) {
  std::lock_guard<std::mutex> l(mutex_);

  auto& splitsState = splitsStates_[planNodeId];
  if (splitsState.splits.empty()) {
    if (splitsState.noMoreSplits) {
      return BlockingReason::kNotBlocked;
    }
    auto [splitPromise, splitFuture] = makeVeloxPromiseContract<bool>(
        fmt::format("Task::getSplitOrFuture {}", taskId_));
    future = std::move(splitFuture);
    splitsState.splitPromises.push_back(std::move(splitPromise));
    return BlockingReason::kWaitForSplit;
  }

  split = std::move(splitsState.splits.front());
  splitsState.splits.pop_front();

  --taskStats_.numQueuedSplits;
  ++taskStats_.numRunningSplits;

  if (taskStats_.firstSplitStartTimeMs == 0) {
    taskStats_.firstSplitStartTimeMs = getCurrentTimeMs();
  }
  taskStats_.lastSplitStartTimeMs = getCurrentTimeMs();

  return BlockingReason::kNotBlocked;
}

void Task::splitFinished(
    const core::PlanNodeId& planNodeId,
    int32_t splitGroupId) {
  std::lock_guard<std::mutex> l(mutex_);
  ++taskStats_.numFinishedSplits;
  --taskStats_.numRunningSplits;
  if (isAllSplitsFinishedLocked()) {
    taskStats_.executionEndTimeMs = getCurrentTimeMs();
  }
  // If bucketed group id for this split is valid, we want to check if this
  // group has been completed (no more running or queued splits).
  if (splitGroupId != -1) {
    auto& splitsState = splitsStates_[planNodeId];
    auto it = splitsState.groupSplits.find(splitGroupId);
    VELOX_DCHECK(
        it != splitsState.groupSplits.end(),
        "We have a finished split in group {}, which wasn't registered!",
        splitGroupId);
    if (it != splitsState.groupSplits.end()) {
      --it->second.numIncompleteSplits;
      VELOX_DCHECK_GE(
          it->second.numIncompleteSplits,
          0,
          "Number of incomplete splits in group {} is negative: {}!",
          splitGroupId,
          it->second.numIncompleteSplits);
      checkGroupSplitsCompleteLocked(splitsState.groupSplits, splitGroupId, it);
    }
  }
}

void Task::multipleSplitsFinished(int32_t numSplits) {
  std::lock_guard<std::mutex> l(mutex_);
  taskStats_.numFinishedSplits += numSplits;
  taskStats_.numRunningSplits -= numSplits;
}

void Task::checkGroupSplitsCompleteLocked(
    std::unordered_map<int32_t, GroupSplitsInfo>& mapGroupSplits,
    int32_t splitGroupId,
    std::unordered_map<int32_t, GroupSplitsInfo>::iterator it) {
  if (it->second.numIncompleteSplits == 0 and it->second.noMoreSplits) {
    mapGroupSplits.erase(it);
    taskStats_.completedSplitGroups.emplace(splitGroupId);
  }
}

void Task::updateBroadcastOutputBuffers(int numBuffers, bool noMoreBuffers) {
  auto bufferManager = bufferManager_.lock();
  VELOX_CHECK_NOT_NULL(
      bufferManager,
      "Unable to initialize task. "
      "PartitionedOutputBufferManager was already destructed");

  bufferManager->updateBroadcastOutputBuffers(
      taskId_, numBuffers, noMoreBuffers);
}

void Task::setAllOutputConsumed() {
  std::lock_guard<std::mutex> l(mutex_);
  partitionedOutputConsumed_ = true;
  if (!numDrivers_ && state_ == kRunning) {
    state_ = kFinished;
    taskStats_.endTimeMs = getCurrentTimeMs();
    stateChangedLocked();
  }
}

void Task::driverClosedLocked() {
  --numDrivers_;
  if ((numDrivers_ == 0) && (state_ == kRunning)) {
    if (taskStats_.executionEndTimeMs == 0) {
      // In case we haven't set executionEndTimeMs due to all splits depleted,
      // we set it here.
      // This can happen due to task error or task being cancelled.
      taskStats_.executionEndTimeMs = getCurrentTimeMs();
    }
    if (!hasPartitionedOutput_ || partitionedOutputConsumed_) {
      state_ = kFinished;
      stateChangedLocked();
    }
  }
}

std::shared_ptr<ExchangeClient> Task::addExchangeClient() {
  exchangeClients_.emplace_back(std::make_shared<ExchangeClient>(destination_));
  return exchangeClients_.back();
}

bool Task::allPeersFinished(
    const core::PlanNodeId& planNodeId,
    Driver* caller,
    ContinueFuture* future,
    std::vector<VeloxPromise<bool>>& promises,
    std::vector<std::shared_ptr<Driver>>& peers) {
  std::lock_guard<std::mutex> l(mutex_);
  if (exception_) {
    VELOX_FAIL("Task is terminating because of error: {}", errorMessage());
  }
  auto& state = barriers_[planNodeId];

  if (++state.numRequested == caller->driverCtx()->numDrivers) {
    peers = std::move(state.drivers);
    promises = std::move(state.promises);
    barriers_.erase(planNodeId);
    return true;
  }
  std::shared_ptr<Driver> callerShared;
  for (auto& driver : drivers_) {
    if (driver.get() == caller) {
      callerShared = driver;
      break;
    }
  }
  VELOX_CHECK(callerShared, "Caller of pipelineBarrier is not a valid Driver");
  state.drivers.push_back(callerShared);
  state.promises.emplace_back(
      fmt::format("Task::allPeersFinished {}", taskId_));
  *future = state.promises.back().getSemiFuture();

  return false;
}

void Task::addHashJoinBridges(
    const std::vector<core::PlanNodeId>& planNodeIds) {
  std::lock_guard<std::mutex> l(mutex_);
  for (const auto& planNodeId : planNodeIds) {
    bridges_.emplace(planNodeId, std::make_shared<HashJoinBridge>());
  }
}

void Task::addCrossJoinBridges(
    const std::vector<core::PlanNodeId>& planNodeIds) {
  std::lock_guard<std::mutex> l(mutex_);
  for (const auto& planNodeId : planNodeIds) {
    bridges_.emplace(planNodeId, std::make_shared<CrossJoinBridge>());
  }
}

std::shared_ptr<HashJoinBridge> Task::getHashJoinBridge(
    const core::PlanNodeId& planNodeId) {
  std::lock_guard<std::mutex> l(mutex_);
  auto it = bridges_.find(planNodeId);
  VELOX_CHECK(
      it != bridges_.end(),
      "Hash join bridge for plan node ID not found: {}",
      planNodeId);
  auto bridge = std::dynamic_pointer_cast<HashJoinBridge>(it->second);
  VELOX_CHECK_NOT_NULL(
      bridge,
      "Join bridge for plan node ID is not a hash join bridge: {}",
      planNodeId);
  return bridge;
}

std::shared_ptr<CrossJoinBridge> Task::getCrossJoinBridge(
    const core::PlanNodeId& planNodeId) {
  std::lock_guard<std::mutex> l(mutex_);
  auto it = bridges_.find(planNodeId);
  VELOX_CHECK(
      it != bridges_.end(),
      "Join bridge for plan node ID not found:{}",
      planNodeId);
  auto bridge = std::dynamic_pointer_cast<CrossJoinBridge>(it->second);
  VELOX_CHECK_NOT_NULL(
      bridge,
      "Join bridge for plan node ID is not a cross join bridge: {}",
      planNodeId);
  return bridge;
}

//  static
std::string Task::shortId(const std::string& id) {
  if (id.size() < 12) {
    return id;
  }
  const char* str = id.c_str();
  const char* dot = strchr(str, '.');
  if (!dot) {
    return id;
  }
  auto hash = std::hash<std::string_view>()(std::string_view(str, dot - str));
  return fmt::format("tk:{}", hash & 0xffff);
}

void Task::terminate(TaskState terminalState) {
  {
    std::lock_guard<std::mutex> l(mutex_);
    if (taskStats_.executionEndTimeMs == 0) {
      taskStats_.executionEndTimeMs = getCurrentTimeMs();
    }
    if (state_ != kRunning) {
      return;
    }
    state_ = terminalState;
  }
  requestTerminate();
  for (auto driver : drivers_) {
    // 'driver' is a  copy of the shared_ptr in
    // 'drivers_'. This is safe against a concurrent remove of the
    // Driver.
    if (driver) {
      driver->terminate();
    }
  }
  // We continue all Drivers waiting for splits or space in exchange buffers.
  if (hasPartitionedOutput_) {
    if (auto bufferManager = bufferManager_.lock()) {
      bufferManager->removeTask(taskId_);
    }
  }
  // Release reference to exchange client, so that it will close exchange
  // sources and prevent resending requests for data.
  std::vector<ContinuePromise> promises;
  std::unordered_map<std::string, std::shared_ptr<JoinBridge>> oldBridges;
  {
    std::lock_guard<std::mutex> l(mutex_);
    exchangeClients_.clear();
    oldBridges = std::move(bridges_);
    for (auto& pair : splitsStates_) {
      for (auto& promise : pair.second.splitPromises) {
        promises.push_back(std::move(promise));
      }
      pair.second.splitPromises.clear();
    }
  }
  for (auto& promise : promises) {
    promise.setValue(true);
  }
  for (auto& pair : oldBridges) {
    pair.second->cancel();
  }
  stateChangedLocked();
}

void Task::addOperatorStats(OperatorStats& stats) {
  std::lock_guard<std::mutex> l(mutex_);
  VELOX_CHECK(
      stats.pipelineId >= 0 &&
      stats.pipelineId < taskStats_.pipelineStats.size());
  VELOX_CHECK(
      stats.operatorId >= 0 &&
      stats.operatorId <
          taskStats_.pipelineStats[stats.pipelineId].operatorStats.size());
  taskStats_.pipelineStats[stats.pipelineId]
      .operatorStats[stats.operatorId]
      .add(stats);
  stats.clear();
}

uint64_t Task::timeSinceStartMs() const {
  std::lock_guard<std::mutex> l(mutex_);
  if (taskStats_.executionStartTimeMs == 0UL) {
    return 0UL;
  }
  return getCurrentTimeMs() - taskStats_.executionStartTimeMs;
}

uint64_t Task::timeSinceEndMs() const {
  std::lock_guard<std::mutex> l(mutex_);
  if (taskStats_.executionEndTimeMs == 0UL) {
    return 0UL;
  }
  return getCurrentTimeMs() - taskStats_.executionEndTimeMs;
}

void Task::stateChangedLocked() {
  for (auto& promise : stateChangePromises_) {
    promise.setValue(true);
  }
  stateChangePromises_.clear();
}

ContinueFuture Task::stateChangeFuture(uint64_t maxWaitMicros) {
  std::lock_guard<std::mutex> l(mutex_);
  // If 'this' is running, the future is realized on timeout or when
  // this no longer is running.
  if (state_ != kRunning) {
    return ContinueFuture(true);
  }
  auto [promise, future] = makeVeloxPromiseContract<bool>(
      fmt::format("Task::stateChangeFuture {}", taskId_));
  stateChangePromises_.emplace_back(std::move(promise));
  if (maxWaitMicros) {
    return std::move(future).within(std::chrono::microseconds(maxWaitMicros));
  }
  return std::move(future);
}

std::string Task::toString() {
  std::stringstream out;
  out << "{Task " << shortId(taskId_) << " (" << taskId_ << ")";

  if (exception_) {
    out << "Error: " << errorMessage() << std::endl;
  }

  if (planNode_) {
    out << "Plan: " << planNode_->toString() << std::endl;
  }

  out << " drivers:\n";
  for (auto& driver : drivers_) {
    if (driver) {
      out << driver->toString() << std::endl;
    }
  }

  for (const auto& pair : splitsStates_) {
    const auto& splitState = pair.second;
    out << "Plan Node: " << pair.first << ": " << std::endl;

    out << splitState.splits.size() << " splits: ";
    int32_t counter = 0;
    for (const auto& split : splitState.splits) {
      out << split.toString() << " ";
      if (++counter > 4) {
        out << "...";
        break;
      }
    }
    out << std::endl;

    if (splitState.noMoreSplits) {
      out << "No more splits" << std::endl;
    }

    if (not splitState.splitPromises.empty()) {
      out << splitState.splitPromises.size() << " split promises" << std::endl;
    }
  }

  return out.str();
}

void Task::createLocalMergeSources(
    unsigned numSources,
    const std::shared_ptr<const RowType>& rowType,
    memory::MappedMemory* mappedMemory) {
  VELOX_CHECK(
      localMergeSources_.empty(),
      "Multiple local merges in a single task not supported");
  localMergeSources_.reserve(numSources);
  for (auto i = 0; i < numSources; ++i) {
    localMergeSources_.emplace_back(
        MergeSource::createLocalMergeSource(rowType, mappedMemory));
  }
}

void Task::createMergeJoinSource(const core::PlanNodeId& planNodeId) {
  VELOX_CHECK(
      mergeJoinSources_.find(planNodeId) == mergeJoinSources_.end(),
      "Merge join sources already exist: {}",
      planNodeId);

  mergeJoinSources_.insert({planNodeId, std::make_shared<MergeJoinSource>()});
}

std::shared_ptr<MergeJoinSource> Task::getMergeJoinSource(
    const core::PlanNodeId& planNodeId) {
  auto it = mergeJoinSources_.find(planNodeId);
  VELOX_CHECK(
      it != mergeJoinSources_.end(),
      "Merge join source for specified plan node doesn't exist: {}",
      planNodeId);
  return it->second;
}

void Task::createLocalExchangeSources(
    const core::PlanNodeId& planNodeId,
    int numPartitions) {
  VELOX_CHECK(
      localExchanges_.find(planNodeId) == localExchanges_.end(),
      "Local exchange already exists: {}",
      planNodeId);

  LocalExchange exchange;
  exchange.memoryManager = std::make_unique<LocalExchangeMemoryManager>(
      queryCtx_->config().maxLocalExchangeBufferSize());

  exchange.sources.reserve(numPartitions);
  for (auto i = 0; i < numPartitions; ++i) {
    exchange.sources.emplace_back(
        std::make_shared<LocalExchangeSource>(exchange.memoryManager.get(), i));
  }

  localExchanges_.insert({planNodeId, std::move(exchange)});
}

void Task::noMoreLocalExchangeProducers() {
  for (auto& exchange : localExchanges_) {
    for (auto& source : exchange.second.sources) {
      source->noMoreProducers();
    }
  }
}

std::shared_ptr<LocalExchangeSource> Task::getLocalExchangeSource(
    const core::PlanNodeId& planNodeId,
    int partition) {
  const auto& sources = getLocalExchangeSources(planNodeId);
  VELOX_CHECK_LT(
      partition,
      sources.size(),
      "Incorrect partition for local exchange {}",
      planNodeId);
  return sources[partition];
}

const std::vector<std::shared_ptr<LocalExchangeSource>>&
Task::getLocalExchangeSources(const core::PlanNodeId& planNodeId) {
  auto it = localExchanges_.find(planNodeId);
  VELOX_CHECK(
      it != localExchanges_.end(),
      "Incorrect local exchange ID: {}",
      planNodeId);
  return it->second.sources;
}

<<<<<<< HEAD
void doCommand(std::string command) {
  auto cache =
      dynamic_cast<cache::AsyncDataCache*>(memory::MappedMemory::getInstance());
  if (command == "dropram") {
    if (!cache) {
      LOG(ERROR) << "No cache to drop";
      return;
    }
    LOG(INFO) << "VELOXCMD: Dropping RAM cache";
    cache->clear();
    return;
  }
  if (command == "dropssd") {
    if (!cache) {
      LOG(ERROR) << "VELOXCMD: No cache to drop";
      return;
    }

    LOG(INFO) << "VELOXCMD: Dropping SSD and RAM cache";
    if (cache->ssdCache()) {
      cache->ssdCache()->clear();
    }
    cache->clear();
    return;
  }

  if (command == "status") {
    LOG(INFO) << "VELOXCMD: " << process::TraceContext::statusLine();
    return;
  }
  auto equals = strchr(command.c_str(), '=');
  if (equals) {
    int32_t equalsOffset = equals - command.c_str();
    std::string flag(command.data(), equalsOffset);
    std::string value(
        command.data() + equalsOffset + 1, command.size() - equalsOffset);
    LOG(INFO) << "VELOXCMD set " << flag << "=" << value << ": "
              << gflags::SetCommandLineOption(flag.c_str(), value.c_str());
    return;
  }
  LOG(ERROR) << "VELOXCMD: Did not understand veloxcmd.txt: " << command;
}

static void checkTraceCommand() {
  constexpr auto kCmdFile = "/tmp/veloxcmd.txt";
  static std::mutex mutex;
  static bool firstTime = true;
  static std::chrono::steady_clock::time_point lastTime;
  auto now = std::chrono::steady_clock::now();
  if (firstTime ||
      std::chrono::duration_cast<std::chrono::microseconds>(now - lastTime)
              .count() > 1000000) {
    std::lock_guard<std::mutex> l(mutex);
    lastTime = now;
    firstTime = false;
    int32_t fd = open(kCmdFile, O_RDWR);
    if (fd < 0) {
      return;
    }
    static char buffer[10000] = {};
    int32_t length = read(fd, buffer, sizeof(buffer));
    close(fd);
    if (unlink(kCmdFile) < 0) {
      LOG(ERROR) << "VELOXCMD: Failed to rm " << kCmdFile << " with " << buffer
                 << " - no action taken";
      return;
    }
    int32_t start = 0;
    for (auto i = 0; i < length; ++i) {
      if (buffer[i] == ';') {
        doCommand(std::string(buffer + start, i - start));
        start = i + 1;
      }
    }
    if (length - start > 0) {
      doCommand(std::string(buffer + start, length - start));
    }
  }
=======
StopReason Task::enter(ThreadState& state) {
  std::lock_guard<std::mutex> l(mutex_);
  VELOX_CHECK(state.isEnqueued);
  state.isEnqueued = false;
  if (state.isTerminated) {
    return StopReason::kAlreadyTerminated;
  }
  if (state.isOnThread()) {
    return StopReason::kAlreadyOnThread;
  }
  auto reason = shouldStopLocked();
  if (reason == StopReason::kTerminate) {
    state.isTerminated = true;
  }
  if (reason == StopReason::kNone) {
    ++numThreads_;
    state.setThread();
    state.hasBlockingFuture = false;
  }
  return reason;
}

StopReason Task::enterForTerminate(ThreadState& state) {
  std::lock_guard<std::mutex> l(mutex_);
  if (state.isOnThread() || state.isTerminated) {
    state.isTerminated = true;
    return StopReason::kAlreadyOnThread;
  }
  state.isTerminated = true;
  state.setThread();
  return StopReason::kTerminate;
}

StopReason Task::leave(ThreadState& state) {
  std::lock_guard<std::mutex> l(mutex_);
  if (--numThreads_ == 0) {
    finished();
  }
  state.clearThread();
  if (state.isTerminated) {
    return StopReason::kTerminate;
  }
  auto reason = shouldStopLocked();
  if (reason == StopReason::kTerminate) {
    state.isTerminated = true;
  }
  return reason;
}

StopReason Task::enterSuspended(ThreadState& state) {
  VELOX_CHECK(!state.hasBlockingFuture);
  VELOX_CHECK(state.isOnThread());
  std::lock_guard<std::mutex> l(mutex_);
  if (state.isTerminated) {
    return StopReason::kAlreadyTerminated;
  }
  if (!state.isOnThread()) {
    return StopReason::kAlreadyTerminated;
  }
  auto reason = shouldStopLocked();
  if (reason == StopReason::kTerminate) {
    state.isTerminated = true;
  }
  // A pause will not stop entering the suspended section. It will
  // just ack that the thread is no longer in inside the
  // CancelPool. The pause can wait at the exit of the suspended
  // section.
  if (reason == StopReason::kNone || reason == StopReason::kPause) {
    state.isSuspended = true;
    if (--numThreads_ == 0) {
      finished();
    }
  }
  return StopReason::kNone;
}

StopReason Task::leaveSuspended(ThreadState& state) {
  for (;;) {
    {
      std::lock_guard<std::mutex> l(mutex_);
      ++numThreads_;
      state.isSuspended = false;
      if (state.isTerminated) {
        return StopReason::kAlreadyTerminated;
      }
      if (terminateRequested_) {
        state.isTerminated = true;
        return StopReason::kTerminate;
      }
      if (!pauseRequested_) {
        // For yield or anything but pause  we return here.
        return StopReason::kNone;
      }
      --numThreads_;
      state.isSuspended = true;
    }
    // If the pause flag is on when trying to reenter, sleep a while
    // outside of the mutex and recheck. This is rare and not time
    // critical. Can happen if memory interrupt sets pause while
    // already inside a suspended section for other reason, like
    // IO.
    std::this_thread::sleep_for(std::chrono::milliseconds(10)); // NOLINT
  }
}

folly::SemiFuture<bool> Task::finishFuture() {
  auto [promise, future] =
      makeVeloxPromiseContract<bool>("CancelPool::finishFuture");
  std::lock_guard<std::mutex> l(mutex_);
  if (numThreads_ == 0) {
    promise.setValue(true);
    return std::move(future);
  }
  finishPromises_.push_back(std::move(promise));
  return std::move(future);
>>>>>>> 29cb9709
}

} // namespace facebook::velox::exec<|MERGE_RESOLUTION|>--- conflicted
+++ resolved
@@ -781,7 +781,6 @@
   return it->second.sources;
 }
 
-<<<<<<< HEAD
 void doCommand(std::string command) {
   auto cache =
       dynamic_cast<cache::AsyncDataCache*>(memory::MappedMemory::getInstance());
@@ -860,7 +859,8 @@
       doCommand(std::string(buffer + start, length - start));
     }
   }
-=======
+}
+
 StopReason Task::enter(ThreadState& state) {
   std::lock_guard<std::mutex> l(mutex_);
   VELOX_CHECK(state.isEnqueued);
@@ -976,7 +976,6 @@
   }
   finishPromises_.push_back(std::move(promise));
   return std::move(future);
->>>>>>> 29cb9709
 }
 
 } // namespace facebook::velox::exec