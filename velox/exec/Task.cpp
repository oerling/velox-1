/*
 * Copyright (c) Facebook, Inc. and its affiliates.
 *
 * Licensed under the Apache License, Version 2.0 (the "License");
 * you may not use this file except in compliance with the License.
 * You may obtain a copy of the License at
 *
 *     http://www.apache.org/licenses/LICENSE-2.0
 *
 * Unless required by applicable law or agreed to in writing, software
 * distributed under the License is distributed on an "AS IS" BASIS,
 * WITHOUT WARRANTIES OR CONDITIONS OF ANY KIND, either express or implied.
 * See the License for the specific language governing permissions and
 * limitations under the License.
 */
#include "velox/exec/Task.h"
#include "velox/codegen/Codegen.h"
#include "velox/common/caching/SsdCache.h"
#include "velox/common/process/TraceContext.h"
#include "velox/common/time/Timer.h"
#include "velox/exec/CrossJoinBuild.h"
#include "velox/exec/Exchange.h"
#include "velox/exec/HashBuild.h"
#include "velox/exec/LocalPlanner.h"
#include "velox/exec/Merge.h"
#include "velox/exec/PartitionedOutputBufferManager.h"
#if CODEGEN_ENABLED == 1
#include "velox/experimental/codegen/CodegenLogger.h"
#endif

#include <fcntl.h>
#include <sys/stat.h>
#include <sys/types.h>

namespace facebook::velox::exec {

static void checkTraceCommand();
// The number of splits groups we run concurrently.
// TODO(spershin): We need to expose this as some kind of setting/parameter.
static constexpr uint32_t kNumConcurrentSplitGroups = 1;

Task::Task(
    const std::string& taskId,
    core::PlanFragment planFragment,
    int destination,
    std::shared_ptr<core::QueryCtx> queryCtx,
    Consumer consumer,
    std::function<void(std::exception_ptr)> onError)
    : Task{
          taskId,
          std::move(planFragment),
          destination,
          std::move(queryCtx),
          (consumer ? [c = std::move(consumer)]() { return c; }
                    : ConsumerSupplier{}),
          std::move(onError)} {}

Task::Task(
    const std::string& taskId,
    core::PlanFragment planFragment,
    int destination,
    std::shared_ptr<core::QueryCtx> queryCtx,
    ConsumerSupplier consumerSupplier,
    std::function<void(std::exception_ptr)> onError)
    : taskId_(taskId),
      planFragment_(std::move(planFragment)),
      destination_(destination),
      queryCtx_(std::move(queryCtx)),
      pool_(queryCtx_->pool()->addScopedChild("task_root")),
      consumerSupplier_(std::move(consumerSupplier)),
      onError_(onError),
      bufferManager_(
          PartitionedOutputBufferManager::getInstance(queryCtx_->host())) {
  checkTraceCommand();
}

Task::~Task() {
  try {
    if (hasPartitionedOutput_) {
      if (auto bufferManager = bufferManager_.lock()) {
        bufferManager->removeTask(taskId_);
      }
    }
  } catch (const std::exception& e) {
    LOG(WARNING) << "Caught exception in ~Task(): " << e.what();
  }
}

velox::memory::MemoryPool* FOLLY_NONNULL Task::addDriverPool() {
  childPools_.push_back(pool_->addScopedChild("driver_root"));
  auto* driverPool = childPools_.back().get();
  auto parentTracker = pool_->getMemoryUsageTracker();
  if (parentTracker) {
    driverPool->setMemoryUsageTracker(parentTracker->addChild());
  }

  return driverPool;
}

velox::memory::MemoryPool* FOLLY_NONNULL
Task::addOperatorPool(velox::memory::MemoryPool* FOLLY_NONNULL driverPool) {
  childPools_.push_back(driverPool->addScopedChild("operator_ctx"));
  return childPools_.back().get();
}

void Task::start(std::shared_ptr<Task> self, uint32_t maxDrivers) {
  VELOX_CHECK(self->drivers_.empty());
  {
    std::lock_guard<std::mutex> l(self->mutex_);
    self->taskStats_.executionStartTimeMs = getCurrentTimeMs();
  }

#if CODEGEN_ENABLED == 1
  const auto& config = self->queryCtx()->config();
  if (config.codegenEnabled() &&
      config.codegenConfigurationFilePath().length() != 0) {
    auto codegenLogger =
        std::make_shared<codegen::DefaultLogger>(self->taskId_);
    auto codegen = codegen::Codegen(codegenLogger);
    auto lazyLoading = config.codegenLazyLoading();
    codegen.initializeFromFile(
        config.codegenConfigurationFilePath(), lazyLoading);
    if (auto newPlanNode = codegen.compile(*(self->planFragment_.planNode))) {
      self->planFragment_.planNode = newPlanNode;
    }
  }
#endif

  // Here we create driver factories.
  LocalPlanner::plan(
      self->planFragment_,
      self->consumerSupplier(),
      &self->driverFactories_,
      maxDrivers);

  // Keep one exchange client per pipeline (NULL if not used).
  const auto numPipelines = self->driverFactories_.size();
  self->exchangeClients_.resize(numPipelines);

  // For grouped execution we need one split group state per split group,
  // otherwise just one.
  const uint32_t numSplitGroups =
      std::max(1, self->planFragment_.numSplitGroups);
  self->splitGroupStates_.resize(numSplitGroups);

  // For each pipeline we have a corresponding driver factory.
  // Here we count how many drivers in total we need and we also create create
  // pipeline stats.
  for (auto& factory : self->driverFactories_) {
    self->numDriversPerSplitGroup_ += factory->numDrivers;
    self->numTotalDrivers_ += factory->numTotalDrivers;
    self->taskStats_.pipelineStats.emplace_back(
        factory->inputDriver, factory->outputDriver);
  }

  // Register self for possible memory recovery callback. Do this
  // after sizing 'drivers_' but before starting the
  // Drivers. 'drivers_' can be read by memory recovery or
  // cancellation while Drivers are being made, so the array should
  // have final size from the start.

  auto bufferManager = self->bufferManager_.lock();
  VELOX_CHECK_NOT_NULL(
      bufferManager,
      "Unable to initialize task. "
      "PartitionedOutputBufferManager was already destructed");

  // In this loop we prepare the pipelines: buffer manager, exchange clients,
  // local exchanges and join bridges.
  for (auto pipeline = 0; pipeline < numPipelines; ++pipeline) {
    auto& factory = self->driverFactories_[pipeline];

    auto partitionedOutputNode = factory->needsPartitionedOutput();
    if (partitionedOutputNode) {
      VELOX_CHECK(
          !self->hasPartitionedOutput_,
          "Only one output pipeline per task is supported");
      self->hasPartitionedOutput_ = true;
      bufferManager->initializeTask(
          self,
          partitionedOutputNode->isBroadcast(),
          partitionedOutputNode->numPartitions(),
          factory->numTotalDrivers);
    }

    if (factory->needsExchangeClient()) {
      self->exchangeClients_[pipeline] =
          std::make_shared<ExchangeClient>(self->destination_);
    }

    auto exchangeId = factory->needsLocalExchangeSource();
    if (exchangeId.has_value()) {
      self->createLocalExchangeSources(exchangeId.value(), factory->numDrivers);
    }

    self->addHashJoinBridges(factory->needsHashJoinBridges());
    self->addCrossJoinBridges(factory->needsCrossJoinBridges());
  }

  // In this loop we create the drivers we are going to run for this task.
  // Note, that for grouped execution (when we have split groups) we will create
  // only a portion of drivers here to tackle first N split groups. As drivers
  // finish, we'll create more of them to tackle the remaining split groups,
  // until we have worked through all split groups.
  const uint32_t initialSplitGroups =
      std::min(numSplitGroups, kNumConcurrentSplitGroups);
  std::vector<std::shared_ptr<Driver>> drivers;
  drivers.reserve(self->numDriversPerSplitGroup_ * initialSplitGroups);
  for (size_t i = 0; i < initialSplitGroups; ++i) {
    self->createDrivers(drivers, self);
  }

  // Initialize operator stats using the 1st driver of each operator.
  size_t driverIndex{0};
  for (auto pipeline = 0; pipeline < numPipelines; ++pipeline) {
    auto& factory = self->driverFactories_[pipeline];
    drivers[driverIndex]->initializeOperatorStats(
        self->taskStats_.pipelineStats[pipeline].operatorStats);
    driverIndex += factory->numDrivers;
  }

  // Set and start all Drivers together inside 'mutex_' so that
  // cancellations and pauses have well
  // defined timing. For example, do not pause and restart a task
  // while it is still adding Drivers.
  // If the given executor is folly::InlineLikeExecutor (or it's child), since
  // the drivers will be executed synchronously on the same thread as the
  // current task, so we need release the lock to avoid the deadlock.
  std::unique_lock<std::mutex> l(self->mutex_);
  self->drivers_ = std::move(drivers);
  if (dynamic_cast<const folly::InlineLikeExecutor*>(
          self->queryCtx()->executor())) {
    l.unlock();
  }
  for (auto& driver : self->drivers_) {
    if (driver) {
      ++self->numRunningDrivers_;
      Driver::enqueue(driver);
    }
  }
}

// static
void Task::resume(std::shared_ptr<Task> self) {
  VELOX_CHECK(!self->exception_, "Cannot resume failed task");
  std::lock_guard<std::mutex> l(self->mutex_);
  // Setting pause requested must be atomic with the resuming so that
  // suspended sections do not go back on thread during resume.
  self->requestPauseLocked(false);
  for (auto& driver : self->drivers_) {
    if (driver) {
      if (driver->state().isSuspended) {
        // The Driver will come on thread in its own time as long as
        // the cancel flag is reset. This check needs to be inside 'mutex_'.
        continue;
      }
      if (driver->state().isEnqueued) {
        // A Driver can wait for a thread and there can be a
        // pause/resume during the wait. The Driver should not be
        // enqueued twice.
        continue;
      }
      VELOX_CHECK(!driver->isOnThread() && !driver->isTerminated());
      if (!driver->state().hasBlockingFuture) {
        // Do not continue a Driver that is blocked on external
        // event. The Driver gets enqueued by the promise realization.
        Driver::enqueue(driver);
      }
    }
  }
}

void Task::createDrivers(
    std::vector<std::shared_ptr<Driver>>& out,
    std::shared_ptr<Task>& self) {
  auto& splitGroupState = self->splitGroupStates_[nextSplitGroupId_];
  const auto numPipelines = driverFactories_.size();
  for (auto pipeline = 0; pipeline < numPipelines; ++pipeline) {
    auto& factory = driverFactories_[pipeline];
    const uint32_t driverIdOffset = factory->numDrivers * nextSplitGroupId_;
    for (uint32_t partitionId = 0; partitionId < factory->numDrivers;
         ++partitionId) {
      out.emplace_back(factory->createDriver(
          std::make_unique<DriverCtx>(
              self,
              driverIdOffset + partitionId,
              pipeline,
              nextSplitGroupId_,
              partitionId),
          self->exchangeClients_[pipeline],
          [self](size_t i) {
            return i < self->driverFactories_.size()
                ? self->driverFactories_[i]->numTotalDrivers
                : 0;
          }));
      ++splitGroupState.activeDrivers;
    }
  }
  noMoreLocalExchangeProducers(nextSplitGroupId_);
  ++self->nextSplitGroupId_;
}

// static
void Task::removeDriver(std::shared_ptr<Task> self, Driver* driver) {
  std::lock_guard<std::mutex> taskLock(self->mutex_);
  for (auto& driverPtr : self->drivers_) {
    if (driverPtr.get() != driver) {
      continue;
    }

    // Mark the closure of another driver for its split group (even in ungrouped
    // execution mode).
    auto& splitGroupState =
        self->splitGroupStates_[driver->driverCtx()->splitGroupId];
    --splitGroupState.activeDrivers;

    // Release the driver, note that after this 'driver' is invalid.
    driverPtr = nullptr;
    self->driverClosedLocked();

    if (self->isGroupedExecution()) {
      // Check if a split group is finished.
      if (splitGroupState.activeDrivers == 0) {
        splitGroupState.clear();

        // Create a bunch of drivers for the next split, if there is one.
        if (self->nextSplitGroupId_ < self->planFragment_.numSplitGroups) {
          std::vector<std::shared_ptr<Driver>> drivers;
          drivers.reserve(self->numDriversPerSplitGroup_);
          self->createDrivers(drivers, self);
          // Move created drivers into the vacant spots in 'drivers_' and
          // enqueue them.
          size_t i = 0;
          for (auto& newDriverPtr : drivers) {
            while (self->drivers_[i] != nullptr) {
              VELOX_CHECK_LT(i, self->drivers_.size());
              ++i;
            }
            auto& targetPtr = self->drivers_[i];
            targetPtr = std::move(newDriverPtr);
            if (targetPtr) {
              ++self->numRunningDrivers_;
              Driver::enqueue(targetPtr);
            }
          }
        }
      }
    }

    return;
  }
  LOG(INFO) << "Trying to delete a Driver twice from Task :" << self->taskId();
}

void Task::setMaxSplitSequenceId(
    const core::PlanNodeId& planNodeId,
    long maxSequenceId) {
  std::lock_guard<std::mutex> l(mutex_);
  VELOX_CHECK(state_ == kRunning);

  auto& splitsState = splitsStates_[planNodeId];
  // We could have been sent an old split again, so only change max id, when the
  // new one is greater.
  splitsState.maxSequenceId =
      std::max(splitsState.maxSequenceId, maxSequenceId);
}

bool Task::addSplitWithSequence(
    const core::PlanNodeId& planNodeId,
    exec::Split&& split,
    long sequenceId) {
  std::unique_ptr<ContinuePromise> promise;
  bool added = false;
  {
    std::lock_guard<std::mutex> l(mutex_);
    VELOX_CHECK(state_ == kRunning);

    // The same split can be added again in some systems. The systems that want
    // 'one split processed once only' would use this method and duplicate
    // splits would be ignored.
    auto& splitsState = splitsStates_[planNodeId];
    if (sequenceId > splitsState.maxSequenceId) {
      promise = addSplitLocked(splitsState, std::move(split));
      added = true;
    }
  }
  if (promise) {
    promise->setValue(false);
  }
  return added;
}

void Task::addSplit(const core::PlanNodeId& planNodeId, exec::Split&& split) {
  std::unique_ptr<ContinuePromise> promise;
  {
    std::lock_guard<std::mutex> l(mutex_);
    VELOX_CHECK(state_ == kRunning);

    promise = addSplitLocked(splitsStates_[planNodeId], std::move(split));
  }
  if (promise) {
    promise->setValue(false);
  }
}

std::unique_ptr<ContinuePromise> Task::addSplitLocked(
    SplitsState& splitsState,
    exec::Split&& split) {
  ++taskStats_.numTotalSplits;
  ++taskStats_.numQueuedSplits;

  if (not isGroupedExecution()) {
    VELOX_DCHECK(
        not split.hasGroup(), "Got split group for ungrouped execution!");
    return addSplitToStoreLocked(splitsState.splitsStore, std::move(split));
  } else {
    VELOX_CHECK(split.hasGroup(), "Missing split group for grouped execution!");
    const auto splitGroupId = split.groupId; // Avoid eval order c++ warning.
    return addSplitToStoreLocked(
        groupSplitsStoreSafe(splitsState, splitGroupId), std::move(split));
  }
}

std::unique_ptr<ContinuePromise> Task::addSplitToStoreLocked(
    SplitsStore& splitsStore,
    exec::Split&& split) {
  splitsStore.splits.push_back(split);
  if (not splitsStore.splitPromises.empty()) {
    auto promise = std::make_unique<ContinuePromise>(
        std::move(splitsStore.splitPromises.back()));
    splitsStore.splitPromises.pop_back();
    return promise;
  }
  return nullptr;
}

void Task::noMoreSplitsForGroup(
    const core::PlanNodeId& planNodeId,
    int32_t splitGroupId) {
  std::vector<ContinuePromise> promises;
  {
    std::lock_guard<std::mutex> l(mutex_);

    auto& splitsState = splitsStates_[planNodeId];
    auto& splitsStore = groupSplitsStoreSafe(splitsState, splitGroupId);
    splitsStore.noMoreSplits = true;
    checkGroupSplitsCompleteLocked(splitGroupId, splitsStore);
    promises = std::move(splitsStore.splitPromises);
  }
  for (auto& promise : promises) {
    promise.setValue(false);
  }
}

void Task::noMoreSplits(const core::PlanNodeId& planNodeId) {
  std::vector<ContinuePromise> promises;
  {
    std::lock_guard<std::mutex> l(mutex_);

    auto& splitsStore = splitsStates_[planNodeId].splitsStore;
    splitsStore.noMoreSplits = true;
    promises = std::move(splitsStore.splitPromises);
  }
  for (auto& promise : promises) {
    promise.setValue(false);
  }
}

bool Task::isAllSplitsFinishedLocked() {
  if (taskStats_.numFinishedSplits == taskStats_.numTotalSplits) {
    for (const auto& it : splitsStates_) {
      if (not it.second.splitsStore.noMoreSplits) {
        return false;
      }
    }
    return true;
  }
  return false;
}

BlockingReason Task::getSplitOrFuture(
    uint32_t splitGroupId,
    const core::PlanNodeId& planNodeId,
    exec::Split& split,
    ContinueFuture& future,
    int32_t maxPreloadSplits,
    std::function<void(std::shared_ptr<connector::ConnectorSplit>)> preload) {
  std::lock_guard<std::mutex> l(mutex_);

  auto& splitsState = splitsStates_[planNodeId];

  if (not isGroupedExecution()) {
    return getSplitOrFutureLocked(splitsState.splitsStore, split, future);
  } else {
    // Driver id allows a single driver to only access splits of a single group.
    return getSplitOrFutureLocked(
        groupSplitsStoreSafe(splitsState, splitGroupId), split, future);
  }
}

BlockingReason Task::getSplitOrFutureLocked(
    SplitsStore& splitsStore,
    exec::Split& split,
    ContinueFuture& future) {
  if (splitsStore.splits.empty()) {
    if (splitsStore.noMoreSplits) {
      return BlockingReason::kNotBlocked;
    }
    auto [splitPromise, splitFuture] = makeVeloxPromiseContract<bool>(
        fmt::format("Task::getSplitOrFuture {}", taskId_));
    future = std::move(splitFuture);
    splitsStore.splitPromises.push_back(std::move(splitPromise));
    return BlockingReason::kWaitForSplit;
  }
<<<<<<< HEAD
  int32_t readySplitIndex = -1;
  if (maxPreloadSplits) {
    for (auto i = 0; i < splitsState.splits.size() && i < maxPreloadSplits;
         ++i) {
      auto& split = splitsState.splits[i].connectorSplit;
      if (!split->dataSource) {
        // Initializes split->dataSource
        preload(split);
      } else if (readySplitIndex == -1 && split->dataSource->hasValue()) {
        readySplitIndex = i;
      }
    }
  }
  if (readySplitIndex == -1) {
    readySplitIndex = 0;
  }
  split = std::move(splitsState.splits[readySplitIndex]);
  splitsState.splits.erase(splitsState.splits.begin() + readySplitIndex);
=======

  split = std::move(splitsStore.splits.front());
  splitsStore.splits.pop_front();
>>>>>>> 929c3db4

  --taskStats_.numQueuedSplits;
  ++taskStats_.numRunningSplits;
  taskStats_.lastSplitStartTimeMs = getCurrentTimeMs();
  if (taskStats_.firstSplitStartTimeMs == 0) {
    taskStats_.firstSplitStartTimeMs = taskStats_.lastSplitStartTimeMs;
  }

  return BlockingReason::kNotBlocked;
}

void Task::splitFinished(
    const core::PlanNodeId& planNodeId,
    int32_t splitGroupId) {
  std::lock_guard<std::mutex> l(mutex_);
  ++taskStats_.numFinishedSplits;
  --taskStats_.numRunningSplits;
  if (isAllSplitsFinishedLocked()) {
    taskStats_.executionEndTimeMs = getCurrentTimeMs();
  }

  if (not isGroupedExecution()) {
    VELOX_DCHECK(
        splitGroupId == -1, "Got split group for ungrouped execution!");
  } else {
    VELOX_CHECK(
        splitGroupId >= 0, "Missing split group for grouped execution!");
    auto& splitsState = splitsStates_[planNodeId];
    VELOX_DCHECK_LT(
        splitGroupId,
        splitsState.groupSplitsStores(planFragment_.numSplitGroups).size(),
        "Split group id is greater than number of split groups!");
    checkGroupSplitsCompleteLocked(
        splitGroupId, groupSplitsStoreSafe(splitsState, splitGroupId));
  }
}

void Task::multipleSplitsFinished(int32_t numSplits) {
  std::lock_guard<std::mutex> l(mutex_);
  taskStats_.numFinishedSplits += numSplits;
  taskStats_.numRunningSplits -= numSplits;
}

void Task::checkGroupSplitsCompleteLocked(
    int32_t splitGroupId,
    const SplitsStore& splitsStore) {
  if (splitsStore.splits.empty() and splitsStore.noMoreSplits) {
    taskStats_.completedSplitGroups.emplace(splitGroupId);
  }
}

bool Task::isGroupedExecution() const {
  return planFragment_.isGroupedExecution();
}

void Task::updateBroadcastOutputBuffers(int numBuffers, bool noMoreBuffers) {
  auto bufferManager = bufferManager_.lock();
  VELOX_CHECK_NOT_NULL(
      bufferManager,
      "Unable to initialize task. "
      "PartitionedOutputBufferManager was already destructed");

  bufferManager->updateBroadcastOutputBuffers(
      taskId_, numBuffers, noMoreBuffers);
}

void Task::setAllOutputConsumed() {
  std::lock_guard<std::mutex> l(mutex_);
  partitionedOutputConsumed_ = true;
  if ((numFinishedDrivers_ == numTotalDrivers_) && state_ == kRunning) {
    state_ = kFinished;
    taskStats_.endTimeMs = getCurrentTimeMs();
    stateChangedLocked();
  }
}

void Task::driverClosedLocked() {
  --numRunningDrivers_;
  ++numFinishedDrivers_;
  if ((numFinishedDrivers_ == numTotalDrivers_) && (state_ == kRunning)) {
    if (taskStats_.executionEndTimeMs == 0) {
      // In case we haven't set executionEndTimeMs due to all splits depleted,
      // we set it here.
      // This can happen due to task error or task being cancelled.
      taskStats_.executionEndTimeMs = getCurrentTimeMs();
    }
    if (!hasPartitionedOutput_ || partitionedOutputConsumed_) {
      state_ = kFinished;
      stateChangedLocked();
    }
  }
}

bool Task::allPeersFinished(
    const core::PlanNodeId& planNodeId,
    Driver* caller,
    ContinueFuture* future,
    std::vector<VeloxPromise<bool>>& promises,
    std::vector<std::shared_ptr<Driver>>& peers) {
  std::lock_guard<std::mutex> l(mutex_);
  if (exception_) {
    VELOX_FAIL("Task is terminating because of error: {}", errorMessage());
  }
  auto& state = barriers_[planNodeId];

  const auto numPeers =
      driverFactories_[caller->driverCtx()->pipelineId]->numDrivers;
  if (++state.numRequested == numPeers) {
    peers = std::move(state.drivers);
    promises = std::move(state.promises);
    barriers_.erase(planNodeId);
    return true;
  }
  std::shared_ptr<Driver> callerShared;
  for (auto& driver : drivers_) {
    if (driver.get() == caller) {
      callerShared = driver;
      break;
    }
  }
  VELOX_CHECK(callerShared, "Caller of pipelineBarrier is not a valid Driver");
  state.drivers.push_back(callerShared);
  state.promises.emplace_back(
      fmt::format("Task::allPeersFinished {}", taskId_));
  *future = state.promises.back().getSemiFuture();

  return false;
}

void Task::addHashJoinBridges(
    const std::vector<core::PlanNodeId>& planNodeIds) {
  std::lock_guard<std::mutex> l(mutex_);
  for (const auto& planNodeId : planNodeIds) {
    for (auto& splitGroupState : splitGroupStates_) {
      splitGroupState.bridges.emplace(
          planNodeId, std::make_shared<HashJoinBridge>());
    }
  }
}

void Task::addCrossJoinBridges(
    const std::vector<core::PlanNodeId>& planNodeIds) {
  std::lock_guard<std::mutex> l(mutex_);
  for (const auto& planNodeId : planNodeIds) {
    for (auto& splitGroupState : splitGroupStates_) {
      splitGroupState.bridges.emplace(
          planNodeId, std::make_shared<CrossJoinBridge>());
    }
  }
}

std::shared_ptr<HashJoinBridge> Task::getHashJoinBridge(
    uint32_t splitGroupId,
    const core::PlanNodeId& planNodeId) {
  return getJoinBridgeInternal<HashJoinBridge>(splitGroupId, planNodeId);
}

std::shared_ptr<CrossJoinBridge> Task::getCrossJoinBridge(
    uint32_t splitGroupId,
    const core::PlanNodeId& planNodeId) {
  return getJoinBridgeInternal<CrossJoinBridge>(splitGroupId, planNodeId);
}

template <class TBridgeType>
std::shared_ptr<TBridgeType> Task::getJoinBridgeInternal(
    uint32_t splitGroupId,
    const core::PlanNodeId& planNodeId) {
  std::lock_guard<std::mutex> l(mutex_);
  checkSplitGroupIndex(splitGroupId, "Get join bridge");
  const auto& splitGroupState = splitGroupStates_[splitGroupId];

  auto it = splitGroupState.bridges.find(planNodeId);
  VELOX_CHECK(
      it != splitGroupState.bridges.end(),
      "Join bridge for plan node ID not found: {}",
      planNodeId);
  auto bridge = std::dynamic_pointer_cast<TBridgeType>(it->second);
  VELOX_CHECK_NOT_NULL(
      bridge,
      "Join bridge for plan node ID is of the wrong type: {}",
      planNodeId);
  return bridge;
}

//  static
std::string Task::shortId(const std::string& id) {
  if (id.size() < 12) {
    return id;
  }
  const char* str = id.c_str();
  const char* dot = strchr(str, '.');
  if (!dot) {
    return id;
  }
  auto hash = std::hash<std::string_view>()(std::string_view(str, dot - str));
  return fmt::format("tk:{}", hash & 0xffff);
}

/// Moves split promises from one vector to another.
static void movePromisesOut(
    std::vector<VeloxPromise<bool>>& from,
    std::vector<VeloxPromise<bool>>& to) {
  for (auto& promise : from) {
    to.push_back(std::move(promise));
  }
  from.clear();
}

void Task::terminate(TaskState terminalState) {
  {
    std::lock_guard<std::mutex> l(mutex_);
    if (taskStats_.executionEndTimeMs == 0) {
      taskStats_.executionEndTimeMs = getCurrentTimeMs();
    }
    if (state_ != kRunning) {
      return;
    }
    state_ = terminalState;
  }
  requestTerminate();
  for (auto& driver : drivers_) {
    // 'driver' is a  copy of the shared_ptr in
    // 'drivers_'. This is safe against a concurrent remove of the
    // Driver.
    if (driver) {
      driver->terminate();
    }
  }
  // We continue all Drivers waiting for splits or space in exchange buffers.
  if (hasPartitionedOutput_) {
    if (auto bufferManager = bufferManager_.lock()) {
      bufferManager->removeTask(taskId_);
    }
  }
  // Release reference to exchange client, so that it will close exchange
  // sources and prevent resending requests for data.
  std::vector<ContinuePromise> promises;
  std::vector<std::shared_ptr<JoinBridge>> oldBridges;
  {
    std::lock_guard<std::mutex> l(mutex_);
    exchangeClients_.clear();

    // Collect all the join bridges to clear them.
    for (auto& splitGroupState : splitGroupStates_) {
      for (auto& pair : splitGroupState.bridges) {
        oldBridges.emplace_back(std::move(pair.second));
      }
      splitGroupState.bridges.clear();
    }

    // Collect all outstanding split promises from all splits state structures.
    for (auto& pair : splitsStates_) {
      movePromisesOut(pair.second.splitsStore.splitPromises, promises);
      for (auto& groupSplitsStore :
           pair.second.groupSplitsStores(planFragment_.numSplitGroups)) {
        movePromisesOut(groupSplitsStore.splitPromises, promises);
      }
    }
  }

  for (auto& promise : promises) {
    promise.setValue(true);
  }
  for (auto& bridge : oldBridges) {
    bridge->cancel();
  }
  std::lock_guard<std::mutex> l(mutex_);
  stateChangedLocked();
}

void Task::addOperatorStats(OperatorStats& stats) {
  std::lock_guard<std::mutex> l(mutex_);
  VELOX_CHECK(
      stats.pipelineId >= 0 &&
      stats.pipelineId < taskStats_.pipelineStats.size());
  VELOX_CHECK(
      stats.operatorId >= 0 &&
      stats.operatorId <
          taskStats_.pipelineStats[stats.pipelineId].operatorStats.size());
  taskStats_.pipelineStats[stats.pipelineId]
      .operatorStats[stats.operatorId]
      .add(stats);
  stats.clear();
}

uint64_t Task::timeSinceStartMs() const {
  std::lock_guard<std::mutex> l(mutex_);
  if (taskStats_.executionStartTimeMs == 0UL) {
    return 0UL;
  }
  return getCurrentTimeMs() - taskStats_.executionStartTimeMs;
}

uint64_t Task::timeSinceEndMs() const {
  std::lock_guard<std::mutex> l(mutex_);
  if (taskStats_.executionEndTimeMs == 0UL) {
    return 0UL;
  }
  return getCurrentTimeMs() - taskStats_.executionEndTimeMs;
}

void Task::stateChangedLocked() {
  for (auto& promise : stateChangePromises_) {
    promise.setValue(true);
  }
  stateChangePromises_.clear();
}

ContinueFuture Task::stateChangeFuture(uint64_t maxWaitMicros) {
  std::lock_guard<std::mutex> l(mutex_);
  // If 'this' is running, the future is realized on timeout or when
  // this no longer is running.
  if (state_ != kRunning) {
    return ContinueFuture(true);
  }
  auto [promise, future] = makeVeloxPromiseContract<bool>(
      fmt::format("Task::stateChangeFuture {}", taskId_));
  stateChangePromises_.emplace_back(std::move(promise));
  if (maxWaitMicros) {
    return std::move(future).within(std::chrono::microseconds(maxWaitMicros));
  }
  return std::move(future);
}

std::string Task::toString() {
  std::stringstream out;
  out << "{Task " << shortId(taskId_) << " (" << taskId_ << ")";

  if (exception_) {
    out << "Error: " << errorMessage() << std::endl;
  }

  if (planFragment_.planNode) {
    out << "Plan: " << planFragment_.planNode->toString() << std::endl;
  }

  out << " drivers:\n";
  for (auto& driver : drivers_) {
    if (driver) {
      out << driver->toString() << std::endl;
    }
  }

  for (const auto& pair : splitsStates_) {
    const auto& splitStore = pair.second.splitsStore;
    out << "Plan Node: " << pair.first << ": " << std::endl;

    out << splitStore.splits.size() << " splits: ";
    int32_t counter = 0;
    for (const auto& split : splitStore.splits) {
      out << split.toString() << " ";
      if (++counter > 4) {
        out << "...";
        break;
      }
    }
    out << std::endl;

    if (splitStore.noMoreSplits) {
      out << "No more splits" << std::endl;
    }

    if (not splitStore.splitPromises.empty()) {
      out << splitStore.splitPromises.size() << " split promises" << std::endl;
    }
  }

  return out.str();
}

void Task::createLocalMergeSources(
    uint32_t splitGroupId,
    unsigned numSources,
    const std::shared_ptr<const RowType>& rowType,
    memory::MappedMemory* mappedMemory) {
  checkSplitGroupIndex(splitGroupId, "Create local merge sources");
  auto& splitGroupState = splitGroupStates_[splitGroupId];

  VELOX_CHECK(
      splitGroupState.localMergeSources.empty(),
      "Multiple local merges in a single task not supported");
  splitGroupState.localMergeSources.reserve(numSources);
  for (auto i = 0; i < numSources; ++i) {
    splitGroupState.localMergeSources.emplace_back(
        MergeSource::createLocalMergeSource(rowType, mappedMemory));
  }
}

std::shared_ptr<MergeSource> Task::getLocalMergeSource(
    uint32_t splitGroupId,
    int sourceId) {
  checkSplitGroupIndex(splitGroupId, "Get local merge source");
  auto& splitGroupState = splitGroupStates_[splitGroupId];

  VELOX_CHECK_LT(
      sourceId,
      splitGroupState.localMergeSources.size(),
      "Incorrect source id ");
  return splitGroupState.localMergeSources[sourceId];
}

void Task::createMergeJoinSource(
    uint32_t splitGroupId,
    const core::PlanNodeId& planNodeId) {
  checkSplitGroupIndex(splitGroupId, "Create merge join source");
  auto& splitGroupState = splitGroupStates_[splitGroupId];

  VELOX_CHECK(
      splitGroupState.mergeJoinSources.find(planNodeId) ==
          splitGroupState.mergeJoinSources.end(),
      "Merge join sources already exist: {}",
      planNodeId);

  splitGroupState.mergeJoinSources.insert(
      {planNodeId, std::make_shared<MergeJoinSource>()});
}

std::shared_ptr<MergeJoinSource> Task::getMergeJoinSource(
    uint32_t splitGroupId,
    const core::PlanNodeId& planNodeId) {
  checkSplitGroupIndex(splitGroupId, "Get merge join source");
  auto& splitGroupState = splitGroupStates_[splitGroupId];

  auto it = splitGroupState.mergeJoinSources.find(planNodeId);
  VELOX_CHECK(
      it != splitGroupState.mergeJoinSources.end(),
      "Merge join source for specified plan node doesn't exist: {}",
      planNodeId);
  return it->second;
}

void Task::createLocalExchangeSources(
    const core::PlanNodeId& planNodeId,
    int numPartitions) {
  for (auto& splitGroupState : splitGroupStates_) {
    VELOX_CHECK(
        splitGroupState.localExchanges.find(planNodeId) ==
            splitGroupState.localExchanges.end(),
        "Local exchange already exists: {}",
        planNodeId);

    // TODO(spershin): Should we have one memory manager for all local exchanges
    //  in all split groups?
    LocalExchange exchange;
    exchange.memoryManager = std::make_unique<LocalExchangeMemoryManager>(
        queryCtx_->config().maxLocalExchangeBufferSize());

    exchange.sources.reserve(numPartitions);
    for (auto i = 0; i < numPartitions; ++i) {
      exchange.sources.emplace_back(std::make_shared<LocalExchangeSource>(
          exchange.memoryManager.get(), i));
    }

    splitGroupState.localExchanges.insert({planNodeId, std::move(exchange)});
  }
}

void Task::noMoreLocalExchangeProducers(uint32_t splitGroupId) {
  checkSplitGroupIndex(splitGroupId, "No more local exchange producers");
  auto& splitGroupState = splitGroupStates_[splitGroupId];

  for (auto& exchange : splitGroupState.localExchanges) {
    for (auto& source : exchange.second.sources) {
      source->noMoreProducers();
    }
  }
}

std::shared_ptr<LocalExchangeSource> Task::getLocalExchangeSource(
    uint32_t splitGroupId,
    const core::PlanNodeId& planNodeId,
    int partition) {
  const auto& sources = getLocalExchangeSources(splitGroupId, planNodeId);
  VELOX_CHECK_LT(
      partition,
      sources.size(),
      "Incorrect partition for local exchange {}",
      planNodeId);
  return sources[partition];
}

const std::vector<std::shared_ptr<LocalExchangeSource>>&
Task::getLocalExchangeSources(
    uint32_t splitGroupId,
    const core::PlanNodeId& planNodeId) {
  checkSplitGroupIndex(splitGroupId, "No more local exchange producers");
  auto& splitGroupState = splitGroupStates_[splitGroupId];

  auto it = splitGroupState.localExchanges.find(planNodeId);
  VELOX_CHECK(
      it != splitGroupState.localExchanges.end(),
      "Incorrect local exchange ID: {}",
      planNodeId);
  return it->second.sources;
}

void doCommand(std::string command) {
  auto cache =
      dynamic_cast<cache::AsyncDataCache*>(memory::MappedMemory::getInstance());
  if (command == "dropram") {
    if (!cache) {
      LOG(ERROR) << "No cache to drop";
      return;
    }
    LOG(INFO) << "VELOXCMD: Dropping RAM cache";
    cache->clear();
    return;
  }
  if (command == "dropssd") {
    if (!cache) {
      LOG(ERROR) << "VELOXCMD: No cache to drop";
      return;
    }

    LOG(INFO) << "VELOXCMD: Dropping SSD and RAM cache";
    if (cache->ssdCache()) {
      cache->ssdCache()->clear();
    }
    cache->clear();
    return;
  }

  if (command == "status") {
    LOG(INFO) << "VELOXCMD: " << process::TraceContext::statusLine();
    return;
  }
  auto equals = strchr(command.c_str(), '=');
  if (equals) {
    int32_t equalsOffset = equals - command.c_str();
    std::string flag(command.data(), equalsOffset);
    std::string value(
        command.data() + equalsOffset + 1, command.size() - equalsOffset);
    LOG(INFO) << "VELOXCMD set " << flag << "=" << value << ": "
              << gflags::SetCommandLineOption(flag.c_str(), value.c_str());
    return;
  }
  LOG(ERROR) << "VELOXCMD: Did not understand veloxcmd.txt: " << command;
}

static void checkTraceCommand() {
  constexpr auto kCmdFile = "/tmp/veloxcmd.txt";
  static std::mutex mutex;
  static bool firstTime = true;
  static std::chrono::steady_clock::time_point lastTime;
  auto now = std::chrono::steady_clock::now();
  if (firstTime ||
      std::chrono::duration_cast<std::chrono::microseconds>(now - lastTime)
              .count() > 1000000) {
    std::lock_guard<std::mutex> l(mutex);
    lastTime = now;
    firstTime = false;
    int32_t fd = open(kCmdFile, O_RDWR);
    if (fd < 0) {
      return;
    }
    static char buffer[10000] = {};
    int32_t length = read(fd, buffer, sizeof(buffer));
    close(fd);
    if (unlink(kCmdFile) < 0) {
      LOG(ERROR) << "VELOXCMD: Failed to rm " << kCmdFile << " with " << buffer
                 << " - no action taken";
      return;
    }
    int32_t start = 0;
    for (auto i = 0; i < length; ++i) {
      if (buffer[i] == ';') {
        doCommand(std::string(buffer + start, i - start));
        start = i + 1;
      }
    }
    if (length - start > 0) {
      doCommand(std::string(buffer + start, length - start));
    }
  }
}

  void Task::setError(const std::exception_ptr& exception) {
  bool isFirstError = false;
  {
    std::lock_guard<std::mutex> l(mutex_);
    if (state_ != kRunning) {
      return;
    }
    if (!exception_) {
      exception_ = exception;
      isFirstError = true;
    }
  }
  if (isFirstError) {
    terminate(kFailed);
  }
  if (isFirstError && onError_) {
    onError_(exception_);
  }
}

void Task::setError(const std::string& message) {
  // The only way to acquire an std::exception_ptr is via throw and
  // std::current_exception().
  try {
    throw std::runtime_error(message);
  } catch (const std::runtime_error& e) {
    setError(std::current_exception());
  }
}

std::string Task::errorMessage() {
  if (!exception_) {
    return "";
  }
  std::string message;
  try {
    std::rethrow_exception(exception_);
  } catch (const std::exception& e) {
    message = e.what();
  }
  return message;
}

StopReason Task::enter(ThreadState& state) {
  std::lock_guard<std::mutex> l(mutex_);
  VELOX_CHECK(state.isEnqueued);
  state.isEnqueued = false;
  if (state.isTerminated) {
    return StopReason::kAlreadyTerminated;
  }
  if (state.isOnThread()) {
    return StopReason::kAlreadyOnThread;
  }
  auto reason = shouldStopLocked();
  if (reason == StopReason::kTerminate) {
    state.isTerminated = true;
  }
  if (reason == StopReason::kNone) {
    ++numThreads_;
    state.setThread();
    state.hasBlockingFuture = false;
  }
  return reason;
}

StopReason Task::enterForTerminate(ThreadState& state) {
  std::lock_guard<std::mutex> l(mutex_);
  if (state.isOnThread() || state.isTerminated) {
    state.isTerminated = true;
    return StopReason::kAlreadyOnThread;
  }
  state.isTerminated = true;
  state.setThread();
  return StopReason::kTerminate;
}

StopReason Task::leave(ThreadState& state) {
  std::lock_guard<std::mutex> l(mutex_);
  if (--numThreads_ == 0) {
    finished();
  }
  state.clearThread();
  if (state.isTerminated) {
    return StopReason::kTerminate;
  }
  auto reason = shouldStopLocked();
  if (reason == StopReason::kTerminate) {
    state.isTerminated = true;
  }
  return reason;
}

StopReason Task::enterSuspended(ThreadState& state) {
  VELOX_CHECK(!state.hasBlockingFuture);
  VELOX_CHECK(state.isOnThread());
  std::lock_guard<std::mutex> l(mutex_);
  if (state.isTerminated) {
    return StopReason::kAlreadyTerminated;
  }
  if (!state.isOnThread()) {
    return StopReason::kAlreadyTerminated;
  }
  auto reason = shouldStopLocked();
  if (reason == StopReason::kTerminate) {
    state.isTerminated = true;
  }
  // A pause will not stop entering the suspended section. It will
  // just ack that the thread is no longer in inside the
  // CancelPool. The pause can wait at the exit of the suspended
  // section.
  if (reason == StopReason::kNone || reason == StopReason::kPause) {
    state.isSuspended = true;
    if (--numThreads_ == 0) {
      finished();
    }
  }
  return StopReason::kNone;
}

StopReason Task::leaveSuspended(ThreadState& state) {
  for (;;) {
    {
      std::lock_guard<std::mutex> l(mutex_);
      ++numThreads_;
      state.isSuspended = false;
      if (state.isTerminated) {
        return StopReason::kAlreadyTerminated;
      }
      if (terminateRequested_) {
        state.isTerminated = true;
        return StopReason::kTerminate;
      }
      if (!pauseRequested_) {
        // For yield or anything but pause  we return here.
        return StopReason::kNone;
      }
      --numThreads_;
      state.isSuspended = true;
    }
    // If the pause flag is on when trying to reenter, sleep a while
    // outside of the mutex and recheck. This is rare and not time
    // critical. Can happen if memory interrupt sets pause while
    // already inside a suspended section for other reason, like
    // IO.
    std::this_thread::sleep_for(std::chrono::milliseconds(10)); // NOLINT
  }
}

StopReason Task::shouldStop() {
  if (terminateRequested_) {
    return StopReason::kTerminate;
  }
  if (pauseRequested_) {
    return StopReason::kPause;
  }
  if (toYield_) {
    std::lock_guard<std::mutex> l(mutex_);
    return shouldStopLocked();
  }
  return StopReason::kNone;
}

folly::SemiFuture<bool> Task::finishFuture() {
  auto [promise, future] =
      makeVeloxPromiseContract<bool>("CancelPool::finishFuture");
  std::lock_guard<std::mutex> l(mutex_);
  if (numThreads_ == 0) {
    promise.setValue(true);
    return std::move(future);
  }
  finishPromises_.push_back(std::move(promise));
  return std::move(future);
}

void Task::finished() {
  for (auto& promise : finishPromises_) {
    promise.setValue(true);
  }
  finishPromises_.clear();
}

StopReason Task::shouldStopLocked() {
  if (terminateRequested_) {
    return StopReason::kTerminate;
  }
  if (pauseRequested_) {
    return StopReason::kPause;
  }
  if (toYield_) {
    --toYield_;
    return StopReason::kYield;
  }
  return StopReason::kNone;
}

void Task::checkSplitGroupIndex(uint32_t splitGroupId, const char* context) {
  VELOX_DCHECK_LT(
      splitGroupId,
      splitGroupStates_.size(),
      "Invalid split group {} while executing {}",
      splitGroupId,
      context);
}

} // namespace facebook::velox::exec<|MERGE_RESOLUTION|>--- conflicted
+++ resolved
@@ -512,7 +512,6 @@
     splitsStore.splitPromises.push_back(std::move(splitPromise));
     return BlockingReason::kWaitForSplit;
   }
-<<<<<<< HEAD
   int32_t readySplitIndex = -1;
   if (maxPreloadSplits) {
     for (auto i = 0; i < splitsState.splits.size() && i < maxPreloadSplits;
@@ -531,11 +530,6 @@
   }
   split = std::move(splitsState.splits[readySplitIndex]);
   splitsState.splits.erase(splitsState.splits.begin() + readySplitIndex);
-=======
-
-  split = std::move(splitsStore.splits.front());
-  splitsStore.splits.pop_front();
->>>>>>> 929c3db4
 
   --taskStats_.numQueuedSplits;
   ++taskStats_.numRunningSplits;
