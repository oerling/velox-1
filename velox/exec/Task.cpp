/*
 * Copyright (c) Facebook, Inc. and its affiliates.
 *
 * Licensed under the Apache License, Version 2.0 (the "License");
 * you may not use this file except in compliance with the License.
 * You may obtain a copy of the License at
 *
 *     http://www.apache.org/licenses/LICENSE-2.0
 *
 * Unless required by applicable law or agreed to in writing, software
 * distributed under the License is distributed on an "AS IS" BASIS,
 * WITHOUT WARRANTIES OR CONDITIONS OF ANY KIND, either express or implied.
 * See the License for the specific language governing permissions and
 * limitations under the License.
 */
#include "velox/exec/Task.h"
#include "velox/codegen/Codegen.h"
#include "velox/common/caching/SsdCache.h"
#include "velox/common/process/TraceContext.h"
#include "velox/common/time/Timer.h"
#include "velox/exec/CrossJoinBuild.h"
#include "velox/exec/Exchange.h"
#include "velox/exec/HashBuild.h"
#include "velox/exec/LocalPlanner.h"
#include "velox/exec/Merge.h"
#include "velox/exec/PartitionedOutputBufferManager.h"
#if CODEGEN_ENABLED == 1
#include "velox/experimental/codegen/CodegenLogger.h"
#endif

#include <fcntl.h>
#include <sys/stat.h>
#include <sys/types.h>

namespace facebook::velox::exec {

static void checkTraceCommand();

Task::Task(
    const std::string& taskId,
    core::PlanFragment planFragment,
    int destination,
    std::shared_ptr<core::QueryCtx> queryCtx,
    Consumer consumer,
    std::function<void(std::exception_ptr)> onError)
    : Task{
          taskId,
          std::move(planFragment),
          destination,
          std::move(queryCtx),
          (consumer ? [c = std::move(consumer)]() { return c; }
                    : ConsumerSupplier{}),
          std::move(onError)} {}

Task::Task(
    const std::string& taskId,
    core::PlanFragment planFragment,
    int destination,
    std::shared_ptr<core::QueryCtx> queryCtx,
    ConsumerSupplier consumerSupplier,
    std::function<void(std::exception_ptr)> onError)
    : taskId_(taskId),
      planFragment_(std::move(planFragment)),

      destination_(destination),
      queryCtx_(std::move(queryCtx)),
      pool_(queryCtx_->pool()->addScopedChild("task_root")),
      consumerSupplier_(std::move(consumerSupplier)),
      onError_(onError),
      bufferManager_(
          PartitionedOutputBufferManager::getInstance(queryCtx_->host())) {
  checkTraceCommand();
}

Task::~Task() {
  try {
    if (hasPartitionedOutput_) {
      if (auto bufferManager = bufferManager_.lock()) {
        bufferManager->removeTask(taskId_);
      }
    }
  } catch (const std::exception& e) {
    LOG(WARNING) << "Caught exception in ~Task(): " << e.what();
  }
}

velox::memory::MemoryPool* FOLLY_NONNULL Task::addDriverPool() {
  childPools_.push_back(pool_->addScopedChild("driver_root"));
  auto* driverPool = childPools_.back().get();
  auto parentTracker = pool_->getMemoryUsageTracker();
  if (parentTracker) {
    driverPool->setMemoryUsageTracker(parentTracker->addChild());
  }

  return driverPool;
}

velox::memory::MemoryPool* FOLLY_NONNULL
Task::addOperatorPool(velox::memory::MemoryPool* FOLLY_NONNULL driverPool) {
  childPools_.push_back(driverPool->addScopedChild("operator_ctx"));
  return childPools_.back().get();
}

void Task::start(std::shared_ptr<Task> self, uint32_t maxDrivers) {
  VELOX_CHECK(self->drivers_.empty());
  {
    std::lock_guard<std::mutex> l(self->mutex_);
    self->taskStats_.executionStartTimeMs = getCurrentTimeMs();
  }

#if CODEGEN_ENABLED == 1
  const auto& config = self->queryCtx()->config();
  if (config.codegenEnabled() &&
      config.codegenConfigurationFilePath().length() != 0) {
    auto codegenLogger =
        std::make_shared<codegen::DefaultLogger>(self->taskId_);
    auto codegen = codegen::Codegen(codegenLogger);
    auto lazyLoading = config.codegenLazyLoading();
    codegen.initializeFromFile(
        config.codegenConfigurationFilePath(), lazyLoading);
    if (auto newPlanNode = codegen.compile(*(self->planFragment_.planNode))) {
      self->planFragment_.planNode = newPlanNode;
    }
  }
#endif

  LocalPlanner::plan(
      self->planFragment_.planNode,
      self->consumerSupplier(),
      &self->driverFactories_);

  for (auto& factory : self->driverFactories_) {
    self->numDrivers_ += std::min(factory->maxDrivers, maxDrivers);
  }

  const auto numDriverFactories = self->driverFactories_.size();
  self->taskStats_.pipelineStats.reserve(numDriverFactories);
  for (const auto& driverFactory : self->driverFactories_) {
    self->taskStats_.pipelineStats.emplace_back(
        driverFactory->inputDriver, driverFactory->outputDriver);
  }

  // Register self for possible memory recovery callback. Do this
  // after sizing 'drivers_' but before starting the
  // Drivers. 'drivers_' can be read by memory recovery or
  // cancellation while Drivers are being made, so the array should
  // have final size from the start.

  auto bufferManager = self->bufferManager_.lock();
  VELOX_CHECK_NOT_NULL(
      bufferManager,
      "Unable to initialize task. "
      "PartitionedOutputBufferManager was already destructed");

  std::vector<std::shared_ptr<Driver>> drivers;
  drivers.reserve(self->numDrivers_);
  for (auto pipeline = 0; pipeline < self->driverFactories_.size();
       ++pipeline) {
    auto& factory = self->driverFactories_[pipeline];
    auto numDrivers = std::min(factory->maxDrivers, maxDrivers);
    auto partitionedOutputNode = factory->needsPartitionedOutput();
    if (partitionedOutputNode) {
      VELOX_CHECK(
          !self->hasPartitionedOutput_,
          "Only one output pipeline per task is supported");
      self->hasPartitionedOutput_ = true;
      bufferManager->initializeTask(
          self,
          partitionedOutputNode->isBroadcast(),
          partitionedOutputNode->numPartitions(),
          numDrivers);
    }

    std::shared_ptr<ExchangeClient> exchangeClient = nullptr;
    if (factory->needsExchangeClient()) {
      exchangeClient = self->addExchangeClient();
    }

    auto exchangeId = factory->needsLocalExchangeSource();
    if (exchangeId.has_value()) {
      self->createLocalExchangeSources(exchangeId.value(), numDrivers);
    }

    self->addHashJoinBridges(factory->needsHashJoinBridges());
    self->addCrossJoinBridges(factory->needsCrossJoinBridges());

    for (int32_t i = 0; i < numDrivers; ++i) {
      drivers.push_back(factory->createDriver(
          std::make_unique<DriverCtx>(self, i, pipeline, numDrivers),
          exchangeClient,
          [self, maxDrivers](size_t i) {
            return i < self->driverFactories_.size()
                ? std::min(self->driverFactories_[i]->maxDrivers, maxDrivers)
                : 0;
          }));
      if (i == 0) {
        drivers.back()->initializeOperatorStats(
            self->taskStats_.pipelineStats[pipeline].operatorStats);
      }
    }
  }
  self->noMoreLocalExchangeProducers();
  // Set and start all Drivers together inside 'mutex_' so that
  // cancellations and pauses have well
  // defined timing. For example, do not pause and restart a task
  // while it is still adding Drivers.
  // If the given execuor is folly::InlineLikeExecutor (or it's child), since
  // the drivers will be executed synchronously on the same thread as the
  // current task, so we need release the lock to avoid the deadlock.
  std::unique_lock<std::mutex> l(self->mutex_);
  self->drivers_ = std::move(drivers);
  if (dynamic_cast<const folly::InlineLikeExecutor*>(
          self->queryCtx()->executor())) {
    l.unlock();
  }
  for (auto& driver : self->drivers_) {
    if (driver) {
      Driver::enqueue(driver);
    }
  }
}

// static
void Task::resume(std::shared_ptr<Task> self) {
  VELOX_CHECK(!self->exception_, "Cannot resume failed task");
  std::lock_guard<std::mutex> l(self->mutex_);
  // Setting pause requested must be atomic with the resuming so that
  // suspended sections do not go back on thread during resume.
  self->requestPauseLocked(false);
  for (auto& driver : self->drivers_) {
    if (driver) {
      if (driver->state().isSuspended) {
        // The Driver will come on thread in its own time as long as
        // the cancel flag is reset. This check needs to be inside 'mutex_'.
        continue;
      }
      if (driver->state().isEnqueued) {
        // A Driver can wait for a thread and there can be a
        // pause/resume during the wait. The Driver should not be
        // enqueued twice.
        continue;
      }
      VELOX_CHECK(!driver->isOnThread() && !driver->isTerminated());
      if (!driver->state().hasBlockingFuture) {
        // Do not continue a Driver that is blocked on external
        // event. The Driver gets enqueued by the promise realization.
        Driver::enqueue(driver);
      }
    }
  }
}

// static
void Task::removeDriver(std::shared_ptr<Task> self, Driver* driver) {
  std::lock_guard<std::mutex> taskLock(self->mutex_);
  for (auto& driverPtr : self->drivers_) {
    if (driverPtr.get() == driver) {
      driverPtr = nullptr;
      self->driverClosedLocked();
      return;
    }
  }
  LOG(INFO) << "Trying to delete a Driver twice from Task :" << self->taskId();
}

void Task::setMaxSplitSequenceId(
    const core::PlanNodeId& planNodeId,
    long maxSequenceId) {
  std::lock_guard<std::mutex> l(mutex_);
  VELOX_CHECK(state_ == kRunning);

  auto& splitsState = splitsStates_[planNodeId];
  // We could have been sent an old split again, so only change max id, when the
  // new one is greater.
  splitsState.maxSequenceId =
      std::max(splitsState.maxSequenceId, maxSequenceId);
}

bool Task::addSplitWithSequence(
    const core::PlanNodeId& planNodeId,
    exec::Split&& split,
    long sequenceId) {
  std::unique_ptr<ContinuePromise> promise;
  bool added = false;
  {
    std::lock_guard<std::mutex> l(mutex_);
    VELOX_CHECK(state_ == kRunning);

    // The same split can be added again in some systems. The systems that want
    // 'one split processed once only' would use this method and duplicate
    // splits would be ignored.
    auto& splitsState = splitsStates_[planNodeId];
    if (sequenceId > splitsState.maxSequenceId) {
      promise = addSplitLocked(splitsState, std::move(split));
      added = true;
    }
  }
  if (promise) {
    promise->setValue(false);
  }
  return added;
}

void Task::addSplit(const core::PlanNodeId& planNodeId, exec::Split&& split) {
  std::unique_ptr<ContinuePromise> promise;
  {
    std::lock_guard<std::mutex> l(mutex_);
    VELOX_CHECK(state_ == kRunning);

    promise = addSplitLocked(splitsStates_[planNodeId], std::move(split));
  }
  if (promise) {
    promise->setValue(false);
  }
}

std::unique_ptr<ContinuePromise> Task::addSplitLocked(
    SplitsState& splitsState,
    exec::Split&& split) {
  ++taskStats_.numTotalSplits;
  ++taskStats_.numQueuedSplits;

  splitsState.splits.push_back(split);

  if (split.hasGroup()) {
    ++splitsState.groupSplits[split.groupId].numIncompleteSplits;
  }

  if (not splitsState.splitPromises.empty()) {
    auto promise = std::make_unique<ContinuePromise>(
        std::move(splitsState.splitPromises.back()));
    splitsState.splitPromises.pop_back();
    return promise;
  }
  return nullptr;
}

void Task::noMoreSplitsForGroup(
    const core::PlanNodeId& planNodeId,
    int32_t splitGroupId) {
  std::lock_guard<std::mutex> l(mutex_);

  auto& splitsState = splitsStates_[planNodeId];
  splitsState.groupSplits[splitGroupId].noMoreSplits = true;
  checkGroupSplitsCompleteLocked(
      splitsState.groupSplits,
      splitGroupId,
      splitsState.groupSplits.find(splitGroupId));
}

void Task::noMoreSplits(const core::PlanNodeId& planNodeId) {
  std::vector<ContinuePromise> promises;
  {
    std::lock_guard<std::mutex> l(mutex_);

    auto& splitsState = splitsStates_[planNodeId];
    splitsState.noMoreSplits = true;
    promises = std::move(splitsState.splitPromises);
  }
  for (auto& promise : promises) {
    promise.setValue(false);
  }
}

bool Task::isAllSplitsFinishedLocked() {
  if (taskStats_.numFinishedSplits == taskStats_.numTotalSplits) {
    for (auto& it : splitsStates_) {
      if (not it.second.noMoreSplits) {
        return false;
      }
    }
    return true;
  }
  return false;
}

BlockingReason Task::getSplitOrFuture(
    int /*driverId*/,
    const core::PlanNodeId& planNodeId,
    exec::Split& split,
    ContinueFuture& future) {
  std::lock_guard<std::mutex> l(mutex_);

  auto& splitsState = splitsStates_[planNodeId];
  if (splitsState.splits.empty()) {
    if (splitsState.noMoreSplits) {
      return BlockingReason::kNotBlocked;
    }
    auto [splitPromise, splitFuture] = makeVeloxPromiseContract<bool>(
        fmt::format("Task::getSplitOrFuture {}", taskId_));
    future = std::move(splitFuture);
    splitsState.splitPromises.push_back(std::move(splitPromise));
    return BlockingReason::kWaitForSplit;
  }

  split = std::move(splitsState.splits.front());
  splitsState.splits.pop_front();

  --taskStats_.numQueuedSplits;
  ++taskStats_.numRunningSplits;

  if (taskStats_.firstSplitStartTimeMs == 0) {
    taskStats_.firstSplitStartTimeMs = getCurrentTimeMs();
  }
  taskStats_.lastSplitStartTimeMs = getCurrentTimeMs();

  return BlockingReason::kNotBlocked;
}

void Task::splitFinished(
    const core::PlanNodeId& planNodeId,
    int32_t splitGroupId) {
  std::lock_guard<std::mutex> l(mutex_);
  ++taskStats_.numFinishedSplits;
  --taskStats_.numRunningSplits;
  if (isAllSplitsFinishedLocked()) {
    taskStats_.executionEndTimeMs = getCurrentTimeMs();
  }
  // If bucketed group id for this split is valid, we want to check if this
  // group has been completed (no more running or queued splits).
  if (splitGroupId != -1) {
    auto& splitsState = splitsStates_[planNodeId];
    auto it = splitsState.groupSplits.find(splitGroupId);
    VELOX_DCHECK(
        it != splitsState.groupSplits.end(),
        "We have a finished split in group {}, which wasn't registered!",
        splitGroupId);
    if (it != splitsState.groupSplits.end()) {
      --it->second.numIncompleteSplits;
      VELOX_DCHECK_GE(
          it->second.numIncompleteSplits,
          0,
          "Number of incomplete splits in group {} is negative: {}!",
          splitGroupId,
          it->second.numIncompleteSplits);
      checkGroupSplitsCompleteLocked(splitsState.groupSplits, splitGroupId, it);
    }
  }
}

void Task::multipleSplitsFinished(int32_t numSplits) {
  std::lock_guard<std::mutex> l(mutex_);
  taskStats_.numFinishedSplits += numSplits;
  taskStats_.numRunningSplits -= numSplits;
}

void Task::checkGroupSplitsCompleteLocked(
    std::unordered_map<int32_t, GroupSplitsInfo>& mapGroupSplits,
    int32_t splitGroupId,
    std::unordered_map<int32_t, GroupSplitsInfo>::iterator it) {
  if (it->second.numIncompleteSplits == 0 and it->second.noMoreSplits) {
    mapGroupSplits.erase(it);
    taskStats_.completedSplitGroups.emplace(splitGroupId);
  }
}

void Task::updateBroadcastOutputBuffers(int numBuffers, bool noMoreBuffers) {
  auto bufferManager = bufferManager_.lock();
  VELOX_CHECK_NOT_NULL(
      bufferManager,
      "Unable to initialize task. "
      "PartitionedOutputBufferManager was already destructed");

  bufferManager->updateBroadcastOutputBuffers(
      taskId_, numBuffers, noMoreBuffers);
}

void Task::setAllOutputConsumed() {
  std::lock_guard<std::mutex> l(mutex_);
  partitionedOutputConsumed_ = true;
  if (!numDrivers_ && state_ == kRunning) {
    state_ = kFinished;
    taskStats_.endTimeMs = getCurrentTimeMs();
    stateChangedLocked();
  }
}

void Task::driverClosedLocked() {
  --numDrivers_;
  if ((numDrivers_ == 0) && (state_ == kRunning)) {
    if (taskStats_.executionEndTimeMs == 0) {
      // In case we haven't set executionEndTimeMs due to all splits depleted,
      // we set it here.
      // This can happen due to task error or task being cancelled.
      taskStats_.executionEndTimeMs = getCurrentTimeMs();
    }
    if (!hasPartitionedOutput_ || partitionedOutputConsumed_) {
      state_ = kFinished;
      stateChangedLocked();
    }
  }
}

std::shared_ptr<ExchangeClient> Task::addExchangeClient() {
  exchangeClients_.emplace_back(std::make_shared<ExchangeClient>(destination_));
  return exchangeClients_.back();
}

bool Task::allPeersFinished(
    const core::PlanNodeId& planNodeId,
    Driver* caller,
    ContinueFuture* future,
    std::vector<VeloxPromise<bool>>& promises,
    std::vector<std::shared_ptr<Driver>>& peers) {
  std::lock_guard<std::mutex> l(mutex_);
  if (exception_) {
    VELOX_FAIL("Task is terminating because of error: {}", errorMessage());
  }
  auto& state = barriers_[planNodeId];

  if (++state.numRequested == caller->driverCtx()->numDrivers) {
    peers = std::move(state.drivers);
    promises = std::move(state.promises);
    barriers_.erase(planNodeId);
    return true;
  }
  std::shared_ptr<Driver> callerShared;
  for (auto& driver : drivers_) {
    if (driver.get() == caller) {
      callerShared = driver;
      break;
    }
  }
  VELOX_CHECK(callerShared, "Caller of pipelineBarrier is not a valid Driver");
  state.drivers.push_back(callerShared);
  state.promises.emplace_back(
      fmt::format("Task::allPeersFinished {}", taskId_));
  *future = state.promises.back().getSemiFuture();

  return false;
}

void Task::addHashJoinBridges(
    const std::vector<core::PlanNodeId>& planNodeIds) {
  std::lock_guard<std::mutex> l(mutex_);
  for (const auto& planNodeId : planNodeIds) {
    bridges_.emplace(planNodeId, std::make_shared<HashJoinBridge>());
  }
}

void Task::addCrossJoinBridges(
    const std::vector<core::PlanNodeId>& planNodeIds) {
  std::lock_guard<std::mutex> l(mutex_);
  for (const auto& planNodeId : planNodeIds) {
    bridges_.emplace(planNodeId, std::make_shared<CrossJoinBridge>());
  }
}

std::shared_ptr<HashJoinBridge> Task::getHashJoinBridge(
    const core::PlanNodeId& planNodeId) {
  std::lock_guard<std::mutex> l(mutex_);
  auto it = bridges_.find(planNodeId);
  VELOX_CHECK(
      it != bridges_.end(),
      "Hash join bridge for plan node ID not found: {}",
      planNodeId);
  auto bridge = std::dynamic_pointer_cast<HashJoinBridge>(it->second);
  VELOX_CHECK_NOT_NULL(
      bridge,
      "Join bridge for plan node ID is not a hash join bridge: {}",
      planNodeId);
  return bridge;
}

std::shared_ptr<CrossJoinBridge> Task::getCrossJoinBridge(
    const core::PlanNodeId& planNodeId) {
  std::lock_guard<std::mutex> l(mutex_);
  auto it = bridges_.find(planNodeId);
  VELOX_CHECK(
      it != bridges_.end(),
      "Join bridge for plan node ID not found:{}",
      planNodeId);
  auto bridge = std::dynamic_pointer_cast<CrossJoinBridge>(it->second);
  VELOX_CHECK_NOT_NULL(
      bridge,
      "Join bridge for plan node ID is not a cross join bridge: {}",
      planNodeId);
  return bridge;
}

//  static
std::string Task::shortId(const std::string& id) {
  if (id.size() < 12) {
    return id;
  }
  const char* str = id.c_str();
  const char* dot = strchr(str, '.');
  if (!dot) {
    return id;
  }
  auto hash = std::hash<std::string_view>()(std::string_view(str, dot - str));
  return fmt::format("tk:{}", hash & 0xffff);
}

void Task::terminate(TaskState terminalState) {
  {
    std::lock_guard<std::mutex> l(mutex_);
    if (taskStats_.executionEndTimeMs == 0) {
      taskStats_.executionEndTimeMs = getCurrentTimeMs();
    }
    if (state_ != kRunning) {
      return;
    }
    state_ = terminalState;
  }
  requestTerminate();
  for (auto driver : drivers_) {
    // 'driver' is a  copy of the shared_ptr in
    // 'drivers_'. This is safe against a concurrent remove of the
    // Driver.
    if (driver) {
      driver->terminate();
    }
  }
  // We continue all Drivers waiting for splits or space in exchange buffers.
  if (hasPartitionedOutput_) {
    if (auto bufferManager = bufferManager_.lock()) {
      bufferManager->removeTask(taskId_);
    }
  }
  // Release reference to exchange client, so that it will close exchange
  // sources and prevent resending requests for data.
  std::vector<ContinuePromise> promises;
  std::unordered_map<std::string, std::shared_ptr<JoinBridge>> oldBridges;
  {
    std::lock_guard<std::mutex> l(mutex_);
    exchangeClients_.clear();
    oldBridges = std::move(bridges_);
    for (auto& pair : splitsStates_) {
      for (auto& promise : pair.second.splitPromises) {
        promises.push_back(std::move(promise));
      }
      pair.second.splitPromises.clear();
    }
  }
  for (auto& promise : promises) {
    promise.setValue(true);
  }
  for (auto& pair : oldBridges) {
    pair.second->cancel();
  }
  std::lock_guard<std::mutex> l(mutex_);
  stateChangedLocked();
}

void Task::addOperatorStats(OperatorStats& stats) {
  std::lock_guard<std::mutex> l(mutex_);
  VELOX_CHECK(
      stats.pipelineId >= 0 &&
      stats.pipelineId < taskStats_.pipelineStats.size());
  VELOX_CHECK(
      stats.operatorId >= 0 &&
      stats.operatorId <
          taskStats_.pipelineStats[stats.pipelineId].operatorStats.size());
  taskStats_.pipelineStats[stats.pipelineId]
      .operatorStats[stats.operatorId]
      .add(stats);
  stats.clear();
}

uint64_t Task::timeSinceStartMs() const {
  std::lock_guard<std::mutex> l(mutex_);
  if (taskStats_.executionStartTimeMs == 0UL) {
    return 0UL;
  }
  return getCurrentTimeMs() - taskStats_.executionStartTimeMs;
}

uint64_t Task::timeSinceEndMs() const {
  std::lock_guard<std::mutex> l(mutex_);
  if (taskStats_.executionEndTimeMs == 0UL) {
    return 0UL;
  }
  return getCurrentTimeMs() - taskStats_.executionEndTimeMs;
}

void Task::stateChangedLocked() {
  for (auto& promise : stateChangePromises_) {
    promise.setValue(true);
  }
  stateChangePromises_.clear();
}

ContinueFuture Task::stateChangeFuture(uint64_t maxWaitMicros) {
  std::lock_guard<std::mutex> l(mutex_);
  // If 'this' is running, the future is realized on timeout or when
  // this no longer is running.
  if (state_ != kRunning) {
    return ContinueFuture(true);
  }
  auto [promise, future] = makeVeloxPromiseContract<bool>(
      fmt::format("Task::stateChangeFuture {}", taskId_));
  stateChangePromises_.emplace_back(std::move(promise));
  if (maxWaitMicros) {
    return std::move(future).within(std::chrono::microseconds(maxWaitMicros));
  }
  return std::move(future);
}

std::string Task::toString() {
  std::stringstream out;
  out << "{Task " << shortId(taskId_) << " (" << taskId_ << ")";

  if (exception_) {
    out << "Error: " << errorMessage() << std::endl;
  }

  if (planFragment_.planNode) {
    out << "Plan: " << planFragment_.planNode->toString() << std::endl;
  }

  out << " drivers:\n";
  for (auto& driver : drivers_) {
    if (driver) {
      out << driver->toString() << std::endl;
    }
  }

  for (const auto& pair : splitsStates_) {
    const auto& splitState = pair.second;
    out << "Plan Node: " << pair.first << ": " << std::endl;

    out << splitState.splits.size() << " splits: ";
    int32_t counter = 0;
    for (const auto& split : splitState.splits) {
      out << split.toString() << " ";
      if (++counter > 4) {
        out << "...";
        break;
      }
    }
    out << std::endl;

    if (splitState.noMoreSplits) {
      out << "No more splits" << std::endl;
    }

    if (not splitState.splitPromises.empty()) {
      out << splitState.splitPromises.size() << " split promises" << std::endl;
    }
  }

  return out.str();
}

void Task::createLocalMergeSources(
    unsigned numSources,
    const std::shared_ptr<const RowType>& rowType,
    memory::MappedMemory* mappedMemory) {
  VELOX_CHECK(
      localMergeSources_.empty(),
      "Multiple local merges in a single task not supported");
  localMergeSources_.reserve(numSources);
  for (auto i = 0; i < numSources; ++i) {
    localMergeSources_.emplace_back(
        MergeSource::createLocalMergeSource(rowType, mappedMemory));
  }
}

std::shared_ptr<MergeSource> Task::getLocalMergeSource(int sourceId) {
  VELOX_CHECK_LT(sourceId, localMergeSources_.size(), "Incorrect source id ");
  return localMergeSources_[sourceId];
}

void Task::createMergeJoinSource(const core::PlanNodeId& planNodeId) {
  VELOX_CHECK(
      mergeJoinSources_.find(planNodeId) == mergeJoinSources_.end(),
      "Merge join sources already exist: {}",
      planNodeId);

  mergeJoinSources_.insert({planNodeId, std::make_shared<MergeJoinSource>()});
}

std::shared_ptr<MergeJoinSource> Task::getMergeJoinSource(
    const core::PlanNodeId& planNodeId) {
  auto it = mergeJoinSources_.find(planNodeId);
  VELOX_CHECK(
      it != mergeJoinSources_.end(),
      "Merge join source for specified plan node doesn't exist: {}",
      planNodeId);
  return it->second;
}

void Task::createLocalExchangeSources(
    const core::PlanNodeId& planNodeId,
    int numPartitions) {
  VELOX_CHECK(
      localExchanges_.find(planNodeId) == localExchanges_.end(),
      "Local exchange already exists: {}",
      planNodeId);

  LocalExchange exchange;
  exchange.memoryManager = std::make_unique<LocalExchangeMemoryManager>(
      queryCtx_->config().maxLocalExchangeBufferSize());

  exchange.sources.reserve(numPartitions);
  for (auto i = 0; i < numPartitions; ++i) {
    exchange.sources.emplace_back(
        std::make_shared<LocalExchangeSource>(exchange.memoryManager.get(), i));
  }

  localExchanges_.insert({planNodeId, std::move(exchange)});
}

void Task::noMoreLocalExchangeProducers() {
  for (auto& exchange : localExchanges_) {
    for (auto& source : exchange.second.sources) {
      source->noMoreProducers();
    }
  }
}

std::shared_ptr<LocalExchangeSource> Task::getLocalExchangeSource(
    const core::PlanNodeId& planNodeId,
    int partition) {
  const auto& sources = getLocalExchangeSources(planNodeId);
  VELOX_CHECK_LT(
      partition,
      sources.size(),
      "Incorrect partition for local exchange {}",
      planNodeId);
  return sources[partition];
}

const std::vector<std::shared_ptr<LocalExchangeSource>>&
Task::getLocalExchangeSources(const core::PlanNodeId& planNodeId) {
  auto it = localExchanges_.find(planNodeId);
  VELOX_CHECK(
      it != localExchanges_.end(),
      "Incorrect local exchange ID: {}",
      planNodeId);
  return it->second.sources;
}

<<<<<<< HEAD
void doCommand(std::string command) {
  auto cache =
      dynamic_cast<cache::AsyncDataCache*>(memory::MappedMemory::getInstance());
  if (command == "dropram") {
    if (!cache) {
      LOG(ERROR) << "No cache to drop";
      return;
    }
    LOG(INFO) << "VELOXCMD: Dropping RAM cache";
    cache->clear();
    return;
  }
  if (command == "dropssd") {
    if (!cache) {
      LOG(ERROR) << "VELOXCMD: No cache to drop";
      return;
    }

    LOG(INFO) << "VELOXCMD: Dropping SSD and RAM cache";
    if (cache->ssdCache()) {
      cache->ssdCache()->clear();
    }
    cache->clear();
    return;
  }

  if (command == "status") {
    LOG(INFO) << "VELOXCMD: " << process::TraceContext::statusLine();
    return;
  }
  auto equals = strchr(command.c_str(), '=');
  if (equals) {
    int32_t equalsOffset = equals - command.c_str();
    std::string flag(command.data(), equalsOffset);
    std::string value(
        command.data() + equalsOffset + 1, command.size() - equalsOffset);
    LOG(INFO) << "VELOXCMD set " << flag << "=" << value << ": "
              << gflags::SetCommandLineOption(flag.c_str(), value.c_str());
    return;
  }
  LOG(ERROR) << "VELOXCMD: Did not understand veloxcmd.txt: " << command;
}

static void checkTraceCommand() {
  constexpr auto kCmdFile = "/tmp/veloxcmd.txt";
  static std::mutex mutex;
  static bool firstTime = true;
  static std::chrono::steady_clock::time_point lastTime;
  auto now = std::chrono::steady_clock::now();
  if (firstTime ||
      std::chrono::duration_cast<std::chrono::microseconds>(now - lastTime)
              .count() > 1000000) {
    std::lock_guard<std::mutex> l(mutex);
    lastTime = now;
    firstTime = false;
    int32_t fd = open(kCmdFile, O_RDWR);
    if (fd < 0) {
      return;
    }
    static char buffer[10000] = {};
    int32_t length = read(fd, buffer, sizeof(buffer));
    close(fd);
    if (unlink(kCmdFile) < 0) {
      LOG(ERROR) << "VELOXCMD: Failed to rm " << kCmdFile << " with " << buffer
                 << " - no action taken";
      return;
    }
    int32_t start = 0;
    for (auto i = 0; i < length; ++i) {
      if (buffer[i] == ';') {
        doCommand(std::string(buffer + start, i - start));
        start = i + 1;
      }
    }
    if (length - start > 0) {
      doCommand(std::string(buffer + start, length - start));
    }
  }
=======
void Task::setError(const std::exception_ptr& exception) {
  bool isFirstError = false;
  {
    std::lock_guard<std::mutex> l(mutex_);
    if (state_ != kRunning) {
      return;
    }
    if (!exception_) {
      exception_ = exception;
      isFirstError = true;
    }
  }
  if (isFirstError) {
    terminate(kFailed);
  }
  if (isFirstError && onError_) {
    onError_(exception_);
  }
}

void Task::setError(const std::string& message) {
  // The only way to acquire an std::exception_ptr is via throw and
  // std::current_exception().
  try {
    throw std::runtime_error(message);
  } catch (const std::runtime_error& e) {
    setError(std::current_exception());
  }
}

std::string Task::errorMessage() {
  if (!exception_) {
    return "";
  }
  std::string message;
  try {
    std::rethrow_exception(exception_);
  } catch (const std::exception& e) {
    message = e.what();
  }
  return message;
>>>>>>> 57fd579e
}

StopReason Task::enter(ThreadState& state) {
  std::lock_guard<std::mutex> l(mutex_);
  VELOX_CHECK(state.isEnqueued);
  state.isEnqueued = false;
  if (state.isTerminated) {
    return StopReason::kAlreadyTerminated;
  }
  if (state.isOnThread()) {
    return StopReason::kAlreadyOnThread;
  }
  auto reason = shouldStopLocked();
  if (reason == StopReason::kTerminate) {
    state.isTerminated = true;
  }
  if (reason == StopReason::kNone) {
    ++numThreads_;
    state.setThread();
    state.hasBlockingFuture = false;
  }
  return reason;
}

StopReason Task::enterForTerminate(ThreadState& state) {
  std::lock_guard<std::mutex> l(mutex_);
  if (state.isOnThread() || state.isTerminated) {
    state.isTerminated = true;
    return StopReason::kAlreadyOnThread;
  }
  state.isTerminated = true;
  state.setThread();
  return StopReason::kTerminate;
}

StopReason Task::leave(ThreadState& state) {
  std::lock_guard<std::mutex> l(mutex_);
  if (--numThreads_ == 0) {
    finished();
  }
  state.clearThread();
  if (state.isTerminated) {
    return StopReason::kTerminate;
  }
  auto reason = shouldStopLocked();
  if (reason == StopReason::kTerminate) {
    state.isTerminated = true;
  }
  return reason;
}

StopReason Task::enterSuspended(ThreadState& state) {
  VELOX_CHECK(!state.hasBlockingFuture);
  VELOX_CHECK(state.isOnThread());
  std::lock_guard<std::mutex> l(mutex_);
  if (state.isTerminated) {
    return StopReason::kAlreadyTerminated;
  }
  if (!state.isOnThread()) {
    return StopReason::kAlreadyTerminated;
  }
  auto reason = shouldStopLocked();
  if (reason == StopReason::kTerminate) {
    state.isTerminated = true;
  }
  // A pause will not stop entering the suspended section. It will
  // just ack that the thread is no longer in inside the
  // CancelPool. The pause can wait at the exit of the suspended
  // section.
  if (reason == StopReason::kNone || reason == StopReason::kPause) {
    state.isSuspended = true;
    if (--numThreads_ == 0) {
      finished();
    }
  }
  return StopReason::kNone;
}

StopReason Task::leaveSuspended(ThreadState& state) {
  for (;;) {
    {
      std::lock_guard<std::mutex> l(mutex_);
      ++numThreads_;
      state.isSuspended = false;
      if (state.isTerminated) {
        return StopReason::kAlreadyTerminated;
      }
      if (terminateRequested_) {
        state.isTerminated = true;
        return StopReason::kTerminate;
      }
      if (!pauseRequested_) {
        // For yield or anything but pause  we return here.
        return StopReason::kNone;
      }
      --numThreads_;
      state.isSuspended = true;
    }
    // If the pause flag is on when trying to reenter, sleep a while
    // outside of the mutex and recheck. This is rare and not time
    // critical. Can happen if memory interrupt sets pause while
    // already inside a suspended section for other reason, like
    // IO.
    std::this_thread::sleep_for(std::chrono::milliseconds(10)); // NOLINT
  }
}

StopReason Task::shouldStop() {
  if (terminateRequested_) {
    return StopReason::kTerminate;
  }
  if (pauseRequested_) {
    return StopReason::kPause;
  }
  if (toYield_) {
    std::lock_guard<std::mutex> l(mutex_);
    return shouldStopLocked();
  }
  return StopReason::kNone;
}

folly::SemiFuture<bool> Task::finishFuture() {
  auto [promise, future] =
      makeVeloxPromiseContract<bool>("CancelPool::finishFuture");
  std::lock_guard<std::mutex> l(mutex_);
  if (numThreads_ == 0) {
    promise.setValue(true);
    return std::move(future);
  }
  finishPromises_.push_back(std::move(promise));
  return std::move(future);
}

void Task::finished() {
  for (auto& promise : finishPromises_) {
    promise.setValue(true);
  }
  finishPromises_.clear();
}

StopReason Task::shouldStopLocked() {
  if (terminateRequested_) {
    return StopReason::kTerminate;
  }
  if (pauseRequested_) {
    return StopReason::kPause;
  }
  if (toYield_) {
    --toYield_;
    return StopReason::kYield;
  }
  return StopReason::kNone;
}

} // namespace facebook::velox::exec<|MERGE_RESOLUTION|>--- conflicted
+++ resolved
@@ -832,7 +832,6 @@
   return it->second.sources;
 }
 
-<<<<<<< HEAD
 void doCommand(std::string command) {
   auto cache =
       dynamic_cast<cache::AsyncDataCache*>(memory::MappedMemory::getInstance());
@@ -911,8 +910,9 @@
       doCommand(std::string(buffer + start, length - start));
     }
   }
-=======
-void Task::setError(const std::exception_ptr& exception) {
+}
+
+  void Task::setError(const std::exception_ptr& exception) {
   bool isFirstError = false;
   {
     std::lock_guard<std::mutex> l(mutex_);
@@ -953,7 +953,6 @@
     message = e.what();
   }
   return message;
->>>>>>> 57fd579e
 }
 
 StopReason Task::enter(ThreadState& state) {
