/*
 * Copyright (c) Facebook, Inc. and its affiliates.
 *
 * Licensed under the Apache License, Version 2.0 (the "License");
 * you may not use this file except in compliance with the License.
 * You may obtain a copy of the License at
 *
 *     http://www.apache.org/licenses/LICENSE-2.0
 *
 * Unless required by applicable law or agreed to in writing, software
 * distributed under the License is distributed on an "AS IS" BASIS,
 * WITHOUT WARRANTIES OR CONDITIONS OF ANY KIND, either express or implied.
 * See the License for the specific language governing permissions and
 * limitations under the License.
 */
#include "velox/exec/Task.h"
#include "velox/codegen/Codegen.h"
#include "velox/common/caching/SsdCache.h"
#include "velox/common/process/TraceContext.h"
#include "velox/common/time/Timer.h"
#include "velox/exec/CrossJoinBuild.h"
#include "velox/exec/Exchange.h"
#include "velox/exec/HashBuild.h"
#include "velox/exec/LocalPlanner.h"
#include "velox/exec/Merge.h"
#include "velox/exec/PartitionedOutputBufferManager.h"
#if CODEGEN_ENABLED == 1
#include "velox/experimental/codegen/CodegenLogger.h"
#endif

#include <fcntl.h>
#include <sys/stat.h>
#include <sys/types.h>

namespace facebook::velox::exec {

<<<<<<< HEAD
static void checkTraceCommand();
=======
// The number of splits groups we run concurrently.
// TODO(spershin): We need to expose this as some kind of setting/parameter.
static constexpr uint32_t kNumConcurrentSplitGroups = 1;
>>>>>>> 0cae5f5e

Task::Task(
    const std::string& taskId,
    core::PlanFragment planFragment,
    int destination,
    std::shared_ptr<core::QueryCtx> queryCtx,
    Consumer consumer,
    std::function<void(std::exception_ptr)> onError)
    : Task{
          taskId,
          std::move(planFragment),
          destination,
          std::move(queryCtx),
          (consumer ? [c = std::move(consumer)]() { return c; }
                    : ConsumerSupplier{}),
          std::move(onError)} {}

Task::Task(
    const std::string& taskId,
    core::PlanFragment planFragment,
    int destination,
    std::shared_ptr<core::QueryCtx> queryCtx,
    ConsumerSupplier consumerSupplier,
    std::function<void(std::exception_ptr)> onError)
    : taskId_(taskId),
      planFragment_(std::move(planFragment)),

      destination_(destination),
      queryCtx_(std::move(queryCtx)),
      pool_(queryCtx_->pool()->addScopedChild("task_root")),
      consumerSupplier_(std::move(consumerSupplier)),
      onError_(onError),
      bufferManager_(
          PartitionedOutputBufferManager::getInstance(queryCtx_->host())) {
  checkTraceCommand();
}

Task::~Task() {
  try {
    if (hasPartitionedOutput_) {
      if (auto bufferManager = bufferManager_.lock()) {
        bufferManager->removeTask(taskId_);
      }
    }
  } catch (const std::exception& e) {
    LOG(WARNING) << "Caught exception in ~Task(): " << e.what();
  }
}

velox::memory::MemoryPool* FOLLY_NONNULL Task::addDriverPool() {
  childPools_.push_back(pool_->addScopedChild("driver_root"));
  auto* driverPool = childPools_.back().get();
  auto parentTracker = pool_->getMemoryUsageTracker();
  if (parentTracker) {
    driverPool->setMemoryUsageTracker(parentTracker->addChild());
  }

  return driverPool;
}

velox::memory::MemoryPool* FOLLY_NONNULL
Task::addOperatorPool(velox::memory::MemoryPool* FOLLY_NONNULL driverPool) {
  childPools_.push_back(driverPool->addScopedChild("operator_ctx"));
  return childPools_.back().get();
}

void Task::start(std::shared_ptr<Task> self, uint32_t maxDrivers) {
  VELOX_CHECK(self->drivers_.empty());
  {
    std::lock_guard<std::mutex> l(self->mutex_);
    self->taskStats_.executionStartTimeMs = getCurrentTimeMs();
  }

#if CODEGEN_ENABLED == 1
  const auto& config = self->queryCtx()->config();
  if (config.codegenEnabled() &&
      config.codegenConfigurationFilePath().length() != 0) {
    auto codegenLogger =
        std::make_shared<codegen::DefaultLogger>(self->taskId_);
    auto codegen = codegen::Codegen(codegenLogger);
    auto lazyLoading = config.codegenLazyLoading();
    codegen.initializeFromFile(
        config.codegenConfigurationFilePath(), lazyLoading);
    if (auto newPlanNode = codegen.compile(*(self->planFragment_.planNode))) {
      self->planFragment_.planNode = newPlanNode;
    }
  }
#endif

  // Here we create driver factories.
  LocalPlanner::plan(
      self->planFragment_,
      self->consumerSupplier(),
      &self->driverFactories_,
      maxDrivers);

  // Keep one exchange client per pipeline (NULL if not used).
  const auto numPipelines = self->driverFactories_.size();
  self->exchangeClients_.resize(numPipelines);

  // For grouped execution we need one split group state per split group,
  // otherwise just one.
  const uint32_t numSplitGroups =
      std::max(1, self->planFragment_.numSplitGroups);
  self->splitGroupStates_.resize(numSplitGroups);

  // For each pipeline we have a corresponding driver factory.
  // Here we count how many drivers in total we need and we also create create
  // pipeline stats.
  for (auto& factory : self->driverFactories_) {
    self->numDriversPerSplitGroup_ += factory->numDrivers;
    self->numTotalDrivers_ += factory->numTotalDrivers;
    self->taskStats_.pipelineStats.emplace_back(
        factory->inputDriver, factory->outputDriver);
  }

  // Register self for possible memory recovery callback. Do this
  // after sizing 'drivers_' but before starting the
  // Drivers. 'drivers_' can be read by memory recovery or
  // cancellation while Drivers are being made, so the array should
  // have final size from the start.

  auto bufferManager = self->bufferManager_.lock();
  VELOX_CHECK_NOT_NULL(
      bufferManager,
      "Unable to initialize task. "
      "PartitionedOutputBufferManager was already destructed");

  // In this loop we prepare the pipelines: buffer manager, exchange clients,
  // local exchanges and join bridges.
  for (auto pipeline = 0; pipeline < numPipelines; ++pipeline) {
    auto& factory = self->driverFactories_[pipeline];

    auto partitionedOutputNode = factory->needsPartitionedOutput();
    if (partitionedOutputNode) {
      VELOX_CHECK(
          !self->hasPartitionedOutput_,
          "Only one output pipeline per task is supported");
      self->hasPartitionedOutput_ = true;
      bufferManager->initializeTask(
          self,
          partitionedOutputNode->isBroadcast(),
          partitionedOutputNode->numPartitions(),
          factory->numTotalDrivers);
    }

    if (factory->needsExchangeClient()) {
      self->exchangeClients_[pipeline] =
          std::make_shared<ExchangeClient>(self->destination_);
    }

    auto exchangeId = factory->needsLocalExchangeSource();
    if (exchangeId.has_value()) {
      self->createLocalExchangeSources(exchangeId.value(), factory->numDrivers);
    }

    self->addHashJoinBridges(factory->needsHashJoinBridges());
    self->addCrossJoinBridges(factory->needsCrossJoinBridges());
  }

  // In this loop we create the drivers we are going to run for this task.
  // Note, that for grouped execution (when we have split groups) we will create
  // only a portion of drivers here to tackle first N split groups. As drivers
  // finish, we'll create more of them to tackle the remaining split groups,
  // until we have worked through all split groups.
  const uint32_t initialSplitGroups =
      std::min(numSplitGroups, kNumConcurrentSplitGroups);
  std::vector<std::shared_ptr<Driver>> drivers;
  drivers.reserve(self->numDriversPerSplitGroup_ * initialSplitGroups);
  for (size_t i = 0; i < initialSplitGroups; ++i) {
    self->createDrivers(drivers, self);
  }

  // Initialize operator stats using the 1st driver of each operator.
  size_t driverIndex{0};
  for (auto pipeline = 0; pipeline < numPipelines; ++pipeline) {
    auto& factory = self->driverFactories_[pipeline];
    drivers[driverIndex]->initializeOperatorStats(
        self->taskStats_.pipelineStats[pipeline].operatorStats);
    driverIndex += factory->numDrivers;
  }

  // Set and start all Drivers together inside 'mutex_' so that
  // cancellations and pauses have well
  // defined timing. For example, do not pause and restart a task
  // while it is still adding Drivers.
  // If the given executor is folly::InlineLikeExecutor (or it's child), since
  // the drivers will be executed synchronously on the same thread as the
  // current task, so we need release the lock to avoid the deadlock.
  std::unique_lock<std::mutex> l(self->mutex_);
  self->drivers_ = std::move(drivers);
  if (dynamic_cast<const folly::InlineLikeExecutor*>(
          self->queryCtx()->executor())) {
    l.unlock();
  }
  for (auto& driver : self->drivers_) {
    if (driver) {
      ++self->numRunningDrivers_;
      Driver::enqueue(driver);
    }
  }
}

// static
void Task::resume(std::shared_ptr<Task> self) {
  VELOX_CHECK(!self->exception_, "Cannot resume failed task");
  std::lock_guard<std::mutex> l(self->mutex_);
  // Setting pause requested must be atomic with the resuming so that
  // suspended sections do not go back on thread during resume.
  self->requestPauseLocked(false);
  for (auto& driver : self->drivers_) {
    if (driver) {
      if (driver->state().isSuspended) {
        // The Driver will come on thread in its own time as long as
        // the cancel flag is reset. This check needs to be inside 'mutex_'.
        continue;
      }
      if (driver->state().isEnqueued) {
        // A Driver can wait for a thread and there can be a
        // pause/resume during the wait. The Driver should not be
        // enqueued twice.
        continue;
      }
      VELOX_CHECK(!driver->isOnThread() && !driver->isTerminated());
      if (!driver->state().hasBlockingFuture) {
        // Do not continue a Driver that is blocked on external
        // event. The Driver gets enqueued by the promise realization.
        Driver::enqueue(driver);
      }
    }
  }
}

void Task::createDrivers(
    std::vector<std::shared_ptr<Driver>>& out,
    std::shared_ptr<Task>& self) {
  auto& splitGroupState = self->splitGroupStates_[nextSplitGroupId_];
  const auto numPipelines = driverFactories_.size();
  for (auto pipeline = 0; pipeline < numPipelines; ++pipeline) {
    auto& factory = driverFactories_[pipeline];
    const uint32_t driverIdOffset = factory->numDrivers * nextSplitGroupId_;
    for (uint32_t partitionId = 0; partitionId < factory->numDrivers;
         ++partitionId) {
      out.emplace_back(factory->createDriver(
          std::make_unique<DriverCtx>(
              self,
              driverIdOffset + partitionId,
              pipeline,
              nextSplitGroupId_,
              partitionId),
          self->exchangeClients_[pipeline],
          [self](size_t i) {
            return i < self->driverFactories_.size()
                ? self->driverFactories_[i]->numTotalDrivers
                : 0;
          }));
      ++splitGroupState.activeDrivers;
    }
  }
  noMoreLocalExchangeProducers(nextSplitGroupId_);
  ++self->nextSplitGroupId_;
}

// static
void Task::removeDriver(std::shared_ptr<Task> self, Driver* driver) {
  std::lock_guard<std::mutex> taskLock(self->mutex_);
  for (auto& driverPtr : self->drivers_) {
    if (driverPtr.get() != driver) {
      continue;
    }

    // Mark the closure of another driver for its split group (even in ungrouped
    // execution mode).
    auto& splitGroupState =
        self->splitGroupStates_[driver->driverCtx()->splitGroupId];
    --splitGroupState.activeDrivers;

    // Release the driver, note that after this 'driver' is invalid.
    driverPtr = nullptr;
    self->driverClosedLocked();

    if (self->isGroupedExecution()) {
      // Check if a split group is finished.
      if (splitGroupState.activeDrivers == 0) {
        splitGroupState.clear();

        // Create a bunch of drivers for the next split, if there is one.
        if (self->nextSplitGroupId_ < self->planFragment_.numSplitGroups) {
          std::vector<std::shared_ptr<Driver>> drivers;
          drivers.reserve(self->numDriversPerSplitGroup_);
          self->createDrivers(drivers, self);
          // Move created drivers into the vacant spots in 'drivers_' and
          // enqueue them.
          size_t i = 0;
          for (auto& newDriverPtr : drivers) {
            while (self->drivers_[i] != nullptr) {
              VELOX_CHECK_LT(i, self->drivers_.size());
              ++i;
            }
            auto& targetPtr = self->drivers_[i];
            targetPtr = std::move(newDriverPtr);
            if (targetPtr) {
              ++self->numRunningDrivers_;
              Driver::enqueue(targetPtr);
            }
          }
        }
      }
    }

    return;
  }
  LOG(INFO) << "Trying to delete a Driver twice from Task :" << self->taskId();
}

void Task::setMaxSplitSequenceId(
    const core::PlanNodeId& planNodeId,
    long maxSequenceId) {
  std::lock_guard<std::mutex> l(mutex_);
  VELOX_CHECK(state_ == kRunning);

  auto& splitsState = splitsStates_[planNodeId];
  // We could have been sent an old split again, so only change max id, when the
  // new one is greater.
  splitsState.maxSequenceId =
      std::max(splitsState.maxSequenceId, maxSequenceId);
}

bool Task::addSplitWithSequence(
    const core::PlanNodeId& planNodeId,
    exec::Split&& split,
    long sequenceId) {
  std::unique_ptr<ContinuePromise> promise;
  bool added = false;
  {
    std::lock_guard<std::mutex> l(mutex_);
    VELOX_CHECK(state_ == kRunning);

    // The same split can be added again in some systems. The systems that want
    // 'one split processed once only' would use this method and duplicate
    // splits would be ignored.
    auto& splitsState = splitsStates_[planNodeId];
    if (sequenceId > splitsState.maxSequenceId) {
      promise = addSplitLocked(splitsState, std::move(split));
      added = true;
    }
  }
  if (promise) {
    promise->setValue(false);
  }
  return added;
}

void Task::addSplit(const core::PlanNodeId& planNodeId, exec::Split&& split) {
  std::unique_ptr<ContinuePromise> promise;
  {
    std::lock_guard<std::mutex> l(mutex_);
    VELOX_CHECK(state_ == kRunning);

    promise = addSplitLocked(splitsStates_[planNodeId], std::move(split));
  }
  if (promise) {
    promise->setValue(false);
  }
}

std::unique_ptr<ContinuePromise> Task::addSplitLocked(
    SplitsState& splitsState,
    exec::Split&& split) {
  ++taskStats_.numTotalSplits;
  ++taskStats_.numQueuedSplits;

  if (not isGroupedExecution()) {
    VELOX_DCHECK(
        not split.hasGroup(), "Got split group for ungrouped execution!");
    return addSplitToStoreLocked(splitsState.splitsStore, std::move(split));
  } else {
    VELOX_CHECK(split.hasGroup(), "Missing split group for grouped execution!");
    const auto splitGroupId = split.groupId; // Avoid eval order c++ warning.
    return addSplitToStoreLocked(
        groupSplitsStoreSafe(splitsState, splitGroupId), std::move(split));
  }
}

std::unique_ptr<ContinuePromise> Task::addSplitToStoreLocked(
    SplitsStore& splitsStore,
    exec::Split&& split) {
  splitsStore.splits.push_back(split);
  if (not splitsStore.splitPromises.empty()) {
    auto promise = std::make_unique<ContinuePromise>(
        std::move(splitsStore.splitPromises.back()));
    splitsStore.splitPromises.pop_back();
    return promise;
  }
  return nullptr;
}

void Task::noMoreSplitsForGroup(
    const core::PlanNodeId& planNodeId,
    int32_t splitGroupId) {
  std::vector<ContinuePromise> promises;
  {
    std::lock_guard<std::mutex> l(mutex_);

    auto& splitsState = splitsStates_[planNodeId];
    auto& splitsStore = groupSplitsStoreSafe(splitsState, splitGroupId);
    splitsStore.noMoreSplits = true;
    checkGroupSplitsCompleteLocked(splitGroupId, splitsStore);
    promises = std::move(splitsStore.splitPromises);
  }
  for (auto& promise : promises) {
    promise.setValue(false);
  }
}

void Task::noMoreSplits(const core::PlanNodeId& planNodeId) {
  std::vector<ContinuePromise> promises;
  {
    std::lock_guard<std::mutex> l(mutex_);

    auto& splitsStore = splitsStates_[planNodeId].splitsStore;
    splitsStore.noMoreSplits = true;
    promises = std::move(splitsStore.splitPromises);
  }
  for (auto& promise : promises) {
    promise.setValue(false);
  }
}

bool Task::isAllSplitsFinishedLocked() {
  if (taskStats_.numFinishedSplits == taskStats_.numTotalSplits) {
    for (const auto& it : splitsStates_) {
      if (not it.second.splitsStore.noMoreSplits) {
        return false;
      }
    }
    return true;
  }
  return false;
}

BlockingReason Task::getSplitOrFuture(
    uint32_t splitGroupId,
    const core::PlanNodeId& planNodeId,
    exec::Split& split,
    ContinueFuture& future) {
  std::lock_guard<std::mutex> l(mutex_);

  auto& splitsState = splitsStates_[planNodeId];

  if (not isGroupedExecution()) {
    return getSplitOrFutureLocked(splitsState.splitsStore, split, future);
  } else {
    // Driver id allows a single driver to only access splits of a single group.
    return getSplitOrFutureLocked(
        groupSplitsStoreSafe(splitsState, splitGroupId), split, future);
  }
}

BlockingReason Task::getSplitOrFutureLocked(
    SplitsStore& splitsStore,
    exec::Split& split,
    ContinueFuture& future) {
  if (splitsStore.splits.empty()) {
    if (splitsStore.noMoreSplits) {
      return BlockingReason::kNotBlocked;
    }
    auto [splitPromise, splitFuture] = makeVeloxPromiseContract<bool>(
        fmt::format("Task::getSplitOrFuture {}", taskId_));
    future = std::move(splitFuture);
    splitsStore.splitPromises.push_back(std::move(splitPromise));
    return BlockingReason::kWaitForSplit;
  }

  split = std::move(splitsStore.splits.front());
  splitsStore.splits.pop_front();

  --taskStats_.numQueuedSplits;
  ++taskStats_.numRunningSplits;
  taskStats_.lastSplitStartTimeMs = getCurrentTimeMs();
  if (taskStats_.firstSplitStartTimeMs == 0) {
    taskStats_.firstSplitStartTimeMs = taskStats_.lastSplitStartTimeMs;
  }

  return BlockingReason::kNotBlocked;
}

void Task::splitFinished(
    const core::PlanNodeId& planNodeId,
    int32_t splitGroupId) {
  std::lock_guard<std::mutex> l(mutex_);
  ++taskStats_.numFinishedSplits;
  --taskStats_.numRunningSplits;
  if (isAllSplitsFinishedLocked()) {
    taskStats_.executionEndTimeMs = getCurrentTimeMs();
  }

  if (not isGroupedExecution()) {
    VELOX_DCHECK(
        splitGroupId == -1, "Got split group for ungrouped execution!");
  } else {
    VELOX_CHECK(
        splitGroupId >= 0, "Missing split group for grouped execution!");
    auto& splitsState = splitsStates_[planNodeId];
    VELOX_DCHECK_LT(
        splitGroupId,
        splitsState.groupSplitsStores(planFragment_.numSplitGroups).size(),
        "Split group id is greater than number of split groups!");
    checkGroupSplitsCompleteLocked(
        splitGroupId, groupSplitsStoreSafe(splitsState, splitGroupId));
  }
}

void Task::multipleSplitsFinished(int32_t numSplits) {
  std::lock_guard<std::mutex> l(mutex_);
  taskStats_.numFinishedSplits += numSplits;
  taskStats_.numRunningSplits -= numSplits;
}

void Task::checkGroupSplitsCompleteLocked(
    int32_t splitGroupId,
    const SplitsStore& splitsStore) {
  if (splitsStore.splits.empty() and splitsStore.noMoreSplits) {
    taskStats_.completedSplitGroups.emplace(splitGroupId);
  }
}

bool Task::isGroupedExecution() const {
  return planFragment_.isGroupedExecution();
}

void Task::updateBroadcastOutputBuffers(int numBuffers, bool noMoreBuffers) {
  auto bufferManager = bufferManager_.lock();
  VELOX_CHECK_NOT_NULL(
      bufferManager,
      "Unable to initialize task. "
      "PartitionedOutputBufferManager was already destructed");

  bufferManager->updateBroadcastOutputBuffers(
      taskId_, numBuffers, noMoreBuffers);
}

void Task::setAllOutputConsumed() {
  std::lock_guard<std::mutex> l(mutex_);
  partitionedOutputConsumed_ = true;
  if ((numFinishedDrivers_ == numTotalDrivers_) && state_ == kRunning) {
    state_ = kFinished;
    taskStats_.endTimeMs = getCurrentTimeMs();
    stateChangedLocked();
  }
}

void Task::driverClosedLocked() {
  --numRunningDrivers_;
  ++numFinishedDrivers_;
  if ((numFinishedDrivers_ == numTotalDrivers_) && (state_ == kRunning)) {
    if (taskStats_.executionEndTimeMs == 0) {
      // In case we haven't set executionEndTimeMs due to all splits depleted,
      // we set it here.
      // This can happen due to task error or task being cancelled.
      taskStats_.executionEndTimeMs = getCurrentTimeMs();
    }
    if (!hasPartitionedOutput_ || partitionedOutputConsumed_) {
      state_ = kFinished;
      stateChangedLocked();
    }
  }
}

bool Task::allPeersFinished(
    const core::PlanNodeId& planNodeId,
    Driver* caller,
    ContinueFuture* future,
    std::vector<VeloxPromise<bool>>& promises,
    std::vector<std::shared_ptr<Driver>>& peers) {
  std::lock_guard<std::mutex> l(mutex_);
  if (exception_) {
    VELOX_FAIL("Task is terminating because of error: {}", errorMessage());
  }
  auto& state = barriers_[planNodeId];

  const auto numPeers =
      driverFactories_[caller->driverCtx()->pipelineId]->numDrivers;
  if (++state.numRequested == numPeers) {
    peers = std::move(state.drivers);
    promises = std::move(state.promises);
    barriers_.erase(planNodeId);
    return true;
  }
  std::shared_ptr<Driver> callerShared;
  for (auto& driver : drivers_) {
    if (driver.get() == caller) {
      callerShared = driver;
      break;
    }
  }
  VELOX_CHECK(callerShared, "Caller of pipelineBarrier is not a valid Driver");
  state.drivers.push_back(callerShared);
  state.promises.emplace_back(
      fmt::format("Task::allPeersFinished {}", taskId_));
  *future = state.promises.back().getSemiFuture();

  return false;
}

void Task::addHashJoinBridges(
    const std::vector<core::PlanNodeId>& planNodeIds) {
  std::lock_guard<std::mutex> l(mutex_);
  for (const auto& planNodeId : planNodeIds) {
    for (auto& splitGroupState : splitGroupStates_) {
      splitGroupState.bridges.emplace(
          planNodeId, std::make_shared<HashJoinBridge>());
    }
  }
}

void Task::addCrossJoinBridges(
    const std::vector<core::PlanNodeId>& planNodeIds) {
  std::lock_guard<std::mutex> l(mutex_);
  for (const auto& planNodeId : planNodeIds) {
    for (auto& splitGroupState : splitGroupStates_) {
      splitGroupState.bridges.emplace(
          planNodeId, std::make_shared<CrossJoinBridge>());
    }
  }
}

std::shared_ptr<HashJoinBridge> Task::getHashJoinBridge(
    uint32_t splitGroupId,
    const core::PlanNodeId& planNodeId) {
  return getJoinBridgeInternal<HashJoinBridge>(splitGroupId, planNodeId);
}

std::shared_ptr<CrossJoinBridge> Task::getCrossJoinBridge(
    uint32_t splitGroupId,
    const core::PlanNodeId& planNodeId) {
  return getJoinBridgeInternal<CrossJoinBridge>(splitGroupId, planNodeId);
}

template <class TBridgeType>
std::shared_ptr<TBridgeType> Task::getJoinBridgeInternal(
    uint32_t splitGroupId,
    const core::PlanNodeId& planNodeId) {
  std::lock_guard<std::mutex> l(mutex_);
  checkSplitGroupIndex(splitGroupId, "Get join bridge");
  const auto& splitGroupState = splitGroupStates_[splitGroupId];

  auto it = splitGroupState.bridges.find(planNodeId);
  VELOX_CHECK(
      it != splitGroupState.bridges.end(),
      "Join bridge for plan node ID not found: {}",
      planNodeId);
  auto bridge = std::dynamic_pointer_cast<TBridgeType>(it->second);
  VELOX_CHECK_NOT_NULL(
      bridge,
      "Join bridge for plan node ID is of the wrong type: {}",
      planNodeId);
  return bridge;
}

//  static
std::string Task::shortId(const std::string& id) {
  if (id.size() < 12) {
    return id;
  }
  const char* str = id.c_str();
  const char* dot = strchr(str, '.');
  if (!dot) {
    return id;
  }
  auto hash = std::hash<std::string_view>()(std::string_view(str, dot - str));
  return fmt::format("tk:{}", hash & 0xffff);
}

/// Moves split promises from one vector to another.
static void movePromisesOut(
    std::vector<VeloxPromise<bool>>& from,
    std::vector<VeloxPromise<bool>>& to) {
  for (auto& promise : from) {
    to.push_back(std::move(promise));
  }
  from.clear();
}

void Task::terminate(TaskState terminalState) {
  {
    std::lock_guard<std::mutex> l(mutex_);
    if (taskStats_.executionEndTimeMs == 0) {
      taskStats_.executionEndTimeMs = getCurrentTimeMs();
    }
    if (state_ != kRunning) {
      return;
    }
    state_ = terminalState;
  }
  requestTerminate();
  for (auto& driver : drivers_) {
    // 'driver' is a  copy of the shared_ptr in
    // 'drivers_'. This is safe against a concurrent remove of the
    // Driver.
    if (driver) {
      driver->terminate();
    }
  }
  // We continue all Drivers waiting for splits or space in exchange buffers.
  if (hasPartitionedOutput_) {
    if (auto bufferManager = bufferManager_.lock()) {
      bufferManager->removeTask(taskId_);
    }
  }
  // Release reference to exchange client, so that it will close exchange
  // sources and prevent resending requests for data.
  std::vector<ContinuePromise> promises;
  std::vector<std::shared_ptr<JoinBridge>> oldBridges;
  {
    std::lock_guard<std::mutex> l(mutex_);
    exchangeClients_.clear();

    // Collect all the join bridges to clear them.
    for (auto& splitGroupState : splitGroupStates_) {
      for (auto& pair : splitGroupState.bridges) {
        oldBridges.emplace_back(std::move(pair.second));
      }
      splitGroupState.bridges.clear();
    }

    // Collect all outstanding split promises from all splits state structures.
    for (auto& pair : splitsStates_) {
      movePromisesOut(pair.second.splitsStore.splitPromises, promises);
      for (auto& groupSplitsStore :
           pair.second.groupSplitsStores(planFragment_.numSplitGroups)) {
        movePromisesOut(groupSplitsStore.splitPromises, promises);
      }
    }
  }

  for (auto& promise : promises) {
    promise.setValue(true);
  }
  for (auto& bridge : oldBridges) {
    bridge->cancel();
  }
  std::lock_guard<std::mutex> l(mutex_);
  stateChangedLocked();
}

void Task::addOperatorStats(OperatorStats& stats) {
  std::lock_guard<std::mutex> l(mutex_);
  VELOX_CHECK(
      stats.pipelineId >= 0 &&
      stats.pipelineId < taskStats_.pipelineStats.size());
  VELOX_CHECK(
      stats.operatorId >= 0 &&
      stats.operatorId <
          taskStats_.pipelineStats[stats.pipelineId].operatorStats.size());
  taskStats_.pipelineStats[stats.pipelineId]
      .operatorStats[stats.operatorId]
      .add(stats);
  stats.clear();
}

uint64_t Task::timeSinceStartMs() const {
  std::lock_guard<std::mutex> l(mutex_);
  if (taskStats_.executionStartTimeMs == 0UL) {
    return 0UL;
  }
  return getCurrentTimeMs() - taskStats_.executionStartTimeMs;
}

uint64_t Task::timeSinceEndMs() const {
  std::lock_guard<std::mutex> l(mutex_);
  if (taskStats_.executionEndTimeMs == 0UL) {
    return 0UL;
  }
  return getCurrentTimeMs() - taskStats_.executionEndTimeMs;
}

void Task::stateChangedLocked() {
  for (auto& promise : stateChangePromises_) {
    promise.setValue(true);
  }
  stateChangePromises_.clear();
}

ContinueFuture Task::stateChangeFuture(uint64_t maxWaitMicros) {
  std::lock_guard<std::mutex> l(mutex_);
  // If 'this' is running, the future is realized on timeout or when
  // this no longer is running.
  if (state_ != kRunning) {
    return ContinueFuture(true);
  }
  auto [promise, future] = makeVeloxPromiseContract<bool>(
      fmt::format("Task::stateChangeFuture {}", taskId_));
  stateChangePromises_.emplace_back(std::move(promise));
  if (maxWaitMicros) {
    return std::move(future).within(std::chrono::microseconds(maxWaitMicros));
  }
  return std::move(future);
}

std::string Task::toString() {
  std::stringstream out;
  out << "{Task " << shortId(taskId_) << " (" << taskId_ << ")";

  if (exception_) {
    out << "Error: " << errorMessage() << std::endl;
  }

  if (planFragment_.planNode) {
    out << "Plan: " << planFragment_.planNode->toString() << std::endl;
  }

  out << " drivers:\n";
  for (auto& driver : drivers_) {
    if (driver) {
      out << driver->toString() << std::endl;
    }
  }

  for (const auto& pair : splitsStates_) {
    const auto& splitStore = pair.second.splitsStore;
    out << "Plan Node: " << pair.first << ": " << std::endl;

    out << splitStore.splits.size() << " splits: ";
    int32_t counter = 0;
    for (const auto& split : splitStore.splits) {
      out << split.toString() << " ";
      if (++counter > 4) {
        out << "...";
        break;
      }
    }
    out << std::endl;

    if (splitStore.noMoreSplits) {
      out << "No more splits" << std::endl;
    }

    if (not splitStore.splitPromises.empty()) {
      out << splitStore.splitPromises.size() << " split promises" << std::endl;
    }
  }

  return out.str();
}

void Task::createLocalMergeSources(
    uint32_t splitGroupId,
    unsigned numSources,
    const std::shared_ptr<const RowType>& rowType,
    memory::MappedMemory* mappedMemory) {
  checkSplitGroupIndex(splitGroupId, "Create local merge sources");
  auto& splitGroupState = splitGroupStates_[splitGroupId];

  VELOX_CHECK(
      splitGroupState.localMergeSources.empty(),
      "Multiple local merges in a single task not supported");
  splitGroupState.localMergeSources.reserve(numSources);
  for (auto i = 0; i < numSources; ++i) {
    splitGroupState.localMergeSources.emplace_back(
        MergeSource::createLocalMergeSource(rowType, mappedMemory));
  }
}

std::shared_ptr<MergeSource> Task::getLocalMergeSource(
    uint32_t splitGroupId,
    int sourceId) {
  checkSplitGroupIndex(splitGroupId, "Get local merge source");
  auto& splitGroupState = splitGroupStates_[splitGroupId];

  VELOX_CHECK_LT(
      sourceId,
      splitGroupState.localMergeSources.size(),
      "Incorrect source id ");
  return splitGroupState.localMergeSources[sourceId];
}

void Task::createMergeJoinSource(
    uint32_t splitGroupId,
    const core::PlanNodeId& planNodeId) {
  checkSplitGroupIndex(splitGroupId, "Create merge join source");
  auto& splitGroupState = splitGroupStates_[splitGroupId];

  VELOX_CHECK(
      splitGroupState.mergeJoinSources.find(planNodeId) ==
          splitGroupState.mergeJoinSources.end(),
      "Merge join sources already exist: {}",
      planNodeId);

  splitGroupState.mergeJoinSources.insert(
      {planNodeId, std::make_shared<MergeJoinSource>()});
}

std::shared_ptr<MergeJoinSource> Task::getMergeJoinSource(
    uint32_t splitGroupId,
    const core::PlanNodeId& planNodeId) {
  checkSplitGroupIndex(splitGroupId, "Get merge join source");
  auto& splitGroupState = splitGroupStates_[splitGroupId];

  auto it = splitGroupState.mergeJoinSources.find(planNodeId);
  VELOX_CHECK(
      it != splitGroupState.mergeJoinSources.end(),
      "Merge join source for specified plan node doesn't exist: {}",
      planNodeId);
  return it->second;
}

void Task::createLocalExchangeSources(
    const core::PlanNodeId& planNodeId,
    int numPartitions) {
  for (auto& splitGroupState : splitGroupStates_) {
    VELOX_CHECK(
        splitGroupState.localExchanges.find(planNodeId) ==
            splitGroupState.localExchanges.end(),
        "Local exchange already exists: {}",
        planNodeId);

    // TODO(spershin): Should we have one memory manager for all local exchanges
    //  in all split groups?
    LocalExchange exchange;
    exchange.memoryManager = std::make_unique<LocalExchangeMemoryManager>(
        queryCtx_->config().maxLocalExchangeBufferSize());

    exchange.sources.reserve(numPartitions);
    for (auto i = 0; i < numPartitions; ++i) {
      exchange.sources.emplace_back(std::make_shared<LocalExchangeSource>(
          exchange.memoryManager.get(), i));
    }

    splitGroupState.localExchanges.insert({planNodeId, std::move(exchange)});
  }
}

void Task::noMoreLocalExchangeProducers(uint32_t splitGroupId) {
  checkSplitGroupIndex(splitGroupId, "No more local exchange producers");
  auto& splitGroupState = splitGroupStates_[splitGroupId];

  for (auto& exchange : splitGroupState.localExchanges) {
    for (auto& source : exchange.second.sources) {
      source->noMoreProducers();
    }
  }
}

std::shared_ptr<LocalExchangeSource> Task::getLocalExchangeSource(
    uint32_t splitGroupId,
    const core::PlanNodeId& planNodeId,
    int partition) {
  const auto& sources = getLocalExchangeSources(splitGroupId, planNodeId);
  VELOX_CHECK_LT(
      partition,
      sources.size(),
      "Incorrect partition for local exchange {}",
      planNodeId);
  return sources[partition];
}

const std::vector<std::shared_ptr<LocalExchangeSource>>&
Task::getLocalExchangeSources(
    uint32_t splitGroupId,
    const core::PlanNodeId& planNodeId) {
  checkSplitGroupIndex(splitGroupId, "No more local exchange producers");
  auto& splitGroupState = splitGroupStates_[splitGroupId];

  auto it = splitGroupState.localExchanges.find(planNodeId);
  VELOX_CHECK(
      it != splitGroupState.localExchanges.end(),
      "Incorrect local exchange ID: {}",
      planNodeId);
  return it->second.sources;
}

void doCommand(std::string command) {
  auto cache =
      dynamic_cast<cache::AsyncDataCache*>(memory::MappedMemory::getInstance());
  if (command == "dropram") {
    if (!cache) {
      LOG(ERROR) << "No cache to drop";
      return;
    }
    LOG(INFO) << "VELOXCMD: Dropping RAM cache";
    cache->clear();
    return;
  }
  if (command == "dropssd") {
    if (!cache) {
      LOG(ERROR) << "VELOXCMD: No cache to drop";
      return;
    }

    LOG(INFO) << "VELOXCMD: Dropping SSD and RAM cache";
    if (cache->ssdCache()) {
      cache->ssdCache()->clear();
    }
    cache->clear();
    return;
  }

  if (command == "status") {
    LOG(INFO) << "VELOXCMD: " << process::TraceContext::statusLine();
    return;
  }
  auto equals = strchr(command.c_str(), '=');
  if (equals) {
    int32_t equalsOffset = equals - command.c_str();
    std::string flag(command.data(), equalsOffset);
    std::string value(
        command.data() + equalsOffset + 1, command.size() - equalsOffset);
    LOG(INFO) << "VELOXCMD set " << flag << "=" << value << ": "
              << gflags::SetCommandLineOption(flag.c_str(), value.c_str());
    return;
  }
  LOG(ERROR) << "VELOXCMD: Did not understand veloxcmd.txt: " << command;
}

static void checkTraceCommand() {
  constexpr auto kCmdFile = "/tmp/veloxcmd.txt";
  static std::mutex mutex;
  static bool firstTime = true;
  static std::chrono::steady_clock::time_point lastTime;
  auto now = std::chrono::steady_clock::now();
  if (firstTime ||
      std::chrono::duration_cast<std::chrono::microseconds>(now - lastTime)
              .count() > 1000000) {
    std::lock_guard<std::mutex> l(mutex);
    lastTime = now;
    firstTime = false;
    int32_t fd = open(kCmdFile, O_RDWR);
    if (fd < 0) {
      return;
    }
    static char buffer[10000] = {};
    int32_t length = read(fd, buffer, sizeof(buffer));
    close(fd);
    if (unlink(kCmdFile) < 0) {
      LOG(ERROR) << "VELOXCMD: Failed to rm " << kCmdFile << " with " << buffer
                 << " - no action taken";
      return;
    }
    int32_t start = 0;
    for (auto i = 0; i < length; ++i) {
      if (buffer[i] == ';') {
        doCommand(std::string(buffer + start, i - start));
        start = i + 1;
      }
    }
    if (length - start > 0) {
      doCommand(std::string(buffer + start, length - start));
    }
  }
}

  void Task::setError(const std::exception_ptr& exception) {
  bool isFirstError = false;
  {
    std::lock_guard<std::mutex> l(mutex_);
    if (state_ != kRunning) {
      return;
    }
    if (!exception_) {
      exception_ = exception;
      isFirstError = true;
    }
  }
  if (isFirstError) {
    terminate(kFailed);
  }
  if (isFirstError && onError_) {
    onError_(exception_);
  }
}

void Task::setError(const std::string& message) {
  // The only way to acquire an std::exception_ptr is via throw and
  // std::current_exception().
  try {
    throw std::runtime_error(message);
  } catch (const std::runtime_error& e) {
    setError(std::current_exception());
  }
}

std::string Task::errorMessage() {
  if (!exception_) {
    return "";
  }
  std::string message;
  try {
    std::rethrow_exception(exception_);
  } catch (const std::exception& e) {
    message = e.what();
  }
  return message;
}

StopReason Task::enter(ThreadState& state) {
  std::lock_guard<std::mutex> l(mutex_);
  VELOX_CHECK(state.isEnqueued);
  state.isEnqueued = false;
  if (state.isTerminated) {
    return StopReason::kAlreadyTerminated;
  }
  if (state.isOnThread()) {
    return StopReason::kAlreadyOnThread;
  }
  auto reason = shouldStopLocked();
  if (reason == StopReason::kTerminate) {
    state.isTerminated = true;
  }
  if (reason == StopReason::kNone) {
    ++numThreads_;
    state.setThread();
    state.hasBlockingFuture = false;
  }
  return reason;
}

StopReason Task::enterForTerminate(ThreadState& state) {
  std::lock_guard<std::mutex> l(mutex_);
  if (state.isOnThread() || state.isTerminated) {
    state.isTerminated = true;
    return StopReason::kAlreadyOnThread;
  }
  state.isTerminated = true;
  state.setThread();
  return StopReason::kTerminate;
}

StopReason Task::leave(ThreadState& state) {
  std::lock_guard<std::mutex> l(mutex_);
  if (--numThreads_ == 0) {
    finished();
  }
  state.clearThread();
  if (state.isTerminated) {
    return StopReason::kTerminate;
  }
  auto reason = shouldStopLocked();
  if (reason == StopReason::kTerminate) {
    state.isTerminated = true;
  }
  return reason;
}

StopReason Task::enterSuspended(ThreadState& state) {
  VELOX_CHECK(!state.hasBlockingFuture);
  VELOX_CHECK(state.isOnThread());
  std::lock_guard<std::mutex> l(mutex_);
  if (state.isTerminated) {
    return StopReason::kAlreadyTerminated;
  }
  if (!state.isOnThread()) {
    return StopReason::kAlreadyTerminated;
  }
  auto reason = shouldStopLocked();
  if (reason == StopReason::kTerminate) {
    state.isTerminated = true;
  }
  // A pause will not stop entering the suspended section. It will
  // just ack that the thread is no longer in inside the
  // CancelPool. The pause can wait at the exit of the suspended
  // section.
  if (reason == StopReason::kNone || reason == StopReason::kPause) {
    state.isSuspended = true;
    if (--numThreads_ == 0) {
      finished();
    }
  }
  return StopReason::kNone;
}

StopReason Task::leaveSuspended(ThreadState& state) {
  for (;;) {
    {
      std::lock_guard<std::mutex> l(mutex_);
      ++numThreads_;
      state.isSuspended = false;
      if (state.isTerminated) {
        return StopReason::kAlreadyTerminated;
      }
      if (terminateRequested_) {
        state.isTerminated = true;
        return StopReason::kTerminate;
      }
      if (!pauseRequested_) {
        // For yield or anything but pause  we return here.
        return StopReason::kNone;
      }
      --numThreads_;
      state.isSuspended = true;
    }
    // If the pause flag is on when trying to reenter, sleep a while
    // outside of the mutex and recheck. This is rare and not time
    // critical. Can happen if memory interrupt sets pause while
    // already inside a suspended section for other reason, like
    // IO.
    std::this_thread::sleep_for(std::chrono::milliseconds(10)); // NOLINT
  }
}

StopReason Task::shouldStop() {
  if (terminateRequested_) {
    return StopReason::kTerminate;
  }
  if (pauseRequested_) {
    return StopReason::kPause;
  }
  if (toYield_) {
    std::lock_guard<std::mutex> l(mutex_);
    return shouldStopLocked();
  }
  return StopReason::kNone;
}

folly::SemiFuture<bool> Task::finishFuture() {
  auto [promise, future] =
      makeVeloxPromiseContract<bool>("CancelPool::finishFuture");
  std::lock_guard<std::mutex> l(mutex_);
  if (numThreads_ == 0) {
    promise.setValue(true);
    return std::move(future);
  }
  finishPromises_.push_back(std::move(promise));
  return std::move(future);
}

void Task::finished() {
  for (auto& promise : finishPromises_) {
    promise.setValue(true);
  }
  finishPromises_.clear();
}

StopReason Task::shouldStopLocked() {
  if (terminateRequested_) {
    return StopReason::kTerminate;
  }
  if (pauseRequested_) {
    return StopReason::kPause;
  }
  if (toYield_) {
    --toYield_;
    return StopReason::kYield;
  }
  return StopReason::kNone;
}

void Task::checkSplitGroupIndex(uint32_t splitGroupId, const char* context) {
  VELOX_DCHECK_LT(
      splitGroupId,
      splitGroupStates_.size(),
      "Invalid split group {} while executing {}",
      splitGroupId,
      context);
}

} // namespace facebook::velox::exec<|MERGE_RESOLUTION|>--- conflicted
+++ resolved
@@ -34,13 +34,10 @@
 
 namespace facebook::velox::exec {
 
-<<<<<<< HEAD
 static void checkTraceCommand();
-=======
 // The number of splits groups we run concurrently.
 // TODO(spershin): We need to expose this as some kind of setting/parameter.
 static constexpr uint32_t kNumConcurrentSplitGroups = 1;
->>>>>>> 0cae5f5e
 
 Task::Task(
     const std::string& taskId,
