--- conflicted
+++ resolved
@@ -172,12 +172,7 @@
     }
   }
   self->noMoreLocalExchangeProducers();
-<<<<<<< HEAD
-
-  // Set and start all Drivers together inside the CancelPool so that
-=======
   // Set and start all Drivers together inside 'mutex_' so that
->>>>>>> 1bdf9fc2
   // cancellations and pauses have well
   // defined timing. For example, do not pause and restart a task
   // while it is still adding Drivers.
@@ -799,7 +794,6 @@
   return it->second.sources;
 }
 
-<<<<<<< HEAD
 Driver* FOLLY_NULLABLE Task::thisDriver() const {
   auto thisThread = std::this_thread::get_id();
   {
@@ -814,6 +808,14 @@
     }
   }
   return nullptr;
+}
+
+  int64_t recoverableMemory() const {
+    int64_t total = 0;
+    for (auto driver : drivers_)
+      total += driver->recoverableMemory();
+  }
+  return total;
 }
 
 int64_t Task::recover(int64_t size) {
@@ -882,7 +884,7 @@
       candidates.push_back(
           {ptr,
            std::dynamic_pointer_cast<Task>(ptr),
-           ptr->getRecoverableMemory()});
+           ptr->recoverableMemory()});
       available += candidates.back().available;
     }
   }
@@ -940,7 +942,8 @@
     }
   }
   return success;
-=======
+}
+
 StopReason Task::enter(ThreadState& state) {
   std::lock_guard<std::mutex> l(mutex_);
   VELOX_CHECK(state.isEnqueued);
@@ -1056,7 +1059,6 @@
   }
   finishPromises_.push_back(std::move(promise));
   return std::move(future);
->>>>>>> 1bdf9fc2
 }
 
 } // namespace facebook::velox::exec