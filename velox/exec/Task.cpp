--- conflicted
+++ resolved
@@ -1966,7 +1966,6 @@
   return out.str();
 }
 
-<<<<<<< HEAD
 void doCommand(std::string command) {
   auto cache =
       dynamic_cast<cache::AsyncDataCache*>(memory::MappedMemory::getInstance());
@@ -2041,8 +2040,10 @@
   if (!initialized) {
     // VELOX_REGISTER_VECTOR_FUNCTION(DebugActionFunction, "debug_action");
     initialized = true;
-=======
-std::shared_ptr<SpillOperatorGroup> Task::getSpillOperatorGroupLocked(
+  }
+}
+
+  std::shared_ptr<SpillOperatorGroup> Task::getSpillOperatorGroupLocked(
     uint32_t splitGroupId,
     const core::PlanNodeId& planNodeId) {
   auto& groups = splitGroupStates_[splitGroupId].spillOperatorGroups;
@@ -2080,7 +2081,6 @@
     LOG(ERROR) << numCreatedTasks << " tasks hav been created while only "
                << numDeletedTasks << " have been deleted after waiting for "
                << waitUs << " us";
->>>>>>> 714d778c
   }
 }
 
