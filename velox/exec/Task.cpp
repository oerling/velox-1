--- conflicted
+++ resolved
@@ -1507,24 +1507,15 @@
   return makeFinishFutureLocked("Task::requestPause");
 }
 
-<<<<<<< HEAD
-
-=======
->>>>>>> 6e008f7b
 // Checks if it is likely that the reservation on 'tracker' can be
 // incremented by 'increment'. Returns false if this seems
 // unlikely. Otherwise attempts the reservation increment and
 // returns true if succeeded. This will be moved to Task when adding
 // memory contention arbitration.
-<<<<<<< HEAD
-// static 
-  bool Task::maybeReserve(int64_t increment, memory::MemoryUsageTracker& tracker) {
-=======
 // static
 bool Task::maybeReserve(
     int64_t increment,
     memory::MemoryUsageTracker& tracker) {
->>>>>>> 6e008f7b
   constexpr int32_t kGrowthQuantum = 8 << 20;
   auto addedReservation = bits::roundUp(increment, kGrowthQuantum);
   // We look up the tracker tree to see if there is a parent that could have
@@ -1551,11 +1542,6 @@
   return false;
 }
 
-<<<<<<< HEAD
-
-  
-=======
->>>>>>> 6e008f7b
 Task::TaskCompletionNotifier::~TaskCompletionNotifier() {
   notify();
 }
