/*
 * Copyright (c) Facebook, Inc. and its affiliates.
 *
 * Licensed under the Apache License, Version 2.0 (the "License");
 * you may not use this file except in compliance with the License.
 * You may obtain a copy of the License at
 *
 *     http://www.apache.org/licenses/LICENSE-2.0
 *
 * Unless required by applicable law or agreed to in writing, software
 * distributed under the License is distributed on an "AS IS" BASIS,
 * WITHOUT WARRANTIES OR CONDITIONS OF ANY KIND, either express or implied.
 * See the License for the specific language governing permissions and
 * limitations under the License.
 */
#include "velox/exec/Operator.h"
#include "velox/common/base/SuccinctPrinter.h"
#include "velox/common/testutil/TestValue.h"
#include "velox/exec/Driver.h"
#include "velox/exec/HashJoinBridge.h"
#include "velox/exec/OperatorUtils.h"
#include "velox/exec/Task.h"
#include "velox/expression/Expr.h"

using facebook::velox::common::testutil::TestValue;

namespace facebook::velox::exec {

OperatorCtx::OperatorCtx(
    DriverCtx* driverCtx,
    const core::PlanNodeId& planNodeId,
    int32_t operatorId,
    const std::string& operatorType)
    : driverCtx_(driverCtx),
      planNodeId_(planNodeId),
      operatorId_(operatorId),
      operatorType_(operatorType),
      pool_(driverCtx_->addOperatorPool(planNodeId, operatorType)) {}

core::ExecCtx* OperatorCtx::execCtx() const {
  if (!execCtx_) {
    execCtx_ = std::make_unique<core::ExecCtx>(
        pool_, driverCtx_->task->queryCtx().get());
  }
  return execCtx_.get();
}

std::shared_ptr<connector::ConnectorQueryCtx>
OperatorCtx::createConnectorQueryCtx(
    const std::string& connectorId,
    const std::string& planNodeId,
    memory::MemoryPool* connectorPool,
    const common::SpillConfig* spillConfig) const {
  return std::make_shared<connector::ConnectorQueryCtx>(
      pool_,
      connectorPool,
      driverCtx_->task->queryCtx()->getConnectorConfig(connectorId),
      spillConfig,
      std::make_unique<SimpleExpressionEvaluator>(
          execCtx()->queryCtx(), execCtx()->pool()),
      driverCtx_->task->queryCtx()->cache(),
      driverCtx_->task->queryCtx()->queryId(),
      taskId(),
      planNodeId,
      driverCtx_->driverId);
}

Operator::Operator(
    DriverCtx* driverCtx,
    RowTypePtr outputType,
    int32_t operatorId,
    std::string planNodeId,
    std::string operatorType,
    std::optional<common::SpillConfig> spillConfig)
    : operatorCtx_(std::make_unique<OperatorCtx>(
          driverCtx,
          planNodeId,
          operatorId,
          operatorType)),
      outputType_(std::move(outputType)),
      spillConfig_(std::move(spillConfig)),
      stats_(OperatorStats{
          operatorId,
          driverCtx->pipelineId,
          std::move(planNodeId),
          std::move(operatorType)}) {}

void Operator::maybeSetReclaimer() {
  VELOX_CHECK_NULL(pool()->reclaimer());

  if (pool()->parent()->reclaimer() == nullptr) {
    return;
  }
  pool()->setReclaimer(
      Operator::MemoryReclaimer::create(operatorCtx_->driverCtx(), this));
}

std::vector<std::unique_ptr<Operator::PlanNodeTranslator>>&
Operator::translators() {
  static std::vector<std::unique_ptr<PlanNodeTranslator>> translators;
  return translators;
}

// static
std::unique_ptr<Operator> Operator::fromPlanNode(
    DriverCtx* ctx,
    int32_t id,
    const core::PlanNodePtr& planNode,
    std::shared_ptr<ExchangeClient> exchangeClient) {
  VELOX_CHECK_EQ(exchangeClient != nullptr, planNode->requiresExchangeClient());
  for (auto& translator : translators()) {
    std::unique_ptr<Operator> op;
    if (planNode->requiresExchangeClient()) {
      op = translator->toOperator(ctx, id, planNode, exchangeClient);
    } else {
      op = translator->toOperator(ctx, id, planNode);
    }

    if (op) {
      return op;
    }
  }
  return nullptr;
}

// static
std::unique_ptr<JoinBridge> Operator::joinBridgeFromPlanNode(
    const core::PlanNodePtr& planNode) {
  for (auto& translator : translators()) {
    auto joinBridge = translator->toJoinBridge(planNode);
    if (joinBridge) {
      return joinBridge;
    }
  }
  return nullptr;
}

void Operator::initialize() {
  VELOX_CHECK(!initialized_);
  VELOX_CHECK_EQ(
      pool()->currentBytes(),
      0,
      "Unexpected memory usage {} from pool {} before operator init",
      succinctBytes(pool()->currentBytes()),
      pool()->name());
  initialized_ = true;
  maybeSetReclaimer();
}

// static
OperatorSupplier Operator::operatorSupplierFromPlanNode(
    const core::PlanNodePtr& planNode) {
  for (auto& translator : translators()) {
    auto supplier = translator->toOperatorSupplier(planNode);
    if (supplier) {
      return supplier;
    }
  }
  return nullptr;
}

// static
void Operator::registerOperator(
    std::unique_ptr<PlanNodeTranslator> translator) {
  translators().emplace_back(std::move(translator));
}

// static
void Operator::unregisterAllOperators() {
  translators().clear();
}

std::optional<uint32_t> Operator::maxDrivers(
    const core::PlanNodePtr& planNode) {
  for (auto& translator : translators()) {
    auto current = translator->maxDrivers(planNode);
    if (current) {
      return current;
    }
  }
  return std::nullopt;
}

const std::string& OperatorCtx::taskId() const {
  return driverCtx_->task->taskId();
}

static bool isSequence(
    const vector_size_t* numbers,
    vector_size_t start,
    vector_size_t end) {
  for (vector_size_t i = start; i < end; ++i) {
    if (numbers[i] != i) {
      return false;
    }
  }
  return true;
}

RowVectorPtr Operator::fillOutput(
    vector_size_t size,
    const BufferPtr& mapping,
    const std::vector<VectorPtr>& results) {
  bool wrapResults = true;
  if (size == input_->size() &&
      (!mapping || isSequence(mapping->as<vector_size_t>(), 0, size))) {
    if (isIdentityProjection_) {
      return std::move(input_);
    }
    wrapResults = false;
  }

<<<<<<< HEAD
  WrapState state;
  auto output{std::make_shared<RowVector>(
      operatorCtx_->pool(),
      outputType_,
      nullptr,
      size,
      std::vector<VectorPtr>(outputType_->size(), nullptr))};
  output->resize(size);
=======
  std::vector<VectorPtr> projectedChildren(outputType_->size());
>>>>>>> ba1b6a22
  projectChildren(
      projectedChildren,
      input_,
      identityProjections_,
      size,
      wrapResults ? mapping : nullptr,
      &state);
  projectChildren(
      projectedChildren,
      results,
      resultProjections_,
      size,
<<<<<<< HEAD
      wrapResults ? mapping : nullptr),
      &state;
  return output;
=======
      wrapResults ? mapping : nullptr);

  return std::make_shared<RowVector>(
      operatorCtx_->pool(),
      outputType_,
      nullptr,
      size,
      std::move(projectedChildren));
}

RowVectorPtr Operator::fillOutput(
    vector_size_t size,
    const BufferPtr& mapping) {
  return fillOutput(size, mapping, results_);
>>>>>>> ba1b6a22
}

OperatorStats Operator::stats(bool clear) {
  OperatorStats stats;
  if (!clear) {
    stats = *stats_.rlock();
  } else {
    auto lockedStats = stats_.wlock();
    stats = *lockedStats;
    lockedStats->clear();
  }

  stats.memoryStats = MemoryStats::memStatsFromPool(pool());
  return stats;
}

uint32_t Operator::outputBatchRows(
    std::optional<uint64_t> averageRowSize) const {
  const auto& queryConfig = operatorCtx_->task()->queryCtx()->queryConfig();

  if (!averageRowSize.has_value()) {
    return queryConfig.preferredOutputBatchRows();
  }

  const uint64_t rowSize = averageRowSize.value();
  VELOX_CHECK_GE(
      rowSize,
      0,
      "The given average row size of {}.{} is negative.",
      operatorType(),
      operatorId());

  if (rowSize * queryConfig.maxOutputBatchRows() <
      queryConfig.preferredOutputBatchBytes()) {
    return queryConfig.maxOutputBatchRows();
  }
  return std::max<uint32_t>(
      queryConfig.preferredOutputBatchBytes() / rowSize, 1);
}

void Operator::recordBlockingTime(uint64_t start, BlockingReason reason) {
  uint64_t now =
      std::chrono::duration_cast<std::chrono::microseconds>(
          std::chrono::high_resolution_clock::now().time_since_epoch())
          .count();
  const auto wallNanos = (now - start) * 1000;
  const auto blockReason = blockingReasonToString(reason).substr(1);

  auto lockedStats = stats_.wlock();
  lockedStats->blockedWallNanos += wallNanos;
  lockedStats->addRuntimeStat(
      fmt::format("blocked{}WallNanos", blockReason),
      RuntimeCounter(wallNanos, RuntimeCounter::Unit::kNanos));
  lockedStats->addRuntimeStat(
      fmt::format("blocked{}Times", blockReason), RuntimeCounter(1));
}

void Operator::recordSpillStats(const common::SpillStats& spillStats) {
  VELOX_CHECK(noMoreInput_);
  auto lockedStats = stats_.wlock();
  lockedStats->spilledInputBytes += spillStats.spilledInputBytes;
  lockedStats->spilledBytes += spillStats.spilledBytes;
  lockedStats->spilledRows += spillStats.spilledRows;
  lockedStats->spilledPartitions += spillStats.spilledPartitions;
  lockedStats->spilledFiles += spillStats.spilledFiles;
  if (spillStats.spillFillTimeUs != 0) {
    lockedStats->addRuntimeStat(
        "spillFillTime",
        RuntimeCounter{
            static_cast<int64_t>(
                spillStats.spillFillTimeUs *
                Timestamp::kNanosecondsInMicrosecond),
            RuntimeCounter::Unit::kNanos});
  }
  if (spillStats.spillSortTimeUs != 0) {
    lockedStats->addRuntimeStat(
        "spillSortTime",
        RuntimeCounter{
            static_cast<int64_t>(
                spillStats.spillSortTimeUs *
                Timestamp::kNanosecondsInMicrosecond),
            RuntimeCounter::Unit::kNanos});
  }
  if (spillStats.spillSerializationTimeUs != 0) {
    lockedStats->addRuntimeStat(
        "spillSerializationTime",
        RuntimeCounter{
            static_cast<int64_t>(
                spillStats.spillSerializationTimeUs *
                Timestamp::kNanosecondsInMicrosecond),
            RuntimeCounter::Unit::kNanos});
  }
  if (spillStats.spillFlushTimeUs != 0) {
    lockedStats->addRuntimeStat(
        "spillFlushTime",
        RuntimeCounter{
            static_cast<int64_t>(
                spillStats.spillFlushTimeUs *
                Timestamp::kNanosecondsInMicrosecond),
            RuntimeCounter::Unit::kNanos});
  }
  if (spillStats.spillDiskWrites != 0) {
    lockedStats->addRuntimeStat(
        "spillDiskWrites",
        RuntimeCounter{static_cast<int64_t>(spillStats.spillDiskWrites)});
  }
  if (spillStats.spillWriteTimeUs != 0) {
    lockedStats->addRuntimeStat(
        "spillWriteTime",
        RuntimeCounter{
            static_cast<int64_t>(
                spillStats.spillWriteTimeUs *
                Timestamp::kNanosecondsInMicrosecond),
            RuntimeCounter::Unit::kNanos});
  }
  if (numSpillRuns_ != 0) {
    lockedStats->addRuntimeStat(
        "spillRuns", RuntimeCounter{static_cast<int64_t>(numSpillRuns_)});
    common::updateGlobalSpillRunStats(numSpillRuns_);
  }

  if (spillStats.spillMaxLevelExceededCount != 0) {
    lockedStats->addRuntimeStat(
        "exceededMaxSpillLevel",
        RuntimeCounter{
            static_cast<int64_t>(spillStats.spillMaxLevelExceededCount)});
    common::updateGlobalMaxSpillLevelExceededCount(
        spillStats.spillMaxLevelExceededCount);
  }
}

std::string Operator::toString() const {
  std::stringstream out;
  if (auto task = operatorCtx_->task()) {
    auto driverCtx = operatorCtx_->driverCtx();
    out << operatorType() << "(" << operatorId() << ")<" << task->taskId()
        << ":" << driverCtx->pipelineId << "." << driverCtx->driverId << " "
        << this;
  } else {
    out << "<Terminated, no task>";
  }
  return out.str();
}

std::vector<column_index_t> toChannels(
    const RowTypePtr& rowType,
    const std::vector<core::TypedExprPtr>& exprs) {
  std::vector<column_index_t> channels;
  channels.reserve(exprs.size());
  for (const auto& expr : exprs) {
    auto channel = exprToChannel(expr.get(), rowType);
    channels.push_back(channel);
  }
  return channels;
}

column_index_t exprToChannel(
    const core::ITypedExpr* expr,
    const TypePtr& type) {
  if (auto field = dynamic_cast<const core::FieldAccessTypedExpr*>(expr)) {
    return type->as<TypeKind::ROW>().getChildIdx(field->name());
  }
  if (dynamic_cast<const core::ConstantTypedExpr*>(expr)) {
    return kConstantChannel;
  }
  VELOX_FAIL(
      "Expression must be field access or constant, got: {}", expr->toString());
  return 0; // not reached.
}

std::vector<column_index_t> calculateOutputChannels(
    const RowTypePtr& sourceOutputType,
    const RowTypePtr& targetInputType,
    const RowTypePtr& targetOutputType) {
  // Note that targetInputType may have more columns than sourceOutputType as
  // some columns can be duplicated.
  bool identicalProjection =
      sourceOutputType->size() == targetInputType->size();
  const auto& outputNames = targetInputType->names();

  std::vector<column_index_t> outputChannels;
  outputChannels.resize(outputNames.size());
  for (auto i = 0; i < outputNames.size(); i++) {
    outputChannels[i] = sourceOutputType->getChildIdx(outputNames[i]);
    if (outputChannels[i] != i) {
      identicalProjection = false;
    }
    if (outputNames[i] != targetOutputType->nameOf(i)) {
      identicalProjection = false;
    }
  }
  if (identicalProjection) {
    outputChannels.clear();
  }
  return outputChannels;
}

void OperatorStats::addRuntimeStat(
    const std::string& name,
    const RuntimeCounter& value) {
  addOperatorRuntimeStats(name, value, runtimeStats);
}

void OperatorStats::add(const OperatorStats& other) {
  numSplits += other.numSplits;
  rawInputBytes += other.rawInputBytes;
  rawInputPositions += other.rawInputPositions;

  addInputTiming.add(other.addInputTiming);
  inputBytes += other.inputBytes;
  inputPositions += other.inputPositions;
  inputVectors += other.inputVectors;

  getOutputTiming.add(other.getOutputTiming);
  outputBytes += other.outputBytes;
  outputPositions += other.outputPositions;
  outputVectors += other.outputVectors;

  physicalWrittenBytes += other.physicalWrittenBytes;

  blockedWallNanos += other.blockedWallNanos;

  finishTiming.add(other.finishTiming);

  backgroundTiming.add(other.backgroundTiming);

  memoryStats.add(other.memoryStats);

  for (const auto& [name, stats] : other.runtimeStats) {
    if (UNLIKELY(runtimeStats.count(name) == 0)) {
      runtimeStats.insert(std::make_pair(name, stats));
    } else {
      runtimeStats.at(name).merge(stats);
    }
  }

  numDrivers += other.numDrivers;
  spilledInputBytes += other.spilledInputBytes;
  spilledBytes += other.spilledBytes;
  spilledRows += other.spilledRows;
  spilledPartitions += other.spilledPartitions;
  spilledFiles += other.spilledFiles;
}

void OperatorStats::clear() {
  numSplits = 0;
  rawInputBytes = 0;
  rawInputPositions = 0;

  addInputTiming.clear();
  inputBytes = 0;
  inputPositions = 0;

  getOutputTiming.clear();
  outputBytes = 0;
  outputPositions = 0;

  physicalWrittenBytes = 0;

  blockedWallNanos = 0;

  finishTiming.clear();

  backgroundTiming.clear();

  memoryStats.clear();

  runtimeStats.clear();

  numDrivers = 0;
  spilledInputBytes = 0;
  spilledBytes = 0;
  spilledRows = 0;
  spilledPartitions = 0;
  spilledFiles = 0;
}

std::unique_ptr<memory::MemoryReclaimer> Operator::MemoryReclaimer::create(
    DriverCtx* driverCtx,
    Operator* op) {
  return std::unique_ptr<memory::MemoryReclaimer>(
      new Operator::MemoryReclaimer(driverCtx->driver->shared_from_this(), op));
}

void Operator::MemoryReclaimer::enterArbitration() {
  DriverThreadContext* driverThreadCtx = driverThreadContext();
  if (FOLLY_UNLIKELY(driverThreadCtx == nullptr)) {
    // Skips the driver suspension handling if this memory arbitration request
    // is not issued from a driver thread. For example, async streaming shuffle
    // and table scan prefetch execution path might initiate memory arbitration
    // request from non-driver thread.
    return;
  }

  Driver* const runningDriver = driverThreadCtx->driverCtx.driver;
  if (auto opDriver = ensureDriver()) {
    // NOTE: the current running driver might not be the driver of the operator
    // that requests memory arbitration. The reason is that an operator might
    // extend the buffer allocated from the other operator either from the same
    // or different drivers. But they must be from the same task.
    VELOX_CHECK_EQ(
        runningDriver->task()->taskId(),
        opDriver->task()->taskId(),
        "The current running driver and the request driver must be from the same task");
  }
  if (runningDriver->task()->enterSuspended(runningDriver->state()) !=
      StopReason::kNone) {
    // There is no need for arbitration if the associated task has already
    // terminated.
    VELOX_FAIL("Terminate detected when entering suspension");
  }
}

void Operator::MemoryReclaimer::leaveArbitration() noexcept {
  DriverThreadContext* driverThreadCtx = driverThreadContext();
  if (FOLLY_UNLIKELY(driverThreadCtx == nullptr)) {
    // Skips the driver suspension handling if this memory arbitration request
    // is not issued from a driver thread.
    return;
  }
  Driver* const runningDriver = driverThreadCtx->driverCtx.driver;
  if (auto opDriver = ensureDriver()) {
    VELOX_CHECK_EQ(
        runningDriver->task()->taskId(),
        opDriver->task()->taskId(),
        "The current running driver and the request driver must be from the same task");
  }
  runningDriver->task()->leaveSuspended(runningDriver->state());
}

bool Operator::MemoryReclaimer::reclaimableBytes(
    const memory::MemoryPool& pool,
    uint64_t& reclaimableBytes) const {
  reclaimableBytes = 0;
  std::shared_ptr<Driver> driver = ensureDriver();
  if (FOLLY_UNLIKELY(driver == nullptr)) {
    return false;
  }
  VELOX_CHECK_EQ(pool.name(), op_->pool()->name());
  return op_->reclaimableBytes(reclaimableBytes);
}

uint64_t Operator::MemoryReclaimer::reclaim(
    memory::MemoryPool* pool,
    uint64_t targetBytes,
    memory::MemoryReclaimer::Stats& stats) {
  std::shared_ptr<Driver> driver = ensureDriver();
  if (FOLLY_UNLIKELY(driver == nullptr)) {
    return 0;
  }
  if (!op_->canReclaim()) {
    return 0;
  }
  VELOX_CHECK_EQ(pool->name(), op_->pool()->name());
  VELOX_CHECK(
      !driver->state().isOnThread() || driver->state().isSuspended ||
      driver->state().isTerminated);
  VELOX_CHECK(driver->task()->pauseRequested());

  TestValue::adjust(
      "facebook::velox::exec::Operator::MemoryReclaimer::reclaim", pool);

  // NOTE: we can't reclaim memory from an operator which is under
  // non-reclaimable section.
  if (op_->nonReclaimableSection_) {
    // TODO: reduce the log frequency if it is too verbose.
    ++stats.numNonReclaimableAttempts;
    LOG(WARNING) << "Can't reclaim from memory pool " << pool->name()
                 << " which is under non-reclaimable section, memory usage: "
                 << succinctBytes(pool->currentBytes())
                 << ", reservation: " << succinctBytes(pool->reservedBytes());
    return 0;
  }

  RuntimeStatWriterScopeGuard opStatsGuard(op_);

  auto reclaimBytes = memory::MemoryReclaimer::run(
      [&]() {
        op_->reclaim(targetBytes, stats);
        return pool->shrink(targetBytes);
      },
      stats);

  return reclaimBytes;
}

void Operator::MemoryReclaimer::abort(
    memory::MemoryPool* pool,
    const std::exception_ptr& /* error */) {
  std::shared_ptr<Driver> driver = ensureDriver();
  if (FOLLY_UNLIKELY(driver == nullptr)) {
    return;
  }
  VELOX_CHECK_EQ(pool->name(), op_->pool()->name());
  VELOX_CHECK(
      !driver->state().isOnThread() || driver->state().isSuspended ||
      driver->state().isTerminated);
  VELOX_CHECK(driver->task()->isCancelled());

  // Calls operator abort to free up major memory usage.
  op_->abort();
}
} // namespace facebook::velox::exec<|MERGE_RESOLUTION|>--- conflicted
+++ resolved
@@ -210,36 +210,22 @@
     wrapResults = false;
   }
 
-<<<<<<< HEAD
+  std::vector<VectorPtr> projectedChildren(outputType_->size());
   WrapState state;
-  auto output{std::make_shared<RowVector>(
-      operatorCtx_->pool(),
-      outputType_,
-      nullptr,
-      size,
-      std::vector<VectorPtr>(outputType_->size(), nullptr))};
-  output->resize(size);
-=======
-  std::vector<VectorPtr> projectedChildren(outputType_->size());
->>>>>>> ba1b6a22
   projectChildren(
       projectedChildren,
       input_,
       identityProjections_,
       size,
       wrapResults ? mapping : nullptr,
-      &state);
+		 &state);
   projectChildren(
       projectedChildren,
       results,
       resultProjections_,
       size,
-<<<<<<< HEAD
-      wrapResults ? mapping : nullptr),
-      &state;
-  return output;
-=======
-      wrapResults ? mapping : nullptr);
+      wrapResults ? mapping : nullptr,
+		 &state);
 
   return std::make_shared<RowVector>(
       operatorCtx_->pool(),
@@ -253,7 +239,6 @@
     vector_size_t size,
     const BufferPtr& mapping) {
   return fillOutput(size, mapping, results_);
->>>>>>> ba1b6a22
 }
 
 OperatorStats Operator::stats(bool clear) {
@@ -369,10 +354,11 @@
                 Timestamp::kNanosecondsInMicrosecond),
             RuntimeCounter::Unit::kNanos});
   }
-  if (numSpillRuns_ != 0) {
-    lockedStats->addRuntimeStat(
-        "spillRuns", RuntimeCounter{static_cast<int64_t>(numSpillRuns_)});
-    common::updateGlobalSpillRunStats(numSpillRuns_);
+  if (spillStats.spillRuns != 0) {
+    lockedStats->addRuntimeStat(
+        "spillRuns",
+        RuntimeCounter{static_cast<int64_t>(spillStats.spillRuns)});
+    common::updateGlobalSpillRunStats(spillStats.spillRuns);
   }
 
   if (spillStats.spillMaxLevelExceededCount != 0) {
