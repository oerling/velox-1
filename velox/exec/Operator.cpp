/*
 * Copyright (c) Facebook, Inc. and its affiliates.
 *
 * Licensed under the Apache License, Version 2.0 (the "License");
 * you may not use this file except in compliance with the License.
 * You may obtain a copy of the License at
 *
 *     http://www.apache.org/licenses/LICENSE-2.0
 *
 * Unless required by applicable law or agreed to in writing, software
 * distributed under the License is distributed on an "AS IS" BASIS,
 * WITHOUT WARRANTIES OR CONDITIONS OF ANY KIND, either express or implied.
 * See the License for the specific language governing permissions and
 * limitations under the License.
 */
#include "velox/exec/Operator.h"
#include "velox/common/base/Counters.h"
#include "velox/common/base/StatsReporter.h"
#include "velox/common/base/SuccinctPrinter.h"
#include "velox/common/testutil/TestValue.h"
#include "velox/exec/Driver.h"
#include "velox/exec/HashJoinBridge.h"
#include "velox/exec/OperatorUtils.h"
#include "velox/exec/Task.h"
#include "velox/expression/Expr.h"

using facebook::velox::common::testutil::TestValue;

namespace facebook::velox::exec {

OperatorCtx::OperatorCtx(
    DriverCtx* driverCtx,
    const core::PlanNodeId& planNodeId,
    int32_t operatorId,
    const std::string& operatorType)
    : driverCtx_(driverCtx),
      planNodeId_(planNodeId),
      operatorId_(operatorId),
      operatorType_(operatorType),
      pool_(driverCtx_->addOperatorPool(planNodeId, operatorType)) {}

core::ExecCtx* OperatorCtx::execCtx() const {
  if (!execCtx_) {
    execCtx_ = std::make_unique<core::ExecCtx>(
        pool_, driverCtx_->task->queryCtx().get());
  }
  return execCtx_.get();
}

std::shared_ptr<connector::ConnectorQueryCtx>
OperatorCtx::createConnectorQueryCtx(
    const std::string& connectorId,
    const std::string& planNodeId,
    memory::MemoryPool* connectorPool,
    const common::SpillConfig* spillConfig) const {
  return std::make_shared<connector::ConnectorQueryCtx>(
      pool_,
      connectorPool,
      driverCtx_->task->queryCtx()->connectorSessionProperties(connectorId),
      spillConfig,
      std::make_unique<SimpleExpressionEvaluator>(
          execCtx()->queryCtx(), execCtx()->pool()),
      driverCtx_->task->queryCtx()->cache(),
      driverCtx_->task->queryCtx()->queryId(),
      taskId(),
      planNodeId,
      driverCtx_->driverId);
}

Operator::Operator(
    DriverCtx* driverCtx,
    RowTypePtr outputType,
    int32_t operatorId,
    std::string planNodeId,
    std::string operatorType,
    std::optional<common::SpillConfig> spillConfig)
    : operatorCtx_(std::make_unique<OperatorCtx>(
          driverCtx,
          planNodeId,
          operatorId,
          operatorType)),
      outputType_(std::move(outputType)),
      spillConfig_(std::move(spillConfig)),
      stats_(OperatorStats{
          operatorId,
          driverCtx->pipelineId,
          std::move(planNodeId),
          std::move(operatorType)}) {}

void Operator::maybeSetReclaimer() {
  VELOX_CHECK_NULL(pool()->reclaimer());

  if (pool()->parent()->reclaimer() == nullptr) {
    return;
  }
  pool()->setReclaimer(
      Operator::MemoryReclaimer::create(operatorCtx_->driverCtx(), this));
}

std::vector<std::unique_ptr<Operator::PlanNodeTranslator>>&
Operator::translators() {
  static std::vector<std::unique_ptr<PlanNodeTranslator>> translators;
  return translators;
}

// static
std::unique_ptr<Operator> Operator::fromPlanNode(
    DriverCtx* ctx,
    int32_t id,
    const core::PlanNodePtr& planNode,
    std::shared_ptr<ExchangeClient> exchangeClient) {
  VELOX_CHECK_EQ(exchangeClient != nullptr, planNode->requiresExchangeClient());
  for (auto& translator : translators()) {
    std::unique_ptr<Operator> op;
    if (planNode->requiresExchangeClient()) {
      op = translator->toOperator(ctx, id, planNode, exchangeClient);
    } else {
      op = translator->toOperator(ctx, id, planNode);
    }

    if (op) {
      return op;
    }
  }
  return nullptr;
}

// static
std::unique_ptr<JoinBridge> Operator::joinBridgeFromPlanNode(
    const core::PlanNodePtr& planNode) {
  for (auto& translator : translators()) {
    auto joinBridge = translator->toJoinBridge(planNode);
    if (joinBridge) {
      return joinBridge;
    }
  }
  return nullptr;
}

void Operator::initialize() {
  VELOX_CHECK(!initialized_);
  VELOX_CHECK_EQ(
      pool()->currentBytes(),
      0,
      "Unexpected memory usage {} from pool {} before operator init",
      succinctBytes(pool()->currentBytes()),
      pool()->name());
  initialized_ = true;
  maybeSetReclaimer();
}

// static
OperatorSupplier Operator::operatorSupplierFromPlanNode(
    const core::PlanNodePtr& planNode) {
  for (auto& translator : translators()) {
    auto supplier = translator->toOperatorSupplier(planNode);
    if (supplier) {
      return supplier;
    }
  }
  return nullptr;
}

// static
void Operator::registerOperator(
    std::unique_ptr<PlanNodeTranslator> translator) {
  translators().emplace_back(std::move(translator));
}

// static
void Operator::unregisterAllOperators() {
  translators().clear();
}

std::optional<uint32_t> Operator::maxDrivers(
    const core::PlanNodePtr& planNode) {
  for (auto& translator : translators()) {
    auto current = translator->maxDrivers(planNode);
    if (current) {
      return current;
    }
  }
  return std::nullopt;
}

const std::string& OperatorCtx::taskId() const {
  return driverCtx_->task->taskId();
}

static bool isSequence(
    const vector_size_t* numbers,
    vector_size_t start,
    vector_size_t end) {
  for (vector_size_t i = start; i < end; ++i) {
    if (numbers[i] != i) {
      return false;
    }
  }
  return true;
}

RowVectorPtr Operator::fillOutput(
    vector_size_t size,
    const BufferPtr& mapping,
    const std::vector<VectorPtr>& results) {
  bool wrapResults = true;
  if (size == input_->size() &&
      (!mapping || isSequence(mapping->as<vector_size_t>(), 0, size))) {
    if (isIdentityProjection_) {
      return std::move(input_);
    }
    wrapResults = false;
  }

  std::vector<VectorPtr> projectedChildren(outputType_->size());
  WrapState state;
  projectChildren(
      projectedChildren,
      input_,
      identityProjections_,
      size,
      wrapResults ? mapping : nullptr,
      &state);
  projectChildren(
      projectedChildren,
      results,
      resultProjections_,
      size,
      wrapResults ? mapping : nullptr,
      &state);

  return std::make_shared<RowVector>(
      operatorCtx_->pool(),
      outputType_,
      nullptr,
      size,
      std::move(projectedChildren));
}

RowVectorPtr Operator::fillOutput(
    vector_size_t size,
    const BufferPtr& mapping) {
  return fillOutput(size, mapping, results_);
}

OperatorStats Operator::stats(bool clear) {
  OperatorStats stats;
  if (!clear) {
    stats = *stats_.rlock();
  } else {
    auto lockedStats = stats_.wlock();
    stats = *lockedStats;
    lockedStats->clear();
  }

  stats.memoryStats = MemoryStats::memStatsFromPool(pool());
  return stats;
}

uint32_t Operator::outputBatchRows(
    std::optional<uint64_t> averageRowSize) const {
  const auto& queryConfig = operatorCtx_->task()->queryCtx()->queryConfig();

  if (!averageRowSize.has_value()) {
    return queryConfig.preferredOutputBatchRows();
  }

  const uint64_t rowSize = averageRowSize.value();

  if (rowSize * queryConfig.maxOutputBatchRows() <
      queryConfig.preferredOutputBatchBytes()) {
    return queryConfig.maxOutputBatchRows();
  }
  return std::max<uint32_t>(
      queryConfig.preferredOutputBatchBytes() / rowSize, 1);
}

void Operator::recordBlockingTime(uint64_t start, BlockingReason reason) {
  uint64_t now =
      std::chrono::duration_cast<std::chrono::microseconds>(
          std::chrono::high_resolution_clock::now().time_since_epoch())
          .count();
  const auto wallNanos = (now - start) * 1000;
  const auto blockReason = blockingReasonToString(reason).substr(1);

  auto lockedStats = stats_.wlock();
  lockedStats->blockedWallNanos += wallNanos;
  lockedStats->addRuntimeStat(
      fmt::format("blocked{}WallNanos", blockReason),
      RuntimeCounter(wallNanos, RuntimeCounter::Unit::kNanos));
  lockedStats->addRuntimeStat(
      fmt::format("blocked{}Times", blockReason), RuntimeCounter(1));
}

void Operator::recordSpillStats() {
  const auto lockedSpillStats = spillStats_.wlock();
  auto lockedStats = stats_.wlock();
  lockedStats->spilledInputBytes += lockedSpillStats->spilledInputBytes;
  lockedStats->spilledBytes += lockedSpillStats->spilledBytes;
  lockedStats->spilledRows += lockedSpillStats->spilledRows;
  lockedStats->spilledPartitions += lockedSpillStats->spilledPartitions;
  lockedStats->spilledFiles += lockedSpillStats->spilledFiles;
  if (lockedSpillStats->spillFillTimeUs != 0) {
    lockedStats->addRuntimeStat(
        kSpillFillTime,
        RuntimeCounter{
            static_cast<int64_t>(
                lockedSpillStats->spillFillTimeUs *
                Timestamp::kNanosecondsInMicrosecond),
            RuntimeCounter::Unit::kNanos});
  }
  if (lockedSpillStats->spillSortTimeUs != 0) {
    lockedStats->addRuntimeStat(
        kSpillSortTime,
        RuntimeCounter{
            static_cast<int64_t>(
                lockedSpillStats->spillSortTimeUs *
                Timestamp::kNanosecondsInMicrosecond),
            RuntimeCounter::Unit::kNanos});
  }
  if (lockedSpillStats->spillSerializationTimeUs != 0) {
    lockedStats->addRuntimeStat(
        kSpillSerializationTime,
        RuntimeCounter{
            static_cast<int64_t>(
                lockedSpillStats->spillSerializationTimeUs *
                Timestamp::kNanosecondsInMicrosecond),
            RuntimeCounter::Unit::kNanos});
  }
  if (lockedSpillStats->spillFlushTimeUs != 0) {
    lockedStats->addRuntimeStat(
        kSpillFlushTime,
        RuntimeCounter{
            static_cast<int64_t>(
                lockedSpillStats->spillFlushTimeUs *
                Timestamp::kNanosecondsInMicrosecond),
            RuntimeCounter::Unit::kNanos});
  }
  if (lockedSpillStats->spillWrites != 0) {
    lockedStats->addRuntimeStat(
        kSpillWrites,
        RuntimeCounter{static_cast<int64_t>(lockedSpillStats->spillWrites)});
  }
  if (lockedSpillStats->spillWriteTimeUs != 0) {
    lockedStats->addRuntimeStat(
        kSpillWriteTime,
        RuntimeCounter{
            static_cast<int64_t>(
                lockedSpillStats->spillWriteTimeUs *
                Timestamp::kNanosecondsInMicrosecond),
            RuntimeCounter::Unit::kNanos});
  }
<<<<<<< HEAD
  if (spillStats.spillRuns != 0) {
    lockedStats->addRuntimeStat(
        "spillRuns",
        RuntimeCounter{static_cast<int64_t>(spillStats.spillRuns)});
    common::updateGlobalSpillRunStats(spillStats.spillRuns);
=======
  if (lockedSpillStats->spillRuns != 0) {
    lockedStats->addRuntimeStat(
        kSpillRuns,
        RuntimeCounter{static_cast<int64_t>(lockedSpillStats->spillRuns)});
    common::updateGlobalSpillRunStats(lockedSpillStats->spillRuns);
>>>>>>> 82aa0c4c
  }

  if (lockedSpillStats->spillMaxLevelExceededCount != 0) {
    lockedStats->addRuntimeStat(
        kExceededMaxSpillLevel,
        RuntimeCounter{static_cast<int64_t>(
            lockedSpillStats->spillMaxLevelExceededCount)});
    common::updateGlobalMaxSpillLevelExceededCount(
        lockedSpillStats->spillMaxLevelExceededCount);
  }

  if (lockedSpillStats->spillReadBytes != 0) {
    lockedStats->addRuntimeStat(
        kSpillReadBytes,
        RuntimeCounter{static_cast<int64_t>(lockedSpillStats->spillReadBytes)});
  }

  if (lockedSpillStats->spillReads != 0) {
    lockedStats->addRuntimeStat(
        kSpillReads,
        RuntimeCounter{static_cast<int64_t>(lockedSpillStats->spillReads)});
  }

  if (lockedSpillStats->spillReadTimeUs != 0) {
    lockedStats->addRuntimeStat(
        kSpillReadTimeUs,
        RuntimeCounter{
            static_cast<int64_t>(lockedSpillStats->spillReadTimeUs)});
  }

  if (lockedSpillStats->spillDeserializationTimeUs != 0) {
    lockedStats->addRuntimeStat(
        kSpillDeserializationTimeUs,
        RuntimeCounter{static_cast<int64_t>(
            lockedSpillStats->spillDeserializationTimeUs)});
  }
  lockedSpillStats->reset();
}

std::string Operator::toString() const {
  std::stringstream out;
  if (auto task = operatorCtx_->task()) {
    auto driverCtx = operatorCtx_->driverCtx();
    out << operatorType() << "(" << operatorId() << ")<" << task->taskId()
        << ":" << driverCtx->pipelineId << "." << driverCtx->driverId << " "
        << this;
  } else {
    out << "<Terminated, no task>";
  }
  return out.str();
}

std::vector<column_index_t> toChannels(
    const RowTypePtr& rowType,
    const std::vector<core::TypedExprPtr>& exprs) {
  std::vector<column_index_t> channels;
  channels.reserve(exprs.size());
  for (const auto& expr : exprs) {
    auto channel = exprToChannel(expr.get(), rowType);
    channels.push_back(channel);
  }
  return channels;
}

column_index_t exprToChannel(
    const core::ITypedExpr* expr,
    const TypePtr& type) {
  if (auto field = dynamic_cast<const core::FieldAccessTypedExpr*>(expr)) {
    return type->as<TypeKind::ROW>().getChildIdx(field->name());
  }
  if (dynamic_cast<const core::ConstantTypedExpr*>(expr)) {
    return kConstantChannel;
  }
  VELOX_FAIL(
      "Expression must be field access or constant, got: {}", expr->toString());
  return 0; // not reached.
}

std::vector<column_index_t> calculateOutputChannels(
    const RowTypePtr& sourceOutputType,
    const RowTypePtr& targetInputType,
    const RowTypePtr& targetOutputType) {
  // Note that targetInputType may have more columns than sourceOutputType as
  // some columns can be duplicated.
  bool identicalProjection =
      sourceOutputType->size() == targetInputType->size();
  const auto& outputNames = targetInputType->names();

  std::vector<column_index_t> outputChannels;
  outputChannels.resize(outputNames.size());
  for (auto i = 0; i < outputNames.size(); i++) {
    outputChannels[i] = sourceOutputType->getChildIdx(outputNames[i]);
    if (outputChannels[i] != i) {
      identicalProjection = false;
    }
    if (outputNames[i] != targetOutputType->nameOf(i)) {
      identicalProjection = false;
    }
  }
  if (identicalProjection) {
    outputChannels.clear();
  }
  return outputChannels;
}

void OperatorStats::addRuntimeStat(
    const std::string& name,
    const RuntimeCounter& value) {
  addOperatorRuntimeStats(name, value, runtimeStats);
}

void OperatorStats::add(const OperatorStats& other) {
  numSplits += other.numSplits;
  rawInputBytes += other.rawInputBytes;
  rawInputPositions += other.rawInputPositions;

  addInputTiming.add(other.addInputTiming);
  inputBytes += other.inputBytes;
  inputPositions += other.inputPositions;
  inputVectors += other.inputVectors;

  getOutputTiming.add(other.getOutputTiming);
  outputBytes += other.outputBytes;
  outputPositions += other.outputPositions;
  outputVectors += other.outputVectors;

  physicalWrittenBytes += other.physicalWrittenBytes;

  blockedWallNanos += other.blockedWallNanos;

  finishTiming.add(other.finishTiming);

  backgroundTiming.add(other.backgroundTiming);

  memoryStats.add(other.memoryStats);

  for (const auto& [name, stats] : other.runtimeStats) {
    if (UNLIKELY(runtimeStats.count(name) == 0)) {
      runtimeStats.insert(std::make_pair(name, stats));
    } else {
      runtimeStats.at(name).merge(stats);
    }
  }

  numDrivers += other.numDrivers;
  spilledInputBytes += other.spilledInputBytes;
  spilledBytes += other.spilledBytes;
  spilledRows += other.spilledRows;
  spilledPartitions += other.spilledPartitions;
  spilledFiles += other.spilledFiles;

  numNullKeys += other.numNullKeys;

  dynamicFilterStats.add(other.dynamicFilterStats);
}

void OperatorStats::clear() {
  numSplits = 0;
  rawInputBytes = 0;
  rawInputPositions = 0;

  addInputTiming.clear();
  inputBytes = 0;
  inputPositions = 0;

  getOutputTiming.clear();
  outputBytes = 0;
  outputPositions = 0;

  physicalWrittenBytes = 0;

  blockedWallNanos = 0;

  finishTiming.clear();

  backgroundTiming.clear();

  memoryStats.clear();

  runtimeStats.clear();

  numDrivers = 0;
  spilledInputBytes = 0;
  spilledBytes = 0;
  spilledRows = 0;
  spilledPartitions = 0;
  spilledFiles = 0;

  dynamicFilterStats.clear();
}

std::unique_ptr<memory::MemoryReclaimer> Operator::MemoryReclaimer::create(
    DriverCtx* driverCtx,
    Operator* op) {
  return std::unique_ptr<memory::MemoryReclaimer>(
      new Operator::MemoryReclaimer(driverCtx->driver->shared_from_this(), op));
}

void Operator::MemoryReclaimer::enterArbitration() {
  DriverThreadContext* driverThreadCtx = driverThreadContext();
  if (FOLLY_UNLIKELY(driverThreadCtx == nullptr)) {
    // Skips the driver suspension handling if this memory arbitration request
    // is not issued from a driver thread. For example, async streaming shuffle
    // and table scan prefetch execution path might initiate memory arbitration
    // request from non-driver thread.
    return;
  }

  Driver* const runningDriver = driverThreadCtx->driverCtx.driver;
  if (auto opDriver = ensureDriver()) {
    // NOTE: the current running driver might not be the driver of the operator
    // that requests memory arbitration. The reason is that an operator might
    // extend the buffer allocated from the other operator either from the same
    // or different drivers. But they must be from the same task.
    VELOX_CHECK_EQ(
        runningDriver->task()->taskId(),
        opDriver->task()->taskId(),
        "The current running driver and the request driver must be from the same task");
  }
  if (runningDriver->task()->enterSuspended(runningDriver->state()) !=
      StopReason::kNone) {
    // There is no need for arbitration if the associated task has already
    // terminated.
    VELOX_FAIL("Terminate detected when entering suspension");
  }
}

void Operator::MemoryReclaimer::leaveArbitration() noexcept {
  DriverThreadContext* driverThreadCtx = driverThreadContext();
  if (FOLLY_UNLIKELY(driverThreadCtx == nullptr)) {
    // Skips the driver suspension handling if this memory arbitration request
    // is not issued from a driver thread.
    return;
  }
  Driver* const runningDriver = driverThreadCtx->driverCtx.driver;
  if (auto opDriver = ensureDriver()) {
    VELOX_CHECK_EQ(
        runningDriver->task()->taskId(),
        opDriver->task()->taskId(),
        "The current running driver and the request driver must be from the same task");
  }
  runningDriver->task()->leaveSuspended(runningDriver->state());
}

bool Operator::MemoryReclaimer::reclaimableBytes(
    const memory::MemoryPool& pool,
    uint64_t& reclaimableBytes) const {
  reclaimableBytes = 0;
  std::shared_ptr<Driver> driver = ensureDriver();
  if (FOLLY_UNLIKELY(driver == nullptr)) {
    return false;
  }
  VELOX_CHECK_EQ(pool.name(), op_->pool()->name());
  return op_->reclaimableBytes(reclaimableBytes);
}

uint64_t Operator::MemoryReclaimer::reclaim(
    memory::MemoryPool* pool,
    uint64_t targetBytes,
    uint64_t /*unused*/,
    memory::MemoryReclaimer::Stats& stats) {
  std::shared_ptr<Driver> driver = ensureDriver();
  if (FOLLY_UNLIKELY(driver == nullptr)) {
    return 0;
  }
  if (!op_->canReclaim()) {
    return 0;
  }
  VELOX_CHECK_EQ(pool->name(), op_->pool()->name());
  VELOX_CHECK(
      !driver->state().isOnThread() || driver->state().suspended() ||
          driver->state().isTerminated,
      "driverOnThread {}, driverSuspended {} driverTerminated {} {}",
      driver->state().isOnThread(),
      driver->state().suspended(),
      driver->state().isTerminated,
      pool->name());
  VELOX_CHECK(driver->task()->pauseRequested());

  TestValue::adjust(
      "facebook::velox::exec::Operator::MemoryReclaimer::reclaim", pool);

  // NOTE: we can't reclaim memory from an operator which is under
  // non-reclaimable section.
  if (op_->nonReclaimableSection_) {
    // TODO: reduce the log frequency if it is too verbose.
    ++stats.numNonReclaimableAttempts;
    RECORD_METRIC_VALUE(kMetricMemoryNonReclaimableCount);
    LOG(WARNING) << "Can't reclaim from memory pool " << pool->name()
                 << " which is under non-reclaimable section, memory usage: "
                 << succinctBytes(pool->currentBytes())
                 << ", reservation: " << succinctBytes(pool->reservedBytes());
    return 0;
  }

  RuntimeStatWriterScopeGuard opStatsGuard(op_);

  auto reclaimBytes = memory::MemoryReclaimer::run(
      [&]() {
        op_->reclaim(targetBytes, stats);
        return pool->shrink(targetBytes);
      },
      stats);

  return reclaimBytes;
}

void Operator::MemoryReclaimer::abort(
    memory::MemoryPool* pool,
    const std::exception_ptr& /* error */) {
  std::shared_ptr<Driver> driver = ensureDriver();
  if (driver == nullptr) {
    return;
  }
  VELOX_CHECK_EQ(pool->name(), op_->pool()->name());
  VELOX_CHECK(
      !driver->state().isOnThread() || driver->state().suspended() ||
      driver->state().isTerminated);
  VELOX_CHECK(driver->task()->isCancelled());
  if (driver->state().isOnThread() && driver->state().suspended()) {
    // We can't abort an operator if it is running on a driver thread and
    // suspended for memory arbitration. Otherwise, it might cause random crash
    // when the driver thread throws after detects the aborted query.
    return;
  }

  // Calls operator close to free up major memory usage.
  op_->close();
}
} // namespace facebook::velox::exec<|MERGE_RESOLUTION|>--- conflicted
+++ resolved
@@ -350,19 +350,11 @@
                 Timestamp::kNanosecondsInMicrosecond),
             RuntimeCounter::Unit::kNanos});
   }
-<<<<<<< HEAD
-  if (spillStats.spillRuns != 0) {
-    lockedStats->addRuntimeStat(
-        "spillRuns",
-        RuntimeCounter{static_cast<int64_t>(spillStats.spillRuns)});
-    common::updateGlobalSpillRunStats(spillStats.spillRuns);
-=======
   if (lockedSpillStats->spillRuns != 0) {
     lockedStats->addRuntimeStat(
         kSpillRuns,
         RuntimeCounter{static_cast<int64_t>(lockedSpillStats->spillRuns)});
     common::updateGlobalSpillRunStats(lockedSpillStats->spillRuns);
->>>>>>> 82aa0c4c
   }
 
   if (lockedSpillStats->spillMaxLevelExceededCount != 0) {
