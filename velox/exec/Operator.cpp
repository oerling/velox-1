--- conflicted
+++ resolved
@@ -195,29 +195,8 @@
     wrapResults = false;
   }
 
-<<<<<<< HEAD
-  WrapState state;
-  std::vector<VectorPtr> columns(outputType_->size());
-  if (!identityProjections_.empty()) {
-    auto input = input_->children();
-    for (auto& projection : identityProjections_) {
-      columns[projection.outputChannel] = wrapResults
-          ? wrapOne(
-                size, mapping, input[projection.inputChannel], nullptr, state)
-          : input[projection.inputChannel];
-    }
-  }
-  for (auto& projection : resultProjections_) {
-    columns[projection.outputChannel] = wrapResults
-        ? wrapOne(
-              size, mapping, results_[projection.inputChannel], nullptr, state)
-        : results_[projection.inputChannel];
-  }
-
-  return std::make_shared<RowVector>(
-=======
-  auto output{std::make_shared<RowVector>(
->>>>>>> f50e27cc
+    WrapState state;
+    auto output{std::make_shared<RowVector>(
       operatorCtx_->pool(),
       outputType_,
       nullptr,
@@ -229,13 +208,13 @@
       input_,
       identityProjections_,
       size,
-      wrapResults ? mapping : nullptr);
+      wrapResults ? mapping : nullptr, state);
   projectChildren(
       output,
       results_,
       resultProjections_,
       size,
-      wrapResults ? mapping : nullptr);
+      wrapResults ? mapping : nullptr), state;
   return output;
 }
 
