/*
 * Copyright (c) Facebook, Inc. and its affiliates.
 *
 * Licensed under the Apache License, Version 2.0 (the "License");
 * you may not use this file except in compliance with the License.
 * You may obtain a copy of the License at
 *
 *     http://www.apache.org/licenses/LICENSE-2.0
 *
 * Unless required by applicable law or agreed to in writing, software
 * distributed under the License is distributed on an "AS IS" BASIS,
 * WITHOUT WARRANTIES OR CONDITIONS OF ANY KIND, either express or implied.
 * See the License for the specific language governing permissions and
 * limitations under the License.
 */
#pragma once
#include <folly/executors/CPUThreadPoolExecutor.h>
#include <folly/futures/Future.h>
#include "velox/connectors/Connector.h"
#include "velox/core/PlanNode.h"
#include "velox/core/QueryCtx.h"

namespace facebook::velox::exec {

class Driver;
class ExchangeClient;
class Operator;
struct OperatorStats;
class Task;

enum class BlockingReason {
  kNotBlocked,
  kWaitForConsumer,
  kWaitForSplit,
  kWaitForExchange,
  kWaitForJoinBuild,
  kWaitForMemory
};

using ContinueFuture = folly::SemiFuture<bool>;

class BlockingState {
 public:
  BlockingState(
      std::shared_ptr<Driver> driver,
      ContinueFuture&& future,
      Operator* FOLLY_NONNULL op,
      BlockingReason reason);

  static void setResume(
      std::shared_ptr<BlockingState> state,
      folly::Executor* FOLLY_NULLABLE executor = nullptr);

  Operator* FOLLY_NONNULL op() {
    return operator_;
  }

  BlockingReason reason() {
    return reason_;
  }

 private:
  std::shared_ptr<Driver> driver_;
  ContinueFuture future_;
  Operator* FOLLY_NONNULL operator_;
  BlockingReason reason_;
  uint64_t sinceMicros_;
};

struct DriverCtx {
  std::shared_ptr<Task> task;
  std::unique_ptr<core::ExecCtx> execCtx;
  std::unique_ptr<connector::ExpressionEvaluator> expressionEvaluator;
  const int driverId;
  const int pipelineId;
  Driver* FOLLY_NONNULL driver;
  int32_t numDrivers;

  explicit DriverCtx(
      std::shared_ptr<Task> _task,
      int _driverId,
      int _pipelineId,
      int32_t numDrivers);

  velox::memory::MemoryPool* FOLLY_NONNULL addOperatorUserPool() {
    opMemPools_.push_back(execCtx->pool()->addScopedChild("operator_ctx"));
    return opMemPools_.back().get();
  }

  velox::memory::MemoryPool* FOLLY_NONNULL
  addOperatorSystemPool(velox::memory::MemoryPool* FOLLY_NONNULL userPool) {
    auto poolPtr = userPool->addScopedChild("operator_ctx");
    poolPtr->setMemoryUsageTracker(
        userPool->getMemoryUsageTracker()->addChild(true));
    auto pool = poolPtr.get();
    opMemPools_.push_back(std::move(poolPtr));

    return pool;
  }

  std::unique_ptr<connector::ConnectorQueryCtx> createConnectorQueryCtx(
      const std::string& connectorId) const;

 private:
  // Lifetime of operator memory pools is same as the driverCtx, since some
  // buffers allocated within an operator context may still be referenced by
  // other operators.
  std::vector<std::unique_ptr<velox::memory::MemoryPool>> opMemPools_;
};

class Driver {
 public:
  Driver(
      std::unique_ptr<DriverCtx> driverCtx,
      std::vector<std::unique_ptr<Operator>>&& operators);

  ~Driver() {
    close();
  }

  static folly::CPUThreadPoolExecutor* FOLLY_NONNULL
  executor(int32_t threads = 0);

  static void run(
      std::shared_ptr<Driver> self,
      folly::Executor* FOLLY_NULLABLE executor = nullptr);

  static void enqueue(
      std::shared_ptr<Driver> instance,
      folly::Executor* FOLLY_NULLABLE executor = nullptr);

  // Waits for activity on 'executor_' to finish and then makes a new
  // executor. Testing uses this to ensure that there are no live
  // references to memory pools before deleting the pools.
  static void testingJoinAndReinitializeExecutor(int32_t threads = 0);

  bool isOnThread() const {
    return state_.isOnThread();
  }

  bool isTerminated() const {
    return state_.isTerminated;
  }

<<<<<<< HEAD
  std::string label();
=======
  std::string label() const;
>>>>>>> 10de4579

  core::ThreadState& state() {
    return state_;
  }

  core::CancelPool* cancelPool() const {
    return cancelPool_.get();
  }

  // Frees the resources associated with this if this is
  // off-thread. Returns true if resources are freed. If this is on
  // thread, returns false. In this case the Driver's thread will see
  // that the CancelPool is set to terminate and will free the
  // resources on the thread.
  bool terminate();

  void initializeOperatorStats(std::vector<OperatorStats>& stats);

  void addStatsToTask();

  // Returns true if all operators between the source and 'aggregation' are
  // order-preserving and do not increase cardinality.
  bool mayPushdownAggregation(Operator* FOLLY_NONNULL aggregation);

  // Returns the Operator with 'planNodeId.' or nullptr if not
  // found. For example, hash join probe accesses the corresponding
  // build by id.
  Operator* FOLLY_NULLABLE findOperator(std::string_view planNodeId) const;

  void setError(std::exception_ptr exception);

  std::string toString();

  DriverCtx* FOLLY_NONNULL driverCtx() const {
    return ctx_.get();
  }

  // Requests 'size' bytes of memory from the process memory manager,
  // to be added to the limit of 'tracker'. If tracker is
  // revocable and there is no ready supply, the reservation may be
  // unchanged. If tracker is not revocable, the allocation will be
  // made or an error is thrown. This must be called while on thread in a thread
  // of the Task of 'this'. Returns true if the
  // limit was increased.
  bool reserveMemory(memory::MemoryUsageTracker* tracker, int64_t size);

  // Tries to spill 'size' or more bytes of revocable memory from any
  // of the operators in 'this'. Returns the amount of memory
  // freed. 'this' must be off thread or in a cancel-free state.
  int64_t spill(int64_t size);

  // Attempts to increase the limit of 'tracker' by 'size'.  If 'type'
  // is kRecoverable then this may fail to increase the limit if the
  // limit is already high and there is no extra available. If 'type'
  // is not 'kRecoverable' then this will make a serious effort to
  // raise the limit, including spilling other queries and will fail
  // only if this really was not possible. Returns true if the limit
  // was raised by at least 'size'. The caller must be a thread of the Task of
  // 'this'.
  bool growTaskMemory(
      memory::UsageType type,
      int64_t size,
      memory::MemoryUsageTracker* tracker);

 private:
  core::StopReason runInternal(
      std::shared_ptr<Driver>& self,
      std::shared_ptr<BlockingState>* FOLLY_NONNULL blockingState);

  void close();

  std::unique_ptr<DriverCtx> ctx_;
  std::shared_ptr<Task> task_;
  core::CancelPoolPtr cancelPool_;

<<<<<<< HEAD
  // Set via 'cancelPool_' and serialized by ''cancelPool_'s  mutex.
=======
  // Set via 'cancelPool_' and serialized by 'cancelPool_'s mutex.
>>>>>>> 10de4579
  core::ThreadState state_;

  std::vector<std::unique_ptr<Operator>> operators_;

  BlockingReason blockingReason_{BlockingReason::kNotBlocked};
};

using OperatorSupplier = std::function<std::unique_ptr<Operator>(
    int32_t operatorId,
    DriverCtx* FOLLY_NONNULL ctx)>;

using Consumer =
    std::function<BlockingReason(RowVectorPtr, ContinueFuture* FOLLY_NULLABLE)>;
using ConsumerSupplier = std::function<Consumer()>;

struct DriverFactory {
  std::vector<std::shared_ptr<const core::PlanNode>> planNodes;
  // Function that will generate the final operator of a driver being
  // constructed.
  OperatorSupplier consumerSupplier;
  uint32_t maxDrivers;

  std::shared_ptr<Driver> createDriver(
      std::unique_ptr<DriverCtx> ctx,
      std::shared_ptr<ExchangeClient> exchangeClient,
      std::function<int(int pipelineId)> numDrivers);

  std::shared_ptr<const core::PartitionedOutputNode> needsPartitionedOutput() {
    VELOX_CHECK(!planNodes.empty());
    if (auto partitionedOutputNode =
            std::dynamic_pointer_cast<const core::PartitionedOutputNode>(
                planNodes.back())) {
      return partitionedOutputNode;
    } else {
      return nullptr;
    }
  }

  bool needsExchangeClient() const {
    VELOX_CHECK(!planNodes.empty());
    if (auto exchangeNode = std::dynamic_pointer_cast<const core::ExchangeNode>(
            planNodes.front())) {
      return true;
    }

    return false;
  }

  /// Returns LocalPartition plan node ID if the pipeline gets data from a local
  /// exchange.
  std::optional<core::PlanNodeId> needsLocalExchangeSource() const {
    VELOX_CHECK(!planNodes.empty());
    if (auto exchangeNode =
            std::dynamic_pointer_cast<const core::LocalPartitionNode>(
                planNodes.front())) {
      return exchangeNode->id();
    }

    return std::nullopt;
  }
};

// Begins and ends a section where a thread is running but not
// counted in its CancelPool. Using this, a Driver thread can for
// example stop its own Task. For arbitrating memory overbooking,
<<<<<<< HEAD
// the contending threads go cancel-free and each in turn enter a
// global critical section. When running the arbitration strategy, a
// thread can stop and restart Tasks, including its own. When a Task
// is stopped, the strategy thread can alter its memory including
// spilling or killing the whole Task. Other threads waiting to run
// the arbitration (MemoryManagerStrategy::recover), are in a cancel
// free state which also means that they are not altering their own
// memory except via running recover.
class CancelFreeSection {
 public:
  explicit CancelFreeSection(Driver* driver);
  ~CancelFreeSection();

 private:
  Driver* driver_;
=======
// the contending threads go suspended and each in turn enters a
// global critical section. When running the arbitration strategy, a
// thread can stop and restart Tasks, including its own. When a Task
// is stopped, its drivers are blocked or suspended and the strategy thread can
// alter the Task's memory including spilling or killing the whole Task. Other
// threads waiting to run the arbitration, are in a suspended state which also
// means that they are instantaneously killable or spillable.
class SuspendedSection {
 public:
  explicit SuspendedSection(Driver* FOLLY_NONNULL driver);
  ~SuspendedSection();

 private:
  Driver* FOLLY_NONNULL driver_;
>>>>>>> 10de4579
};

} // namespace facebook::velox::exec<|MERGE_RESOLUTION|>--- conflicted
+++ resolved
@@ -142,11 +142,7 @@
     return state_.isTerminated;
   }
 
-<<<<<<< HEAD
-  std::string label();
-=======
   std::string label() const;
->>>>>>> 10de4579
 
   core::ThreadState& state() {
     return state_;
@@ -222,11 +218,7 @@
   std::shared_ptr<Task> task_;
   core::CancelPoolPtr cancelPool_;
 
-<<<<<<< HEAD
-  // Set via 'cancelPool_' and serialized by ''cancelPool_'s  mutex.
-=======
   // Set via 'cancelPool_' and serialized by 'cancelPool_'s mutex.
->>>>>>> 10de4579
   core::ThreadState state_;
 
   std::vector<std::unique_ptr<Operator>> operators_;
@@ -292,23 +284,6 @@
 // Begins and ends a section where a thread is running but not
 // counted in its CancelPool. Using this, a Driver thread can for
 // example stop its own Task. For arbitrating memory overbooking,
-<<<<<<< HEAD
-// the contending threads go cancel-free and each in turn enter a
-// global critical section. When running the arbitration strategy, a
-// thread can stop and restart Tasks, including its own. When a Task
-// is stopped, the strategy thread can alter its memory including
-// spilling or killing the whole Task. Other threads waiting to run
-// the arbitration (MemoryManagerStrategy::recover), are in a cancel
-// free state which also means that they are not altering their own
-// memory except via running recover.
-class CancelFreeSection {
- public:
-  explicit CancelFreeSection(Driver* driver);
-  ~CancelFreeSection();
-
- private:
-  Driver* driver_;
-=======
 // the contending threads go suspended and each in turn enters a
 // global critical section. When running the arbitration strategy, a
 // thread can stop and restart Tasks, including its own. When a Task
@@ -323,7 +298,6 @@
 
  private:
   Driver* FOLLY_NONNULL driver_;
->>>>>>> 10de4579
 };
 
 } // namespace facebook::velox::exec