--- conflicted
+++ resolved
@@ -275,12 +275,9 @@
     return task_;
   }
 
-<<<<<<< HEAD
   // Returns an estimate of the bytes that can be recovered by spill().
   int64_t recoverableMemory() const;
 
-=======
->>>>>>> ab0f4bca
   // Updates the stats in 'task_' and frees resources. Only called by Task for
   // closing non-running Drivers.
   void closeByTask();
