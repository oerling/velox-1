/*
 * Copyright (c) Facebook, Inc. and its affiliates.
 *
 * Licensed under the Apache License, Version 2.0 (the "License");
 * you may not use this file except in compliance with the License.
 * You may obtain a copy of the License at
 *
 *     http://www.apache.org/licenses/LICENSE-2.0
 *
 * Unless required by applicable law or agreed to in writing, software
 * distributed under the License is distributed on an "AS IS" BASIS,
 * WITHOUT WARRANTIES OR CONDITIONS OF ANY KIND, either express or implied.
 * See the License for the specific language governing permissions and
 * limitations under the License.
 */
#pragma once
#include <folly/executors/CPUThreadPoolExecutor.h>
#include <folly/futures/Future.h>
#include <folly/portability/SysSyscall.h>

#include "velox/common/future/VeloxPromise.h"
#include "velox/connectors/Connector.h"
#include "velox/core/PlanNode.h"
#include "velox/core/QueryCtx.h"

namespace facebook::velox::exec {

class Driver;
class ExchangeClient;
class Operator;
struct OperatorStats;
class Task;

enum class StopReason {
  // Keep running.
  kNone,
  // Go off thread and do not schedule more activity.
  kPause,
  // Stop and free all. This is returned once and the thread that gets
  // this value is responsible for freeing the state associated with
  // the thread. Other threads will get kAlreadyTerminated after the
  // first thread has received kTerminate.
  kTerminate,
  kAlreadyTerminated,
  // Go off thread and then enqueue to the back of the runnable queue.
  kYield,
  // Must wait for external events.
  kBlock,
  // No more data to produce.
  kAtEnd,
  kAlreadyOnThread
};

// Represents a Driver's state. This is used for cancellation, forcing
// release of and for waiting for memory. The fields are serialized on
// the mutex of the Driver's Task.
//
// The Driver goes through the following states:
// Not on thread. It is created and has not started. All flags are false.
//
// Enqueued - The Driver is added to an executor but does not yet have a thread.
// isEnqueued is true. Next states are terminated or on thread.
//
// On thread - 'thread' is set to the thread that is running the Driver. Next
// states are blocked, terminated, suspended, enqueued.
//
//  Blocked - The Driver is not on thread and is waiting for an external event.
//  Next states are terminated, enqueued.
//
// Suspended - The Driver is on thread, 'thread' and 'isSuspended' are set. The
// thread does not manipulate the Driver's state and is suspended as in waiting
// for memory or out of process IO. This is different from Blocked in that here
// we keep the stack so that when the wait is over the control stack is not
// lost. Next states are on thread or terminated.
//
//  Terminated - 'isTerminated' is set. The Driver cannot run after this and
// the state is final.
//
// CancelPool  allows terminating or pausing a set of Drivers. The Task API
// allows starting or resuming Drivers. When terminate is requested the request
// is successful when all Drivers are off thread, blocked or suspended. When
// pause is requested, we have success when all Drivers are either enqueued,
// suspended, off thread or blocked.
struct ThreadState {
  // The thread currently running this.
  std::atomic<std::thread::id> thread{};
  // The tid of 'thread'. Allows finding the thread in a debugger.
  std::atomic<int32_t> tid{0};
  // True if queued on an executor but not on thread.
  std::atomic<bool> isEnqueued{false};
  // True if being terminated or already terminated.
  std::atomic<bool> isTerminated{false};
  // True if there is a future outstanding that will schedule this on an
  // executor thread when some promise is realized.
  bool hasBlockingFuture{false};
  // True if on thread but in a section waiting for RPC or memory
  // strategy decision. The thread is not supposed to access its
  // memory, which a third party can revoke while the thread is in
  // this state.
  bool isSuspended{false};

  bool isOnThread() const {
    return thread != std::thread::id();
  }

  void setThread() {
    thread = std::this_thread::get_id();
#if !defined(__APPLE__)
    // This is a debugging feature disabled on the Mac since syscall
    // is deprecated on that platform.
    tid = syscall(FOLLY_SYS_gettid);
#endif
  }

  void clearThread() {
    thread = std::thread::id(); // no thread.
    tid = 0;
  }
};

enum class BlockingReason {
  kNotBlocked,
  kWaitForConsumer,
  kWaitForSplit,
  kWaitForExchange,
  kWaitForJoinBuild,
  kWaitForMemory
};

std::string blockingReasonToString(BlockingReason reason);

using ContinueFuture = folly::SemiFuture<bool>;

class BlockingState {
 public:
  BlockingState(
      std::shared_ptr<Driver> driver,
      ContinueFuture&& future,
      Operator* FOLLY_NONNULL op,
      BlockingReason reason);

  static void setResume(std::shared_ptr<BlockingState> state);

  Operator* FOLLY_NONNULL op() {
    return operator_;
  }

  BlockingReason reason() {
    return reason_;
  }

 private:
  std::shared_ptr<Driver> driver_;
  ContinueFuture future_;
  Operator* FOLLY_NONNULL operator_;
  BlockingReason reason_;
  uint64_t sinceMicros_;
};

struct DriverCtx {
  const int driverId;
  const int pipelineId;
  /// Id of the split group this driver should process in case of grouped
  /// execution, zero otherwise.
  const uint32_t splitGroupId;
  /// Id of the partition to use by this driver. For local exchange, for
  /// instance.
  const uint32_t partitionId;

  std::shared_ptr<Task> task;
  memory::MemoryPool* FOLLY_NONNULL pool;
  Driver* FOLLY_NONNULL driver;

  explicit DriverCtx(
      std::shared_ptr<Task> _task,
      int _driverId,
      int _pipelineId,
      uint32_t _splitGroupId,
      uint32_t _partitionId);

  const core::QueryConfig& queryConfig() const;

  velox::memory::MemoryPool* FOLLY_NONNULL addOperatorPool();
};

class Driver {
 public:
  Driver(
      std::unique_ptr<DriverCtx> driverCtx,
      std::vector<std::unique_ptr<Operator>>&& operators);

  ~Driver();

  static void run(std::shared_ptr<Driver> self);

  static void enqueue(std::shared_ptr<Driver> instance);

  bool isOnThread() const {
    return state_.isOnThread();
  }

  bool isTerminated() const {
    return state_.isTerminated;
  }

  std::string label() const;

  ThreadState& state() {
    return state_;
  }

  void initializeOperatorStats(std::vector<OperatorStats>& stats);

  void addStatsToTask();

  // Returns true if all operators between the source and 'aggregation' are
  // order-preserving and do not increase cardinality.
  bool mayPushdownAggregation(Operator* FOLLY_NONNULL aggregation) const;

  // Returns a subset of channels for which there are operators upstream from
  // filterSource that accept dynamically generated filters.
  std::unordered_set<ChannelIndex> canPushdownFilters(
      Operator* FOLLY_NONNULL filterSource,
      const std::vector<ChannelIndex>& channels) const;

  // Returns the Operator with 'planNodeId.' or nullptr if not
  // found. For example, hash join probe accesses the corresponding
  // build by id.
  Operator* FOLLY_NULLABLE findOperator(std::string_view planNodeId) const;

  void setError(std::exception_ptr exception);

  std::string toString();

  DriverCtx* FOLLY_NONNULL driverCtx() const {
    return ctx_.get();
  }

<<<<<<< HEAD
  // Checks terminate in Task and throws if needed.
  void checkTerminate();

  // Requests 'size' bytes of memory from the process memory manager,
  // to be added to the limit of 'tracker'. If tracker is
  // revocable and there is no ready supply, the reservation may be
  // unchanged. If tracker is not revocable, the allocation will be
  // made or an error is thrown. This must be called while on thread in a thread
  // of the Task of 'this'. Returns true if the
  // limit was increased.
  bool reserveMemory(memory::MemoryUsageTracker* tracker, int64_t size);

  // Tries to spill 'size' or more bytes of revocable memory from any
  // of the operators in 'this'. Returns the amount of memory
  // freed. 'this' must be off thread or in a suspended state.
  int64_t spill(int64_t size);

  // Attempts to increase the limit of 'tracker' by 'size'.  If 'type'
  // is kRecoverable then this may fail to increase the limit if the
  // limit is already high and there is no extra available. If 'type'
  // is not 'kRecoverable' then this will make a serious effort to
  // raise the limit, including spilling other queries and will fail
  // only if this really was not possible. Returns true if the limit
  // was raised by at least 'size'. The caller must be a thread of the Task of
  // 'this'.
  bool growTaskMemory(
      memory::MemoryUsageTracker::UsageType type,
      int64_t size,
      memory::MemoryUsageTracker& tracker);

  // Returns an estimate of the bytes that can be recovered by spill().
  int64_t recoverableMemory() const;

  const std::shared_ptr<Task>& task() const {
    return ctx_->task;
=======
  std::shared_ptr<Task> task() const {
    return task_;
>>>>>>> d6be7990
  }

  // Updates the stats in 'task_' and frees resources. Only called by Task for
  // closing non-running Drivers.
  void closeByTask();

  // This is called if the creation of drivers failed and we want to disconnect
  // driver from the task before driver's destruction.
  void disconnectFromTask();

 private:
  void enqueueInternal();

  StopReason runInternal(
      std::shared_ptr<Driver>& self,
      std::shared_ptr<BlockingState>* FOLLY_NONNULL blockingState);

  void close();

  // Push down dynamic filters produced by the operator at the specified
  // position in the pipeline.
  void pushdownFilters(int operatorIndex);

  std::unique_ptr<DriverCtx> ctx_;
  std::shared_ptr<Task> task_;

  // Set via Task_ and serialized by 'task_'s mutex.
  ThreadState state_;

  // Timer used to track down the time we are sitting in the driver queue.
  size_t queueTimeStartMicros_{0};
  // Index of the current operator to run (or the 1st one if we haven't started
  // yet). Used to determine which operator's queueTime we should update.
  size_t curOpIndex_{0};

  std::vector<std::unique_ptr<Operator>> operators_;

  BlockingReason blockingReason_{BlockingReason::kNotBlocked};
};

using OperatorSupplier = std::function<std::unique_ptr<Operator>(
    int32_t operatorId,
    DriverCtx* FOLLY_NONNULL ctx)>;

using Consumer =
    std::function<BlockingReason(RowVectorPtr, ContinueFuture* FOLLY_NULLABLE)>;
using ConsumerSupplier = std::function<Consumer()>;

struct DriverFactory {
  std::vector<std::shared_ptr<const core::PlanNode>> planNodes;
  /// Function that will generate the final operator of a driver being
  /// constructed.
  OperatorSupplier consumerSupplier;
  /// Maximum number of drivers that can be run concurrently in this pipeline.
  uint32_t maxDrivers;
  /// Number of drivers that will be run concurrently in this pipeline for one
  /// split group (during grouped execution) or for the whole task (ungrouped
  /// execution).
  uint32_t numDrivers;
  /// Total number of drivers in this pipeline we expect to be run. In case of
  /// grouped execution it is 'numDrivers' * 'numSplitGroups', otherwise it is
  /// 'numDrivers'.
  uint32_t numTotalDrivers;
  /// The (local) node that will consume results supplied by this pipeline.
  /// Can be null. We use that to determine the max drivers.
  std::shared_ptr<const core::PlanNode> consumerNode;

  // True if 'planNodes' contains a source node for the task, e.g. TableScan or
  // Exchange.
  bool inputDriver{false};
  // True if 'planNodes' contains a sync node for the task, e.g.
  // PartitionedOutput.
  bool outputDriver{false};

  std::shared_ptr<Driver> createDriver(
      std::unique_ptr<DriverCtx> ctx,
      std::shared_ptr<ExchangeClient> exchangeClient,
      std::function<int(int pipelineId)> numDrivers);

  std::shared_ptr<const core::PartitionedOutputNode> needsPartitionedOutput() {
    VELOX_CHECK(!planNodes.empty());
    if (auto partitionedOutputNode =
            std::dynamic_pointer_cast<const core::PartitionedOutputNode>(
                planNodes.back())) {
      return partitionedOutputNode;
    }
    return nullptr;
  }

  bool needsExchangeClient() const {
    VELOX_CHECK(!planNodes.empty());
    if (auto exchangeNode = std::dynamic_pointer_cast<const core::ExchangeNode>(
            planNodes.front())) {
      return true;
    }
    return false;
  }

  /// Returns LocalPartition plan node ID if the pipeline gets data from a local
  /// exchange.
  std::optional<core::PlanNodeId> needsLocalExchangeSource() const {
    VELOX_CHECK(!planNodes.empty());
    if (auto exchangeNode =
            std::dynamic_pointer_cast<const core::LocalPartitionNode>(
                planNodes.front())) {
      return exchangeNode->id();
    }
    return std::nullopt;
  }

  /// Returns plan node IDs of all HashJoinNode's in the pipeline.
  std::vector<core::PlanNodeId> needsHashJoinBridges() const {
    std::vector<core::PlanNodeId> planNodeIds;
    for (const auto& planNode : planNodes) {
      if (auto joinNode =
              std::dynamic_pointer_cast<const core::HashJoinNode>(planNode)) {
        planNodeIds.emplace_back(joinNode->id());
      }
    }
    return planNodeIds;
  }

  /// Returns plan node IDs of all CrossJoinNode's in the pipeline.
  std::vector<core::PlanNodeId> needsCrossJoinBridges() const {
    std::vector<core::PlanNodeId> joinNodeIds;
    for (const auto& planNode : planNodes) {
      if (auto joinNode =
              std::dynamic_pointer_cast<const core::CrossJoinNode>(planNode)) {
        joinNodeIds.emplace_back(joinNode->id());
      }
    }

    return joinNodeIds;
  }
};

// Begins and ends a section where a thread is running but not
// counted in its Task. Using this, a Driver thread can for
// example stop its own Task. For arbitrating memory overbooking,
// the contending threads go suspended and each in turn enters a
// global critical section. When running the arbitration strategy, a
// thread can stop and restart Tasks, including its own. When a Task
// is stopped, its drivers are blocked or suspended and the strategy thread
// can alter the Task's memory including spilling or killing the whole Task.
// Other threads waiting to run the arbitration, are in a suspended state
// which also means that they are instantaneously killable or spillable.
class SuspendedSection {
 public:
  // Runs 'body' as a suspended section. Checks for termination requested after
  // exiting the section.
  template <typename Body>
  static void suspended(Driver* FOLLY_NONNULL driver, Body body) {
    {
      SuspendedSection section(driver);
      body();
    }
    driver->checkTerminate();
  }

 private:
  explicit SuspendedSection(Driver* FOLLY_NONNULL driver);
  ~SuspendedSection();

  Driver* FOLLY_NONNULL driver_;
};

} // namespace facebook::velox::exec<|MERGE_RESOLUTION|>--- conflicted
+++ resolved
@@ -236,7 +236,6 @@
     return ctx_.get();
   }
 
-<<<<<<< HEAD
   // Checks terminate in Task and throws if needed.
   void checkTerminate();
 
@@ -272,10 +271,6 @@
 
   const std::shared_ptr<Task>& task() const {
     return ctx_->task;
-=======
-  std::shared_ptr<Task> task() const {
-    return task_;
->>>>>>> d6be7990
   }
 
   // Updates the stats in 'task_' and frees resources. Only called by Task for
