--- conflicted
+++ resolved
@@ -180,16 +180,7 @@
 
   const core::QueryConfig& queryConfig() const;
 
-<<<<<<< HEAD
-  // Makes an extract of QueryCtx for use in a connector. 'planNodeId'
-  // is the id of the calling TableScan. This and the task id identify
-  // the scan for column access tracking.
-  std::shared_ptr<connector::ConnectorQueryCtx> createConnectorQueryCtx(
-      const std::string& connectorId,
-      const std::string& planNodeId) const;
-=======
   velox::memory::MemoryPool* FOLLY_NONNULL addOperatorPool();
->>>>>>> a400257f
 };
 
 class Driver {
