/*
 * Copyright (c) Facebook, Inc. and its affiliates.
 *
 * Licensed under the Apache License, Version 2.0 (the "License");
 * you may not use this file except in compliance with the License.
 * You may obtain a copy of the License at
 *
 *     http://www.apache.org/licenses/LICENSE-2.0
 *
 * Unless required by applicable law or agreed to in writing, software
 * distributed under the License is distributed on an "AS IS" BASIS,
 * WITHOUT WARRANTIES OR CONDITIONS OF ANY KIND, either express or implied.
 * See the License for the specific language governing permissions and
 * limitations under the License.
 */
#pragma once
#include <folly/executors/CPUThreadPoolExecutor.h>
#include <folly/futures/Future.h>
#include <folly/portability/SysSyscall.h>

#include "velox/common/future/VeloxPromise.h"
#include "velox/connectors/Connector.h"
#include "velox/core/PlanNode.h"
#include "velox/core/QueryCtx.h"

namespace facebook::velox::exec {

class Driver;
class ExchangeClient;
class Operator;
struct OperatorStats;
class Task;

enum class StopReason {
  // Keep running.
  kNone,
  // Go off thread and do not schedule more activity.
  kPause,
  // Stop and free all. This is returned once and the thread that gets
  // this value is responsible for freeing the state associated with
  // the thread. Other threads will get kAlreadyTerminated after the
  // first thread has received kTerminate.
  kTerminate,
  kAlreadyTerminated,
  // Go off thread and then enqueue to the back of the runnable queue.
  kYield,
  // Must wait for external events.
  kBlock,
  // No more data to produce.
  kAtEnd,
  kAlreadyOnThread
};

// Represents a Driver's state. This is used for cancellation, forcing
// release of and for waiting for memory. The fields are serialized on
// the mutex of the Driver's Task.
//
// The Driver goes through the following states:
// Not on thread. It is created and has not started. All flags are false.
//
// Enqueued - The Driver is added to an executor but does not yet have a thread.
// isEnqueued is true. Next states are terminated or on thread.
//
// On thread - 'thread' is set to the thread that is running the Driver. Next
// states are blocked, terminated, suspended, enqueued.
//
//  Blocked - The Driver is not on thread and is waiting for an external event.
//  Next states are terminated, enqueued.
//
// Suspended - The Driver is on thread, 'thread' and 'isSuspended' are set. The
// thread does not manipulate the Driver's state and is suspended as in waiting
// for memory or out of process IO. This is different from Blocked in that here
// we keep the stack so that when the wait is over the control stack is not
// lost. Next states are on thread or terminated.
//
//  Terminated - 'isTerminated' is set. The Driver cannot run after this and
// the state is final.
//
// CancelPool  allows terminating or pausing a set of Drivers. The Task API
// allows starting or resuming Drivers. When terminate is requested the request
// is successful when all Drivers are off thread, blocked or suspended. When
// pause is requested, we have success when all Drivers are either enqueued,
// suspended, off thread or blocked.
struct ThreadState {
  // The thread currently running this.
  std::atomic<std::thread::id> thread{};
  // The tid of 'thread'. Allows finding the thread in a debugger.
  std::atomic<int32_t> tid{0};
  // True if queued on an executor but not on thread.
  std::atomic<bool> isEnqueued{false};
  // True if being terminated or already terminated.
  std::atomic<bool> isTerminated{false};
  // True if there is a future outstanding that will schedule this on an
  // executor thread when some promise is realized.
  bool hasBlockingFuture{false};
  // True if on thread but in a section waiting for RPC or memory
  // strategy decision. The thread is not supposed to access its
  // memory, which a third party can revoke while the thread is in
  // this state.
  bool isSuspended{false};

  bool isOnThread() const {
    return thread != std::thread::id();
  }

  void setThread() {
    thread = std::this_thread::get_id();
#if !defined(__APPLE__)
    // This is a debugging feature disabled on the Mac since syscall
    // is deprecated on that platform.
    tid = syscall(FOLLY_SYS_gettid);
#endif
  }

  void clearThread() {
    thread = std::thread::id(); // no thread.
    tid = 0;
  }
};

enum class BlockingReason {
  kNotBlocked,
  kWaitForConsumer,
  kWaitForSplit,
  kWaitForExchange,
  kWaitForJoinBuild,
  kWaitForMemory
};

std::string blockingReasonToString(BlockingReason reason);

using ContinueFuture = folly::SemiFuture<bool>;

class BlockingState {
 public:
  BlockingState(
      std::shared_ptr<Driver> driver,
      ContinueFuture&& future,
      Operator* FOLLY_NONNULL op,
      BlockingReason reason);

  static void setResume(std::shared_ptr<BlockingState> state);

  Operator* FOLLY_NONNULL op() {
    return operator_;
  }

  BlockingReason reason() {
    return reason_;
  }

 private:
  std::shared_ptr<Driver> driver_;
  ContinueFuture future_;
  Operator* FOLLY_NONNULL operator_;
  BlockingReason reason_;
  uint64_t sinceMicros_;
};

struct DriverCtx {
  std::shared_ptr<Task> task;
  std::unique_ptr<core::ExecCtx> execCtx;
  std::unique_ptr<connector::ExpressionEvaluator> expressionEvaluator;
  const int driverId;
  const int pipelineId;
  /// Id of the split group this driver should process in case of grouped
  /// execution, zero otherwise.
  const uint32_t splitGroupId;
  /// Id of the partition to use by this driver. For local exchange, for
  /// instance.
  const uint32_t partitionId;
  Driver* FOLLY_NONNULL driver;

  explicit DriverCtx(
      std::shared_ptr<Task> _task,
      int _driverId,
      int _pipelineId,
      uint32_t _splitGroupId,
      uint32_t _partitionId);

  velox::memory::MemoryPool* FOLLY_NONNULL addOperatorPool();

  // Makes an extract of QueryCtx for use in a connector. 'planNodeId'
  // is the id of the calling TableScan. This and the task id identify
  // the scan for column access tracking.
  std::unique_ptr<connector::ConnectorQueryCtx> createConnectorQueryCtx(
      const std::string& connectorId,
      const std::string& planNodeId) const;
};

class Driver {
 public:
  Driver(
      std::unique_ptr<DriverCtx> driverCtx,
      std::vector<std::unique_ptr<Operator>>&& operators);

  ~Driver();

  static void run(std::shared_ptr<Driver> self);

  static void enqueue(std::shared_ptr<Driver> instance);

  bool isOnThread() const {
    return state_.isOnThread();
  }

  bool isTerminated() const {
    return state_.isTerminated;
  }

  std::string label() const;

  ThreadState& state() {
    return state_;
  }

  void initializeOperatorStats(std::vector<OperatorStats>& stats);

  void addStatsToTask();

  // Returns true if all operators between the source and 'aggregation' are
  // order-preserving and do not increase cardinality.
  bool mayPushdownAggregation(Operator* FOLLY_NONNULL aggregation) const;

  // Returns a subset of channels for which there are operators upstream from
  // filterSource that accept dynamically generated filters.
  std::unordered_set<ChannelIndex> canPushdownFilters(
      Operator* FOLLY_NONNULL filterSource,
      const std::vector<ChannelIndex>& channels) const;

  // Returns the Operator with 'planNodeId.' or nullptr if not
  // found. For example, hash join probe accesses the corresponding
  // build by id.
  Operator* FOLLY_NULLABLE findOperator(std::string_view planNodeId) const;

  void setError(std::exception_ptr exception);

  std::string toString();

  DriverCtx* FOLLY_NONNULL driverCtx() const {
    return ctx_.get();
  }

  // Checks terminate in Task and throws if needed.
  void checkTerminate();

  // Requests 'size' bytes of memory from the process memory manager,
  // to be added to the limit of 'tracker'. If tracker is
  // revocable and there is no ready supply, the reservation may be
  // unchanged. If tracker is not revocable, the allocation will be
  // made or an error is thrown. This must be called while on thread in a thread
  // of the Task of 'this'. Returns true if the
  // limit was increased.
  bool reserveMemory(memory::MemoryUsageTracker* tracker, int64_t size);

  // Tries to spill 'size' or more bytes of revocable memory from any
  // of the operators in 'this'. Returns the amount of memory
  // freed. 'this' must be off thread or in a suspended state.
  int64_t spill(int64_t size);

  // Attempts to increase the limit of 'tracker' by 'size'.  If 'type'
  // is kRecoverable then this may fail to increase the limit if the
  // limit is already high and there is no extra available. If 'type'
  // is not 'kRecoverable' then this will make a serious effort to
  // raise the limit, including spilling other queries and will fail
  // only if this really was not possible. Returns true if the limit
  // was raised by at least 'size'. The caller must be a thread of the Task of
  // 'this'.
  bool growTaskMemory(
      memory::MemoryUsageTracker::UsageType type,
      int64_t size,
      memory::MemoryUsageTracker& tracker);

  std::shared_ptr<Task> task() const {
    return task_;
  }

<<<<<<< HEAD
  // Returns an estimate of the bytes that can be recovered by spill().
  int64_t recoverableMemory() const;
=======
  // Updates the stats in 'task_' and frees resources. Only called by Task for
  // closing non-running Drivers.
  void closeByTask();
>>>>>>> bad75c1b

 private:
  void enqueueInternal();

  StopReason runInternal(
      std::shared_ptr<Driver>& self,
      std::shared_ptr<BlockingState>* FOLLY_NONNULL blockingState);

  void close();

  // Push down dynamic filters produced by the operator at the specified
  // position in the pipeline.
  void pushdownFilters(int operatorIndex);

  std::unique_ptr<DriverCtx> ctx_;
  std::shared_ptr<Task> task_;

  // Set via Task_ and serialized by 'task_'s mutex.
  ThreadState state_;

  // Timer used to track down the time we are sitting in the driver queue.
  size_t queueTimeStartMicros_{0};
  // Index of the current operator to run (or the 1st one if we haven't started
  // yet). Used to determine which operator's queueTime we should update.
  size_t curOpIndex_{0};

  std::vector<std::unique_ptr<Operator>> operators_;

  BlockingReason blockingReason_{BlockingReason::kNotBlocked};
};

using OperatorSupplier = std::function<std::unique_ptr<Operator>(
    int32_t operatorId,
    DriverCtx* FOLLY_NONNULL ctx)>;

using Consumer =
    std::function<BlockingReason(RowVectorPtr, ContinueFuture* FOLLY_NULLABLE)>;
using ConsumerSupplier = std::function<Consumer()>;

struct DriverFactory {
  std::vector<std::shared_ptr<const core::PlanNode>> planNodes;
  /// Function that will generate the final operator of a driver being
  /// constructed.
  OperatorSupplier consumerSupplier;
  /// Maximum number of drivers that can be run concurrently in this pipeline.
  uint32_t maxDrivers;
  /// Number of drivers that will be run concurrently in this pipeline. It is
  /// also the number of drivers per split group in case of grouped execution.
  uint32_t numDrivers;
  /// Total number of drivers in this pipeline we expect to be run. In case of
  /// grouped execution it is 'numDrivers' * 'numSplitGroups', otherwise it is
  /// 'numDrivers'.
  uint32_t numTotalDrivers;

  // True if 'planNodes' contains a source node for the task, e.g. TableScan or
  // Exchange.
  bool inputDriver{false};
  // True if 'planNodes' contains a sync node for the task, e.g.
  // PartitionedOutput.
  bool outputDriver{false};

  std::shared_ptr<Driver> createDriver(
      std::unique_ptr<DriverCtx> ctx,
      std::shared_ptr<ExchangeClient> exchangeClient,
      std::function<int(int pipelineId)> numDrivers);

  std::shared_ptr<const core::PartitionedOutputNode> needsPartitionedOutput() {
    VELOX_CHECK(!planNodes.empty());
    if (auto partitionedOutputNode =
            std::dynamic_pointer_cast<const core::PartitionedOutputNode>(
                planNodes.back())) {
      return partitionedOutputNode;
    }
    return nullptr;
  }

  bool needsExchangeClient() const {
    VELOX_CHECK(!planNodes.empty());
    if (auto exchangeNode = std::dynamic_pointer_cast<const core::ExchangeNode>(
            planNodes.front())) {
      return true;
    }
    return false;
  }

  /// Returns LocalPartition plan node ID if the pipeline gets data from a local
  /// exchange.
  std::optional<core::PlanNodeId> needsLocalExchangeSource() const {
    VELOX_CHECK(!planNodes.empty());
    if (auto exchangeNode =
            std::dynamic_pointer_cast<const core::LocalPartitionNode>(
                planNodes.front())) {
      return exchangeNode->id();
    }
    return std::nullopt;
  }

  /// Returns plan node IDs of all HashJoinNode's in the pipeline.
  std::vector<core::PlanNodeId> needsHashJoinBridges() const {
    std::vector<core::PlanNodeId> planNodeIds;
    for (const auto& planNode : planNodes) {
      if (auto joinNode =
              std::dynamic_pointer_cast<const core::HashJoinNode>(planNode)) {
        planNodeIds.emplace_back(joinNode->id());
      }
    }
    return planNodeIds;
  }

  /// Returns plan node IDs of all CrossJoinNode's in the pipeline.
  std::vector<core::PlanNodeId> needsCrossJoinBridges() const {
    std::vector<core::PlanNodeId> joinNodeIds;
    for (const auto& planNode : planNodes) {
      if (auto joinNode =
              std::dynamic_pointer_cast<const core::CrossJoinNode>(planNode)) {
        joinNodeIds.emplace_back(joinNode->id());
      }
    }

    return joinNodeIds;
  }
};

// Begins and ends a section where a thread is running but not
// counted in its Task. Using this, a Driver thread can for
// example stop its own Task. For arbitrating memory overbooking,
// the contending threads go suspended and each in turn enters a
// global critical section. When running the arbitration strategy, a
// thread can stop and restart Tasks, including its own. When a Task
// is stopped, its drivers are blocked or suspended and the strategy thread
// can alter the Task's memory including spilling or killing the whole Task.
// Other threads waiting to run the arbitration, are in a suspended state
// which also means that they are instantaneously killable or spillable.
class SuspendedSection {
 public:
  // Runs 'body' as a suspended section. Checks for termination requested after
  // exiting the section.
  template <typename Body>
  static void suspended(Driver* FOLLY_NONNULL driver, Body body) {
    {
      SuspendedSection section(driver);
      body();
    }
    driver->checkTerminate();
  }

 private:
  explicit SuspendedSection(Driver* FOLLY_NONNULL driver);
  ~SuspendedSection();

  Driver* FOLLY_NONNULL driver_;
};

} // namespace facebook::velox::exec<|MERGE_RESOLUTION|>--- conflicted
+++ resolved
@@ -275,14 +275,12 @@
     return task_;
   }
 
-<<<<<<< HEAD
   // Returns an estimate of the bytes that can be recovered by spill().
   int64_t recoverableMemory() const;
-=======
+
   // Updates the stats in 'task_' and frees resources. Only called by Task for
   // closing non-running Drivers.
   void closeByTask();
->>>>>>> bad75c1b
 
  private:
   void enqueueInternal();
