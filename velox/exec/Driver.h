--- conflicted
+++ resolved
@@ -234,7 +234,6 @@
     return ctx_.get();
   }
 
-<<<<<<< HEAD
   // Checks terminate in Task and throws if needed.
   void checkTerminate();
 
@@ -265,21 +264,14 @@
       int64_t size,
       memory::MemoryUsageTracker& tracker);
 
-  std::shared_ptr<Task> task() const {
-    return task_;
-  }
-
   // Returns an estimate of the bytes that can be recovered by spill().
   int64_t recoverableMemory() const;
 
-  // Updates the stats in 'task_' and frees resources. Only called by Task for
-=======
   const std::shared_ptr<Task>& task() const {
     return ctx_->task;
   }
 
   // Updates the stats in Task and frees resources. Only called by Task for
->>>>>>> 7e07bf35
   // closing non-running Drivers.
   void closeByTask();
 
