/*
 * Copyright (c) Facebook, Inc. and its affiliates.
 *
 * Licensed under the Apache License, Version 2.0 (the "License");
 * you may not use this file except in compliance with the License.
 * You may obtain a copy of the License at
 *
 *     http://www.apache.org/licenses/LICENSE-2.0
 *
 * Unless required by applicable law or agreed to in writing, software
 * distributed under the License is distributed on an "AS IS" BASIS,
 * WITHOUT WARRANTIES OR CONDITIONS OF ANY KIND, either express or implied.
 * See the License for the specific language governing permissions and
 * limitations under the License.
 */
#include "velox/exec/HashAggregation.h"
#include "velox/exec/Aggregate.h"
#include "velox/exec/Task.h"

namespace facebook::velox::exec {

HashAggregation::HashAggregation(
    int32_t operatorId,
    DriverCtx* driverCtx,
    const std::shared_ptr<const core::AggregationNode>& aggregationNode)
    : Operator(
          driverCtx,
          aggregationNode->outputType(),
          operatorId,
          aggregationNode->id(),
          aggregationNode->step() == core::AggregationNode::Step::kPartial
              ? "PartialAggregation"
              : "Aggregation"),
      outputBatchSize_{
          driverCtx->execCtx->queryCtx()->config().preferredOutputBatchSize()},
      maxPartialAggregationMemoryUsage_(
          driverCtx->execCtx->queryCtx()
              ->config()
              .maxPartialAggregationMemoryUsage()),
      isPartialOutput_(isPartialOutput(aggregationNode->step())),
      isDistinct_(aggregationNode->aggregates().empty()),
      isGlobal_(aggregationNode->groupingKeys().empty()) {
  auto inputType = aggregationNode->sources()[0]->outputType();

  auto numHashers = aggregationNode->groupingKeys().size();
  std::vector<std::unique_ptr<VectorHasher>> hashers;
  hashers.reserve(numHashers);
  for (const auto& key : aggregationNode->groupingKeys()) {
    auto channel = exprToChannel(key.get(), inputType);
    VELOX_CHECK_NE(
        channel,
        kConstantChannel,
        "Aggregation doesn't allow constant grouping keys");
    hashers.push_back(VectorHasher::create(key->type(), channel));
  }

  auto numAggregates = aggregationNode->aggregates().size();
  std::vector<std::unique_ptr<Aggregate>> aggregates;
  aggregates.reserve(numAggregates);
  std::vector<std::optional<uint32_t>> aggrMaskChannels;
  aggrMaskChannels.reserve(numAggregates);
  std::vector<std::vector<ChannelIndex>> args;
  std::vector<std::vector<VectorPtr>> constantLists;
  for (auto i = 0; i < numAggregates; i++) {
    const auto& aggregate = aggregationNode->aggregates()[i];

    std::vector<ChannelIndex> channels;
    std::vector<VectorPtr> constants;
    std::vector<TypePtr> argTypes;
    for (auto& arg : aggregate->inputs()) {
      argTypes.push_back(arg->type());
      channels.push_back(exprToChannel(arg.get(), inputType));
      if (channels.back() == kConstantChannel) {
        auto constant = dynamic_cast<const core::ConstantTypedExpr*>(arg.get());
        constants.push_back(BaseVector::createConstant(
            constant->value(), 1, operatorCtx_->pool()));
      } else {
        constants.push_back(nullptr);
      }
    }

    // Setup aggregation mask: convert the Variable Reference name to the
    // channel (projection) index, if there is a mask.
    const auto& aggrMask = aggregationNode->aggregateMasks()[i];
    if (aggrMask == nullptr) {
      aggrMaskChannels.emplace_back(std::optional<ChannelIndex>{});
    } else {
      aggrMaskChannels.emplace_back(
          inputType->asRow().getChildIdx(aggrMask->name()));
    }

    const auto& resultType = outputType_->childAt(numHashers + i);
    aggregates.push_back(Aggregate::create(
        aggregate->name(), aggregationNode->step(), argTypes, resultType));
    args.push_back(channels);
    constantLists.push_back(constants);
  }

  // Check that aggregate result type match the output type
  for (auto i = 0; i < aggregates.size(); i++) {
    const auto& aggResultType = aggregates[i]->resultType();
    const auto& expectedType = outputType_->childAt(numHashers + i);
    VELOX_CHECK(
        aggResultType->kindEquals(expectedType),
<<<<<<< HEAD
        "Unexpected result type for an aggregation: {}, expected {} step {}",
=======
        "Unexpected result type for an aggregation: {}, expected {}, step {}",
>>>>>>> 7205b209
        aggResultType->toString(),
        expectedType->toString(),
        static_cast<int32_t>(aggregationNode->step()));
  }

  if (isDistinct_) {
    for (ChannelIndex i = 0; i < hashers.size(); ++i) {
      identityProjections_.emplace_back(hashers[i]->channel(), i);
    }
  }

  groupingSet_ = std::make_unique<GroupingSet>(
      std::move(hashers),
      std::move(aggregates),
      std::move(aggrMaskChannels),
      std::move(args),
      std::move(constantLists),
      aggregationNode->ignoreNullKeys(),
      isRawInput(aggregationNode->step()),
      operatorCtx_.get());
}

void HashAggregation::addInput(RowVectorPtr input) {
  input_ = input;
  if (!pushdownChecked_) {
    mayPushdown_ = operatorCtx_->driver()->mayPushdownAggregation(this);
    pushdownChecked_ = true;
  }
  groupingSet_->addInput(input_, mayPushdown_);
  if (isPartialOutput_ &&
      groupingSet_->allocatedBytes() > maxPartialAggregationMemoryUsage_) {
    partialFull_ = true;
  }
  newDistincts_ = isDistinct_ && !groupingSet_->hashLookup().newGroups.empty();
}

RowVectorPtr HashAggregation::getOutput() {
  if (finished_ || (!noMoreInput_ && !partialFull_ && !newDistincts_)) {
    input_ = nullptr;
    return nullptr;
  }

  if (isDistinct_) {
    if (!newDistincts_) {
      if (noMoreInput_) {
        finished_ = true;
      }
      return nullptr;
    }

    auto lookup = groupingSet_->hashLookup();
    auto size = lookup.newGroups.size();
    BufferPtr indices = allocateIndices(size, operatorCtx_->pool());
    auto indicesPtr = indices->asMutable<vector_size_t>();
    std::copy(lookup.newGroups.begin(), lookup.newGroups.end(), indicesPtr);
    newDistincts_ = false;
    auto output = fillOutput(size, indices);

    // Drop reference to input_ to make it singly-referenced at the producer and
    // allow for memory reuse.
    input_ = nullptr;

    if (partialFull_) {
      groupingSet_->resetPartial();
      partialFull_ = false;
    }
    return output;
  }

  auto batchSize = isGlobal_ ? 1 : outputBatchSize_;

  // TODO Figure out how to re-use 'result' safely.
  auto result = std::static_pointer_cast<RowVector>(
      BaseVector::create(outputType_, batchSize, operatorCtx_->pool()));

  bool hasData = groupingSet_->getOutput(
      batchSize, isPartialOutput_, &resultIterator_, result);
  if (!hasData) {
    resultIterator_.reset();
    if (isPartialOutput_) {
      partialFull_ = false;
      groupingSet_->resetPartial();
      if (noMoreInput_) {
        finished_ = true;
      }
    } else {
      finished_ = true;
    }
    return nullptr;
  }
  return result;
}

bool HashAggregation::isFinished() {
  return finished_;
}
} // namespace facebook::velox::exec<|MERGE_RESOLUTION|>--- conflicted
+++ resolved
@@ -102,11 +102,7 @@
     const auto& expectedType = outputType_->childAt(numHashers + i);
     VELOX_CHECK(
         aggResultType->kindEquals(expectedType),
-<<<<<<< HEAD
-        "Unexpected result type for an aggregation: {}, expected {} step {}",
-=======
         "Unexpected result type for an aggregation: {}, expected {}, step {}",
->>>>>>> 7205b209
         aggResultType->toString(),
         expectedType->toString(),
         static_cast<int32_t>(aggregationNode->step()));
