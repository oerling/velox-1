/*
 * Copyright (c) Facebook, Inc. and its affiliates.
 *
 * Licensed under the Apache License, Version 2.0 (the "License");
 * you may not use this file except in compliance with the License.
 * You may obtain a copy of the License at
 *
 *     http://www.apache.org/licenses/LICENSE-2.0
 *
 * Unless required by applicable law or agreed to in writing, software
 * distributed under the License is distributed on an "AS IS" BASIS,
 * WITHOUT WARRANTIES OR CONDITIONS OF ANY KIND, either express or implied.
 * See the License for the specific language governing permissions and
 * limitations under the License.
 */

#include "velox/exec/HashTable.h"
#include "velox/common/base/SelectivityInfo.h"
#include "velox/exec/VectorHasher.h"
#include "velox/vector/tests/VectorMaker.h"

#include <gtest/gtest.h>
#include <memory>

using namespace facebook::velox;
using namespace facebook::velox::exec;
using namespace facebook::velox::test;

// Test framework for join hash tables. Generates probe keys, of which
// some percent are inserted in a hashTable. The placement of the
// payload is shuffled so as not to correlate with the probe
// order. Tests the presence/correctness of the hit for each key and
// measures the time for computing hashes/value ids vs the time spent
// probing the table. Covers kArray, kNormalizedKey and kHash hash
// modes.
class HashTableTest : public testing::Test {
 protected:
  void testCycle(
      BaseHashTable::HashMode mode,
      int32_t size,
      int32_t numWays,
      TypePtr buildType,
      int32_t numKeys) {
    std::vector<std::unique_ptr<HashTable<true>>> otherTables;
    std::vector<TypePtr> dependentTypes;
    int32_t sequence = 0;
    isInTable_.resize(
        bits::nwords(numWays * size),
        static_cast<const std::vector<
            unsigned long,
            std::allocator<unsigned long>>::value_type>(-1));
    if (insertPct_ != 100) {
      // If we probe with all keys but only mean to insert part, we deselect.
      folly::Random::DefaultGenerator rng;
      rng.seed(1);
      for (auto i = 0; i < size * numWays; ++i) {
        if (folly::Random::rand32(rng) % 100 > insertPct_) {
          bits::clearBit(isInTable_.data(), i);
        }
      }
    }
    int32_t startOffset = 0;
    for (auto way = 0; way < numWays; ++way) {
      std::vector<RowVectorPtr> batches;
      std::vector<std::unique_ptr<VectorHasher>> keyHashers;
      for (auto channel = 0; channel < numKeys; ++channel) {
        keyHashers.emplace_back(std::make_unique<VectorHasher>(
            buildType->childAt(channel), channel));
      }
      auto table = HashTable<true>::createForJoin(
          std::move(keyHashers), dependentTypes, true, mappedMemory_);

      makeRows(size, 1, sequence, buildType, batches);
      copyVectorsToTable(batches, startOffset, table.get());
      sequence += size;
      if (!topTable_) {
        topTable_ = std::move(table);
      } else {
        otherTables.push_back(std::move(table));
      }
      batches_.insert(batches_.end(), batches.begin(), batches.end());
      startOffset += size;
    }
    topTable_->prepareJoinTable(std::move(otherTables));
    EXPECT_EQ(topTable_->hashMode(), mode);
    LOG(INFO) << "Made table " << describeTable();
    testProbe();
<<<<<<< HEAD
    testErase();
    testProbe();
=======
    testEraseEveryN(3);
    testProbe();
    testEraseEveryN(4);
    testProbe();
    testGroupBySpill(size, buildType, numKeys);
  }

  // Inserts and deletes rows in a HashTable, similarly to a group by
  // that periodically spills a fraction of the groups.
  void testGroupBySpill(int32_t size, TypePtr tableType, int32_t numKeys) {
    constexpr int32_t kBatchSize = 1000;
    constexpr int32_t kNumErasePerRound = 500;
    int32_t sequence = 0;
    std::vector<RowVectorPtr> batches;
    auto table = createHashTableForAggregation(tableType, numKeys);
    auto lookup = std::make_unique<HashLookup>(table->hashers());
    std::vector<char*> allInserted;
    int32_t numErased = 0;
    // We insert 1000 and delete 500.
    for (auto round = 0; round < size; round += kBatchSize) {
      makeRows(kBatchSize, 1, sequence, tableType, batches);
      sequence += kBatchSize;
      lookup->reset(kBatchSize);
      insertGroups(*batches.back(), *lookup, *table);
      allInserted.insert(
          allInserted.end(), lookup->hits.begin(), lookup->hits.end());

      table->erase(
          folly::Range<char**>(&allInserted[numErased], kNumErasePerRound));
      numErased += kNumErasePerRound;
    }
    int32_t batchStart = 0;
    // We loop over the keys one more time. The first half will be all
    // new rows, the second half will be hits of existing ones.
    int32_t row = 0;
    for (auto i = 0; i < batches.size(); ++i) {
      insertGroups(*batches[0], *lookup, *table);
      for (; row < batchStart + kBatchSize; ++row) {
        if (row < numErased) {
          ASSERT_NE(lookup->hits[row - batchStart], allInserted[row]);
        } else {
          ASSERT_EQ(lookup->hits[row - batchStart], allInserted[row]);
        }
      }
    }
  }

  std::unique_ptr<HashTable<false>> createHashTableForAggregation(
      const TypePtr& tableType,
      int numKeys) {
    std::vector<std::unique_ptr<VectorHasher>> keyHashers;
    for (auto channel = 0; channel < numKeys; ++channel) {
      keyHashers.emplace_back(
          std::make_unique<VectorHasher>(tableType->childAt(channel), channel));
    }
    static std::vector<std::unique_ptr<Aggregate>> empty;
    return HashTable<false>::createForAggregation(
        std::move(keyHashers), empty, mappedMemory_);
  }

  void insertGroups(
      const RowVector& input,
      HashLookup& lookup,
      HashTable<false>& table) {
    auto& hashers = table.hashers();
    SelectivityVector activeRows(input.size());
    auto mode = table.hashMode();
    bool rehash = false;
    for (int32_t i = 0; i < hashers.size(); ++i) {
      auto key = input.childAt(hashers[i]->channel());
      if (mode != BaseHashTable::HashMode::kHash) {
        if (!hashers[i]->computeValueIds(*key, activeRows, &lookup.hashes)) {
          rehash = true;
        }
      } else {
        hashers[i]->hash(*key, activeRows, i > 0, &lookup.hashes);
      }
    }
    std::iota(lookup.rows.begin(), lookup.rows.end(), 0);

    if (rehash) {
      if (table.hashMode() != BaseHashTable::HashMode::kHash) {
        table.decideHashMode(input.size());
      }
      insertGroups(input, lookup, table);
      return;
    }
    table.groupProbe(lookup);
>>>>>>> 6b2d5123
  }

  std::string describeTable() {
    std::stringstream out;
    auto mode = topTable_->hashMode();
    if (mode == BaseHashTable::HashMode::kHash) {
      out << "Multipart key ";
    } else {
      out
          << (mode == BaseHashTable::HashMode::kArray ? "Array "
                                                      : "Normalized key ");
      out << "(";
      for (auto& hasher : topTable_->hashers()) {
        out << (hasher->isRange() ? "range " : "valueIds ");
      }
      out << ") ";
    }
    out << topTable_->numDistinct() << " entries";
    return out.str();
  }

  void copyVectorsToTable(
      std::vector<RowVectorPtr>& batches,
      int32_t tableOffset,
      HashTable<true>* table) {
    int32_t batchSize = batches[0]->size();
    std::vector<uint64_t> dummy(batchSize);
    int32_t batchOffset = 0;
    rowOfKey_.resize(tableOffset + batchSize * batches.size());
    auto rowContainer = table->rows();
    auto& hashers = table->hashers();
    auto numKeys = hashers.size();
    // We init a DecodedVector for each member of the RowVectors in 'batches'.
    std::vector<std::vector<DecodedVector>> decoded;
    SelectivityVector rows(batchSize);
    SelectivityVector insertedRows(batchSize);
    for (auto& batch : batches) {
      // If we are only inserting a fraction of the rows, we set
      // insertedRows to that fraction so that the VectorHashers only
      // see keys that will actually be inserted.
      if (insertPct_ < 100) {
        bits::copyBits(
            isInTable_.data(),
            tableOffset + batchOffset,
            insertedRows.asMutableRange().bits(),
            0,
            batchSize);
      }
      decoded.emplace_back(batch->childrenSize());
      VELOX_CHECK_EQ(batch->size(), batchSize);
      auto& decoders = decoded.back();
      for (auto i = 0; i < batch->childrenSize(); ++i) {
        decoders[i].decode(*batch->childAt(i), rows);
        if (i < numKeys) {
          if (table->hashMode() != BaseHashTable::HashMode::kHash) {
            auto hasher = table->hashers()[i].get();
            if (hasher->mayUseValueIds()) {
              hasher->computeValueIds(*batch->childAt(i), insertedRows, &dummy);
            }
          }
        }
      }
      batchOffset += batchSize;
    }

    auto size = batchSize * batches.size();
    auto powerOfTwo = bits::nextPowerOfTwo(size);
    int32_t mask = powerOfTwo - 1;
    int32_t position = 0;
    int32_t delta = 1;
    int32_t numInserted = 0;
    auto nextOffset = rowContainer->nextOffset();

    // We insert values in a geometric skip order. 1, 2, 4, 7,
    // 11,... where the skip increments by one. We wrap around at the
    // power of two boundary. This sequence hits every place in the
    // power of two range once. Like this, when we probe the data for
    // consecutive keys the hits will have no cache locality.
    for (auto count = 0; count < powerOfTwo; ++count) {
      if (position < size &&
          (insertPct_ == 100 ||
           bits::isBitSet(isInTable_.data(), tableOffset + position))) {
        char* newRow = rowContainer->newRow();
        rowOfKey_[tableOffset + position] = newRow;
        auto batchIndex = position / batchSize;
        auto rowIndex = position % batchSize;
        if (nextOffset) {
          *reinterpret_cast<char**>(newRow + nextOffset) = nullptr;
        }
        ++numInserted;
        for (auto i = 0; i < hashers.size(); ++i) {
          rowContainer->store(decoded[batchIndex][i], rowIndex, newRow, i);
        }
      }
      position = (position + delta) & mask;
      ++delta;
    }
  }

  // Makes a vector of 'type' with 'size' unique elements, initialized
  // based on 'sequence'. If 'sequence' is incremented by 'size'
  // between the next call will not overlap with the results of the
  // previous one.
  VectorPtr makeVector(TypePtr type, int32_t size, int32_t sequence) {
    switch (type->kind()) {
      case TypeKind::BIGINT:
        return vectorMaker_->flatVector<int64_t>(
            size,
            [&](vector_size_t row) { return keySpacing_ * (sequence + row); },
            nullptr);

      case TypeKind::VARCHAR: {
        auto strings = std::static_pointer_cast<FlatVector<StringView>>(
            BaseVector::create(VARCHAR(), size, pool_.get()));
        for (auto row = 0; row < size; ++row) {
          auto string = fmt::format("{}", keySpacing_ * (sequence + row));
          // Make strings that overflow the inline limit for 1/10 of
          // the values after 10K,000. Datasets with only
          // range-encodable small strings can be made within the
          // first 10K values.
          if (row > 10000 && row % 10 == 0) {
            string += "----" + string + "----" + string;
          }
          strings->set(row, StringView(string));
        }
        return strings;
      }

      case TypeKind::ROW: {
        std::vector<VectorPtr> children;
        for (auto i = 0; i < type->size(); ++i) {
          children.push_back(makeVector(type->childAt(i), size, sequence));
        }
        return vectorMaker_->rowVector(children);
      }
      default:
        VELOX_FAIL("Unsupported kind for makeVector {}", type->kind());
    }
  }

  void makeRows(
      int32_t batchSize,
      int32_t numBatches,
      int32_t sequence,
      TypePtr buildType,
      std::vector<RowVectorPtr>& batches) {
    for (auto i = 0; i < numBatches; ++i) {
      batches.push_back(std::static_pointer_cast<RowVector>(
          makeVector(buildType, batchSize, sequence)));
      sequence += batchSize;
    }
  }

  void testProbe() {
    auto lookup = std::make_unique<HashLookup>(topTable_->hashers());
    auto batchSize = batches_[0]->size();
    SelectivityVector rows(batchSize);
    auto mode = topTable_->hashMode();
    SelectivityInfo hashTime;
    SelectivityInfo probeTime;
    int32_t numHashed = 0;
    int32_t numProbed = 0;
    int32_t numHit = 0;
    DecodedVector decoded;
    std::vector<uint64_t> scratch;
    auto& hashers = topTable_->hashers();
    for (auto batchIndex = 0; batchIndex < batches_.size(); ++batchIndex) {
      auto batch = batches_[batchIndex];
      lookup->reset(batch->size());
      rows.setAll();
      numHashed += batch->size();
      {
        SelectivityTimer timer(hashTime, 0);
        for (auto i = 0; i < hashers.size(); ++i) {
          auto key = batch->childAt(i);
          if (mode != BaseHashTable::HashMode::kHash) {
            decoded.decode(*key, rows);
            hashers[i]->lookupValueIds(decoded, rows, scratch, &lookup->hashes);
          } else {
            hashers[i]->hash(*key, rows, i > 0, &lookup->hashes);
          }
        }
      }

      lookup->rows.clear();
      if (rows.isAllSelected()) {
        lookup->rows.resize(rows.size());
        std::iota(lookup->rows.begin(), lookup->rows.end(), 0);
      } else {
        constexpr int32_t kPadding = simd::kPadding / sizeof(int32_t);
        lookup->rows.resize(bits::roundUp(rows.size() + kPadding, kPadding));
        auto numRows = simd::indicesOfSetBits(
            rows.asRange().bits(), 0, batch->size(), lookup->rows.data());
        lookup->rows.resize(numRows);
      }
      auto startOffset = batchIndex * batchSize;
      if (lookup->rows.empty()) {
        // the keys disqualify all entries. The table is not consulted.
        for (auto i = startOffset; i < startOffset + batch->size(); ++i) {
          ASSERT_EQ(nullptr, rowOfKey_[i]);
        }
      } else {
        {
          numProbed += lookup->rows.size();
          SelectivityTimer timer(probeTime, 0);
          topTable_->joinProbe(*lookup);
        }
        for (auto i = 0; i < lookup->rows.size(); ++i) {
          auto key = lookup->rows[i];
          numHit += lookup->hits[key] != nullptr;
          ASSERT_EQ(rowOfKey_[startOffset + key], lookup->hits[key]);
        }
      }
    }
    LOG(INFO)
        << fmt::format(
               "Hashed: {} Probed: {} Hit: {} Hash time/row {} probe time/row {}",
               numHashed,
               numProbed,
               numHit,
               hashTime.timeToDropValue() / numHashed,
               probeTime.timeToDropValue() / numProbed)
        << std::endl;
  }

<<<<<<< HEAD
  // Erases every third item in the hash table.
  void testErase() {
    std::vector<char*> toErase;
    int32_t counter = 0;
    for (auto i = 0; i < rowOfKey_.size(); ++i) {
      if (rowOfKey_[i] && ++counter % 3 == 0) {
=======
  // Erases every strideth non-erased item in the hash table.
  void testEraseEveryN(int32_t stride) {
    std::vector<char*> toErase;
    int32_t counter = 0;
    for (auto i = 0; i < rowOfKey_.size(); ++i) {
      if (rowOfKey_[i] && ++counter % stride == 0) {
>>>>>>> 6b2d5123
        toErase.push_back(rowOfKey_[i]);
        rowOfKey_[i] = nullptr;
      }
    }
    topTable_->erase(folly::Range<char**>(toErase.data(), toErase.size()));
  }

  std::unique_ptr<memory::MemoryPool> pool_{
      memory::getDefaultScopedMemoryPool()};
  memory::MappedMemory* mappedMemory_{memory::MappedMemory::getInstance()};
  std::unique_ptr<test::VectorMaker> vectorMaker_{
      std::make_unique<test::VectorMaker>(pool_.get())};
  // Bitmap of positions in batches_ that end up in the table.
  std::vector<uint64_t> isInTable_;
  // Test payload, keys first.
  std::vector<RowVectorPtr> batches_;

  // Corresponds 1:1 to data in 'batches_'. nullptr if the key is not
  // inserted, otherwise pointer into the RowContainer.
  std::vector<char*> rowOfKey_;
  std::unique_ptr<HashTable<true>> topTable_;
  // Percentage of keys inserted into the table. This is for measuring
  // joins that miss the table part of the time. Used in initializing
  // 'isInTable_'.
  int32_t insertPct_ = 100;
  // Spacing between consecutive generated keys. Affects whether
  // Vectorhashers make ranges or ids of distinct values.
  int32_t keySpacing_ = 1;
};

TEST_F(HashTableTest, int2DenseArray) {
  auto type = ROW({"k1", "k2"}, {BIGINT(), BIGINT()});
  testCycle(BaseHashTable::HashMode::kArray, 500, 2, type, 2);
}

TEST_F(HashTableTest, string1DenseArray) {
  auto type = ROW({"k1"}, {VARCHAR()});
  testCycle(BaseHashTable::HashMode::kArray, 500, 2, type, 1);
}

TEST_F(HashTableTest, string2Normalized) {
  auto type = ROW({"k1", "k2"}, {VARCHAR(), VARCHAR()});
  testCycle(BaseHashTable::HashMode::kNormalizedKey, 50000, 2, type, 2);
}

TEST_F(HashTableTest, int2SparseArray) {
  auto type = ROW({"k1", "k2"}, {BIGINT(), BIGINT()});
  keySpacing_ = 1000;
  testCycle(BaseHashTable::HashMode::kArray, 500, 2, type, 2);
}

TEST_F(HashTableTest, int2SparseNormalized) {
  auto type = ROW({"k1", "k2"}, {BIGINT(), BIGINT()});
  keySpacing_ = 1000;
  testCycle(BaseHashTable::HashMode::kNormalizedKey, 10000, 2, type, 2);
}

TEST_F(HashTableTest, int2SparseNormalizedMostMiss) {
  auto type = ROW({"k1", "k2"}, {BIGINT(), BIGINT()});
  keySpacing_ = 1000;
  insertPct_ = 10;
  testCycle(BaseHashTable::HashMode::kNormalizedKey, 100000, 2, type, 2);
}

TEST_F(HashTableTest, structKey) {
  auto type =
      ROW({"key"}, {ROW({"k1", "k2", "k3"}, {BIGINT(), VARCHAR(), BIGINT()})});
  keySpacing_ = 1000;
  testCycle(BaseHashTable::HashMode::kHash, 100000, 2, type, 1);
}

TEST_F(HashTableTest, mixed6Sparse) {
  auto type =
      ROW({"k1", "k2", "k3", "k4", "k5", "k6"},
          {BIGINT(), BIGINT(), BIGINT(), BIGINT(), BIGINT(), VARCHAR()});
  keySpacing_ = 1000;
  testCycle(BaseHashTable::HashMode::kHash, 1000000, 2, type, 6);
}

// It should be safe to call clear() before we insert any data into HashTable
TEST_F(HashTableTest, clear) {
  std::vector<std::unique_ptr<VectorHasher>> keyHashers;
  keyHashers.push_back(std::make_unique<VectorHasher>(BIGINT(), 0 /*channel*/));
  std::vector<std::unique_ptr<Aggregate>> aggregates;
  aggregates.push_back(Aggregate::create(
      "sum",
      facebook::velox::core::AggregationNode::Step::kPartial,
      std::vector<TypePtr>{BIGINT()},
      BIGINT()));
  auto table = HashTable<true>::createForAggregation(
      std::move(keyHashers), aggregates, mappedMemory_);
  table->clear();
}<|MERGE_RESOLUTION|>--- conflicted
+++ resolved
@@ -85,10 +85,6 @@
     EXPECT_EQ(topTable_->hashMode(), mode);
     LOG(INFO) << "Made table " << describeTable();
     testProbe();
-<<<<<<< HEAD
-    testErase();
-    testProbe();
-=======
     testEraseEveryN(3);
     testProbe();
     testEraseEveryN(4);
@@ -177,7 +173,6 @@
       return;
     }
     table.groupProbe(lookup);
->>>>>>> 6b2d5123
   }
 
   std::string describeTable() {
@@ -403,21 +398,12 @@
         << std::endl;
   }
 
-<<<<<<< HEAD
-  // Erases every third item in the hash table.
-  void testErase() {
-    std::vector<char*> toErase;
-    int32_t counter = 0;
-    for (auto i = 0; i < rowOfKey_.size(); ++i) {
-      if (rowOfKey_[i] && ++counter % 3 == 0) {
-=======
   // Erases every strideth non-erased item in the hash table.
   void testEraseEveryN(int32_t stride) {
     std::vector<char*> toErase;
     int32_t counter = 0;
     for (auto i = 0; i < rowOfKey_.size(); ++i) {
       if (rowOfKey_[i] && ++counter % stride == 0) {
->>>>>>> 6b2d5123
         toErase.push_back(rowOfKey_[i]);
         rowOfKey_[i] = nullptr;
       }
