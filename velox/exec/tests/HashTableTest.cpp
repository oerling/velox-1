/*
 * Copyright (c) Facebook, Inc. and its affiliates.
 *
 * Licensed under the Apache License, Version 2.0 (the "License");
 * you may not use this file except in compliance with the License.
 * You may obtain a copy of the License at
 *
 *     http://www.apache.org/licenses/LICENSE-2.0
 *
 * Unless required by applicable law or agreed to in writing, software
 * distributed under the License is distributed on an "AS IS" BASIS,
 * WITHOUT WARRANTIES OR CONDITIONS OF ANY KIND, either express or implied.
 * See the License for the specific language governing permissions and
 * limitations under the License.
 */

#include "velox/exec/HashTable.h"
#include "velox/common/base/SelectivityInfo.h"
#include "velox/common/base/tests/GTestUtils.h"
#include "velox/exec/VectorHasher.h"
#include "velox/vector/tests/utils/VectorMaker.h"

#include <folly/executors/CPUThreadPoolExecutor.h>
#include <gtest/gtest.h>
#include <memory>

using namespace facebook::velox;
using namespace facebook::velox::exec;
using namespace facebook::velox::test;

// Test framework for join hash tables. Generates probe keys, of which
// some percent are inserted in a hashTable. The placement of the
// payload is shuffled so as not to correlate with the probe
// order. Tests the presence/correctness of the hit for each key and
// measures the time for computing hashes/value ids vs the time spent
// probing the table. Covers kArray, kNormalizedKey and kHash hash
// modes.
class HashTableTest : public testing::TestWithParam<bool> {
 protected:
  void SetUp() override {
    if (GetParam()) {
      executor_ = std::make_unique<folly::CPUThreadPoolExecutor>(16);
    }
  }

  void testCycle(
      BaseHashTable::HashMode mode,
      int32_t size,
      int32_t numWays,
      TypePtr buildType,
      int32_t numKeys) {
    std::vector<TypePtr> dependentTypes;
    int32_t sequence = 0;
    isInTable_.resize(
        bits::nwords(numWays * size),
        static_cast<const std::vector<
            unsigned long,
            std::allocator<unsigned long>>::value_type>(-1));
    if (insertPct_ != 100) {
      // If we probe with all keys but only mean to insert part, we deselect.
      folly::Random::DefaultGenerator rng;
      rng.seed(1);
      for (auto i = 0; i < size * numWays; ++i) {
        if (folly::Random::rand32(rng) % 100 > insertPct_) {
          bits::clearBit(isInTable_.data(), i);
        }
      }
    }
    int32_t startOffset = 0;
    std::vector<std::unique_ptr<BaseHashTable>> otherTables;
    for (auto way = 0; way < numWays; ++way) {
      std::vector<RowVectorPtr> batches;
      std::vector<std::unique_ptr<VectorHasher>> keyHashers;
      for (auto channel = 0; channel < numKeys; ++channel) {
        keyHashers.emplace_back(std::make_unique<VectorHasher>(
            buildType->childAt(channel), channel));
      }
      auto table = HashTable<true>::createForJoin(
          std::move(keyHashers), dependentTypes, true, false, mappedMemory_);

      makeRows(size, 1, sequence, buildType, batches);
      copyVectorsToTable(batches, startOffset, table.get());
      sequence += size;
      if (!topTable_) {
        topTable_ = std::move(table);
      } else {
        otherTables.push_back(std::move(table));
      }
      batches_.insert(batches_.end(), batches.begin(), batches.end());
      startOffset += size;
    }
    topTable_->prepareJoinTable(std::move(otherTables), executor_.get());
    EXPECT_EQ(topTable_->hashMode(), mode);
    LOG(INFO) << "Made table " << describeTable();
    testProbe();
    testEraseEveryN(3);
    testProbe();
    testEraseEveryN(4);
    testProbe();
    testGroupBySpill(size, buildType, numKeys);
  }

  // Inserts and deletes rows in a HashTable, similarly to a group by
  // that periodically spills a fraction of the groups.
  void testGroupBySpill(int32_t size, TypePtr tableType, int32_t numKeys) {
    constexpr int32_t kBatchSize = 1000;
    constexpr int32_t kNumErasePerRound = 500;
    int32_t sequence = 0;
    std::vector<RowVectorPtr> batches;
    auto table = createHashTableForAggregation(tableType, numKeys);
    auto lookup = std::make_unique<HashLookup>(table->hashers());
    std::vector<char*> allInserted;
    int32_t numErased = 0;
    // We insert 1000 and delete 500.
    for (auto round = 0; round < size; round += kBatchSize) {
      makeRows(kBatchSize, 1, sequence, tableType, batches);
      sequence += kBatchSize;
      lookup->reset(kBatchSize);
      insertGroups(*batches.back(), *lookup, *table);
      allInserted.insert(
          allInserted.end(), lookup->hits.begin(), lookup->hits.end());

      table->erase(
          folly::Range<char**>(&allInserted[numErased], kNumErasePerRound));
      numErased += kNumErasePerRound;
    }
    int32_t batchStart = 0;
    // We loop over the keys one more time. The first half will be all
    // new rows, the second half will be hits of existing ones.
    int32_t row = 0;
    for (auto i = 0; i < batches.size(); ++i) {
      insertGroups(*batches[0], *lookup, *table);
      for (; row < batchStart + kBatchSize; ++row) {
        if (row < numErased) {
          ASSERT_NE(lookup->hits[row - batchStart], allInserted[row]);
        } else {
          ASSERT_EQ(lookup->hits[row - batchStart], allInserted[row]);
        }
      }
    }
  }

  std::unique_ptr<HashTable<false>> createHashTableForAggregation(
      const TypePtr& tableType,
      int numKeys) {
    std::vector<std::unique_ptr<VectorHasher>> keyHashers;
    for (auto channel = 0; channel < numKeys; ++channel) {
      keyHashers.emplace_back(
          std::make_unique<VectorHasher>(tableType->childAt(channel), channel));
    }
    static std::vector<std::unique_ptr<Aggregate>> empty;
    return HashTable<false>::createForAggregation(
        std::move(keyHashers), empty, mappedMemory_);
  }

  void insertGroups(
      const RowVector& input,
      HashLookup& lookup,
      HashTable<false>& table) {
    const SelectivityVector rows(input.size());
    insertGroups(input, rows, lookup, table);
  }

  void insertGroups(
      const RowVector& input,
      const SelectivityVector& rows,
      HashLookup& lookup,
      HashTable<false>& table) {
    lookup.reset(rows.end());
    lookup.rows.clear();
    rows.applyToSelected([&](auto row) { lookup.rows.push_back(row); });

    auto& hashers = table.hashers();
    auto mode = table.hashMode();
    bool rehash = false;
    for (int32_t i = 0; i < hashers.size(); ++i) {
      auto key = input.childAt(hashers[i]->channel());
      hashers[i]->decode(*key, rows);
      if (mode != BaseHashTable::HashMode::kHash) {
        if (!hashers[i]->computeValueIds(rows, lookup.hashes)) {
          rehash = true;
        }
      } else {
        hashers[i]->hash(rows, i > 0, lookup.hashes);
      }
    }

    if (rehash) {
      if (table.hashMode() != BaseHashTable::HashMode::kHash) {
        table.decideHashMode(input.size());
      }
      insertGroups(input, rows, lookup, table);
      return;
    }
    table.groupProbe(lookup);
  }

  std::string describeTable() {
    std::stringstream out;
    auto mode = topTable_->hashMode();
    if (mode == BaseHashTable::HashMode::kHash) {
      out << "Multipart key ";
    } else {
      out
          << (mode == BaseHashTable::HashMode::kArray ? "Array "
                                                      : "Normalized key ");
      out << "(";
      for (auto& hasher : topTable_->hashers()) {
        out << (hasher->isRange() ? "range " : "valueIds ");
      }
      out << ") ";
    }
    out << topTable_->numDistinct() << " entries";
    return out.str();
  }

  void copyVectorsToTable(
      std::vector<RowVectorPtr>& batches,
      int32_t tableOffset,
      HashTable<true>* table) {
    int32_t batchSize = batches[0]->size();
    raw_vector<uint64_t> dummy(batchSize);
    int32_t batchOffset = 0;
    rowOfKey_.resize(tableOffset + batchSize * batches.size());
    auto rowContainer = table->rows();
    auto& hashers = table->hashers();
    auto numKeys = hashers.size();
    // We init a DecodedVector for each member of the RowVectors in 'batches'.
    std::vector<std::vector<DecodedVector>> decoded;
    SelectivityVector rows(batchSize);
    SelectivityVector insertedRows(batchSize);
    for (auto& batch : batches) {
      // If we are only inserting a fraction of the rows, we set
      // insertedRows to that fraction so that the VectorHashers only
      // see keys that will actually be inserted.
      if (insertPct_ < 100) {
        bits::copyBits(
            isInTable_.data(),
            tableOffset + batchOffset,
            insertedRows.asMutableRange().bits(),
            0,
            batchSize);
      }
      decoded.emplace_back(batch->childrenSize());
      VELOX_CHECK_EQ(batch->size(), batchSize);
      auto& decoders = decoded.back();
      for (auto i = 0; i < batch->childrenSize(); ++i) {
        decoders[i].decode(*batch->childAt(i), rows);
        if (i < numKeys) {
          if (table->hashMode() != BaseHashTable::HashMode::kHash) {
            auto hasher = table->hashers()[i].get();
            if (hasher->mayUseValueIds()) {
              hasher->decode(*batch->childAt(i), insertedRows);
              hasher->computeValueIds(insertedRows, dummy);
            }
          }
        }
      }
      batchOffset += batchSize;
    }

    auto size = batchSize * batches.size();
    auto powerOfTwo = bits::nextPowerOfTwo(size);
    int32_t mask = powerOfTwo - 1;
    int32_t position = 0;
    int32_t delta = 1;
    int32_t numInserted = 0;
    auto nextOffset = rowContainer->nextOffset();

    // We insert values in a geometric skip order. 1, 2, 4, 7,
    // 11,... where the skip increments by one. We wrap around at the
    // power of two boundary. This sequence hits every place in the
    // power of two range once. Like this, when we probe the data for
    // consecutive keys the hits will have no cache locality.
    for (auto count = 0; count < powerOfTwo; ++count) {
      if (position < size &&
          (insertPct_ == 100 ||
           bits::isBitSet(isInTable_.data(), tableOffset + position))) {
        char* newRow = rowContainer->newRow();
        rowOfKey_[tableOffset + position] = newRow;
        auto batchIndex = position / batchSize;
        auto rowIndex = position % batchSize;
        if (nextOffset) {
          *reinterpret_cast<char**>(newRow + nextOffset) = nullptr;
        }
        ++numInserted;
        for (auto i = 0; i < hashers.size(); ++i) {
          rowContainer->store(decoded[batchIndex][i], rowIndex, newRow, i);
        }
      }
      position = (position + delta) & mask;
      ++delta;
    }
  }

  // Makes a vector of 'type' with 'size' unique elements, initialized
  // based on 'sequence'. If 'sequence' is incremented by 'size'
  // between the next call will not overlap with the results of the
  // previous one.
  VectorPtr makeVector(TypePtr type, int32_t size, int32_t sequence) {
    switch (type->kind()) {
      case TypeKind::BIGINT:
        return vectorMaker_->flatVector<int64_t>(
            size,
            [&](vector_size_t row) { return keySpacing_ * (sequence + row); },
            nullptr);

      case TypeKind::VARCHAR: {
        auto strings = std::static_pointer_cast<FlatVector<StringView>>(
            BaseVector::create(VARCHAR(), size, pool_.get()));
        for (auto row = 0; row < size; ++row) {
          auto string = fmt::format("{}", keySpacing_ * (sequence + row));
          // Make strings that overflow the inline limit for 1/10 of
          // the values after 10K,000. Datasets with only
          // range-encodable small strings can be made within the
          // first 10K values.
          if (row > 10000 && row % 10 == 0) {
            string += "----" + string + "----" + string;
          }
          strings->set(row, StringView(string));
        }
        return strings;
      }

      case TypeKind::ROW: {
        std::vector<VectorPtr> children;
        for (auto i = 0; i < type->size(); ++i) {
          children.push_back(makeVector(type->childAt(i), size, sequence));
        }
        return vectorMaker_->rowVector(children);
      }
      default:
        VELOX_FAIL("Unsupported kind for makeVector {}", type->kind());
    }
  }

  void makeRows(
      int32_t batchSize,
      int32_t numBatches,
      int32_t sequence,
      TypePtr buildType,
      std::vector<RowVectorPtr>& batches) {
    for (auto i = 0; i < numBatches; ++i) {
      batches.push_back(std::static_pointer_cast<RowVector>(
          makeVector(buildType, batchSize, sequence)));
      sequence += batchSize;
    }
  }

  void testProbe() {
    auto lookup = std::make_unique<HashLookup>(topTable_->hashers());
    auto batchSize = batches_[0]->size();
    SelectivityVector rows(batchSize);
    auto mode = topTable_->hashMode();
    SelectivityInfo hashTime;
    SelectivityInfo probeTime;
    int32_t numHashed = 0;
    int32_t numProbed = 0;
    int32_t numHit = 0;
    auto& hashers = topTable_->hashers();
    VectorHasher::ScratchMemory scratchMemory;
    for (auto batchIndex = 0; batchIndex < batches_.size(); ++batchIndex) {
      auto batch = batches_[batchIndex];
      lookup->reset(batch->size());
      rows.setAll();
      numHashed += batch->size();
      {
        SelectivityTimer timer(hashTime, 0);
        for (auto i = 0; i < hashers.size(); ++i) {
          auto key = batch->childAt(i);
          if (mode != BaseHashTable::HashMode::kHash) {
            hashers[i]->lookupValueIds(
                *key, rows, scratchMemory, lookup->hashes);
          } else {
            hashers[i]->decode(*key, rows);
            hashers[i]->hash(rows, i > 0, lookup->hashes);
          }
        }
      }

      lookup->rows.clear();
      if (rows.isAllSelected()) {
        lookup->rows.resize(rows.size());
        std::iota(lookup->rows.begin(), lookup->rows.end(), 0);
      } else {
        constexpr int32_t kPadding = simd::kPadding / sizeof(int32_t);
        lookup->rows.resize(bits::roundUp(rows.size() + kPadding, kPadding));
        auto numRows = simd::indicesOfSetBits(
            rows.asRange().bits(), 0, batch->size(), lookup->rows.data());
        lookup->rows.resize(numRows);
      }
      auto startOffset = batchIndex * batchSize;
      if (lookup->rows.empty()) {
        // the keys disqualify all entries. The table is not consulted.
        for (auto i = startOffset; i < startOffset + batch->size(); ++i) {
          ASSERT_EQ(nullptr, rowOfKey_[i]);
        }
      } else {
        {
          numProbed += lookup->rows.size();
          SelectivityTimer timer(probeTime, 0);
          topTable_->joinProbe(*lookup);
        }
        for (auto i = 0; i < lookup->rows.size(); ++i) {
          auto key = lookup->rows[i];
          numHit += lookup->hits[key] != nullptr;
          ASSERT_EQ(rowOfKey_[startOffset + key], lookup->hits[key]);
        }
      }
    }
    LOG(INFO)
        << fmt::format(
               "Hashed: {} Probed: {} Hit: {} Hash time/row {} probe time/row {}",
               numHashed,
               numProbed,
               numHit,
               hashTime.timeToDropValue() / numHashed,
               probeTime.timeToDropValue() / numProbed)
        << std::endl;
  }

  // Erases every strideth non-erased item in the hash table.
  void testEraseEveryN(int32_t stride) {
    std::vector<char*> toErase;
    int32_t counter = 0;
    for (auto i = 0; i < rowOfKey_.size(); ++i) {
      if (rowOfKey_[i] && ++counter % stride == 0) {
        toErase.push_back(rowOfKey_[i]);
        rowOfKey_[i] = nullptr;
      }
    }
    topTable_->erase(folly::Range<char**>(toErase.data(), toErase.size()));
  }

  std::unique_ptr<memory::MemoryPool> pool_{
      memory::getDefaultScopedMemoryPool()};
  memory::MappedMemory* mappedMemory_{memory::MappedMemory::getInstance()};
  std::unique_ptr<test::VectorMaker> vectorMaker_{
      std::make_unique<test::VectorMaker>(pool_.get())};
  // Bitmap of positions in batches_ that end up in the table.
  std::vector<uint64_t> isInTable_;
  // Test payload, keys first.
  std::vector<RowVectorPtr> batches_;

  // Corresponds 1:1 to data in 'batches_'. nullptr if the key is not
  // inserted, otherwise pointer into the RowContainer.
  std::vector<char*> rowOfKey_;
  std::unique_ptr<HashTable<true>> topTable_;
  // Percentage of keys inserted into the table. This is for measuring
  // joins that miss the table part of the time. Used in initializing
  // 'isInTable_'.
  int32_t insertPct_ = 100;
  // Spacing between consecutive generated keys. Affects whether
  // Vectorhashers make ranges or ids of distinct values.
  int64_t keySpacing_ = 1;
  std::unique_ptr<folly::CPUThreadPoolExecutor> executor_;
};

TEST_P(HashTableTest, int2DenseArray) {
  auto type = ROW({"k1", "k2"}, {BIGINT(), BIGINT()});
  testCycle(BaseHashTable::HashMode::kArray, 500, 2, type, 2);
}

TEST_P(HashTableTest, string1DenseArray) {
  auto type = ROW({"k1"}, {VARCHAR()});
  testCycle(BaseHashTable::HashMode::kArray, 500, 2, type, 1);
}

TEST_P(HashTableTest, string2Normalized) {
  auto type = ROW({"k1", "k2"}, {VARCHAR(), VARCHAR()});
  testCycle(BaseHashTable::HashMode::kNormalizedKey, 5000, 19, type, 2);
}

TEST_P(HashTableTest, int2SparseArray) {
  auto type = ROW({"k1", "k2"}, {BIGINT(), BIGINT()});
  keySpacing_ = 1000;
  testCycle(BaseHashTable::HashMode::kArray, 500, 2, type, 2);
}

TEST_P(HashTableTest, int2SparseNormalized) {
  auto type = ROW({"k1", "k2"}, {BIGINT(), BIGINT()});
  keySpacing_ = 1000;
  testCycle(BaseHashTable::HashMode::kNormalizedKey, 10000, 2, type, 2);
}

TEST_P(HashTableTest, int2SparseNormalizedMostMiss) {
  auto type = ROW({"k1", "k2"}, {BIGINT(), BIGINT()});
  keySpacing_ = 1000;
  insertPct_ = 10;
  testCycle(BaseHashTable::HashMode::kNormalizedKey, 100000, 2, type, 2);
}

TEST_P(HashTableTest, structKey) {
  auto type =
      ROW({"key"}, {ROW({"k1", "k2", "k3"}, {BIGINT(), VARCHAR(), BIGINT()})});
  keySpacing_ = 1000;
  testCycle(BaseHashTable::HashMode::kHash, 100000, 2, type, 1);
}

TEST_P(HashTableTest, mixed6Sparse) {
  auto type =
      ROW({"k1", "k2", "k3", "k4", "k5", "k6"},
          {BIGINT(), BIGINT(), BIGINT(), BIGINT(), BIGINT(), VARCHAR()});
  keySpacing_ = 1000;
<<<<<<< HEAD
  testCycle(BaseHashTable::HashMode::kHash, 1000000, 5, type, 6);
=======
  testCycle(BaseHashTable::HashMode::kHash, 100000, 9, type, 6);
>>>>>>> 132038e1
}

// It should be safe to call clear() before we insert any data into HashTable
TEST_P(HashTableTest, clear) {
  std::vector<std::unique_ptr<VectorHasher>> keyHashers;
  keyHashers.push_back(std::make_unique<VectorHasher>(BIGINT(), 0 /*channel*/));
  std::vector<std::unique_ptr<Aggregate>> aggregates;
  aggregates.push_back(Aggregate::create(
      "sum",
      facebook::velox::core::AggregationNode::Step::kPartial,
      std::vector<TypePtr>{BIGINT()},
      BIGINT()));
  auto table = HashTable<true>::createForAggregation(
      std::move(keyHashers), aggregates, mappedMemory_);
  table->clear();
}

/// Test edge case that used to trigger a rounding error in
/// HashTable::enableRangeWhereCan.
TEST_P(HashTableTest, enableRangeWhereCan) {
  auto rowType = ROW({"a", "b", "c"}, {BIGINT(), VARCHAR(), VARCHAR()});
  auto table = createHashTableForAggregation(rowType, 3);
  auto lookup = std::make_unique<HashLookup>(table->hashers());

  // Generate 3 keys with the following ranges and number of distinct values
  // (ndv):
  //  0: range=4409503440398, ndv=25
  //  1: range=18446744073709551615, ndv=748
  //  2: range=18446744073709551615, ndv=1678

  std::vector<int64_t> a;
  for (int i = 1; i < 25; i++) {
    a.push_back(i);
  }
  a.back() = 4409503440398;

  std::vector<std::string> b;
  for (int i = 1; i < 748; i++) {
    b.push_back(std::string(15, '.') + std::to_string(i));
  }

  std::vector<std::string> c;
  for (int i = 1; i < 1678; i++) {
    c.push_back(std::string(15, '.') + std::to_string(i));
  }

  auto data = vectorMaker_->rowVector({
      vectorMaker_->flatVector<int64_t>(
          2'000, [&](auto row) { return a[row % a.size()]; }),
      vectorMaker_->flatVector<StringView>(
          2'000, [&](auto row) { return StringView(b[row % b.size()]); }),
      vectorMaker_->flatVector<StringView>(
          2'000, [&](auto row) { return StringView(c[row % c.size()]); }),
  });

  lookup->reset(data->size());
  insertGroups(*data, *lookup, *table);
}

TEST_P(HashTableTest, arrayProbeNormalizedKey) {
  auto table = createHashTableForAggregation(ROW({"a"}, {BIGINT()}), 1);
  auto lookup = std::make_unique<HashLookup>(table->hashers());

  for (auto i = 0; i < 200; ++i) {
    auto data = vectorMaker_->rowVector({
        vectorMaker_->flatVector<int64_t>(
            10'000, [&](auto row) { return i * 10'000 + row; }),
    });

    SelectivityVector rows(5'000);
    insertGroups(*data, rows, *lookup, *table);

    rows.resize(10'000);
    rows.clearAll();
    rows.setValidRange(5'000, 10'000, true);
    rows.updateBounds();
    insertGroups(*data, rows, *lookup, *table);
  }

  ASSERT_TRUE(table->hashMode() == BaseHashTable::HashMode::kNormalizedKey);
}

VELOX_INSTANTIATE_TEST_SUITE_P(
    HashTableTests,
    HashTableTest,
    testing::Values(true, false));<|MERGE_RESOLUTION|>--- conflicted
+++ resolved
@@ -502,11 +502,7 @@
       ROW({"k1", "k2", "k3", "k4", "k5", "k6"},
           {BIGINT(), BIGINT(), BIGINT(), BIGINT(), BIGINT(), VARCHAR()});
   keySpacing_ = 1000;
-<<<<<<< HEAD
-  testCycle(BaseHashTable::HashMode::kHash, 1000000, 5, type, 6);
-=======
   testCycle(BaseHashTable::HashMode::kHash, 100000, 9, type, 6);
->>>>>>> 132038e1
 }
 
 // It should be safe to call clear() before we insert any data into HashTable
