--- conflicted
+++ resolved
@@ -27,12 +27,8 @@
   auto connectorSplit = std::make_shared<connector::hive::HiveConnectorSplit>(
       "test", "file:/tmp/abc", 0, 100);
   core::PlanNodeId planNodeId{"0"};
-<<<<<<< HEAD
-  exec::Task task("0", nullptr, 0, nullptr);
-=======
   auto queryCtx = std::make_shared<core::QueryCtx>();
   exec::Task task("0", nullptr, 0, queryCtx);
->>>>>>> dc84c223
 
   // This is the set of completed groups we expect.
   std::unordered_set<int32_t> completedSplitGroups;
