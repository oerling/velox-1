/*
 * Copyright (c) Facebook, Inc. and its affiliates.
 *
 * Licensed under the Apache License, Version 2.0 (the "License");
 * you may not use this file except in compliance with the License.
 * You may obtain a copy of the License at
 *
 *     http://www.apache.org/licenses/LICENSE-2.0
 *
 * Unless required by applicable law or agreed to in writing, software
 * distributed under the License is distributed on an "AS IS" BASIS,
 * WITHOUT WARRANTIES OR CONDITIONS OF ANY KIND, either express or implied.
 * See the License for the specific language governing permissions and
 * limitations under the License.
 */
#include "velox/common/base/tests/GTestUtils.h"
#include "velox/exec/Aggregate.h"
#include "velox/exec/VectorHasher.h"
#include "velox/exec/tests/utils/RowContainerTestBase.h"

using namespace facebook::velox;
using namespace facebook::velox::exec;
using namespace facebook::velox::test;

class RowContainerTest : public exec::test::RowContainerTestBase {
 protected:
  void testExtractColumn(
      RowContainer& container,
      const std::vector<char*>& rows,
      int column,
      const VectorPtr& expected) {
    // This set of tests uses all variations of the extractColumn API to copy
    // column value for all rows in the container. Run these with offset 0
    // and offset to skip the first 1/3 rows.
    testExtractColumnAllRows(container, rows, column, expected, 0);
    testExtractColumnAllRows(
        container, rows, column, expected, rows.size() / 3);
    // This set of tests use extractColumn with an out-of-order pattern
    // and repetitions. Run these with offset 0 and offset to skip the first
    // 1/3 rows.
    testOutOfOrderRowNumbers(container, rows, column, expected, 0);
    testOutOfOrderRowNumbers(
        container, rows, column, expected, rows.size() / 3);

    testRepeatedRowNumbers(container, rows, column, expected);
    testNegativeRowNumbers(container, rows, column, expected);
  }

  void testExtractColumnAllRows(
      RowContainer& container,
      const std::vector<char*>& rows,
      int column,
      const VectorPtr& expected,
      vector_size_t offset) {
    auto size = rows.size();

    auto testEqualVectors = [](const VectorPtr& lhs,
                               const VectorPtr& rhs,
                               vector_size_t lhsIndex,
                               vector_size_t rhsIndex) {
      for (auto i = 0; i < lhs->size() - lhsIndex; i++) {
        EXPECT_TRUE(lhs->equalValueAt(rhs.get(), lhsIndex + i, rhsIndex + i));
      }
    };

    auto testBasic = [&]() {
      // Test the extractColumn API that didn't use the offset parameter and
      // copied to the start of the result vector.
      auto result = BaseVector::create(expected->type(), size, pool_.get());
      container.extractColumn(rows.data(), size, column, result);
      assertEqualVectors(expected, result);
    };

    auto testBasicWithOffset = [&]() {
      // Test extractColumn from offset.
      auto result = BaseVector::create(expected->type(), size, pool_.get());
      container.extractColumn(
          rows.data(), size - offset, column, offset, result);
      testEqualVectors(result, expected, offset, 0);
    };

    auto testRowNumbers = [&]() {
      auto result = BaseVector::create(expected->type(), size, pool_.get());

      std::vector<vector_size_t> rowNumbers;
      rowNumbers.resize(size - offset);
      for (int i = 0; i < size - offset; i++) {
        rowNumbers[i] = i + offset;
      }
      folly::Range<const vector_size_t*> rowNumbersRange =
          folly::Range(rowNumbers.data(), size - offset);
      container.extractColumn(
          rows.data(), rowNumbersRange, column, offset, result);
      testEqualVectors(result, expected, offset, offset);
    };

    // Test using extractColumn API.
    testBasic();
    testBasicWithOffset();
    // Test using extractColumn (with rowNumbers) API.
    testRowNumbers();
  }

  void testOutOfOrderRowNumbers(
      RowContainer& container,
      const std::vector<char*>& rows,
      int column,
      const VectorPtr& expected,
      vector_size_t offset) {
    auto size = rows.size();

    // In this test the extractColumn API is operated on an out-of-order
    // input (either the base input data or the rowNumbers). The new ordering
    // has null in even positions and retains odd positions from the original
    // input.

    // This is a helper method for result verification for the out of order
    // results.
    auto verifyResults = [&](const VectorPtr& result, int offset = 0) {
      EXPECT_EQ(size, result->size());
      for (vector_size_t i = offset; i < size; ++i) {
        if (i % 2 == 0) {
          EXPECT_TRUE(result->isNullAt(i)) << "at " << i;
        } else {
          EXPECT_TRUE(expected->equalValueAt(result.get(), i, i))
              << "at " << i << ": expected " << expected->toString(i)
              << ", got " << result->toString();
        }
      }
    };

    auto testBasic = [&]() {
      // Construct an input source with null in even
      // positions and that retains the original rows in
      // odd positions. Copy its rows
      std::vector<char*> input(size, nullptr);
      for (auto i = 1; i < size; i += 2) {
        input[i] = rows[i];
      }

      // Test the extractColumn API that didn't use the offset parameter
      // and copies to the start of the result vector.
      auto result = BaseVector::create(expected->type(), size, pool_.get());
      container.extractColumn(input.data(), size, column, result);
      verifyResults(result);

      // Test extractColumn from offset.
      container.extractColumn(
          input.data() + offset, size - offset, column, offset, result);
      verifyResults(result, offset);
    };

    auto testRowNumbers = [&]() {
      // Setup input rows vector so that the first row is null.
      std::vector<char*> input(rows);
      input[0] = nullptr;

      // The rowNumbersBuffer has values like 0, 1, 0, 3, 0, 5, 0, 7, etc
      // This tests the case of column extraction where the rowNumber values
      // are repeated and are also out of order.
      std::vector<vector_size_t> rowNumbers;
      auto rowNumbersSize = size - offset;
      rowNumbers.resize(rowNumbersSize);

      for (int i = 0; i < rowNumbersSize; i++) {
        if ((i + offset) % 2 == 0) {
          rowNumbers[i] = 0;
        } else {
          rowNumbers[i] = i + offset;
        }
      }

      auto result = BaseVector::create(expected->type(), size, pool_.get());
      folly::Range<const vector_size_t*> rowNumbersRange =
          folly::Range(rowNumbers.data(), rowNumbersSize);
      container.extractColumn(
          input.data(), rowNumbersRange, column, offset, result);
      verifyResults(result, offset);
    };

    testBasic();
    testRowNumbers();
  }

  void testRepeatedRowNumbers(
      RowContainer& container,
      const std::vector<char*>& rows,
      int column,
      const VectorPtr& expected) {
    auto size = rows.size();
    // Copy the rows so that we rotate over the values at positions 0, 1, 2.
    // This is for testing copying repeated row numbers.
    std::vector<vector_size_t> rowNumbers(size, 0);
    rowNumbers.resize(size);
    for (int i = 0; i < size; i++) {
      rowNumbers[i] = i % 3;
    }
    auto rowNumbersRange = folly::Range(rowNumbers.data(), size);

    auto result = BaseVector::create(expected->type(), size, pool_.get());
    container.extractColumn(rows.data(), rowNumbersRange, column, 0, result);

    EXPECT_EQ(size, result->size());
    for (vector_size_t i = 0; i < size; ++i) {
      EXPECT_TRUE(result->equalValueAt(expected.get(), i, i % 3))
          << "at " << i << ": expected " << expected->toString(i % 3)
          << ", got " << result->toString(i);
    }
  }

  void testNegativeRowNumbers(
      RowContainer& container,
      const std::vector<char*>& rows,
      int column,
      const VectorPtr& expected) {
    auto size = rows.size();
    // Negative row numbers result in nullptr being copied to that position.
    // Alternate between nulls at odd positions and a copy of the values
    // at even positions.
    std::vector<vector_size_t> rowNumbers;
    rowNumbers.resize(size);
    for (int i = 0; i < size; i++) {
      if (i % 2) {
        rowNumbers[i] = -1 * i;
      } else {
        rowNumbers[i] = i;
      }
    }
    auto rowNumbersRange = folly::Range(rowNumbers.data(), size);

    auto result = BaseVector::create(expected->type(), size, pool_.get());
    container.extractColumn(rows.data(), rowNumbersRange, column, 0, result);

    EXPECT_EQ(size, result->size());
    EXPECT_TRUE(result->equalValueAt(expected.get(), 0, 0))
        << "at 0 expected " << expected->toString(0) << ", got "
        << result->toString(0);
    for (vector_size_t i = 1; i < size; ++i) {
      if (i % 2) {
        EXPECT_TRUE(result->isNullAt(i))
            << "at " << i << "expected null, got " << result->toString(i);
      } else {
        EXPECT_TRUE(result->equalValueAt(expected.get(), i, i))
            << "at " << i << ": expected " << expected->toString(i) << ", got "
            << result->toString(i);
      }
    }
  }

  void checkSizes(std::vector<char*>& rows, RowContainer& data) {
    int64_t sum = 0;
    for (auto row : rows) {
      sum += data.rowSize(row) - data.fixedRowSize();
    }
    auto usage = data.stringAllocator().cumulativeBytes();
    EXPECT_EQ(usage, sum);
  }

  std::vector<char*> store(
      RowContainer& rowContainer,
      DecodedVector& decodedVector,
      vector_size_t size) {
    std::vector<char*> rows(size);
    for (size_t row = 0; row < size; ++row) {
      rows[row] = rowContainer.newRow();
      rowContainer.store(decodedVector, row, rows[row], 0);
    }
    return rows;
  }

  // Stores the input vector in Row Container, extracts it and compares. Returns
  // the container.
  std::unique_ptr<RowContainer> roundTrip(const VectorPtr& input) {
    // Create row container.
    std::vector<TypePtr> types{input->type()};

    // Store the vector in the rowContainer.
    auto rowContainer = std::make_unique<RowContainer>(types, pool_.get());
    auto size = input->size();
    DecodedVector decoded(*input);
    auto rows = store(*rowContainer, decoded, size);

    testExtractColumn(*rowContainer, rows, 0, input);
    return rowContainer;
  }

  template <typename T>
  void testCompareFloats(TypePtr type, bool ascending, bool nullsFirst) {
    // NOTE: set 'isJoinBuild' to true to enable nullable sort key in test.
    auto rowContainer = makeRowContainer({type}, {type}, false);
    auto lowest = std::numeric_limits<T>::lowest();
    auto min = std::numeric_limits<T>::min();
    auto max = std::numeric_limits<T>::max();
    auto nan = std::numeric_limits<T>::quiet_NaN();
    auto inf = std::numeric_limits<T>::infinity();

    facebook::velox::test::VectorMaker vectorMaker{pool_.get()};
    VectorPtr values = vectorMaker.flatVectorNullable<T>(
        {std::nullopt, max, inf, 0.0, nan, lowest, min});
    int numRows = values->size();

    SelectivityVector allRows(numRows);
    DecodedVector decoded(*values, allRows);
    std::vector<char*> rows(numRows);
    std::vector<std::pair<int, char*>> indexedRows(numRows);
    for (size_t i = 0; i < numRows; ++i) {
      rows[i] = rowContainer->newRow();
      rowContainer->store(decoded, i, rows[i], 0);
      indexedRows[i] = std::make_pair(i, rows[i]);
    }

    std::vector<std::optional<T>> expectedOrder = {
        std::nullopt, lowest, 0.0, min, max, inf, nan};
    if (!ascending) {
      if (nullsFirst) {
        std::reverse(expectedOrder.begin() + 1, expectedOrder.end());
      } else {
        std::reverse(expectedOrder.begin(), expectedOrder.end());
      }
    } else {
      if (!nullsFirst) {
        for (int i = 0; i < expectedOrder.size() - 1; ++i) {
          expectedOrder[i] = expectedOrder[i + 1];
        }
        expectedOrder[expectedOrder.size() - 1] = std::nullopt;
      }
    }
    VectorPtr expected = vectorMaker.flatVectorNullable<T>(expectedOrder);
    {
      // Verify compare method with two rows as input
      std::sort(rows.begin(), rows.end(), [&](const char* l, const char* r) {
        return rowContainer->compare(l, r, 0, {nullsFirst, ascending}) < 0;
      });
      VectorPtr result = BaseVector::create(type, numRows, pool_.get());
      rowContainer->extractColumn(rows.data(), numRows, 0, result);
      assertEqualVectors(expected, result);
    }

    // Verify compare method with row and decoded vector as input
    {
      std::sort(
          indexedRows.begin(),
          indexedRows.end(),
          [&](const std::pair<int, char*>& l, const std::pair<int, char*>& r) {
            return rowContainer->compare(
                       l.second,
                       rowContainer->columnAt(0),
                       decoded,
                       r.first,
                       {nullsFirst, ascending}) < 0;
          });
      std::vector<std::optional<T>> sorted;
      for (const auto& irow : indexedRows) {
        if (decoded.isNullAt(irow.first)) {
          sorted.push_back(std::nullopt);
        } else {
          sorted.push_back(decoded.valueAt<T>(irow.first));
        }
      }
      VectorPtr result = vectorMaker.template flatVectorNullable<T>(sorted);
      assertEqualVectors(expected, result);
    }

    // Verify compareRows method with row as input.
    {
      std::sort(
          indexedRows.begin(),
          indexedRows.end(),
          [&](const std::pair<int, char*>& l, const std::pair<int, char*>& r) {
            return rowContainer->compareRows(
                       l.second, r.second, {{nullsFirst, ascending}}) < 0;
          });
      std::vector<std::optional<T>> sorted;
      for (const auto& irow : indexedRows) {
        if (decoded.isNullAt(irow.first)) {
          sorted.push_back(std::nullopt);
        } else {
          sorted.push_back(decoded.valueAt<T>(irow.first));
        }
      }
      VectorPtr result = vectorMaker.template flatVectorNullable<T>(sorted);
      assertEqualVectors(expected, result);
    }
    // Verify compareRows method with default compare flags.
    if (ascending && nullsFirst) {
      std::sort(
          indexedRows.begin(),
          indexedRows.end(),
          [&](const std::pair<int, char*>& l, const std::pair<int, char*>& r) {
            return rowContainer->compareRows(l.second, r.second) < 0;
          });
      std::vector<std::optional<T>> sorted;
      for (const auto& irow : indexedRows) {
        if (decoded.isNullAt(irow.first)) {
          sorted.push_back(std::nullopt);
        } else {
          sorted.push_back(decoded.valueAt<T>(irow.first));
        }
      }
      VectorPtr result = vectorMaker.template flatVectorNullable<T>(sorted);
      assertEqualVectors(expected, result);
    }
  }
};

namespace {
// Ensures that 'column is non-null by copying a non-null value over nulls.
void makeNonNull(RowVectorPtr batch, int32_t column) {
  auto values = batch->childAt(column);
  std::vector<vector_size_t> nonNulls;
  for (auto i = 0; i < values->size(); ++i) {
    if (!values->isNullAt(i)) {
      nonNulls.push_back(i);
    }
  }
  VELOX_CHECK(!nonNulls.empty(), "Whole column must not be null");
  vector_size_t nonNull = 0;
  for (auto i = 0; i < values->size(); ++i) {
    if (values->isNullAt(i)) {
      values->copy(values.get(), i, nonNulls[nonNull++ % nonNulls.size()], 1);
    }
  }
}

// Makes a string with deterministic distinct content.
void makeLargeString(int32_t approxSize, std::string& string) {
  string.reserve(approxSize);
  while (string.size() < string.capacity() - 20) {
    auto size = string.size();
    auto number =
        fmt::format("{}", (size + 1 + approxSize) * 0xc6a4a7935bd1e995L);
    string.resize(size + number.size());
    memcpy(&string[size], &number[0], number.size());
  }
}
} // namespace

namespace {
static int32_t sign(int32_t n) {
  return n < 0 ? -1 : n == 0 ? 0 : 1;
}
} // namespace

TEST_F(RowContainerTest, storeExtractArrayOfVarchar) {
  // Make a string vector with two rows each having 2 elements.
  // Here it is important, that one of the 1st row's elements has more than 12
  // characters (14 and 13 in this case), since 12 is the number of chars being
  // inlined in the String View.
  facebook::velox::test::VectorMaker vectorMaker{pool_.get()};
  std::vector<std::string> strings{
      "aaaaaaaaaaaaaa", "bbbbbbbbbbbbb", "cccccccc", "ddddd"};
  std::vector<std::vector<StringView>> elements(2);
  elements[0].emplace_back(strings[0]);
  elements[0].emplace_back(strings[1]);
  elements[1].emplace_back(strings[2]);
  elements[1].emplace_back(strings[3]);
  auto input = vectorMaker.arrayVector<StringView>(elements);
  roundTrip(input);
}

TEST_F(RowContainerTest, types) {
  constexpr int32_t kNumRows = 100;
  auto batch = makeDataset(
      ROW(
          {{"bool_val", BOOLEAN()},
           {"tiny_val", TINYINT()},
           {"small_val", SMALLINT()},
           {"int_val", INTEGER()},
           {"long_val", BIGINT()},
           {"float_val", REAL()},
           {"double_val", DOUBLE()},
           {"long_decimal_val", DECIMAL(20, 3)},
           {"short_decimal_val", DECIMAL(10, 2)},
           {"string_val", VARCHAR()},
           {"array_val", ARRAY(VARCHAR())},
           {"struct_val",
            ROW({{"s_int", INTEGER()}, {"s_array", ARRAY(REAL())}})},
           {"map_val",
            MAP(VARCHAR(),
                MAP(BIGINT(),
                    ROW({{"s2_int", INTEGER()}, {"s2_string", VARCHAR()}})))},

           {"bool_val2", BOOLEAN()},
           {"tiny_val2", TINYINT()},
           {"small_val2", SMALLINT()},
           {"int_val2", INTEGER()},
           {"long_val2", BIGINT()},
           {"float_val2", REAL()},
           {"double_val2", DOUBLE()},
           {"long_decimal_val2", DECIMAL(20, 3)},
           {"short_decimal_val2", DECIMAL(10, 2)},
           {"string_val2", VARCHAR()},
           {"array_val2", ARRAY(VARCHAR())},
           {"struct_val2",
            ROW({{"s_int", INTEGER()}, {"s_array", ARRAY(REAL())}})},
           {"map_val2",
            MAP(VARCHAR(),
                MAP(BIGINT(),
                    ROW({{"s2_int", INTEGER()}, {"s2_string", VARCHAR()}})))}}),

      kNumRows,
      [](RowVectorPtr rows) {
        auto strings =
            rows->childAt(
                    rows->type()->as<TypeKind::ROW>().getChildIdx("string_val"))
                ->as<FlatVector<StringView>>();
        for (auto i = 0; i < strings->size(); i += 11) {
          std::string chars;
          makeLargeString(i * 10000, chars);
          strings->set(i, StringView(chars));
        }
      });
  const auto& types = batch->type()->as<TypeKind::ROW>().children();
  std::vector<TypePtr> keys;
  // We have the same types twice, once as non-null keys, next as
  // nullable non-keys.
  keys.insert(keys.begin(), types.begin(), types.begin() + types.size() / 2);
  std::vector<TypePtr> dependents;
  dependents.insert(
      dependents.begin(), types.begin() + types.size() / 2, types.end());
  auto data = makeRowContainer(keys, dependents);

  EXPECT_GT(data->nextOffset(), 0);
  EXPECT_GT(data->probedFlagOffset(), 0);
  for (int i = 0; i < kNumRows; ++i) {
    auto row = data->newRow();
    if (i < kNumRows / 2) {
      RowContainer::normalizedKey(row) = i;
    } else {
      data->disableNormalizedKeys();
    }
  }
  EXPECT_EQ(kNumRows, data->numRows());
  std::vector<char*> rows(kNumRows);
  RowContainerIterator iter;

  EXPECT_EQ(data->listRows(&iter, kNumRows, rows.data()), kNumRows);
  EXPECT_EQ(data->listRows(&iter, kNumRows, rows.data()), 0);

  checkSizes(rows, *data);
  SelectivityVector allRows(kNumRows);
  for (auto column = 0; column < batch->childrenSize(); ++column) {
    if (column < keys.size()) {
      makeNonNull(batch, column);
      EXPECT_EQ(data->columnAt(column).nullMask(), 0);
    } else {
      EXPECT_NE(data->columnAt(column).nullMask(), 0);
    }
    DecodedVector decoded(*batch->childAt(column), allRows);
    for (auto index = 0; index < kNumRows; ++index) {
      data->store(decoded, index, rows[index], column);
    }
  }
  checkSizes(rows, *data);
  data->checkConsistency();
  auto copy =
      BaseVector::create<RowVector>(batch->type(), batch->size(), pool_.get());
  for (auto column = 0; column < batch->childrenSize(); ++column) {
    testExtractColumn(*data, rows, column, batch->childAt(column));

    auto extracted = copy->childAt(column);
    extracted->resize(kNumRows);
    data->extractColumn(rows.data(), rows.size(), column, extracted);
    raw_vector<uint64_t> hashes(kNumRows);
    auto source = batch->childAt(column);
    auto columnType = batch->type()->as<TypeKind::ROW>().childAt(column);
    VectorHasher hasher(columnType, column);
    hasher.decode(*source, allRows);
    hasher.hash(allRows, false, hashes);
    DecodedVector decoded(*extracted, allRows);
    std::vector<uint64_t> rowHashes(kNumRows);
    data->hash(
        column,
        folly::Range<char**>(rows.data(), rows.size()),
        false,
        rowHashes.data());

    // The RowContainer has corresponding key and dependent columns
    // of each type.
    // This pairing of columns can be used to test the compare API
    // of 2 rows with 2 different columns.
    column_index_t dependantColumn =
        column < keys.size() ? column + keys.size() : column - keys.size();
    for (auto i = 0; i < kNumRows; ++i) {
      if (column) {
        EXPECT_EQ(hashes[i], rowHashes[i]);
      }
      EXPECT_TRUE(source->equalValueAt(extracted.get(), i, i));
      EXPECT_EQ(source->compare(extracted.get(), i, i), 0);
      EXPECT_EQ(source->hashValueAt(i), hashes[i]);
      // Test non-null and nullable variants of equals.
      if (column < keys.size()) {
        EXPECT_TRUE(
            data->equals<false>(rows[i], data->columnAt(column), decoded, i));
      } else {
        EXPECT_TRUE(
            data->equals<true>(rows[i], data->columnAt(column), decoded, i));
      }
      if (i > 0) {
        // We compare the values on consecutive rows.
        auto result = sign(source->compare(source.get(), i, i - 1));
        EXPECT_EQ(
            result,
            sign(data->compare(
                rows[i], data->columnAt(column), decoded, i - 1)));
        EXPECT_EQ(result, sign(data->compare(rows[i], rows[i - 1], column)));
        EXPECT_EQ(
            result, sign(data->compare(rows[i], rows[i - 1], column, column)));

        // This variation of the API compares the values on consecutive rows
        // between the same column type (used as a key and as a dependent) in
        // the row structure.
        EXPECT_EQ(
            sign(data->compare(rows[i], rows[i - 1], column, dependantColumn)),
            -sign(
                data->compare(rows[i - 1], rows[i], dependantColumn, column)));
      }
    }
  }
  // We check that there is unused space in rows and variable length
  // data.
  auto free = data->freeSpace();
  EXPECT_LT(0, free.first);
  EXPECT_LT(0, free.second);
}

TEST_F(RowContainerTest, extractNulls) {
  constexpr int32_t kNumRows = 100;
  auto batch = makeRowVector({
      makeFlatVector<bool>(
          kNumRows, [](auto row) { return row % 5 == 0; }, nullEvery(2)),
      makeFlatVector<int8_t>(
          kNumRows, [](auto row) { return row % 5; }, nullEvery(3)),
      makeFlatVector<int16_t>(
          kNumRows, [](auto row) { return row % 5; }, nullEvery(4)),
      makeFlatVector<int32_t>(
          kNumRows, [](auto row) { return row % 5; }, nullEvery(5)),
      makeFlatVector<int64_t>(
          kNumRows, [](auto row) { return row % 5; }, nullEvery(6)),
      makeFlatVector<float>(
          kNumRows, [](auto row) { return row % 5; }, nullEvery(7)),
      makeFlatVector<double>(
          kNumRows, [](auto row) { return row % 5; }, nullEvery(8)),
      makeFlatVector<StringView>(
          kNumRows,
          [](auto /* row */) { return StringView("abcd"); },
          nullEvery(9)),
      makeArrayVector<int32_t>(
          kNumRows,
          [](auto i) { return i % 5; },
          [](auto i) { return i % 10; },
          nullEvery(10)),
      makeMapVector<int32_t, int32_t>(
          kNumRows,
          [](auto i) { return i % 5; },
          [](auto i) { return i % 10; },
          [](auto i) { return i % 3; },
          nullEvery(11)),
      makeRowVector(
          {"c0", "c1"},
          {makeFlatVector<int32_t>(kNumRows, [](auto i) { return i % 5; }),
           makeFlatVector<int32_t>(kNumRows, [](auto i) { return i % 7; })},
          nullEvery(12)),
  });

  std::vector<TypePtr> rowType = {
      BOOLEAN(),
      TINYINT(),
      SMALLINT(),
      INTEGER(),
      BIGINT(),
      REAL(),
      DOUBLE(),
      VARCHAR(),
      ARRAY(INTEGER()),
      MAP(INTEGER(), INTEGER()),
      ROW({INTEGER(), INTEGER()})};
  auto data = makeRowContainer({}, rowType);
  for (int i = 0; i < kNumRows; i++) {
    data->newRow();
  }

  std::vector<char*> rows(kNumRows);
  RowContainerIterator iter;
  EXPECT_EQ(data->listRows(&iter, kNumRows, rows.data()), kNumRows);
  SelectivityVector allRows(kNumRows);
  for (int i = 0; i < batch->childrenSize(); i++) {
    DecodedVector decoded(*batch->childAt(i), allRows);
    for (auto j = 0; j < kNumRows; ++j) {
      data->store(decoded, j, rows[j], i);
    }
  }

  auto nulls = allocateNulls(kNumRows, pool());
  auto rawNulls = nulls->as<uint64_t>();
  for (int i = 0; i < 11; i++) {
    data->extractNulls(rows.data(), kNumRows, i, nulls);

    auto nullEvery = i + 2;
    for (int j = 0; j < kNumRows; j += 1) {
      EXPECT_EQ(bits::isBitSet(rawNulls, j), j % nullEvery == 0);
    }
  }
}

TEST_F(RowContainerTest, erase) {
  constexpr int32_t kNumRows = 100;
  auto data = makeRowContainer({SMALLINT()}, {SMALLINT()});

  // The layout is expected to be smallint - 6 bytes of padding - 1 byte of bits
  // - smallint - next pointer. The bits are a null flag for the second
  // smallint, a probed flag and a free flag.
  EXPECT_EQ(data->nextOffset(), 11);
  // 2nd bit in first byte of flags.
  EXPECT_EQ(data->probedFlagOffset(), 8 * 8 + 1);
  std::unordered_set<char*> rowSet;
  std::vector<char*> rows;
  for (int i = 0; i < kNumRows; ++i) {
    rows.push_back(data->newRow());
    rowSet.insert(rows.back());
  }
  EXPECT_EQ(kNumRows, data->numRows());
  std::vector<char*> rowsFromContainer(kNumRows);
  RowContainerIterator iter;
  EXPECT_EQ(
      data->listRows(&iter, kNumRows, rowsFromContainer.data()), kNumRows);
  EXPECT_EQ(0, data->listRows(&iter, kNumRows, rows.data()));
  EXPECT_EQ(rows, rowsFromContainer);

  std::vector<char*> erased;
  for (auto i = 0; i < rows.size(); i += 2) {
    erased.push_back(rows[i]);
  }
  data->eraseRows(folly::Range<char**>(erased.data(), erased.size()));
  data->checkConsistency();

  std::vector<char*> remaining(data->numRows());
  iter.reset();
  EXPECT_EQ(
      remaining.size(),
      data->listRows(&iter, data->numRows(), remaining.data()));
  // We check that the next new rows reuse the erased rows.
  for (auto i = 0; i < erased.size(); ++i) {
    auto reused = data->newRow();
    EXPECT_NE(rowSet.end(), rowSet.find(reused));
  }
  // The next row will be a new one.
  auto newRow = data->newRow();
  EXPECT_EQ(rowSet.end(), rowSet.find(newRow));
  data->checkConsistency();
  data->clear();
  EXPECT_EQ(0, data->numRows());
  auto free = data->freeSpace();
  EXPECT_EQ(0, free.first);
  EXPECT_EQ(0, free.second);
  data->checkConsistency();
}

TEST_F(RowContainerTest, initialNulls) {
  std::vector<TypePtr> keys{INTEGER()};
  std::vector<TypePtr> dependent{INTEGER()};
  // Join build.
  auto data = makeRowContainer(keys, dependent, true);
  auto row = data->newRow();
  auto isNullAt = [](const RowContainer& data, const char* row, int32_t i) {
    auto column = data.columnAt(i);
    return RowContainer::isNullAt(row, column.nullByte(), column.nullMask());
  };

  EXPECT_FALSE(isNullAt(*data, row, 0));
  EXPECT_FALSE(isNullAt(*data, row, 1));
  // Non-join build.
  data = makeRowContainer(keys, dependent, false);
  row = data->newRow();
  EXPECT_FALSE(isNullAt(*data, row, 0));
  EXPECT_FALSE(isNullAt(*data, row, 1));
}

TEST_F(RowContainerTest, rowSize) {
  constexpr int32_t kNumRows = 100;
  auto data = makeRowContainer({SMALLINT()}, {VARCHAR()});

  // The layout is expected to be smallint - 6 bytes of padding - 1 byte of bits
  // - StringView - rowSize - next pointer. The bits are a null flag for the
  // second smallint, a probed flag and a free flag.
  EXPECT_EQ(25, data->rowSizeOffset());
  EXPECT_EQ(29, data->nextOffset());
  // 2nd bit in first byte of flags.
  EXPECT_EQ(data->probedFlagOffset(), 8 * 8 + 1);
  std::vector<char*> rows;
  for (int i = 0; i < kNumRows; ++i) {
    rows.push_back(data->newRow());
  }
  EXPECT_EQ(kNumRows, data->numRows());
  for (auto i = 0; i < rows.size(); ++i) {
    data->incrementRowSize(rows[i], i * 1000);
  }
  // The first size overflows 32 bits.
  data->incrementRowSize(rows[0], 2000000000);
  data->incrementRowSize(rows[0], 2000000000);
  data->incrementRowSize(rows[0], 2000000000);
  std::vector<char*> rowsFromContainer(kNumRows);
  RowContainerIterator iter;
  // The first row is returned alone.
  auto numRows =
      data->listRows(&iter, kNumRows, 100000, rowsFromContainer.data());
  EXPECT_EQ(1, numRows);
  while (numRows < kNumRows) {
    numRows += data->listRows(
        &iter, kNumRows, 100000, rowsFromContainer.data() + numRows);
  }
  EXPECT_EQ(0, data->listRows(&iter, kNumRows, rows.data()));

  EXPECT_EQ(rows, rowsFromContainer);
}

TEST_F(RowContainerTest, rowSizeWithNormalizedKey) {
  auto data = makeRowContainer({SMALLINT()}, {VARCHAR()});
  data->newRow();
  data->disableNormalizedKeys();
  data->newRow();
  auto rowSize = data->fixedRowSize() + sizeof(normalized_key_t);
  RowContainerIterator iter;
  char* rows[2];
  auto numRows = data->listRows(&iter, 2, rowSize - 1, rows);
  ASSERT_EQ(numRows, 1);
}

TEST_F(RowContainerTest, estimateRowSize) {
<<<<<<< HEAD
  auto numRows = 200000;
=======
  auto numRows = 200'000;
>>>>>>> db8edec3

  // Make a RowContainer with a fixed-length key column and a variable-length
  // dependent column.
  auto rowContainer = makeRowContainer({BIGINT()}, {VARCHAR()});
  EXPECT_FALSE(rowContainer->estimateRowSize().has_value());

  // Store rows to the container.
  auto key =
      vectorMaker_.flatVector<int64_t>(numRows, [](auto row) { return row; });
  std::string str;
  auto dependent = vectorMaker_.flatVector<StringView>(numRows, [&](auto row) {
    str = fmt::format("string - {}", row);
    return StringView(str);
  });
  SelectivityVector allRows(numRows);
  DecodedVector decodedKey(*key, allRows);
  DecodedVector decodedDependent(*dependent, allRows);
  for (size_t i = 0; i < numRows; i++) {
    auto row = rowContainer->newRow();
    rowContainer->store(decodedKey, i, row, 0);
    rowContainer->store(decodedDependent, i, row, 1);
  }
  EXPECT_EQ(37, rowContainer->fixedRowSize());
  EXPECT_EQ(64, rowContainer->estimateRowSize());
  // 2*2MB huge page size blocks + 4 * 64K small allocations.
  EXPECT_EQ(0x440000, rowContainer->stringAllocator().retainedSize());
}

class AggregateWithAlignment : public Aggregate {
 public:
  explicit AggregateWithAlignment(TypePtr resultType, int alignment)
      : Aggregate(std::move(resultType)), alignment_(alignment) {}

  int32_t accumulatorFixedWidthSize() const override {
    return 42;
  }

  int32_t accumulatorAlignmentSize() const override {
    return alignment_;
  }

  void initializeNewGroups(
      char** /*groups*/,
      folly::Range<const vector_size_t*> /*indices*/) override {}

  void addRawInput(
      char** /*groups*/,
      const SelectivityVector& /*rows*/,
      const std::vector<VectorPtr>& /*args*/,
      bool /*mayPushdown*/) override {}

  void extractValues(
      char** /*groups*/,
      int32_t /*numGroups*/,
      VectorPtr* /*result*/) override {}

  void addIntermediateResults(
      char** /*groups*/,
      const SelectivityVector& /*rows*/,
      const std::vector<VectorPtr>& /*args*/,
      bool /*mayPushdown*/) override {}

  void addSingleGroupRawInput(
      char* /*group*/,
      const SelectivityVector& /*rows*/,
      const std::vector<VectorPtr>& /*args*/,
      bool /*mayPushdown*/) override {}

  void addSingleGroupIntermediateResults(
      char* /*group*/,
      const SelectivityVector& /*rows*/,
      const std::vector<VectorPtr>& /*args*/,
      bool /*mayPushdown*/) override {}

  void extractAccumulators(
      char** /*groups*/,
      int32_t /*numGroups*/,
      VectorPtr* /*result*/) override {}

 private:
  int alignment_;
};

TEST_F(RowContainerTest, alignment) {
  AggregateWithAlignment aggregate(BIGINT(), 64);
  std::vector<Accumulator> accumulators{Accumulator(&aggregate)};
  RowContainer data(
      {SMALLINT()},
      true,
      accumulators,
      {},
      false,
      false,
      true,
      true,
      pool_.get());
  constexpr int kNumRows = 100;
  char* rows[kNumRows];
  for (int i = 0; i < kNumRows; ++i) {
    rows[i] = data.newRow();
    ASSERT_EQ(reinterpret_cast<uintptr_t>(rows[i]) % 64, 0);
    if (i > 0 && rows[i - 1] < rows[i]) {
      ASSERT_LE(rows[i - 1] + data.fixedRowSize(), rows[i]);
    }
    if (i == 50) {
      data.disableNormalizedKeys();
    }
  }
  RowContainerIterator iter;
  char* result[kNumRows];
  ASSERT_EQ(data.listRows(&iter, kNumRows, 1e8, result), kNumRows);
  for (int i = 0; i < kNumRows; ++i) {
    ASSERT_EQ(result[i], rows[i]);
  }
}

// Verify comparison of fringe float valuesg
TEST_F(RowContainerTest, compareFloat) {
  // Verify ascending order
  testCompareFloats<float>(REAL(), true, true);
  testCompareFloats<float>(REAL(), true, false);
  //  Verify descending order
  testCompareFloats<float>(REAL(), false, true);
  testCompareFloats<float>(REAL(), false, false);
}

// Verify comparison of fringe double values
TEST_F(RowContainerTest, compareDouble) {
  // Verify ascending order
  testCompareFloats<double>(DOUBLE(), true, true);
  testCompareFloats<double>(DOUBLE(), true, false);
  // Verify descending order
  testCompareFloats<double>(DOUBLE(), false, true);
  testCompareFloats<double>(DOUBLE(), false, false);
}

TEST_F(RowContainerTest, partition) {
  // We assign an arbitrary partition number to each row and iterate over the
  // rows a partition at a time.
  constexpr int32_t kNumRows = 100019;
  constexpr uint8_t kNumPartitions = 16;
  auto batch = makeDataset(
      ROW(
          {{"int_val", INTEGER()},
           {"long_val", BIGINT()},
           {"string_val", VARCHAR()}}),
      kNumRows,
      [](RowVectorPtr /*rows*/) {});

  auto data = roundTrip(batch);
  std::vector<char*> rows(kNumRows);
  RowContainerIterator iter;
  data->listRows(&iter, kNumRows, RowContainer::kUnlimited, rows.data());

  // Test random skipping of RowContainerIterator.
  for (auto count = 0; count < 100; ++count) {
    auto index = (count * 121) % kNumRows;
    iter.reset();
    data->skip(iter, index);
    EXPECT_EQ(iter.currentRow(), rows[index]);
    if (index + count < kNumRows) {
      data->skip(iter, count);
      EXPECT_EQ(iter.currentRow(), rows[index + count]);
    }
  }

  // Expect throws before we get row partitions from this row container.
  for (auto partition = 0; partition < kNumPartitions; ++partition) {
    char* dummyBuffer;
    RowPartitions dummyRowPartitions(data->numRows(), *pool_);
    VELOX_ASSERT_THROW(
        data->listPartitionRows(
            iter,
            partition,
            1'000, /* maxRows */
            dummyRowPartitions,
            &dummyBuffer),
        "Can't list partition rows from a mutable row container");
  }

  auto partitions = data->createRowPartitions(*pool_);
  ASSERT_FALSE(data->testingMutable());
  // Verify we can only get row partitions once from a row container.
  VELOX_ASSERT_THROW(
      data->createRowPartitions(*pool_),
      "Can only create RowPartitions once from a row container");
  // Verify we can't insert new row into a immutable row container.
#ifndef NDEBUG
  VELOX_ASSERT_THROW(
      data->newRow(), "Can't add row into an immutable row container")
#endif

  std::vector<uint8_t> rowPartitions(kNumRows);
  // Assign a partition to each row based on  modulo of first column.
  std::vector<std::vector<char*>> partitionRows(kNumPartitions);
  auto column = batch->childAt(0)->as<FlatVector<int32_t>>();
  for (auto i = 0; i < kNumRows; ++i) {
    uint8_t partition =
        static_cast<uint32_t>(column->valueAt(i)) % kNumPartitions;
    rowPartitions[i] = partition;
    partitionRows[partition].push_back(rows[i]);
  }
  partitions->appendPartitions(
      folly::Range<const uint8_t*>(rowPartitions.data(), kNumRows));
  for (auto partition = 0; partition < kNumPartitions; ++partition) {
    std::vector<char*> result(partitionRows[partition].size() + 10);
    iter.reset();
    int32_t numFound = 0;
    int32_t resultBatch = 1;
    // Read the rows in multiple batches.
    while (auto numResults = data->listPartitionRows(
               iter,
               partition,
               resultBatch,
               *partitions,
               result.data() + numFound)) {
      numFound += numResults;
      resultBatch += 13;
    }
    EXPECT_EQ(numFound, partitionRows[partition].size());
    result.resize(numFound);
    EXPECT_EQ(partitionRows[partition], result);
  }
}

TEST_F(RowContainerTest, partitionWithEmptyRowContainer) {
  auto rowType = ROW(
      {{"int_val", INTEGER()},
       {"long_val", BIGINT()},
       {"string_val", VARCHAR()}});
  auto rowContainer =
      std::make_unique<RowContainer>(rowType->children(), pool_.get());
  auto partitions = rowContainer->createRowPartitions(*pool_);
  ASSERT_EQ(partitions->size(), 0);
}

TEST_F(RowContainerTest, probedFlag) {
  auto rowContainer = std::make_unique<RowContainer>(
      std::vector<TypePtr>{BIGINT()}, // keyTypes
      true, // nullableKeys
      std::vector<Accumulator>{},
      std::vector<TypePtr>{BIGINT()}, // dependentTypes
      true, // hasNext
      true, // isJoinBuild
      true, // hasProbedFlag
      false, // hasNormalizedKey
      pool_.get());

  auto input = makeRowVector({
      makeNullableFlatVector<int64_t>({1, 2, 3, 4, std::nullopt, 5}),
      makeFlatVector<int64_t>({10, 20, 30, 40, -1, 50}),
  });

  auto size = input->size();
  std::vector<char*> rows(size);
  DecodedVector decodedKey(*input->childAt(0));
  DecodedVector decodedValue(*input->childAt(1));
  for (auto i = 0; i < size; ++i) {
    rows[i] = rowContainer->newRow();
    rowContainer->store(decodedKey, i, rows[i], 0);
    rowContainer->store(decodedValue, i, rows[i], 1);
  }

  // No 'probed' flags set. Verify all false, except for null key row.
  auto result = BaseVector::create<FlatVector<bool>>(BOOLEAN(), 1, pool());
  rowContainer->extractProbedFlags(
      rows.data(),
      size,
      true /*setNullForNullKeysRow*/,
      false /*setNullForNonProbedRow*/,
      result);

  auto expected = makeNullableFlatVector<bool>(
      {false, false, false, false, std::nullopt, false});
  assertEqualVectors(expected, result);

  rowContainer->extractProbedFlags(
      rows.data(),
      size,
      false /*setNullForNullKeysRow*/,
      false /*setNullForNonProbedRow*/,
      result);
  assertEqualVectors(makeConstant(false, size), result);

  rowContainer->extractProbedFlags(
      rows.data(),
      size,
      true /*setNullForNullKeysRow*/,
      true /*setNullForNonProbedRow*/,
      result);
  assertEqualVectors(makeNullConstant(TypeKind::BOOLEAN, size), result);

  // Set 'probed' flags for every other row.
  for (auto i = 0; i < size; i += 2) {
    rowContainer->setProbedFlag(rows.data() + i, 1);
  }

  rowContainer->extractProbedFlags(
      rows.data(),
      size,
      true /*setNullForNullKeysRow*/,
      false /*setNullForNonProbedRow*/,
      result);

  assertEqualVectors(
      makeNullableFlatVector<bool>(
          {true, false, true, false, std::nullopt, false}),
      result);

  rowContainer->extractProbedFlags(
      rows.data(),
      size,
      true /*setNullForNullKeysRow*/,
      true /*setNullForNonProbedRow*/,
      result);

  assertEqualVectors(
      makeNullableFlatVector<bool>(
          {true, std::nullopt, true, std::nullopt, std::nullopt, std::nullopt}),
      result);

  // Set 'probed' flags for all rows.
  rowContainer->setProbedFlag(rows.data(), size);

  rowContainer->extractProbedFlags(
      rows.data(),
      size,
      true /*setNullForNullKeysRow*/,
      false /*setNullForNonProbedRow*/,
      result);

  assertEqualVectors(
      makeNullableFlatVector<bool>(
          {true, true, true, true, std::nullopt, true}),
      result);

  rowContainer->extractProbedFlags(
      rows.data(),
      size,
      true /*setNullForNullKeysRow*/,
      true /*setNullForNonProbedRow*/,
      result);

  assertEqualVectors(
      makeNullableFlatVector<bool>(
          {true, true, true, true, std::nullopt, true}),
      result);
}

TEST_F(RowContainerTest, mixedFree) {
  constexpr int32_t kNumRows = 100'000;
  constexpr int32_t kNumBad = 100;
  std::vector<TypePtr> dependent = {
      TIMESTAMP(),
      TIMESTAMP(),
      TIMESTAMP(),
      TIMESTAMP(),
      TIMESTAMP(),
      TIMESTAMP(),
      TIMESTAMP(),
      TIMESTAMP(),
      TIMESTAMP(),
      TIMESTAMP(),
      TIMESTAMP()};
  auto data1 = makeRowContainer({SMALLINT()}, dependent);
  auto data2 = makeRowContainer({SMALLINT()}, dependent);
  std::vector<char*> rows;

  // We put every second row in one container and every second in the other.
  for (auto i = 0; i < 100'000; ++i) {
    rows.push_back(data1->newRow());
    rows.push_back(data2->newRow());
  }

  // We add some bad rows that are in neither container.
  for (auto i = 0; i < kNumBad; ++i) {
    rows.push_back(reinterpret_cast<char*>(i));
    rows.push_back(reinterpret_cast<char*>((1UL << 48) + i));
  }

  // We check that the containers correctly identify their own rows.
  std::vector<char*> result1(rows.size());
  std::vector<char*> result2(rows.size());
  ASSERT_EQ(
      kNumRows,
      data1->findRows(
          folly::Range<char**>(rows.data(), rows.size()), result1.data()));
  for (auto i = 0; i < kNumRows * 2; i += 2) {
    ASSERT_EQ(rows[i], result1[i / 2]);
  }
  ASSERT_EQ(
      kNumRows,
      data2->findRows(
          folly::Range<char**>(rows.data(), rows.size()), result2.data()));
  for (auto i = 1; i < kNumRows * 2; i += 2) {
    ASSERT_EQ(rows[i], result2[i / 2]);
  }

  // We erase all rows from both containers and check there are no corruptions.
  data1->eraseRows(folly::Range<char**>(result1.data(), kNumRows));
  data2->eraseRows(folly::Range<char**>(result2.data(), kNumRows));
  EXPECT_EQ(0, data1->numRows());
  EXPECT_EQ(0, data2->numRows());
  data1->checkConsistency();
  data2->checkConsistency();
}

TEST_F(RowContainerTest, unknown) {
  std::vector<TypePtr> types = {UNKNOWN()};
  auto rowContainer = std::make_unique<RowContainer>(types, pool_.get());

  auto data = makeRowVector({
      makeAllNullFlatVector<UnknownValue>(5),
  });

  auto size = data->size();
  DecodedVector decoded(*data->childAt(0));
  auto rows = store(*rowContainer, decoded, size);

  std::vector<uint64_t> hashes(size, 0);
  rowContainer->hash(
      0, folly::Range(rows.data(), rows.size()), false /*mix*/, hashes.data());
  for (auto hash : hashes) {
    ASSERT_EQ(BaseVector::kNullHash, hash);
  }

  // Fill in hashes with sequential numbers: 0, 1, 2,..
  std::iota(hashes.begin(), hashes.end(), 0);
  rowContainer->hash(
      0, folly::Range(rows.data(), rows.size()), true /*mix*/, hashes.data());
  for (auto i = 0; i < size; ++i) {
    ASSERT_EQ(bits::hashMix(i, BaseVector::kNullHash), hashes[i]);
  }

  for (size_t row = 0; row < size; ++row) {
    ASSERT_TRUE(rowContainer->equals<false>(
        rows[row], rowContainer->columnAt(0), decoded, row));
  }
}<|MERGE_RESOLUTION|>--- conflicted
+++ resolved
@@ -827,11 +827,7 @@
 }
 
 TEST_F(RowContainerTest, estimateRowSize) {
-<<<<<<< HEAD
-  auto numRows = 200000;
-=======
   auto numRows = 200'000;
->>>>>>> db8edec3
 
   // Make a RowContainer with a fixed-length key column and a variable-length
   // dependent column.
