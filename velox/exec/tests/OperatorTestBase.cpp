--- conflicted
+++ resolved
@@ -32,15 +32,8 @@
   if (!MappedMemory::hasDefaultInstance()) {
     // Sets the process default MappedMemory to an async cache of up
     // to 4GB backed by a default MappedMemory
-<<<<<<< HEAD
-    static std::unique_ptr<MappedMemory> rawMappedMemory =
-        MappedMemory::createDefaultInstance();
-    MappedMemory::setDefaultInstance(std::make_unique<cache::AsyncDataCache>(
-        rawMappedMemory.get(), 4UL << 30));
-=======
     MappedMemory::setDefaultInstance(std::make_unique<cache::AsyncDataCache>(
         MappedMemory::createDefaultInstance(), 4UL << 30));
->>>>>>> d8b67e98
   }
   VELOX_CHECK(
       dynamic_cast<cache::AsyncDataCache*>(MappedMemory::getInstance()) !=
