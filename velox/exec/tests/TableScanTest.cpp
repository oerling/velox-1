/*
 * Copyright (c) Facebook, Inc. and its affiliates.
 *
 * Licensed under the Apache License, Version 2.0 (the "License");
 * you may not use this file except in compliance with the License.
 * You may obtain a copy of the License at
 *
 *     http://www.apache.org/licenses/LICENSE-2.0
 *
 * Unless required by applicable law or agreed to in writing, software
 * distributed under the License is distributed on an "AS IS" BASIS,
 * WITHOUT WARRANTIES OR CONDITIONS OF ANY KIND, either express or implied.
 * See the License for the specific language governing permissions and
 * limitations under the License.
 */
#include "velox/common/base/test_utils/GTestUtils.h"
#include "velox/connectors/hive/HiveConnector.h"
#include "velox/connectors/hive/HiveConnectorSplit.h"
#include "velox/dwio/dwrf/test/utils/DataFiles.h"
#include "velox/exec/tests/utils/Cursor.h"
#include "velox/exec/tests/utils/HiveConnectorTestBase.h"
#include "velox/exec/tests/utils/PlanBuilder.h"
#include "velox/type/Type.h"
#include "velox/type/tests/FilterBuilder.h"
#include "velox/type/tests/SubfieldFiltersBuilder.h"

#if __has_include("filesystem")
#include <filesystem>
namespace fs = std::filesystem;
#else
#include <experimental/filesystem>
namespace fs = std::experimental::filesystem;
#endif

using namespace facebook::velox;
using namespace facebook::velox::connector::hive;
using namespace facebook::velox::exec;
using namespace facebook::velox::common::test;
using namespace facebook::velox::exec::test;

static const std::string kNodeSelectionStrategy = "node_selection_strategy";
static const std::string kSoftAffinity = "SOFT_AFFINITY";
static const std::string kTableScanTest = "TableScanTest.Writer";

class TableScanTest : public virtual HiveConnectorTestBase,
                      public testing::WithParamInterface<bool> {
 protected:
  void SetUp() override {
    useAsyncCache_ = GetParam();
    HiveConnectorTestBase::SetUp();
    rowType_ =
        ROW({"c0", "c1", "c2", "c3", "c4", "c5", "c6"},
            {BIGINT(),
             INTEGER(),
             SMALLINT(),
             REAL(),
             DOUBLE(),
             VARCHAR(),
             TINYINT()});
  }

  static void SetUpTestCase() {
    HiveConnectorTestBase::SetUpTestCase();
  }

  std::vector<RowVectorPtr> makeVectors(
      int32_t count,
      int32_t rowsPerVector,
      const std::shared_ptr<const RowType>& rowType = nullptr) {
    auto inputs = rowType ? rowType : rowType_;
    return HiveConnectorTestBase::makeVectors(inputs, count, rowsPerVector);
  }

  std::shared_ptr<Task> assertQuery(
      const std::shared_ptr<const core::PlanNode>& plan,
      const std::shared_ptr<HiveConnectorSplit>& hiveSplit,
      const std::string& duckDbSql) {
    return OperatorTestBase::assertQuery(plan, {hiveSplit}, duckDbSql);
  }

  std::shared_ptr<Task> assertQuery(
      const std::shared_ptr<const core::PlanNode>& plan,
      const exec::Split&& split,
      const std::string& duckDbSql) {
    return OperatorTestBase::assertQuery(plan, {split}, duckDbSql);
  }

  std::shared_ptr<Task> assertQuery(
      const std::shared_ptr<const core::PlanNode>& plan,
      const std::vector<std::shared_ptr<TempFilePath>>& filePaths,
      const std::string& duckDbSql) {
    return HiveConnectorTestBase::assertQuery(plan, filePaths, duckDbSql);
  }

  std::shared_ptr<facebook::velox::core::PlanNode> tableScanNode() {
    return PlanBuilder().tableScan(rowType_).planNode();
  }

  static std::shared_ptr<facebook::velox::core::PlanNode> tableScanNode(
      const std::shared_ptr<const RowType>& outputType) {
    return PlanBuilder().tableScan(outputType).planNode();
  }

  static OperatorStats getTableScanStats(const std::shared_ptr<Task>& task) {
    return task->taskStats().pipelineStats[0].operatorStats[0];
  }

  static int64_t getSkippedStridesStat(const std::shared_ptr<Task>& task) {
    return getTableScanStats(task).runtimeStats["skippedStrides"].sum;
  }

  static int64_t getSkippedSplitsStat(const std::shared_ptr<Task>& task) {
    return getTableScanStats(task).runtimeStats["skippedSplits"].sum;
  }

  void testPartitionedTableImpl(
      const std::string& filePath,
      const TypePtr& partitionType,
      const std::optional<std::string>& partitionValue) {
    std::unordered_map<std::string, std::optional<std::string>> partitionKeys =
        {{"pkey", partitionValue}};
    auto split = std::make_shared<HiveConnectorSplit>(
        kHiveConnectorId,
        filePath,
        facebook::velox::dwio::common::FileFormat::ORC,
        0,
        fs::file_size(filePath),
        partitionKeys);
    auto outputType =
        ROW({"pkey", "c0", "c1"}, {partitionType, BIGINT(), DOUBLE()});
    auto tableHandle = makeTableHandle(SubfieldFilters{});
    ColumnHandleMap assignments = {
        {"pkey", partitionKey("pkey", partitionType)},
        {"c0", regularColumn("c0", BIGINT())},
        {"c1", regularColumn("c1", DOUBLE())}};

    auto op = PlanBuilder()
                  .tableScan(outputType, tableHandle, assignments)
                  .planNode();

    std::string partitionValueStr =
        partitionValue.has_value() ? "'" + *partitionValue + "'" : "null";
    assertQuery(
        op, split, fmt::format("SELECT {}, * FROM tmp", partitionValueStr));

    outputType = ROW({"c0", "pkey", "c1"}, {BIGINT(), partitionType, DOUBLE()});
    op = PlanBuilder()
             .tableScan(outputType, tableHandle, assignments)
             .planNode();
    assertQuery(
        op,
        split,
        fmt::format("SELECT c0, {}, c1 FROM tmp", partitionValueStr));
    outputType = ROW({"c0", "c1", "pkey"}, {BIGINT(), DOUBLE(), partitionType});
    op = PlanBuilder()
             .tableScan(outputType, tableHandle, assignments)
             .planNode();
    assertQuery(
        op,
        split,
        fmt::format("SELECT c0, c1, {} FROM tmp", partitionValueStr));

    // select only partition key
    assignments = {{"pkey", partitionKey("pkey", partitionType)}};
    outputType = ROW({"pkey"}, {partitionType});
    op = PlanBuilder()
             .tableScan(outputType, tableHandle, assignments)
             .planNode();
    assertQuery(
        op, split, fmt::format("SELECT {} FROM tmp", partitionValueStr));
  }

  void testPartitionedTable(
      const std::string& filePath,
      const TypePtr& partitionType,
      const std::optional<std::string>& partitionValue) {
    testPartitionedTableImpl(filePath, partitionType, partitionValue);
    testPartitionedTableImpl(filePath, partitionType, std::nullopt);
  }

  std::shared_ptr<const RowType> rowType_{
      ROW({"c0", "c1", "c2", "c3", "c4", "c5"},
          {BIGINT(), INTEGER(), SMALLINT(), REAL(), DOUBLE(), VARCHAR()})};
};

TEST_P(TableScanTest, allColumns) {
  auto vectors = makeVectors(10, 1'000);
  auto filePath = TempFilePath::create();
  writeToFile(filePath->path, kTableScanTest, vectors);
  createDuckDbTable(vectors);

  assertQuery(tableScanNode(), {filePath}, "SELECT * FROM tmp");
}

TEST_P(TableScanTest, columnAliases) {
  auto vectors = makeVectors(1, 1'000);
  auto filePath = TempFilePath::create();
  writeToFile(filePath->path, kTableScanTest, vectors);
  createDuckDbTable(vectors);

  ColumnHandleMap assignments = {{"a", regularColumn("c0", BIGINT())}};
  auto outputType = ROW({"a"}, {BIGINT()});
  auto op = PlanBuilder()
                .tableScan(
                    outputType, makeTableHandle(SubfieldFilters{}), assignments)
                .planNode();
  assertQuery(op, {filePath}, "SELECT c0 FROM tmp");

  // Use aliased column in a range filter.
  auto filters = singleSubfieldFilter("c0", lessThanOrEqual(10));

  op = PlanBuilder()
           .tableScan(
               outputType, makeTableHandle(std::move(filters)), assignments)
           .planNode();
  assertQuery(op, {filePath}, "SELECT c0 FROM tmp WHERE c0 <= 10");

  // Use aliased column in remaining filter.
  op = PlanBuilder()
           .tableScan(
               outputType,
               makeTableHandle(
                   SubfieldFilters{}, parseExpr("c0 % 2 = 1", rowType_)),
               assignments)
           .planNode();
  assertQuery(op, {filePath}, "SELECT c0 FROM tmp WHERE c0 % 2 = 1");
}

TEST_P(TableScanTest, columnPruning) {
  auto vectors = makeVectors(10, 1'000);
  auto filePath = TempFilePath::create();
  writeToFile(filePath->path, kTableScanTest, vectors);
  createDuckDbTable(vectors);

  auto op = tableScanNode(ROW({"c0"}, {BIGINT()}));
  assertQuery(op, {filePath}, "SELECT c0 FROM tmp");

  op = tableScanNode(ROW({"c1"}, {INTEGER()}));
  assertQuery(op, {filePath}, "SELECT c1 FROM tmp");

  op = tableScanNode(ROW({"c5"}, {VARCHAR()}));
  assertQuery(op, {filePath}, "SELECT c5 FROM tmp");

  op = tableScanNode(ROW({"c0", "c1"}, {BIGINT(), INTEGER()}));
  assertQuery(op, {filePath}, "SELECT c0, c1 FROM tmp");

  op = tableScanNode(ROW({"c0", "c3", "c5"}, {BIGINT(), REAL(), VARCHAR()}));
  assertQuery(op, {filePath}, "SELECT c0, c3, c5 FROM tmp");

  op = tableScanNode(ROW({"c3", "c0"}, {REAL(), BIGINT()}));
  assertQuery(op, {filePath}, "SELECT c3, c0 FROM tmp");
}

// Test reading files written before schema change, e.g. missing newly added
// columns.
TEST_P(TableScanTest, missingColumns) {
  // Simulate schema change of adding a new column.
  // - Create an "old" file with one column.
  // - Create a "new" file with two columns.
  vector_size_t size = 1'000;
  auto oldData = makeRowVector(
      {makeFlatVector<int64_t>(size, [](auto row) { return row; })});
  auto newData = makeRowVector({
      makeFlatVector<int64_t>(size, [](auto row) { return -row; }),
      makeFlatVector<double>(size, [](auto row) { return row * 0.1; }),
  });

  auto filePaths = makeFilePaths(2);
  writeToFile(filePaths[0]->path, kTableScanTest, {oldData});
  writeToFile(filePaths[1]->path, kTableScanTest, {newData});

  auto oldDataWithNull = makeRowVector({
      makeFlatVector<int64_t>(size, [](auto row) { return row; }),
      BaseVector::createNullConstant(DOUBLE(), size, pool_.get()),
  });
  createDuckDbTable({oldDataWithNull, newData});

  auto outputType = ROW({"c0", "c1"}, {BIGINT(), DOUBLE()});
  auto assignments = allRegularColumns(outputType);

  auto tableHandle = makeTableHandle(SubfieldFilters{});

  auto op =
      PlanBuilder().tableScan(outputType, tableHandle, assignments).planNode();
  assertQuery(op, filePaths, "SELECT * FROM tmp");

  // Use missing column in a tuple domain filter.
  auto filters = singleSubfieldFilter("c1", lessThanOrEqualDouble(100.1));
  op = PlanBuilder()
           .tableScan(
               outputType, makeTableHandle(std::move(filters)), assignments)
           .planNode();
  assertQuery(op, filePaths, "SELECT * FROM tmp WHERE c1 <= 100.1");

  // Use column aliases.
  outputType = ROW({"a", "b"}, {BIGINT(), DOUBLE()});

  assignments.clear();
  assignments["a"] = regularColumn("c0", BIGINT());
  assignments["b"] = regularColumn("c1", DOUBLE());

  op = PlanBuilder().tableScan(outputType, tableHandle, assignments).planNode();
  assertQuery(op, filePaths, "SELECT * FROM tmp");
}

// Tests queries that use Lazy vectors with multiple layers of wrapping.
TEST_P(TableScanTest, constDictLazy) {
  vector_size_t size = 1'000;
  auto rowVector = makeRowVector(
      {makeFlatVector<int64_t>(size, [](auto row) { return row; }),
       makeFlatVector<int64_t>(size, [](auto row) { return row; }),
       makeMapVector<int64_t, double>(
           size,
           [](auto row) { return row % 3; },
           [](auto row) { return row; },
           [](auto row) { return row * 0.1; })});

  auto filePath = TempFilePath::create();
  writeToFile(filePath->path, kTableScanTest, {rowVector});

  // Exclude map columns as DuckDB doesn't support complex types yet.
  createDuckDbTable(
      {makeRowVector({rowVector->childAt(0), rowVector->childAt(1)})});

  auto rowType = std::dynamic_pointer_cast<const RowType>(rowVector->type());
  auto assignments = allRegularColumns(rowType);

  // Orchestrate a Const(Dict(Lazy)) by using remaining filter that passes on
  // exactly one row.
  auto tableHandle =
      makeTableHandle(SubfieldFilters{}, parseExpr("c0 % 1000 = 5", rowType));
  auto op = PlanBuilder()
                .tableScan(rowType, tableHandle, assignments)
                .project({"c1 + 10"})
                .planNode();

  assertQuery(op, {filePath}, "SELECT c1 + 10 FROM tmp WHERE c0 = 5");

  // Orchestrate a Const(Dict(Lazy)) for a complex type (map)
  tableHandle =
      makeTableHandle(SubfieldFilters{}, parseExpr("c0 = 0", rowType));
  op = PlanBuilder()
           .tableScan(rowType, tableHandle, assignments)
           .project({"cardinality(c2)"})
           .planNode();

  assertQuery(op, {filePath}, "SELECT 0 FROM tmp WHERE c0 = 5");

  tableHandle =
      makeTableHandle(SubfieldFilters{}, parseExpr("c0 = 2", rowType));
  op = PlanBuilder()
           .tableScan(rowType, tableHandle, assignments)
           .project({"cardinality(c2)"})
           .planNode();

  assertQuery(op, {filePath}, "SELECT 2 FROM tmp WHERE c0 = 5");
}

TEST_P(TableScanTest, count) {
  auto vectors = makeVectors(10, 1'000);
  auto filePath = TempFilePath::create();
  writeToFile(filePath->path, kTableScanTest, vectors);

  CursorParameters params;
  params.planNode = tableScanNode(ROW({}, {}));

  auto cursor = std::make_unique<TaskCursor>(params);

  addSplit(cursor->task().get(), "0", makeHiveSplit(filePath->path));
  cursor->task()->noMoreSplits("0");

  int32_t numRead = 0;
  while (cursor->moveNext()) {
    auto vector = cursor->current();
    EXPECT_EQ(vector->childrenSize(), 0);
    numRead += vector->size();
  }

  EXPECT_EQ(numRead, 10'000);
}

// Test that adding the same split with the same sequence id does not cause
// double read and the 2nd split is ignored.
TEST_P(TableScanTest, sequentialSplitNoDoubleRead) {
  auto vectors = makeVectors(10, 1'000);
  auto filePath = TempFilePath::create();
  writeToFile(filePath->path, kTableScanTest, vectors);

  CursorParameters params;
  params.planNode = tableScanNode(ROW({}, {}));

  auto cursor = std::make_unique<TaskCursor>(params);
  // Add the same split with the same sequence id twice. The second should be
  // ignored.
  EXPECT_TRUE(cursor->task()->addSplitWithSequence(
      "0", makeHiveSplit(filePath->path), 0));
  cursor->task()->setMaxSplitSequenceId("0", 0);
  EXPECT_FALSE(cursor->task()->addSplitWithSequence(
      "0", makeHiveSplit(filePath->path), 0));
  cursor->task()->noMoreSplits("0");

  int32_t numRead = 0;
  while (cursor->moveNext()) {
    auto vector = cursor->current();
    EXPECT_EQ(vector->childrenSize(), 0);
    numRead += vector->size();
  }

  EXPECT_EQ(10'000, numRead);
}

// Test that adding the splits out of order does not result in splits being
// ignored.
TEST_P(TableScanTest, outOfOrderSplits) {
  auto vectors = makeVectors(10, 1'000);
  auto filePath = TempFilePath::create();
  writeToFile(filePath->path, kTableScanTest, vectors);

  CursorParameters params;
  params.planNode = tableScanNode(ROW({}, {}));

  auto cursor = std::make_unique<TaskCursor>(params);

  // Add splits out of order (1, 0). Both of them should be processed.
  EXPECT_TRUE(cursor->task()->addSplitWithSequence(
      "0", makeHiveSplit(filePath->path), 1));
  EXPECT_TRUE(cursor->task()->addSplitWithSequence(
      "0", makeHiveSplit(filePath->path), 0));
  cursor->task()->setMaxSplitSequenceId("0", 1);
  cursor->task()->noMoreSplits("0");

  int32_t numRead = 0;
  while (cursor->moveNext()) {
    auto vector = cursor->current();
    EXPECT_EQ(vector->childrenSize(), 0);
    numRead += vector->size();
  }

  EXPECT_EQ(20'000, numRead);
}

// Test that adding the same split, disregarding the sequence id, causes
// double read, as expected.
TEST_P(TableScanTest, splitDoubleRead) {
  auto vectors = makeVectors(10, 1'000);
  auto filePath = TempFilePath::create();
  writeToFile(filePath->path, kTableScanTest, vectors);

  CursorParameters params;
  params.planNode = tableScanNode(ROW({}, {}));

  for (size_t i = 0; i < 2; ++i) {
    auto cursor = std::make_unique<TaskCursor>(params);

    // Add the same split twice - we should read twice the size.
    addSplit(cursor->task().get(), "0", makeHiveSplit(filePath->path));
    addSplit(cursor->task().get(), "0", makeHiveSplit(filePath->path));
    cursor->task()->noMoreSplits("0");

    int32_t numRead = 0;
    while (cursor->moveNext()) {
      auto vector = cursor->current();
      EXPECT_EQ(vector->childrenSize(), 0);
      numRead += vector->size();
    }

    EXPECT_EQ(numRead, 2 * 10'000);
  }
}

TEST_P(TableScanTest, multipleSplits) {
  auto filePaths = makeFilePaths(10);
  auto vectors = makeVectors(10, 1'000);
  for (int32_t i = 0; i < vectors.size(); i++) {
    writeToFile(filePaths[i]->path, kTableScanTest, vectors[i]);
  }
  createDuckDbTable(vectors);

  assertQuery(tableScanNode(), filePaths, "SELECT * FROM tmp");
}

TEST_P(TableScanTest, waitForSplit) {
  auto filePaths = makeFilePaths(10);
  auto vectors = makeVectors(10, 1'000);
  for (int32_t i = 0; i < vectors.size(); i++) {
    writeToFile(filePaths[i]->path, kTableScanTest, vectors[i]);
  }
  createDuckDbTable(vectors);

  int32_t fileIndex = 0;
  ::assertQuery(
      tableScanNode(),
      [&](Task* task) {
        if (fileIndex < filePaths.size()) {
          addSplit(task, "0", makeHiveSplit(filePaths[fileIndex++]->path));
        }
        if (fileIndex == filePaths.size()) {
          task->noMoreSplits("0");
        }
      },
      "SELECT * FROM tmp",
      duckDbQueryRunner_);
}

TEST_P(TableScanTest, splitOffsetAndLength) {
  auto vectors = makeVectors(10, 1'000);
  auto filePath = TempFilePath::create();
  writeToFile(filePath->path, kTableScanTest, vectors);
  createDuckDbTable(vectors);

  assertQuery(
      tableScanNode(),
      makeHiveSplit(filePath->path, 0, fs::file_size(filePath->path) / 2),
      "SELECT * FROM tmp");

  assertQuery(
      tableScanNode(),
      makeHiveSplit(filePath->path, fs::file_size(filePath->path) / 2),
      "SELECT * FROM tmp LIMIT 0");
}

TEST_P(TableScanTest, fileNotFound) {
  CursorParameters params;
  params.planNode = tableScanNode();

  auto cursor = std::make_unique<TaskCursor>(params);
  cursor->task()->addSplit("0", makeHiveSplit("file:/path/to/nowhere.orc"));
  EXPECT_THROW(cursor->moveNext(), std::runtime_error);
}

// A valid ORC file (containing headers) but no data.
TEST_P(TableScanTest, validFileNoData) {
  auto rowType = ROW({"c0", "c1", "c2"}, {DOUBLE(), VARCHAR(), BIGINT()});

  auto filePath = facebook::velox::test::getDataFilePath(
      "velox/exec/tests", "data/emptyPresto.dwrf");
  auto split = std::make_shared<HiveConnectorSplit>(
      kHiveConnectorId,
      "file:" + filePath,
      facebook::velox::dwio::common::FileFormat::ORC,
      0,
      fs::file_size(filePath) / 2);

  auto op = tableScanNode(rowType);
  assertQuery(op, split, "");
}

// An invalid (size = 0) file.
TEST_P(TableScanTest, emptyFile) {
  auto filePath = TempFilePath::create();

  try {
    assertQuery(
        tableScanNode(), makeHiveSplit(filePath->path), "SELECT * FROM tmp");
    ASSERT_FALSE(true) << "Function should throw.";
  } catch (const VeloxException& e) {
    EXPECT_EQ("ORC file is empty", e.message());
  }
}

TEST_P(TableScanTest, partitionedTableVarcharKey) {
  auto rowType = ROW({"c0", "c1"}, {BIGINT(), DOUBLE()});
  auto vectors = makeVectors(10, 1'000, rowType);
  auto filePath = TempFilePath::create();
  writeToFile(filePath->path, kTableScanTest, vectors);
  createDuckDbTable(vectors);

  testPartitionedTable(filePath->path, VARCHAR(), "2020-11-01");
}

TEST_P(TableScanTest, partitionedTableBigIntKey) {
  auto rowType = ROW({"c0", "c1"}, {BIGINT(), DOUBLE()});
  auto vectors = makeVectors(10, 1'000, rowType);
  auto filePath = TempFilePath::create();
  writeToFile(filePath->path, kTableScanTest, vectors);
  createDuckDbTable(vectors);
  testPartitionedTable(filePath->path, BIGINT(), "123456789123456789");
}

TEST_P(TableScanTest, partitionedTableIntegerKey) {
  auto rowType = ROW({"c0", "c1"}, {BIGINT(), DOUBLE()});
  auto vectors = makeVectors(10, 1'000, rowType);
  auto filePath = TempFilePath::create();
  writeToFile(filePath->path, kTableScanTest, vectors);
  createDuckDbTable(vectors);
  testPartitionedTable(filePath->path, INTEGER(), "123456789");
}

TEST_P(TableScanTest, partitionedTableSmallIntKey) {
  auto rowType = ROW({"c0", "c1"}, {BIGINT(), DOUBLE()});
  auto vectors = makeVectors(10, 1'000, rowType);
  auto filePath = TempFilePath::create();
  writeToFile(filePath->path, kTableScanTest, vectors);
  createDuckDbTable(vectors);
  testPartitionedTable(filePath->path, SMALLINT(), "1");
}

TEST_P(TableScanTest, partitionedTableTinyIntKey) {
  auto rowType = ROW({"c0", "c1"}, {BIGINT(), DOUBLE()});
  auto vectors = makeVectors(10, 1'000, rowType);
  auto filePath = TempFilePath::create();
  writeToFile(filePath->path, kTableScanTest, vectors);
  createDuckDbTable(vectors);
  testPartitionedTable(filePath->path, TINYINT(), "1");
}

TEST_P(TableScanTest, partitionedTableBooleanKey) {
  auto rowType = ROW({"c0", "c1"}, {BIGINT(), DOUBLE()});
  auto vectors = makeVectors(10, 1'000, rowType);
  auto filePath = TempFilePath::create();
  writeToFile(filePath->path, kTableScanTest, vectors);
  createDuckDbTable(vectors);
  testPartitionedTable(filePath->path, BOOLEAN(), "0");
}

TEST_P(TableScanTest, partitionedTableRealKey) {
  auto rowType = ROW({"c0", "c1"}, {BIGINT(), DOUBLE()});
  auto vectors = makeVectors(10, 1'000, rowType);
  auto filePath = TempFilePath::create();
  writeToFile(filePath->path, kTableScanTest, vectors);
  createDuckDbTable(vectors);
  testPartitionedTable(filePath->path, REAL(), "3.5");
}

TEST_P(TableScanTest, partitionedTableDoubleKey) {
  auto rowType = ROW({"c0", "c1"}, {BIGINT(), DOUBLE()});
  auto vectors = makeVectors(10, 1'000, rowType);
  auto filePath = TempFilePath::create();
  writeToFile(filePath->path, kTableScanTest, vectors);
  createDuckDbTable(vectors);
  testPartitionedTable(filePath->path, DOUBLE(), "3.5");
}

std::vector<StringView> toStringViews(const std::vector<std::string>& values) {
  std::vector<StringView> views;
  views.reserve(values.size());
  for (const auto& value : values) {
    views.emplace_back(StringView(value));
  }
  return views;
}

TEST_P(TableScanTest, statsBasedSkippingBool) {
  auto rowType = ROW({"c0", "c1"}, {INTEGER(), BOOLEAN()});
  auto filePaths = makeFilePaths(1);
  auto size = 31'234;
  auto rowVector = makeRowVector(
      {makeFlatVector<int32_t>(size, [](auto row) { return row; }),
       makeFlatVector<bool>(
           size, [](auto row) { return (row / 10'000) % 2 == 0; })});

  writeToFile(filePaths[0]->path, kTableScanTest, rowVector);
  createDuckDbTable({rowVector});

  auto subfieldFilters = singleSubfieldFilter("c1", boolEqual(true));
  std::unordered_map<std::string, std::shared_ptr<connector::ColumnHandle>>
      assignments = {{"c0", regularColumn("c0", INTEGER())}};
  auto assertQuery = [&](const std::string& query) {
    auto tableHandle = makeTableHandle(std::move(subfieldFilters));
    return TableScanTest::assertQuery(
        PlanBuilder()
            .tableScan(ROW({"c0"}, {INTEGER()}), tableHandle, assignments)
            .planNode(),
        filePaths,
        query);
  };
  auto task = assertQuery("SELECT c0 FROM tmp WHERE c1 = true");
  EXPECT_EQ(20'000, getTableScanStats(task).rawInputPositions);
  EXPECT_EQ(2, getSkippedStridesStat(task));

  subfieldFilters = singleSubfieldFilter("c1", boolEqual(false));
  task = assertQuery("SELECT c0 FROM tmp WHERE c1 = false");
  EXPECT_EQ(size - 20'000, getTableScanStats(task).rawInputPositions);
  EXPECT_EQ(2, getSkippedStridesStat(task));
}

TEST_P(TableScanTest, statsBasedSkippingDouble) {
  auto filePaths = makeFilePaths(1);
  auto size = 31'234;
  auto rowVector = makeRowVector({makeFlatVector<double>(
      size, [](auto row) { return (double)(row + 0.0001); })});

  writeToFile(filePaths[0]->path, kTableScanTest, rowVector);
  createDuckDbTable({rowVector});

  // c0 <= -1.05 -> whole file should be skipped based on stats
  auto subfieldFilters =
      singleSubfieldFilter("c0", lessThanOrEqualDouble(-1.05));

  ColumnHandleMap assignments = {{"c0", regularColumn("c0", DOUBLE())}};

  auto assertQuery = [&](const std::string& query) {
    auto tableHandle = makeTableHandle(std::move(subfieldFilters));
    return TableScanTest::assertQuery(
        PlanBuilder()
            .tableScan(ROW({"c0"}, {DOUBLE()}), tableHandle, assignments)
            .planNode(),
        filePaths,
        query);
  };

  auto task = assertQuery("SELECT c0 FROM tmp WHERE c0 <= -1.05");
  EXPECT_EQ(0, getTableScanStats(task).rawInputPositions);
  EXPECT_EQ(1, getSkippedSplitsStat(task));

  // c0 >= 11,111.06 - first stride should be skipped based on stats
  subfieldFilters =
      singleSubfieldFilter("c0", greaterThanOrEqualDouble(11'111.06));
  task = assertQuery("SELECT c0 FROM tmp WHERE c0 >= 11111.06");
  EXPECT_EQ(size - 10'000, getTableScanStats(task).rawInputPositions);
  EXPECT_EQ(1, getSkippedStridesStat(task));

  // c0 between 10'100.06 and 10'500.08 - all strides but second should be
  // skipped based on stats
  subfieldFilters =
      singleSubfieldFilter("c0", betweenDouble(10'100.06, 10'500.08));
  task =
      assertQuery("SELECT c0 FROM tmp WHERE c0 between 10100.06 AND 10500.08");
  EXPECT_EQ(10'000, getTableScanStats(task).rawInputPositions);
  EXPECT_EQ(3, getSkippedStridesStat(task));

  // c0 <= 1,234.005 - all strides but first should be skipped
  subfieldFilters =
      singleSubfieldFilter("c0", lessThanOrEqualDouble(1'234.005));
  task = assertQuery("SELECT c0 FROM tmp WHERE c0 <= 1234.005");
  EXPECT_EQ(10'000, getTableScanStats(task).rawInputPositions);
  EXPECT_EQ(3, getSkippedStridesStat(task));
}

TEST_P(TableScanTest, statsBasedSkippingFloat) {
  auto filePaths = makeFilePaths(1);
  auto size = 31'234;
  auto rowVector = makeRowVector({makeFlatVector<float>(
      size, [](auto row) { return (float)(row + 0.0001); })});

  writeToFile(filePaths[0]->path, kTableScanTest, rowVector);
  createDuckDbTable({rowVector});

  // c0 <= -1.05 -> whole file should be skipped based on stats
  auto subfieldFilters =
      singleSubfieldFilter("c0", lessThanOrEqualFloat(-1.05));

  ColumnHandleMap assignments = {{"c0", regularColumn("c0", REAL())}};

  auto assertQuery = [&](const std::string& query) {
    auto tableHandle = makeTableHandle(std::move(subfieldFilters));
    return TableScanTest::assertQuery(
        PlanBuilder()
            .tableScan(ROW({"c0"}, {REAL()}), tableHandle, assignments)
            .planNode(),
        filePaths,
        query);
  };

  auto task = assertQuery("SELECT c0 FROM tmp WHERE c0 <= -1.05");
  EXPECT_EQ(0, getTableScanStats(task).rawInputPositions);
  EXPECT_EQ(1, getSkippedSplitsStat(task));

  // c0 >= 11,111.06 - first stride should be skipped based on stats
  subfieldFilters =
      singleSubfieldFilter("c0", greaterThanOrEqualFloat(11'111.06));
  task = assertQuery("SELECT c0 FROM tmp WHERE c0 >= 11111.06");
  EXPECT_EQ(size - 10'000, getTableScanStats(task).rawInputPositions);
  EXPECT_EQ(1, getSkippedStridesStat(task));

  // c0 between 10'100.06 and 10'500.08 - all strides but second should be
  // skipped based on stats
  subfieldFilters =
      singleSubfieldFilter("c0", betweenFloat(10'100.06, 10'500.08));
  task =
      assertQuery("SELECT c0 FROM tmp WHERE c0 between 10100.06 AND 10500.08");
  EXPECT_EQ(10'000, getTableScanStats(task).rawInputPositions);
  EXPECT_EQ(3, getSkippedStridesStat(task));

  // c0 <= 1,234.005 - all strides but first should be skipped
  subfieldFilters = singleSubfieldFilter("c0", lessThanOrEqualFloat(1'234.005));
  task = assertQuery("SELECT c0 FROM tmp WHERE c0 <= 1234.005");
  EXPECT_EQ(10'000, getTableScanStats(task).rawInputPositions);
  EXPECT_EQ(3, getSkippedStridesStat(task));
}

// Test skipping whole file based on statistics
TEST_P(TableScanTest, statsBasedSkipping) {
  auto filePaths = makeFilePaths(1);
  const vector_size_t size = 31'234;
  std::vector<std::string> fruits = {"apple", "banana", "cherry", "grapes"};
  std::vector<StringView> fruitViews = toStringViews(fruits);

  std::vector<std::string> vegetables = {"potato", "pepper", "peas", "squash"};
  std::vector<StringView> vegetableViews = toStringViews(vegetables);

  auto rowVector = makeRowVector(
      {makeFlatVector<int64_t>(size, [](vector_size_t row) { return row; }),
       makeFlatVector<int32_t>(size, [](vector_size_t row) { return row; }),
       makeFlatVector<StringView>(
           size, [&fruitViews, &vegetableViews](vector_size_t row) {
             // even stripes have fruits; odd - vegetables
             if ((row / 10'000) % 2 == 0) {
               // introduce a unique value to trigger creation of a stride
               // dictionary
               if (row == 23) {
                 return StringView("b-23");
               }
               return fruitViews[row % fruitViews.size()];
             } else {
               return vegetableViews[row % vegetableViews.size()];
             }
           })});

  writeToFile(filePaths[0]->path, kTableScanTest, rowVector);
  createDuckDbTable({rowVector});

  // c0 <= -1 -> whole file should be skipped based on stats
  auto subfieldFilters = singleSubfieldFilter("c0", lessThanOrEqual(-1));

  ColumnHandleMap assignments = {{"c1", regularColumn("c1", INTEGER())}};

  auto assertQuery = [&](const std::string& query) {
    auto tableHandle = makeTableHandle(std::move(subfieldFilters));
    return TableScanTest::assertQuery(
        PlanBuilder()
            .tableScan(ROW({"c1"}, {INTEGER()}), tableHandle, assignments)
            .planNode(),
        filePaths,
        query);
  };

  auto task = assertQuery("SELECT c1 FROM tmp WHERE c0 <= -1");

  const auto stats = getTableScanStats(task);
  EXPECT_EQ(0, stats.rawInputPositions);
  EXPECT_EQ(0, stats.inputPositions);
  EXPECT_EQ(0, stats.outputPositions);

  // c2 = "tomato" -> whole file should be skipped based on stats
  subfieldFilters = singleSubfieldFilter("c2", equal("tomato"));
  task = assertQuery("SELECT c1 FROM tmp WHERE c2 = 'tomato'");
  EXPECT_EQ(0, getTableScanStats(task).rawInputPositions);
  EXPECT_EQ(1, getSkippedSplitsStat(task));

  // c2 in ("x", "y") -> whole file should be skipped based on stats
  subfieldFilters =
      singleSubfieldFilter("c2", orFilter(equal("x"), equal("y")));
  task = assertQuery("SELECT c1 FROM tmp WHERE c2 IN ('x', 'y')");
  EXPECT_EQ(0, getTableScanStats(task).rawInputPositions);
  EXPECT_EQ(1, getSkippedSplitsStat(task));

  // c0 >= 11,111 - first stride should be skipped based on stats
  subfieldFilters = singleSubfieldFilter("c0", greaterThanOrEqual(11'111));
  task = assertQuery("SELECT c1 FROM tmp WHERE c0 >= 11111");
  EXPECT_EQ(size - 10'000, getTableScanStats(task).rawInputPositions);
  EXPECT_EQ(1, getSkippedStridesStat(task));

  // c2 = "banana" - odd stripes should be skipped based on stats
  subfieldFilters = singleSubfieldFilter("c2", equal("banana"));
  task = assertQuery("SELECT c1 FROM tmp WHERE c2 = 'banana'");
  EXPECT_EQ(20'000, getTableScanStats(task).rawInputPositions);
  EXPECT_EQ(2, getSkippedStridesStat(task));

  // c2 in ("banana", "y") -> same as previous
  subfieldFilters =
      singleSubfieldFilter("c2", orFilter(equal("banana"), equal("y")));
  task = assertQuery("SELECT c1 FROM tmp WHERE c2 IN ('banana', 'y')");
  EXPECT_EQ(20'000, getTableScanStats(task).rawInputPositions);
  EXPECT_EQ(2, getSkippedStridesStat(task));

  // c2 = "squash" - even stripes should be skipped based on stats
  subfieldFilters = singleSubfieldFilter("c2", equal("squash"));
  task = assertQuery("SELECT c1 FROM tmp WHERE c2 = 'squash'");
  EXPECT_EQ(size - 20'000, getTableScanStats(task).rawInputPositions);
  EXPECT_EQ(2, getSkippedStridesStat(task));

  // c2 in ("banana", "squash") -> no skipping
  subfieldFilters =
      singleSubfieldFilter("c2", orFilter(equal("banana"), equal("squash")));
  task = assertQuery("SELECT c1 FROM tmp WHERE c2 IN ('banana', 'squash')");
  EXPECT_EQ(31'234, getTableScanStats(task).rawInputPositions);
  EXPECT_EQ(0, getSkippedStridesStat(task));

  // c0 <= 100 AND c0 >= 20'100 - skip second stride
  subfieldFilters = singleSubfieldFilter(
      "c0", bigintOr(lessThanOrEqual(100), greaterThanOrEqual(20'100)));
  task = assertQuery("SELECT c1 FROM tmp WHERE c0 <= 100 OR c0 >= 20100");
  EXPECT_EQ(size - 10'000, getTableScanStats(task).rawInputPositions);
  EXPECT_EQ(1, getSkippedStridesStat(task));

  // c0 between 10'100 and 10'500 - all strides but second should be skipped
  // based on stats
  subfieldFilters = singleSubfieldFilter("c0", between(10'100, 10'500));
  task = assertQuery("SELECT c1 FROM tmp WHERE c0 between 10100 AND 10500");
  EXPECT_EQ(10'000, getTableScanStats(task).rawInputPositions);
  EXPECT_EQ(3, getSkippedStridesStat(task));

  // c0 <= 1,234 - all strides but first should be skipped
  subfieldFilters = singleSubfieldFilter("c0", lessThanOrEqual(1'234));
  task = assertQuery("SELECT c1 FROM tmp WHERE c0 <= 1234");
  EXPECT_EQ(10'000, getTableScanStats(task).rawInputPositions);
  EXPECT_EQ(3, getSkippedStridesStat(task));

  // c0 >= 10234 AND c1 <= 20345 - first and last strides should be skipped
  subfieldFilters = SubfieldFiltersBuilder()
                        .add("c0", greaterThanOrEqual(10234))
                        .add("c1", lessThanOrEqual(20345))
                        .build();
  task = assertQuery("SELECT c1 FROM tmp WHERE c0 >= 10234 AND c1 <= 20345");
  EXPECT_EQ(20'000, getTableScanStats(task).rawInputPositions);
  EXPECT_EQ(2, getSkippedStridesStat(task));
}

// Test skipping files and row groups containing constant values based on
// statistics
TEST_P(TableScanTest, statsBasedSkippingConstants) {
  auto filePaths = makeFilePaths(1);
  const vector_size_t size = 31'234;
  std::vector<std::string> fruits = {"apple", "banana", "cherry", "grapes"};
  std::vector<StringView> fruitViews = toStringViews(fruits);

  // c0 and c2 are constant, c1 and c3 ar constant within any given rowgroup
  auto rowVector = makeRowVector(
      {makeFlatVector<int64_t>(size, [](auto /*row*/) { return 123; }),
       makeFlatVector<int32_t>(size, [](auto row) { return row / 10'000; }),
       makeFlatVector<StringView>(
           size, [&fruitViews](auto /*row*/) { return fruitViews[1]; }),
       makeFlatVector<StringView>(size, [&fruitViews](auto row) {
         return fruitViews[row / 10'000];
       })});

  writeToFile(filePaths[0]->path, kTableScanTest, rowVector);
  createDuckDbTable({rowVector});

  // skip whole file
  auto filters = singleSubfieldFilter("c0", in({0, 10, 100, 1000}));

  auto assertQuery = [&](const std::string& query) {
    auto tableHandle = makeTableHandle(std::move(filters));
    auto rowType = ROW({"c1"}, {INTEGER()});
    auto assignments = allRegularColumns(rowType);
    return TableScanTest::assertQuery(
        PlanBuilder().tableScan(rowType, tableHandle, assignments).planNode(),
        filePaths,
        query);
  };

  auto task = assertQuery("SELECT c1 FROM tmp WHERE c0 in (0, 10, 100, 1000)");
  EXPECT_EQ(0, getTableScanStats(task).rawInputPositions);
  EXPECT_EQ(1, getSkippedSplitsStat(task));

  // skip all but first rowgroup
  filters = singleSubfieldFilter("c1", in({0, 10, 100, 1000}));
  task = assertQuery("SELECT c1 FROM tmp WHERE c1 in (0, 10, 100, 1000)");

  EXPECT_EQ(10'000, getTableScanStats(task).rawInputPositions);
  EXPECT_EQ(3, getSkippedStridesStat(task));

  // skip whole file
  filters = singleSubfieldFilter(
      "c2", in(std::vector<std::string>{"apple", "cherry"}));
  task = assertQuery("SELECT c1 FROM tmp WHERE c2 in ('apple', 'cherry')");

  EXPECT_EQ(0, getTableScanStats(task).rawInputPositions);
  EXPECT_EQ(1, getSkippedSplitsStat(task));

  // skip all but second rowgroup
  filters = singleSubfieldFilter(
      "c3", in(std::vector<std::string>{"banana", "grapefruit"}));
  task = assertQuery("SELECT c1 FROM tmp WHERE c3 in ('banana', 'grapefruit')");

  EXPECT_EQ(10'000, getTableScanStats(task).rawInputPositions);
  EXPECT_EQ(3, getSkippedStridesStat(task));
}

// Test stats-based skipping for the IS NULL filter.
TEST_P(TableScanTest, statsBasedSkippingNulls) {
  auto rowType = ROW({"c0", "c1"}, {BIGINT(), INTEGER()});
  auto filePaths = makeFilePaths(1);
  const vector_size_t size = 31'234;

  auto noNulls = makeFlatVector<int64_t>(size, [](auto row) { return row; });
  auto someNulls = makeFlatVector<int32_t>(
      size,
      [](auto row) { return row; },
      [](auto row) { return row >= 11'111; });
  auto rowVector = makeRowVector({noNulls, someNulls});

  writeToFile(filePaths[0]->path, kTableScanTest, rowVector);
  createDuckDbTable({rowVector});

  // c0 IS NULL - whole file should be skipped based on stats
  auto filters = singleSubfieldFilter("c0", isNull());

  auto assignments = allRegularColumns(rowType);

  auto assertQuery = [&](const std::string& query) {
    auto tableHandle = makeTableHandle(std::move(filters));
    return TableScanTest::assertQuery(
        PlanBuilder().tableScan(rowType, tableHandle, assignments).planNode(),
        filePaths,
        query);
  };

  auto task = assertQuery("SELECT * FROM tmp WHERE c0 IS NULL");

  auto stats = getTableScanStats(task);
  EXPECT_EQ(0, stats.rawInputPositions);
  EXPECT_EQ(0, stats.inputPositions);
  EXPECT_EQ(0, stats.outputPositions);

  // c1 IS NULL - first stride should be skipped based on stats
  filters = singleSubfieldFilter("c1", isNull());
  task = assertQuery("SELECT * FROM tmp WHERE c1 IS NULL");

  stats = getTableScanStats(task);
  EXPECT_EQ(size - 10'000, stats.rawInputPositions);
  EXPECT_EQ(size - 11'111, stats.inputPositions);
  EXPECT_EQ(size - 11'111, stats.outputPositions);

  // c1 IS NOT NULL - 3rd and 4th strides should be skipped based on stats
  filters = singleSubfieldFilter("c1", isNotNull());
  task = assertQuery("SELECT * FROM tmp WHERE c1 IS NOT NULL");

  stats = getTableScanStats(task);
  EXPECT_EQ(20'000, stats.rawInputPositions);
  EXPECT_EQ(11'111, stats.inputPositions);
  EXPECT_EQ(11'111, stats.outputPositions);
}

// Test skipping whole compression blocks without decompressing these.
TEST_P(TableScanTest, statsBasedSkippingWithoutDecompression) {
  const vector_size_t size = 31'234;

  // Use long, non-repeating strings to ensure there will be multiple
  // compression blocks which can be skipped without decompression.
  std::vector<std::string> strings;
  strings.reserve(size);
  for (auto i = 0; i < size; i++) {
    strings.emplace_back(
        fmt::format("com.facebook.presto.orc.stream.{:05}", i));
  }

  auto rowVector = makeRowVector({makeFlatVector(strings)});

  auto filePaths = makeFilePaths(1);
  writeToFile(filePaths[0]->path, kTableScanTest, rowVector);
  createDuckDbTable({rowVector});

  // skip 1st row group
  auto filters = singleSubfieldFilter(
      "c0", greaterThanOrEqual("com.facebook.presto.orc.stream.11111"));

  auto assertQuery = [&](const std::string& query) {
    auto tableHandle = makeTableHandle(std::move(filters));
    auto rowType = std::dynamic_pointer_cast<const RowType>(rowVector->type());
    auto assignments = allRegularColumns(rowType);
    return TableScanTest::assertQuery(
        PlanBuilder().tableScan(rowType, tableHandle, assignments).planNode(),
        filePaths,
        query);
  };

  auto task = assertQuery(
      "SELECT * FROM tmp WHERE c0 >= 'com.facebook.presto.orc.stream.11111'");
  EXPECT_EQ(size - 10'000, getTableScanStats(task).rawInputPositions);

  // skip 2nd row group
  filters = singleSubfieldFilter(
      "c0",
      orFilter(
          lessThanOrEqual("com.facebook.presto.orc.stream.01234"),
          greaterThanOrEqual("com.facebook.presto.orc.stream.20123")));
  task = assertQuery(
      "SELECT * FROM tmp WHERE c0 <= 'com.facebook.presto.orc.stream.01234' or c0 >= 'com.facebook.presto.orc.stream.20123'");
  EXPECT_EQ(size - 10'000, getTableScanStats(task).rawInputPositions);

  // skip first 3 row groups
  filters = singleSubfieldFilter(
      "c0", greaterThanOrEqual("com.facebook.presto.orc.stream.30123"));
  task = assertQuery(
      "SELECT * FROM tmp WHERE c0 >= 'com.facebook.presto.orc.stream.30123'");
  EXPECT_EQ(size - 30'000, getTableScanStats(task).rawInputPositions);
}

// Test skipping whole compression blocks without decompressing these.
TEST_P(TableScanTest, filterBasedSkippingWithoutDecompression) {
  const vector_size_t size = 31'234;

  // Use long, non-repeating strings to ensure there will be multiple
  // compression blocks which can be skipped without decompression.
  std::vector<std::string> strings;
  strings.reserve(size);
  for (auto i = 0; i < size; i++) {
    strings.emplace_back(
        fmt::format("com.facebook.presto.orc.stream.{:05}", i));
  }

  auto rowVector = makeRowVector(
      {makeFlatVector<int64_t>(size, [](auto row) { return row; }),
       makeFlatVector(strings)});

  auto rowType = std::dynamic_pointer_cast<const RowType>(rowVector->type());

  auto filePaths = makeFilePaths(1);
  writeToFile(filePaths[0]->path, kTableScanTest, rowVector);
  createDuckDbTable({rowVector});

  auto tableHandle =
      makeTableHandle(SubfieldFilters{}, parseExpr("c0 % 11111 = 7", rowType));

  auto assertQuery = [&](const std::string& query) {
    auto assignments = allRegularColumns(rowType);
    return TableScanTest::assertQuery(
        PlanBuilder().tableScan(rowType, tableHandle, assignments).planNode(),
        filePaths,
        query);
  };

  auto task = assertQuery("SELECT * FROM tmp WHERE c0 % 11111 = 7");
  EXPECT_EQ(size, getTableScanStats(task).rawInputPositions);
}

// Test stats-based skipping for numeric columns (integers, floats and booleans)
// that don't have filters themselves. Skipping is driven by a single bigint
// column.
TEST_P(TableScanTest, statsBasedSkippingNumerics) {
  const vector_size_t size = 31'234;

  // Make a vector of all possible integer and floating point types.
  // First column is a row number used to drive skipping.
  auto rowVector = makeRowVector(
      {makeFlatVector<int64_t>(size, [](auto row) { return row; }),
       // integer, floating point and boolean columns without nulls
       makeFlatVector<int8_t>(size, [](auto row) { return row % 7; }),
       makeFlatVector<int16_t>(size, [](auto row) { return row % 39; }),
       makeFlatVector<int32_t>(size, [](auto row) { return row; }),
       makeFlatVector<int64_t>(size, [](auto row) { return row % 12'345; }),
       makeFlatVector<float>(size, [](auto row) { return row * 0.1; }),
       makeFlatVector<double>(size, [](auto row) { return row * 1.3; }),
       makeFlatVector<bool>(size, [](auto row) { return row % 11 == 0; }),
       // with nulls
       makeFlatVector<int8_t>(
           size, [](auto row) { return row % 7; }, nullEvery(5)),
       makeFlatVector<int16_t>(
           size, [](auto row) { return row % 39; }, nullEvery(7)),
       makeFlatVector<int32_t>(
           size, [](auto row) { return row; }, nullEvery(11)),
       makeFlatVector<int64_t>(
           size, [](auto row) { return row % 12'345; }, nullEvery(13)),
       makeFlatVector<float>(
           size, [](auto row) { return row * 0.1; }, nullEvery(17)),
       makeFlatVector<double>(
           size, [](auto row) { return row * 1.3; }, nullEvery(19)),
       makeFlatVector<bool>(
           size, [](auto row) { return row % 11 == 0; }, nullEvery(23))});

  auto filePaths = makeFilePaths(1);
  writeToFile(filePaths[0]->path, kTableScanTest, rowVector);
  createDuckDbTable({rowVector});

  // skip whole file
  auto filters = singleSubfieldFilter("c0", lessThanOrEqual(-1));

  auto assertQuery = [&](const std::string& query) {
    auto tableHandle = makeTableHandle(std::move(filters));
    auto rowType = std::dynamic_pointer_cast<const RowType>(rowVector->type());
    auto assignments = allRegularColumns(rowType);
    return TableScanTest::assertQuery(
        PlanBuilder().tableScan(rowType, tableHandle, assignments).planNode(),
        filePaths,
        query);
  };

  auto task = assertQuery("SELECT * FROM tmp WHERE c0 <= -1");
  EXPECT_EQ(0, getTableScanStats(task).rawInputPositions);

  // skip 1st rowgroup
  filters = singleSubfieldFilter("c0", greaterThanOrEqual(11'111));
  task = assertQuery("SELECT * FROM tmp WHERE c0 >= 11111");
  EXPECT_EQ(size - 10'000, getTableScanStats(task).rawInputPositions);

  // skip 2nd rowgroup
  filters = singleSubfieldFilter(
      "c0", bigintOr(lessThanOrEqual(1'000), greaterThanOrEqual(23'456)));
  task = assertQuery("SELECT * FROM tmp WHERE c0 <= 1000 OR c0 >= 23456");
  EXPECT_EQ(size - 10'000, getTableScanStats(task).rawInputPositions);

  // skip last 2 rowgroups
  filters = singleSubfieldFilter("c0", greaterThanOrEqual(20'123));
  task = assertQuery("SELECT * FROM tmp WHERE c0 >= 20123");
  EXPECT_EQ(size - 20'000, getTableScanStats(task).rawInputPositions);
}

// Test stats-based skipping for list and map columns that don't have
// filters themselves. Skipping is driven by a single bigint column.
TEST_P(TableScanTest, statsBasedSkippingComplexTypes) {
  const vector_size_t size = 31'234;

  // Make a vector of all possible integer and floating point types.
  // First column is a row number used to drive skipping.
  auto rowVector = makeRowVector(
      {makeFlatVector<int64_t>(size, [](auto row) { return row; }),
       // array, no nulls
       vectorMaker_.arrayVector<int32_t>(
           size,
           [](auto row) { return row % 5 + 1; },
           [](auto row, auto index) { return row * 2 + index; }),
       // array, some nulls
       vectorMaker_.arrayVector<int32_t>(
           size,
           [](auto row) { return row % 5 + 1; },
           [](auto row, auto index) { return row * 2 + index; },
           nullEvery(7)),
       // map, no nulls
       vectorMaker_.mapVector<int64_t, double>(
           size,
           [](auto row) { return row % 5 + 1; },
           [](auto /*row*/, auto index) { return index; },
           [](auto row, auto index) { return row * 2 + index + 0.01; }),
       // map, some nulls
       vectorMaker_.mapVector<int64_t, double>(
           size,
           [](auto row) { return row % 5 + 1; },
           [](auto /*row*/, auto index) { return index; },
           [](auto row, auto index) { return row * 2 + index + 0.01; },
           nullEvery(11))});

  auto filePaths = makeFilePaths(1);
  writeToFile(filePaths[0]->path, kTableScanTest, rowVector);
  // TODO Figure out how to create DuckDB tables with columns of complex types
  // For now, using 1st element of the array and map element for key zero.
  createDuckDbTable({makeRowVector(
      {makeFlatVector<int64_t>(size, [](auto row) { return row; }),
       makeFlatVector<int32_t>(size, [](auto row) { return row * 2; }),
       makeFlatVector<int32_t>(
           size, [](auto row) { return row * 2; }, nullEvery(7)),
       makeFlatVector<double>(size, [](auto row) { return row * 2 + 0.01; }),
       makeFlatVector<double>(
           size, [](auto row) { return row * 2 + 0.01; }, nullEvery(11))})});

  // skip whole file
  auto filters = singleSubfieldFilter("c0", lessThanOrEqual(-1));

  auto assertQuery = [&](const std::string& query) {
    auto tableHandle = makeTableHandle(std::move(filters));
    auto rowType = std::dynamic_pointer_cast<const RowType>(rowVector->type());
    auto assignments = allRegularColumns(rowType);
    return TableScanTest::assertQuery(
        PlanBuilder()
            .tableScan(rowType, tableHandle, assignments)
            // Project row-number column, first element of each array and map
            // elements for key zero.
            .project({"c0", "c1[1]", "c2[1]", "c3[0]", "c4[0]"})
            .planNode(),
        filePaths,
        query);
  };

  auto task = assertQuery("SELECT * FROM tmp WHERE c0 <= -1");
  EXPECT_EQ(0, getTableScanStats(task).rawInputPositions);

  // skip 1st rowgroup
  filters = singleSubfieldFilter("c0", greaterThanOrEqual(11'111));
  task = assertQuery("SELECT * FROM tmp WHERE c0 >= 11111");
  EXPECT_EQ(size - 10'000, getTableScanStats(task).rawInputPositions);

  // skip 2nd rowgroup
  filters = singleSubfieldFilter(
      "c0", bigintOr(lessThanOrEqual(1'000), greaterThanOrEqual(23'456)));
  task = assertQuery("SELECT * FROM tmp WHERE c0 <= 1000 OR c0 >= 23456");
  EXPECT_EQ(size - 10'000, getTableScanStats(task).rawInputPositions);

  // skip last 2 rowgroups
  filters = singleSubfieldFilter("c0", greaterThanOrEqual(20'123));
  task = assertQuery("SELECT * FROM tmp WHERE c0 >= 20123");
  EXPECT_EQ(size - 20'000, getTableScanStats(task).rawInputPositions);
}

/// Test the interaction between stats-based and regular skipping for lists and
/// maps.
TEST_P(TableScanTest, statsBasedAndRegularSkippingComplexTypes) {
  const vector_size_t size = 31'234;

  // Orchestrate the case where the nested reader of a list/map gets behind the
  // top-level reader. This happens if top level reader skips a bunch of
  // non-null rows and the remaining rows are all nulls. Seeking to the next row
  // group catches up the nested reader automatically. The top-level reader must
  // account for that and not try to catch up the reader. If it does, it will
  // advance reader too much and cause read corruption.

  // only first few hundreds of rows in a row group are not null
  auto isNullAt = [](auto row) { return row % 10'000 > 500; };
  auto rowVector = makeRowVector({
      makeFlatVector<int64_t>(size, [](auto row) { return row; }),
      vectorMaker_.arrayVector<int32_t>(
          size,
          [](auto row) { return row % 5 + 1; },
          [](auto row, auto index) { return row * 2 + index; },
          isNullAt),
      vectorMaker_.mapVector<int64_t, double>(
          size,
          [](auto row) { return row % 5 + 1; },
          [](auto /* row */, auto index) { return index; },
          [](auto row, auto index) { return row * 3 + index + 0.1; },
          isNullAt),
  });

  auto filePaths = makeFilePaths(1);
  writeToFile(filePaths[0]->path, kTableScanTest, rowVector);

  createDuckDbTable({makeRowVector({
      makeFlatVector<int64_t>(size, [](auto row) { return row; }),
      makeFlatVector<int32_t>(
          size, [](auto row) { return row * 2; }, isNullAt),
      makeFlatVector<double>(
          size, [](auto row) { return row * 3 + 0.1; }, isNullAt),
  })});

  auto filters = singleSubfieldFilter(
      "c0",
      bigintOr(
          lessThanOrEqual(10), between(600, 650), greaterThanOrEqual(21'234)));

  auto rowType = std::dynamic_pointer_cast<const RowType>(rowVector->type());
  auto tableHandle = makeTableHandle(std::move(filters));

  auto op = PlanBuilder()
                .tableScan(rowType, tableHandle, allRegularColumns(rowType))
                .project({"c0", "c1[1]", "c2[0]"})
                .planNode();

  assertQuery(
      op,
      filePaths,
      "SELECT * FROM tmp WHERE c0 <= 10 OR c0 between 600 AND 650 OR c0 >= 21234");
}

TEST_P(TableScanTest, filterPushdown) {
  auto rowType =
      ROW({"c0", "c1", "c2", "c3"}, {TINYINT(), BIGINT(), DOUBLE(), BOOLEAN()});
  auto filePaths = makeFilePaths(10);
  auto vectors = makeVectors(10, 1'000, rowType);
  for (int32_t i = 0; i < vectors.size(); i++) {
    writeToFile(filePaths[i]->path, kTableScanTest, vectors[i]);
  }
  createDuckDbTable(vectors);

  // c1 >= 0 or null and c3 is true
  SubfieldFilters subfieldFilters =
      SubfieldFiltersBuilder()
          .add("c1", greaterThanOrEqual(0, true))
          .add("c3", std::make_unique<common::BoolValue>(true, false))
          .build();
  auto tableHandle = makeTableHandle(std::move(subfieldFilters));

  auto assignments = allRegularColumns(rowType);

  auto task = assertQuery(
      PlanBuilder()
          .tableScan(
              ROW({"c1", "c3", "c0"}, {BIGINT(), BOOLEAN(), TINYINT()}),
              tableHandle,
              assignments)
          .planNode(),
      filePaths,
      "SELECT c1, c3, c0 FROM tmp WHERE (c1 >= 0 OR c1 IS NULL) AND c3");

  auto tableScanStats = getTableScanStats(task);
  EXPECT_EQ(tableScanStats.rawInputPositions, 10'000);
  EXPECT_LT(tableScanStats.inputPositions, tableScanStats.rawInputPositions);
  EXPECT_EQ(tableScanStats.inputPositions, tableScanStats.outputPositions);

  // Repeat the same but do not project out the filtered columns.
  assignments.clear();
  assignments["c0"] = regularColumn("c0", TINYINT());
  assertQuery(
      PlanBuilder()
          .tableScan(ROW({"c0"}, {TINYINT()}), tableHandle, assignments)
          .planNode(),
      filePaths,
      "SELECT c0 FROM tmp WHERE (c1 >= 0 OR c1 IS NULL) AND c3");

  // Do the same for count, no columns projected out.
  assignments.clear();
  assertQuery(
      PlanBuilder()
          .tableScan(ROW({}, {}), tableHandle, assignments)
          .finalAggregation({}, {"sum(1)"})
          .planNode(),
      filePaths,
      "SELECT count(*) FROM tmp WHERE (c1 >= 0 OR c1 IS NULL) AND c3");

  // Do the same for count, no filter, no projections.
  assignments.clear();
  tableHandle = makeTableHandle(std::move(subfieldFilters));
  assertQuery(
      PlanBuilder()
          .tableScan(ROW({}, {}), tableHandle, assignments)
          .finalAggregation({}, {"sum(1)"})
          .planNode(),
      filePaths,
      "SELECT count(*) FROM tmp");
}

TEST_P(TableScanTest, path) {
  auto rowType = ROW({"a"}, {BIGINT()});
  auto filePath = makeFilePaths(1)[0];
  auto vector = makeVectors(1, 1'000, rowType)[0];
  writeToFile(filePath->path, kTableScanTest, vector);
  createDuckDbTable({vector});

  static const char* kPath = "$path";

  auto assignments = allRegularColumns(rowType);
  assignments[kPath] = synthesizedColumn(kPath, VARCHAR());

  auto tableHandle = makeTableHandle(SubfieldFilters{}, nullptr);

  auto pathValue = fmt::format("file:{}", filePath->path);
  auto typeWithPath = ROW({kPath, "a"}, {VARCHAR(), BIGINT()});
  auto op = PlanBuilder()
                .tableScan(typeWithPath, tableHandle, assignments)
                .planNode();
  assertQuery(
      op, {filePath}, fmt::format("SELECT '{}', * FROM tmp", pathValue));

  // use $path in a filter, but don't project it out
  tableHandle = makeTableHandle(
      SubfieldFilters{},
      parseExpr(fmt::format("\"{}\" = '{}'", kPath, pathValue), typeWithPath));

  op = PlanBuilder().tableScan(rowType, tableHandle, assignments).planNode();
  assertQuery(op, {filePath}, "SELECT * FROM tmp");

  // use $path in a filter and project it out
  op = PlanBuilder()
           .tableScan(typeWithPath, tableHandle, assignments)
           .planNode();
  assertQuery(
      op, {filePath}, fmt::format("SELECT '{}', * FROM tmp", pathValue));
}

TEST_P(TableScanTest, bucket) {
  vector_size_t size = 1'000;
  int numBatches = 5;

  std::vector<RowVectorPtr> rowVectors;
  rowVectors.reserve(numBatches);

  auto filePaths = makeFilePaths(numBatches);

  std::vector<std::shared_ptr<connector::ConnectorSplit>> splits;
  splits.reserve(numBatches);

  std::vector<int> buckets = {10, 12, 15, 16, 27};

  for (auto i = 0; i < numBatches; i++) {
    auto bucket = buckets[i];
    auto rowVector = makeRowVector(
        {makeFlatVector<int32_t>(size, [&](auto /*row*/) { return bucket; }),
         makeFlatVector<int64_t>(
             size, [&](auto row) { return bucket + row; })});
    writeToFile(filePaths[i]->path, kTableScanTest, rowVector);
    rowVectors.emplace_back(rowVector);

    splits.emplace_back(std::make_shared<HiveConnectorSplit>(
        kHiveConnectorId,
        filePaths[i]->path,
        facebook::velox::dwio::common::FileFormat::ORC,
        0,
        fs::file_size(filePaths[i]->path),
        std::unordered_map<std::string, std::optional<std::string>>(),
        bucket));
  }

  createDuckDbTable(rowVectors);

  static const char* kBucket = "$bucket";
  auto rowType =
      std::dynamic_pointer_cast<const RowType>(rowVectors.front()->type());

  auto assignments = allRegularColumns(rowType);
  assignments[kBucket] = synthesizedColumn(kBucket, INTEGER());

  // Query that spans on all buckets
  auto typeWithBucket =
      ROW({kBucket, "c0", "c1"}, {INTEGER(), INTEGER(), BIGINT()});
  auto tableHandle = makeTableHandle(SubfieldFilters{});
  auto op = PlanBuilder()
                .tableScan(typeWithBucket, tableHandle, assignments)
                .planNode();
  OperatorTestBase::assertQuery(op, splits, "SELECT c0, * FROM tmp");

  for (int i = 0; i < buckets.size(); ++i) {
    int bucketValue = buckets[i];
    auto connectorSplit = splits[i];
    auto hsplit = std::dynamic_pointer_cast<HiveConnectorSplit>(connectorSplit);
    tableHandle = makeTableHandle(SubfieldFilters{});

    // Filter on bucket and filter on first column should produce
    // identical result for each split
    op = PlanBuilder()
             .tableScan(typeWithBucket, tableHandle, assignments)
             .planNode();
    assertQuery(
        op,
        hsplit,
        fmt::format(
            "SELECT {}, * FROM tmp where c0 = {}", bucketValue, bucketValue));

    // Filter on bucket column, but don't project it out
    auto rowTypes = ROW({"c0", "c1"}, {INTEGER(), BIGINT()});
    op = PlanBuilder().tableScan(rowTypes, tableHandle, assignments).planNode();
    assertQuery(
        op,
        hsplit,
        fmt::format("SELECT * FROM tmp where c0 = {}", bucketValue));
  }
}

TEST_P(TableScanTest, remainingFilter) {
  auto rowType = ROW(
      {"c0", "c1", "c2", "c3"}, {INTEGER(), INTEGER(), DOUBLE(), BOOLEAN()});
  auto filePaths = makeFilePaths(10);
  auto vectors = makeVectors(10, 1'000, rowType);
  for (int32_t i = 0; i < vectors.size(); i++) {
    writeToFile(filePaths[i]->path, kTableScanTest, vectors[i]);
  }
  createDuckDbTable(vectors);

  auto tableHandle =
      makeTableHandle(SubfieldFilters{}, parseExpr("c1 > c0", rowType));

  auto assignments = allRegularColumns(rowType);

  assertQuery(
      PlanBuilder().tableScan(rowType, tableHandle, assignments).planNode(),
      filePaths,
      "SELECT * FROM tmp WHERE c1 > c0");

  // filter that never passes
  tableHandle =
      makeTableHandle(SubfieldFilters{}, parseExpr("c1 % 5 = 6", rowType));

  assertQuery(
      PlanBuilder().tableScan(rowType, tableHandle, assignments).planNode(),
      filePaths,
      "SELECT * FROM tmp WHERE c1 % 5 = 6");

  // range filter + remaining filter: c0 >= 0 AND c1 > c0
  auto subfieldFilters = singleSubfieldFilter("c0", greaterThanOrEqual(0));

  tableHandle = makeTableHandle(
      std::move(subfieldFilters), parseExpr("c1 > c0", rowType));

  assertQuery(
      PlanBuilder().tableScan(rowType, tableHandle, assignments).planNode(),
      filePaths,
      "SELECT * FROM tmp WHERE c1 > c0 AND c0 >= 0");

  // Remaining filter uses columns that are not used otherwise.
  assignments = {{"c2", regularColumn("c2", DOUBLE())}};
  tableHandle =
      makeTableHandle(SubfieldFilters{}, parseExpr("c1 > c0", rowType));
  assertQuery(
      PlanBuilder()
          .tableScan(ROW({"c2"}, {DOUBLE()}), tableHandle, assignments)
          .planNode(),
      filePaths,
      "SELECT c2 FROM tmp WHERE c1 > c0");

  // Remaining filter uses one column that is used elsewhere (is projected out)
  // and another column that is not used anywhere else.
  assignments = {
      {"c1", regularColumn("c1", INTEGER())},
      {"c2", regularColumn("c2", DOUBLE())}};
  tableHandle =
      makeTableHandle(SubfieldFilters{}, parseExpr("c1 > c0", rowType));
  assertQuery(
      PlanBuilder()
          .tableScan(
              ROW({"c1", "c2"}, {INTEGER(), DOUBLE()}),
              tableHandle,
              assignments)
          .planNode(),
      filePaths,
      "SELECT c1, c2 FROM tmp WHERE c1 > c0");
}

TEST_P(TableScanTest, aggregationPushdown) {
  auto vectors = makeVectors(10, 1'000);
  auto filePath = TempFilePath::create();
  writeToFile(filePath->path, kTableScanTest, vectors);
  createDuckDbTable(vectors);
  auto tableHandle = makeTableHandle(SubfieldFilters(), nullptr);
  std::string query;

  auto assignments = allRegularColumns(rowType_);

  auto op =
      PlanBuilder()
          .tableScan(rowType_, tableHandle, assignments)
          .finalAggregation(
              {5}, {"max(c0)", "sum(c1)", "sum(c2)", "sum(c3)", "sum(c4)"})
          .planNode();
  query =
      "SELECT c5, max(c0), sum(c1), sum(c2), sum(c3), sum(c4) "
      "FROM tmp group by c5";
  assertQuery(op, {filePath}, query);

  op = PlanBuilder()
           .tableScan(rowType_, tableHandle, assignments)
           .finalAggregation(
               {5}, {"max(c0)", "max(c1)", "max(c2)", "max(c3)", "max(c4)"})
           .planNode();
  query =
      "SELECT c5, max(c0), max(c1), max(c2), max(c3), max(c4) "
      "FROM tmp group by c5";
  assertQuery(op, {filePath}, query);

  op = PlanBuilder()
           .tableScan(rowType_, tableHandle, assignments)
           .finalAggregation(
               {5}, {"min(c0)", "min(c1)", "min(c2)", "min(c3)", "min(c4)"})
           .planNode();
  query =
      "SELECT c5, min(c0), min(c1), min(c2), min(c3), min(c4) "
      "FROM tmp group by c5";
  assertQuery(op, {filePath}, query);

  // Pushdown should also happen if there is a FilterProject node that doesn't
  // touch columns being aggregated
  op = PlanBuilder()
           .tableScan(rowType_, tableHandle, assignments)
           .project({"c0 % 5", "c1"}, {"c0_mod_5", "c1"})
           .finalAggregation({0}, {"sum(c1)"})
           .planNode();

  assertQuery(op, {filePath}, "SELECT c0 % 5, sum(c1) FROM tmp group by 1");

  // Add remaining filter to scan to expose LazyVectors wrapped in Dictionary to
  // aggregation.
  tableHandle = makeTableHandle(
      SubfieldFilters(), parseExpr("length(c5) % 2 = 0", rowType_));
  op = PlanBuilder()
           .tableScan(rowType_, tableHandle, assignments)
           .finalAggregation({5}, {"max(c0)"})
           .planNode();
  query = "SELECT c5, max(c0) FROM tmp WHERE length(c5) % 2 = 0 GROUP BY c5 ";
  assertQuery(op, {filePath}, query);

  // No pushdown if two aggregates use the same column or a column is not a
  // LazyVector
  tableHandle = makeTableHandle(SubfieldFilters(), nullptr);
  op = PlanBuilder()
           .tableScan(rowType_, tableHandle, assignments)
           .finalAggregation({5}, {"min(c0)", "max(c0)"})
           .planNode();
  assertQuery(
      op, {filePath}, "SELECT c5, min(c0), max(c0) FROM tmp GROUP BY 1");

  op = PlanBuilder()
           .tableScan(rowType_, tableHandle, assignments)
           .project({"c5", "c0", "c0 + c1"}, {"c5", "c0", "c0_plus_c1"})
           .finalAggregation({0}, {"min(c0)", "max(c0_plus_c1)"})
           .planNode();
  assertQuery(
      op, {filePath}, "SELECT c5, min(c0), max(c0 + c1) FROM tmp GROUP BY 1");
}

TEST_P(TableScanTest, bitwiseAggregationPushdown) {
  auto vectors = makeVectors(10, 1'000);
  auto filePath = TempFilePath::create();
  writeToFile(filePath->path, kTableScanTest, vectors);
  createDuckDbTable(vectors);
  auto tableHandle = makeTableHandle(SubfieldFilters(), nullptr);

  auto assignments = allRegularColumns(rowType_);

  auto op = PlanBuilder()
                .tableScan(rowType_, tableHandle, assignments)
                .finalAggregation(
                    {5},
                    {"bitwise_and_agg(c0)",
                     "bitwise_and_agg(c1)",
                     "bitwise_and_agg(c2)",
                     "bitwise_and_agg(c6)"})
                .planNode();

  assertQuery(
      op,
      {filePath},
      "SELECT c5, bit_and(c0), bit_and(c1), bit_and(c2), bit_and(c6) FROM tmp group by c5");

  op = PlanBuilder()
           .tableScan(rowType_, tableHandle, assignments)
           .finalAggregation(
               {5},
               {"bitwise_or_agg(c0)",
                "bitwise_or_agg(c1)",
                "bitwise_or_agg(c2)",
                "bitwise_or_agg(c6)"})
           .planNode();

  assertQuery(
      op,
      {filePath},
      "SELECT c5, bit_or(c0), bit_or(c1), bit_or(c2), bit_or(c6) FROM tmp group by c5");
}

TEST_P(TableScanTest, structLazy) {
  vector_size_t size = 1'000;
  auto rowVector = makeRowVector(
      {makeFlatVector<int64_t>(size, [](auto row) { return row; }),
       makeFlatVector<int64_t>(size, [](auto row) { return row; }),
       makeRowVector({makeMapVector<int64_t, double>(
           size,
           [](auto row) { return row % 3; },
           [](auto row) { return row; },
           [](auto row) { return row * 0.1; })})});

  auto filePath = TempFilePath::create();
  writeToFile(filePath->path, kTableScanTest, {rowVector});

  // Exclude struct columns as DuckDB doesn't support complex types yet.
  createDuckDbTable(
      {makeRowVector({rowVector->childAt(0), rowVector->childAt(1)})});

  auto rowType = std::dynamic_pointer_cast<const RowType>(rowVector->type());
  auto assignments = allRegularColumns(rowType);

  auto tableHandle = makeTableHandle(SubfieldFilters{});
  auto op = PlanBuilder()
                .tableScan(rowType, tableHandle, assignments)
                .project({"cardinality(c2.c0)"})
                .planNode();

  assertQuery(op, {filePath}, "select c0 % 3 from tmp");
}

<<<<<<< HEAD
TEST_P(TableScanTest, structInMap) {
  vector_size_t size = 1'000;

  auto rowNumbers = makeFlatVector<int64_t>(size, [](auto row) { return row; });
  auto innerRow = vectorMaker_.rowVector({rowNumbers});
=======
TEST_P(TableScanTest, structInArrayOrMap) {
  vector_size_t size = 1'000;

  auto rowNumbers = makeFlatVector<int64_t>(size, [](auto row) { return row; });
  auto innerRow = makeRowVector({rowNumbers});
>>>>>>> 540dd5b1
  auto offsets = AlignedBuffer::allocate<vector_size_t>(size, pool_.get());
  auto rawOffsets = offsets->asMutable<vector_size_t>();
  std::iota(rawOffsets, rawOffsets + size, 0);
  auto sizes = AlignedBuffer::allocate<vector_size_t>(size, pool_.get(), 1);
<<<<<<< HEAD
  auto rowVector = vectorMaker_.rowVector(
=======
  auto rowVector = makeRowVector(
>>>>>>> 540dd5b1
      {rowNumbers,
       rowNumbers,
       std::make_shared<MapVector>(
           pool_.get(),
           MAP(BIGINT(), innerRow->type()),
           BufferPtr(nullptr),
           size,
           offsets,
           sizes,
<<<<<<< HEAD
           vectorMaker_.flatVector<int64_t>(
               size, [](int32_t /*row*/) { return 1; }),
=======
           makeFlatVector<int64_t>(size, [](int32_t /*row*/) { return 1; }),
           innerRow),
       std::make_shared<ArrayVector>(
           pool_.get(),
           ARRAY(innerRow->type()),
           BufferPtr(nullptr),
           size,
           offsets,
           sizes,
>>>>>>> 540dd5b1
           innerRow)});

  auto filePath = TempFilePath::create();
  writeToFile(filePath->path, kTableScanTest, {rowVector});

  // Exclude struct columns as DuckDB doesn't support complex types yet.
  createDuckDbTable(
      {makeRowVector({rowVector->childAt(0), rowVector->childAt(1)})});

  auto rowType = std::dynamic_pointer_cast<const RowType>(rowVector->type());
<<<<<<< HEAD
  auto assignments = allRegularColumns(rowType);

  auto tableHandle = makeTableHandle(SubfieldFilters{});
  auto op = PlanBuilder()
                .tableScan(rowType, tableHandle, assignments)
                .project({"c2[1].c0"})
                .planNode();

  assertQuery(op, {filePath}, "select c0 from tmp");
=======
  auto op = PlanBuilder()
                .tableScan(rowType)
                .project({"c2[1].c0", "c3[1].c0"})
                .planNode();

  assertQuery(op, {filePath}, "select c0, c0 from tmp");
>>>>>>> 540dd5b1
}

VELOX_INSTANTIATE_TEST_SUITE_P(
    TableScanTests,
    TableScanTest,
    testing::Values(true, false));<|MERGE_RESOLUTION|>--- conflicted
+++ resolved
@@ -1735,28 +1735,16 @@
   assertQuery(op, {filePath}, "select c0 % 3 from tmp");
 }
 
-<<<<<<< HEAD
-TEST_P(TableScanTest, structInMap) {
-  vector_size_t size = 1'000;
-
-  auto rowNumbers = makeFlatVector<int64_t>(size, [](auto row) { return row; });
-  auto innerRow = vectorMaker_.rowVector({rowNumbers});
-=======
 TEST_P(TableScanTest, structInArrayOrMap) {
   vector_size_t size = 1'000;
 
   auto rowNumbers = makeFlatVector<int64_t>(size, [](auto row) { return row; });
   auto innerRow = makeRowVector({rowNumbers});
->>>>>>> 540dd5b1
   auto offsets = AlignedBuffer::allocate<vector_size_t>(size, pool_.get());
   auto rawOffsets = offsets->asMutable<vector_size_t>();
   std::iota(rawOffsets, rawOffsets + size, 0);
   auto sizes = AlignedBuffer::allocate<vector_size_t>(size, pool_.get(), 1);
-<<<<<<< HEAD
-  auto rowVector = vectorMaker_.rowVector(
-=======
   auto rowVector = makeRowVector(
->>>>>>> 540dd5b1
       {rowNumbers,
        rowNumbers,
        std::make_shared<MapVector>(
@@ -1766,10 +1754,6 @@
            size,
            offsets,
            sizes,
-<<<<<<< HEAD
-           vectorMaker_.flatVector<int64_t>(
-               size, [](int32_t /*row*/) { return 1; }),
-=======
            makeFlatVector<int64_t>(size, [](int32_t /*row*/) { return 1; }),
            innerRow),
        std::make_shared<ArrayVector>(
@@ -1779,7 +1763,6 @@
            size,
            offsets,
            sizes,
->>>>>>> 540dd5b1
            innerRow)});
 
   auto filePath = TempFilePath::create();
@@ -1790,24 +1773,12 @@
       {makeRowVector({rowVector->childAt(0), rowVector->childAt(1)})});
 
   auto rowType = std::dynamic_pointer_cast<const RowType>(rowVector->type());
-<<<<<<< HEAD
-  auto assignments = allRegularColumns(rowType);
-
-  auto tableHandle = makeTableHandle(SubfieldFilters{});
-  auto op = PlanBuilder()
-                .tableScan(rowType, tableHandle, assignments)
-                .project({"c2[1].c0"})
-                .planNode();
-
-  assertQuery(op, {filePath}, "select c0 from tmp");
-=======
   auto op = PlanBuilder()
                 .tableScan(rowType)
                 .project({"c2[1].c0", "c3[1].c0"})
                 .planNode();
 
   assertQuery(op, {filePath}, "select c0, c0 from tmp");
->>>>>>> 540dd5b1
 }
 
 VELOX_INSTANTIATE_TEST_SUITE_P(
