--- conflicted
+++ resolved
@@ -360,13 +360,8 @@
 }
 
 TEST_F(PartitionedOutputBufferManagerTest, errorInQueue) {
-<<<<<<< HEAD
-  auto queue = std::make_shared<ExchangeQueue>();
-  auto page = std::make_unique<SerializedPage>(nullptr);
-=======
   auto queue = std::make_shared<ExchangeQueue>(1 << 20);
   auto page = std::make_unique<SerializedPage>(folly::IOBuf::copyBuffer("", 0));
->>>>>>> 7e07bf35
   {
     std::lock_guard<std::mutex> l(queue->mutex());
     queue->setErrorLocked("error");
