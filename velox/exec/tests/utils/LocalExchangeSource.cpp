--- conflicted
+++ resolved
@@ -69,12 +69,9 @@
             *hasBeenCalled = true;
           }
           if (data.empty()) {
-<<<<<<< HEAD
-=======
             common::testutil::TestValue::adjust(
                 "facebook::velox::exec::test::LocalExchangeSource::timeout",
                 this);
->>>>>>> 4d8d4104
             VeloxPromise<Response> requestPromise;
             {
               std::lock_guard<std::mutex> l(queue_->mutex());
@@ -155,17 +152,6 @@
             requestPromise.setValue(Response{totalBytes, atEnd_});
           }
         };
-<<<<<<< HEAD
-    folly::EventBaseManager::get()->getEventBase()->scheduleAt(
-        [resultCallback, requestedSequence]() {
-          resultCallback({}, requestedSequence);
-        },
-        std::chrono::steady_clock::now() +
-            std::chrono::seconds(maxWaitSeconds));
-
-    buffers->getData(
-        taskId_, destination_, maxBytes, sequence_, resultCallback);
-=======
 
     // Call the callback in any case after timeout.
     auto& exec = folly::QueuedImmediateExecutor::instance();
@@ -174,7 +160,6 @@
         .thenValue([resultCallback, requestedSequence](auto /*ignore*/) {
           resultCallback({}, requestedSequence);
         });
->>>>>>> 4d8d4104
 
     buffers->getData(
         taskId_, destination_, maxBytes, sequence_, resultCallback);
