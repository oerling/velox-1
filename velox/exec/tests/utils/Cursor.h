--- conflicted
+++ resolved
@@ -137,40 +137,11 @@
 
   virtual bool hasNext() = 0;
 
-<<<<<<< HEAD
-  void setError(std::exception_ptr e) {
-    auto task = task_;
-    error_ = e;
-    if (task) {
-      task->setError(e);
-    }
-    // Wake up the consumer if blocked.
-    queue_->enqueue(nullptr, nullptr);
-  }
-
-  const std::shared_ptr<Task>& task() {
-    return task_;
-  }
-
- private:
-  static std::atomic<int32_t> serial_;
-
-  const int32_t maxDrivers_;
-  const int32_t numConcurrentSplitGroups_;
-  const int32_t numSplitGroups_;
-
-  std::shared_ptr<folly::Executor> executor_;
-  bool started_ = false;
-  std::shared_ptr<TaskQueue> queue_;
-  std::shared_ptr<exec::Task> task_;
-  RowVectorPtr current_;
-  bool atEnd_{false};
-  std::exception_ptr error_;
-=======
   virtual RowVectorPtr& current() = 0;
 
+  virtual void setError(std::exception_ptr e) = 0;
+  
   virtual const std::shared_ptr<Task>& task() = 0;
->>>>>>> 790d6bda
 };
 
 class RowCursor {
@@ -209,10 +180,6 @@
   SelectivityVector allRows_;
   vector_size_t currentRow_ = 0;
   vector_size_t numRows_ = 0;
-
-  // error set by an external error source. Used when running a
-  // multifragment query where an error from an earlier fragment
-  // should appear to the end consumer.
 };
 
 } // namespace facebook::velox::exec::test