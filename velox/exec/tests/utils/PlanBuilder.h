/*
 * Copyright (c) Facebook, Inc. and its affiliates.
 *
 * Licensed under the Apache License, Version 2.0 (the "License");
 * you may not use this file except in compliance with the License.
 * You may obtain a copy of the License at
 *
 *     http://www.apache.org/licenses/LICENSE-2.0
 *
 * Unless required by applicable law or agreed to in writing, software
 * distributed under the License is distributed on an "AS IS" BASIS,
 * WITHOUT WARRANTIES OR CONDITIONS OF ANY KIND, either express or implied.
 * See the License for the specific language governing permissions and
 * limitations under the License.
 */
#pragma once
#include <velox/core/Expressions.h>
#include <velox/core/ITypedExpr.h>
#include <velox/core/PlanFragment.h>
#include <velox/core/PlanNode.h>
#include "velox/common/memory/Memory.h"
#include "velox/connectors/hive/HiveDataSink.h"
#include "velox/parse/ExpressionsParser.h"
#include "velox/parse/PlanNodeIdGenerator.h"

namespace facebook::velox::core {
class IExpr;
}

namespace facebook::velox::tpch {
enum class Table : uint8_t;
}

namespace facebook::velox::exec::test {

/// A builder class with fluent API for building query plans. Plans are built
/// bottom up starting with the source node (table scan or similar). Expressions
/// and orders can be specified using SQL. See filter, project and orderBy
/// methods for details.
///
/// For example, to build a query plan for a leaf fragment of a simple query
///     SELECT a, sum(b) FROM t GROUP BY 1
///
///     auto plan = PlanBuilder()
///         .tableScan(ROW({"a", "b"}, {INTEGER(), DOUBLE()}))
///         .partialAggregation({"a"}, {"sum(b)"})
///         .planNode();
///
/// Here, we use default PlanNodeIdGenerator that starts from zero, hence, table
/// scan node ID will be "0". You'll need to use this ID when adding splits.
///
/// A join query plan would be a bit more complex:
///     SELECT t.a, u.b FROM t, u WHERE t.key = u.key
///
///     auto planNodeIdGenerator = std::make_shared<PlanNodeIdGenerator>();
///     core::PlanNodeId tScanId; // ID of the table scan node for 't'.
///     core::PlanNodeId uScanId; // ID of the table scan node for 'u'.
///     auto plan = PlanBuilder(planNodeIdGenerator)
///         .tableScan(ROW({"key", "a"}, {INTEGER(), BIGINT()}))
///         .capturePlanNodeId(tScanId)
///         .hashJoin(
///             {"key"},
///             {"key"},
///             PlanBuilder(planNodeIdGenerator)
///                 .tableScan(ROW({"key", "b"}, {INTEGER(), DOUBLE()})))
///                 .capturePlanNodeId(uScanId)
///                 .planNode(),
///             "", // no extra join filter
///             {"a", "b"})
///         .planNode();
///
/// We use two builders, one for the right-side and another for the left-side
/// of the join. To ensure plan node IDs are unique in the final plan, we use
/// the same instance of PlanNodeIdGenerator with both builders. We also use
/// capturePlanNodeId method to capture the IDs of the table scan nodes for
/// 't' and 'u'. We need these to add splits.
class PlanBuilder {
 public:
  /// Constructor taking an instance of PlanNodeIdGenerator and a memory pool.
  ///
  /// The memory pool is used when parsing expressions containing complex-type
  /// literals, e.g. arrays, maps or structs. The memory pool can be empty if
  /// such expressions are not used in the plan.
  ///
  /// When creating tree-shaped plans, e.g. join queries, use the same instance
  /// of PlanNodeIdGenerator for all builders to ensure unique plan node IDs
  /// across the plan.
  explicit PlanBuilder(
      std::shared_ptr<core::PlanNodeIdGenerator> planNodeIdGenerator,
      memory::MemoryPool* pool = nullptr)
      : planNodeIdGenerator_{std::move(planNodeIdGenerator)}, pool_{pool} {}

  /// Constructor with no required parameters suitable for creating
  /// straight-line (e.g. no joins) query plans.
  explicit PlanBuilder(memory::MemoryPool* pool = nullptr)
      : PlanBuilder(std::make_shared<core::PlanNodeIdGenerator>(), pool) {}

<<<<<<< HEAD
  virtual ~PlanBuilder() = default;
=======
  /// Constructor that allows an initial plane node to be specified for testing
  /// this is useful when testing additional connectors that do not rely on the
  /// table scan node supported below.
  PlanBuilder(
      core::PlanNodePtr initialPlanNode,
      std::shared_ptr<core::PlanNodeIdGenerator> planNodeIdGenerator,
      memory::MemoryPool* pool = nullptr)
      : planNode_(std::move(initialPlanNode)),
        planNodeIdGenerator_{std::move(planNodeIdGenerator)},
        pool_{pool} {}
>>>>>>> 35170c6a

  static constexpr const std::string_view kHiveDefaultConnectorId{"test-hive"};
  static constexpr const std::string_view kTpchDefaultConnectorId{"test-tpch"};

  /// Add a TableScanNode to scan a Hive table.
  ///
  /// @param outputType List of column names and types to read from the table.
  /// @param subfieldFilters A list of SQL expressions for the range filters to
  /// apply to individual columns. Supported filters are: column <= value,
  /// column < value, column >= value, column > value, column = value, column IN
  /// (v1, v2,.. vN), column < v1 OR column >= v2.
  /// @param remainingFilter SQL expression for the additional conjunct. May
  /// include multiple columns and SQL functions. The remainingFilter is AND'ed
  /// with all the subfieldFilters.
  /// @param dataColumns can be different from 'outputType' for the purposes
  /// of testing queries using missing columns. It is used, if specified, for
  /// parseExpr call and as 'dataColumns' for the TableHandle. You supply more
  /// types (for all columns) in this argument as opposed to 'outputType', where
  /// you define the output types only. See 'missingColumns' test in
  /// 'TableScanTest'.
  /// @param assignments Optional ColumnHandles.
  PlanBuilder& tableScan(
      const RowTypePtr& outputType,
      const std::vector<std::string>& subfieldFilters = {},
      const std::string& remainingFilter = "",
      const RowTypePtr& dataColumns = nullptr,
      const std::unordered_map<
          std::string,
          std::shared_ptr<connector::ColumnHandle>>& assignments = {});

  /// Add a TableScanNode to scan a Hive table.
  ///
  /// @param tableName The name of the table to scan.
  /// @param outputType List of column names and types to read from the table.
  /// @param columnAliases Optional aliases for the column names. The key is the
  /// alias (name in 'outputType'), value is the name in the files.
  /// @param subfieldFilters A list of SQL expressions for the range filters to
  /// apply to individual columns. Should use column name aliases, not column
  /// names in the files. Supported filters are: column <= value, column <
  /// value, column >= value, column > value, column = value, column IN (v1,
  /// v2,.. vN), column < v1 OR column >= v2.
  /// @param remainingFilter SQL expression for the additional conjunct. May
  /// include multiple columns and SQL functions. Should use column name
  /// aliases, not column names in the files. The remainingFilter is AND'ed
  /// with all the subfieldFilters.
  /// @param dataColumns can be different from 'outputType' for the purposes
  /// of testing queries using missing columns. It is used, if specified, for
  /// parseExpr call and as 'dataColumns' for the TableHandle. You supply more
  /// types (for all columns) in this argument as opposed to 'outputType', where
  /// you define the output types only. See 'missingColumns' test in
  /// 'TableScanTest'.
  PlanBuilder& tableScan(
      const std::string& tableName,
      const RowTypePtr& outputType,
      const std::unordered_map<std::string, std::string>& columnAliases = {},
      const std::vector<std::string>& subfieldFilters = {},
      const std::string& remainingFilter = "",
      const RowTypePtr& dataColumns = nullptr,
      const std::unordered_map<
          std::string,
          std::shared_ptr<connector::ColumnHandle>>& assignments = {});

  /// Add a TableScanNode to scan a TPC-H table.
  ///
  /// @param tpchTableHandle The handle that specifies the target TPC-H table
  /// and scale factor.
  /// @param columnNames The columns to be returned from that table.
  /// @param scaleFactor The TPC-H scale factor.
  PlanBuilder& tpchTableScan(
      tpch::Table table,
      std::vector<std::string>&& columnNames,
      double scaleFactor = 1);

  /// Helper class to build a custom TableScanNode.
  /// Uses a planBuilder instance to get the next plan id, memory pool, and
  /// parse options.
  ///
  /// Uses the hive connector by default. Specify outputType, tableHandle, and
  /// assignments for other connectors. If these three are specified, all other
  /// builder arguments will be ignored.
  class TableScanBuilder {
   public:
    TableScanBuilder(PlanBuilder& builder) : planBuilder_(builder) {}

    /// @param tableName The name of the table to scan.
    TableScanBuilder& tableName(std::string tableName) {
      tableName_ = std::move(tableName);
      return *this;
    }

    /// @param connectorId The id of the connector to scan.
    TableScanBuilder& connectorId(std::string connectorId) {
      connectorId_ = std::move(connectorId);
      return *this;
    }

    /// @param outputType List of column names and types to read from the table.
    /// This property is required.
    TableScanBuilder& outputType(RowTypePtr outputType) {
      outputType_ = std::move(outputType);
      return *this;
    }

    /// @param subfieldFilters A list of SQL expressions for the range filters
    /// to apply to individual columns. Supported filters are: column <= value,
    /// column < value, column >= value, column > value, column = value, column
    /// IN (v1, v2,.. vN), column < v1 OR column >= v2.
    TableScanBuilder& subfieldFilters(
        std::vector<std::string> subfieldFilters) {
      subfieldFilters_ = std::move(subfieldFilters);
      return *this;
    }

    /// @param subfieldFilter A SQL expression for the range filter
    /// to apply to an individual column. Supported filters are: column <=
    /// value, column < value, column >= value, column > value, column = value,
    /// column IN (v1, v2,.. vN), column < v1 OR column >= v2.
    TableScanBuilder& subfieldFilter(std::string subfieldFilter) {
      subfieldFilters_.emplace_back(std::move(subfieldFilter));
      return *this;
    }

    /// @param remainingFilter SQL expression for the additional conjunct. May
    /// include multiple columns and SQL functions. The remainingFilter is
    /// AND'ed with all the subfieldFilters.
    TableScanBuilder& remainingFilter(std::string remainingFilter) {
      remainingFilter_ = std::move(remainingFilter);
      return *this;
    }

    /// @param dataColumns can be different from 'outputType' for the purposes
    /// of testing queries using missing columns. It is used, if specified, for
    /// parseExpr call and as 'dataColumns' for the TableHandle. You supply more
    /// types (for all columns) in this argument as opposed to 'outputType',
    /// where you define the output types only. See 'missingColumns' test in
    /// 'TableScanTest'.
    TableScanBuilder& dataColumns(RowTypePtr dataColumns) {
      dataColumns_ = std::move(dataColumns);
      return *this;
    }

    /// @param columnAliases Optional aliases for the column names. The key is
    /// the alias (name in 'outputType'), value is the name in the files.
    TableScanBuilder& columnAliases(
        std::unordered_map<std::string, std::string> columnAliases) {
      columnAliases_ = std::move(columnAliases);
      return *this;
    }

    /// @param tableHandle Optional tableHandle. Other builder arguments such as
    /// the subfieldFilters and remainingFilter will be ignored.
    TableScanBuilder& tableHandle(
        std::shared_ptr<connector::ConnectorTableHandle> tableHandle) {
      tableHandle_ = std::move(tableHandle);
      return *this;
    }

    /// @param assignments Optional ColumnHandles.
    /// outputType names should match the keys in the 'assignments' map. The
    /// 'assignments' map may contain more columns than 'outputType' if some
    /// columns are only used by pushed-down filters.
    TableScanBuilder& assignments(
        std::unordered_map<
            std::string,
            std::shared_ptr<connector::ColumnHandle>> assignments) {
      assignments_ = std::move(assignments);
      return *this;
    }

    /// Stop the TableScanBuilder.
    PlanBuilder& endTableScan() {
      planBuilder_.planNode_ = build(planBuilder_.nextPlanNodeId());
      return planBuilder_;
    }

   private:
    /// Build the plan node TableScanNode.
    core::PlanNodePtr build(core::PlanNodeId id);

    PlanBuilder& planBuilder_;
    std::string tableName_{"hive_table"};
    std::string connectorId_{kHiveDefaultConnectorId};
    RowTypePtr outputType_;
    std::vector<std::string> subfieldFilters_;
    std::string remainingFilter_;
    RowTypePtr dataColumns_;
    std::unordered_map<std::string, std::string> columnAliases_;
    std::shared_ptr<connector::ConnectorTableHandle> tableHandle_;
    std::unordered_map<std::string, std::shared_ptr<connector::ColumnHandle>>
        assignments_;
  };

  /// Start a TableScanBuilder.
  TableScanBuilder& startTableScan() {
    tableScanBuilder_.reset(new TableScanBuilder(*this));
    return *tableScanBuilder_;
  }

  /// Add a ValuesNode using specified data.
  ///
  /// @param values The data to use.
  /// @param parallelizable If true, ValuesNode can run multi-threaded, in which
  /// case it will produce duplicate data from each thread, e.g. each thread
  /// will return all the data in 'values'. Useful for testing.
  /// @param repeatTimes The number of times data is produced as input. If
  /// greater than one, each RowVector will produce data as input `repeatTimes`.
  /// For example, in case `values` has 3 vectors {v1, v2, v3} and repeatTimes
  /// is 2, the input produced will be {v1, v2, v3, v1, v2, v3}. Useful for
  /// testing.
  PlanBuilder& values(
      const std::vector<RowVectorPtr>& values,
      bool parallelizable = false,
      size_t repeatTimes = 1);

  /// Adds a QueryReplayNode for query tracing.
  ///
  /// @param traceNodeDir The trace directory for a given plan node.
  /// @param outputType The type of the tracing data.
  PlanBuilder& traceScan(
      const std::string& traceNodeDir,
      const RowTypePtr& outputType);

  /// Add an ExchangeNode.
  ///
  /// Use capturePlanNodeId method to capture the node ID needed for adding
  /// splits.
  ///
  /// @param outputType The type of the data coming in and out of the exchange.
  PlanBuilder& exchange(const RowTypePtr& outputType);

  /// Add a MergeExchangeNode using specified ORDER BY clauses.
  ///
  /// For example,
  ///
  ///     .mergeExchange(outputRowType, {"a", "b DESC", "c ASC NULLS FIRST"})
  ///
  /// By default, uses ASC NULLS LAST sort order, e.g. column "a" above will use
  /// ASC NULLS LAST and column "b" will use DESC NULLS LAST.
  PlanBuilder& mergeExchange(
      const RowTypePtr& outputType,
      const std::vector<std::string>& keys);

  /// Add a ProjectNode using specified SQL expressions.
  ///
  /// For example,
  ///
  ///     .project({"a + b", "c * 3"})
  ///
  /// The names of the projections can be specified using SQL statement AS:
  ///
  ///     .project({"a + b AS sum_ab", "c * 3 AS triple_c"})
  ///
  /// If AS statement is not used, the names of the projections will be
  /// generated as p0, p1, p2, etc. Names of columns projected as is will be
  /// preserved.
  ///
  /// For example,
  ///
  ///     project({"a + b AS sum_ab", "c", "d * 7")
  ///
  /// will produce projected columns named sum_ab, c and p2.
  PlanBuilder& project(const std::vector<std::string>& projections);

  /// Add a ProjectNode to keep all existing columns and append more columns
  /// using specified expressions.
  /// @param newColumns A list of one or more expressions to use for computing
  /// additional columns.
  PlanBuilder& appendColumns(const std::vector<std::string>& newColumns);

  /// Variation of project that takes untyped expressions.  Used for access
  /// deeply nested types, in which case Duck DB often fails to parse or infer
  /// the type.
  PlanBuilder& projectExpressions(
      const std::vector<std::shared_ptr<const core::IExpr>>& projections);

  /// Similar to project() except 'optionalProjections' could be empty and the
  /// function will skip creating a ProjectNode in that case.
  PlanBuilder& optionalProject(
      const std::vector<std::string>& optionalProjections);

  /// Add a FilterNode using specified SQL expression.
  ///
  /// @param filter SQL expression of type boolean.
  PlanBuilder& filter(const std::string& filter);

  /// Similar to filter() except 'optionalFilter' could be empty and the
  /// function will skip creating a FilterNode in that case.
  PlanBuilder& optionalFilter(const std::string& optionalFilter);

  /// Adds a TableWriteNode to write all input columns into an un-partitioned
  /// un-bucketed Hive table without compression.
  ///
  /// @param outputDirectoryPath Path to a directory to write data to.
  /// @param fileFormat File format to use for the written data.
  /// @param aggregates Aggregations for column statistics collection during
  /// @param polymorphic options object to be passed to the writer.
  /// write, supported aggregation types vary for different column types.
  /// @param outputFileName Optional file name of the output. If specified
  /// (non-empty), use it instead of generating the file name in Velox. Should
  /// only be specified in non-bucketing write.
  /// For example:
  /// Boolean: count, countIf.
  /// NumericType/Date/Timestamp: min, max, approx_distinct, count.
  /// Varchar: count, approx_distinct, sum_data_size_for_stats,
  /// max_data_size_for_stats.
  PlanBuilder& tableWrite(
      const std::string& outputDirectoryPath,
      const dwio::common::FileFormat fileFormat =
          dwio::common::FileFormat::DWRF,
      const std::vector<std::string>& aggregates = {},
      const std::shared_ptr<dwio::common::WriterOptions>& options = nullptr,
      const std::string& outputFileName = "");

  /// Adds a TableWriteNode to write all input columns into a partitioned Hive
  /// table without compression.
  ///
  /// @param outputDirectoryPath Path to a directory to write data to.
  /// @param partitionBy Specifies the partition key columns.
  /// @param fileFormat File format to use for the written data.
  /// @param aggregates Aggregations for column statistics collection during
  /// write.
  /// @param polymorphic options object to be passed to the writer.
  PlanBuilder& tableWrite(
      const std::string& outputDirectoryPath,
      const std::vector<std::string>& partitionBy,
      const dwio::common::FileFormat fileFormat =
          dwio::common::FileFormat::DWRF,
      const std::vector<std::string>& aggregates = {},
      const std::shared_ptr<dwio::common::WriterOptions>& options = nullptr);

  /// Adds a TableWriteNode to write all input columns into a non-sorted
  /// bucketed Hive table without compression.
  ///
  /// @param outputDirectoryPath Path to a directory to write data to.
  /// @param partitionBy Specifies the partition key columns.
  /// @param bucketCount Specifies the bucket count.
  /// @param bucketedBy Specifies the bucket by columns.
  /// @param fileFormat File format to use for the written data.
  /// @param aggregates Aggregations for column statistics collection during
  /// write.
  /// @param polymorphic options object to be passed to the writer.
  PlanBuilder& tableWrite(
      const std::string& outputDirectoryPath,
      const std::vector<std::string>& partitionBy,
      int32_t bucketCount,
      const std::vector<std::string>& bucketedBy,
      const dwio::common::FileFormat fileFormat =
          dwio::common::FileFormat::DWRF,
      const std::vector<std::string>& aggregates = {},
      const std::shared_ptr<dwio::common::WriterOptions>& options = nullptr);

  /// Adds a TableWriteNode to write all input columns into a sorted bucket Hive
  /// table without compression.
  ///
  /// @param outputDirectoryPath Path to a directory to write data to.
  /// @param partitionBy Specifies the partition key columns.
  /// @param bucketCount Specifies the bucket count.
  /// @param bucketedBy Specifies the bucket by columns.
  /// @param sortBy Specifies the sort by columns.
  /// @param fileFormat File format to use for the written data.
  /// @param aggregates Aggregations for column statistics collection during
  /// write.
  /// @param connectorId Name used to register the connector.
  /// @param serdeParameters Additional parameters passed to the writer.
  /// @param Option objects passed to the writer.
  /// @param outputFileName Optional file name of the output. If specified
  /// (non-empty), use it instead of generating the file name in Velox. Should
  /// only be specified in non-bucketing write.
  PlanBuilder& tableWrite(
      const std::string& outputDirectoryPath,
      const std::vector<std::string>& partitionBy,
      int32_t bucketCount,
      const std::vector<std::string>& bucketedBy,
      const std::vector<
          std::shared_ptr<const connector::hive::HiveSortingColumn>>& sortBy,
      const dwio::common::FileFormat fileFormat =
          dwio::common::FileFormat::DWRF,
      const std::vector<std::string>& aggregates = {},
      const std::string_view& connectorId = kHiveDefaultConnectorId,
      const std::unordered_map<std::string, std::string>& serdeParameters = {},
      const std::shared_ptr<dwio::common::WriterOptions>& options = nullptr,
      const std::string& outputFileName = "");

  /// Add a TableWriteMergeNode.
  PlanBuilder& tableWriteMerge(
      const std::shared_ptr<core::AggregationNode>& aggregationNode = nullptr);

  /// Add an AggregationNode representing partial aggregation with the
  /// specified grouping keys, aggregates and optional masks.
  ///
  /// Aggregates are specified as function calls over unmodified input columns,
  /// e.g. sum(a), avg(b), min(c). SQL statement AS can be used to specify names
  /// for the aggregation result columns. In the absence of AS statement, result
  /// columns are named a0, a1, a2, etc.
  ///
  /// For example,
  ///
  ///     partialAggregation({}, {"min(a) AS min_a", "max(b)"})
  ///
  /// will produce output columns min_a and a1, while
  ///
  ///     partialAggregation({"k1", "k2"}, {"min(a) AS min_a", "max(b)"})
  ///
  /// will produce output columns k1, k2, min_a and a1, assuming the names of
  /// the first two input columns are k1 and k2.
  PlanBuilder& partialAggregation(
      const std::vector<std::string>& groupingKeys,
      const std::vector<std::string>& aggregates,
      const std::vector<std::string>& masks = {}) {
    return aggregation(
        groupingKeys,
        {},
        aggregates,
        masks,
        core::AggregationNode::Step::kPartial,
        false);
  }

  /// Add final aggregation plan node to match the current partial aggregation
  /// node. Should be called directly after partialAggregation() method or
  /// directly after intermediateAggregation() that follows
  /// partialAggregation(). Can be called also if there is a local exchange
  /// after partial or intermediate aggregation.
  PlanBuilder& finalAggregation();

  /// Add final aggregation plan node using specified grouping keys, aggregate
  /// expressions and their types.
  ///
  /// @param rawInputTypes Raw input types for the aggregate functions.
  PlanBuilder& finalAggregation(
      const std::vector<std::string>& groupingKeys,
      const std::vector<std::string>& aggregates,
      const std::vector<std::vector<TypePtr>>& rawInputTypes) {
    return aggregation(
        groupingKeys,
        {},
        aggregates,
        {},
        core::AggregationNode::Step::kFinal,
        false,
        rawInputTypes);
  }

  /// Add intermediate aggregation plan node to match the current partial
  /// aggregation node. Should be called directly after partialAggregation()
  /// method. Can be called also if there is a local exchange after partial
  /// aggregation.
  PlanBuilder& intermediateAggregation();

  /// Add intermediate aggregation plan node using specified grouping keys,
  /// aggregate expressions and their types.
  PlanBuilder& intermediateAggregation(
      const std::vector<std::string>& groupingKeys,
      const std::vector<std::string>& aggregates) {
    return aggregation(
        groupingKeys,
        {},
        aggregates,
        {},
        core::AggregationNode::Step::kIntermediate,
        false);
  }

  /// Add a single aggregation plan node using specified grouping keys and
  /// aggregate expressions. See 'partialAggregation' method for the supported
  /// types of aggregate expressions.
  PlanBuilder& singleAggregation(
      const std::vector<std::string>& groupingKeys,
      const std::vector<std::string>& aggregates,
      const std::vector<std::string>& masks = {}) {
    return aggregation(
        groupingKeys,
        {},
        aggregates,
        masks,
        core::AggregationNode::Step::kSingle,
        false);
  }

  /// Add an AggregationNode using specified grouping keys,
  /// aggregate expressions and masks. See 'partialAggregation' method for the
  /// supported types of aggregate expressions.
  ///
  /// @param groupingKeys A list of grouping keys. Can be empty for global
  /// aggregations.
  /// @param aggregates A list of aggregate expressions. Must contain at least
  /// one expression.
  /// @param masks An optional list of boolean input columns to use as masks for
  /// the aggregates. Can be empty or have fewer elements than 'aggregates' or
  /// have some elements being empty strings. Non-empty elements must refer to a
  /// boolean input column, which will be used to mask a corresponding
  /// aggregate, e.g. aggregate will skip rows where 'mask' column is false.
  /// @param step Aggregation step: partial, final, intermediate or single.
  /// @param ignoreNullKeys Boolean indicating whether to skip input rows where
  /// one of the grouping keys is null.
  PlanBuilder& aggregation(
      const std::vector<std::string>& groupingKeys,
      const std::vector<std::string>& aggregates,
      const std::vector<std::string>& masks,
      core::AggregationNode::Step step,
      bool ignoreNullKeys) {
    return aggregation(
        groupingKeys, {}, aggregates, masks, step, ignoreNullKeys);
  }

  /// Same as above, but also allows to specify a subset of grouping keys on
  /// which the input is pre-grouped or clustered. Pre-grouped keys enable
  /// streaming or partially streaming aggregation algorithms which use less
  /// memory and CPU then hash aggregation. The caller is responsible
  /// that input data is indeed clustered on the specified keys. If that's not
  /// the case, the query may return incorrect results.
  PlanBuilder& aggregation(
      const std::vector<std::string>& groupingKeys,
      const std::vector<std::string>& preGroupedKeys,
      const std::vector<std::string>& aggregates,
      const std::vector<std::string>& masks,
      core::AggregationNode::Step step,
      bool ignoreNullKeys) {
    return aggregation(
        groupingKeys,
        preGroupedKeys,
        aggregates,
        masks,
        step,
        ignoreNullKeys,
        {});
  }

  /// A convenience method to create partial aggregation plan node for the case
  /// where input is clustered on all grouping keys.
  PlanBuilder& partialStreamingAggregation(
      const std::vector<std::string>& groupingKeys,
      const std::vector<std::string>& aggregates,
      const std::vector<std::string>& masks = {}) {
    return streamingAggregation(
        groupingKeys,
        aggregates,
        masks,
        core::AggregationNode::Step::kPartial,
        false);
  }

  /// A convenience method to create final aggregation plan node for the case
  /// where input is clustered on all grouping keys.
  PlanBuilder& finalStreamingAggregation(
      const std::vector<std::string>& groupingKeys,
      const std::vector<std::string>& aggregates) {
    return streamingAggregation(
        groupingKeys,
        aggregates,
        {},
        core::AggregationNode::Step::kFinal,
        false);
  }

  /// Add an AggregationNode assuming input is clustered on all grouping keys.
  PlanBuilder& streamingAggregation(
      const std::vector<std::string>& groupingKeys,
      const std::vector<std::string>& aggregates,
      const std::vector<std::string>& masks,
      core::AggregationNode::Step step,
      bool ignoreNullKeys);

  /// Add a GroupIdNode using the specified grouping keys, grouping sets,
  /// aggregation inputs and a groupId column name.
  /// The grouping keys can specify aliases if an input column is mapped
  /// to an output column with a different name.
  /// e.g. Grouping keys {"k1", "k1 as k2"} means there are 2 grouping keys:
  /// the input column k1 and output column k2 which is an alias of column k1.
  /// Grouping sets using above grouping keys use the output column aliases.
  /// e.g. Grouping sets in the above case could be {{"k1"}, {"k2"}, {}}
  /// The GroupIdNode output columns have grouping keys in the order specified
  /// in groupingKeys variable.
  PlanBuilder& groupId(
      const std::vector<std::string>& groupingKeys,
      const std::vector<std::vector<std::string>>& groupingSets,
      const std::vector<std::string>& aggregationInputs,
      std::string groupIdName = "group_id");

  /// Add an ExpandNode using specified projections. See comments for
  /// ExpandNode class for description of this plan node.
  ///
  /// @param projections A list of projection expressions. Each expression is
  /// either a column name, null or non-null constant.
  ///
  /// For example,
  ///
  ///     .expand(
  ///            {{"k1", "null:: bigint k2", "a", "b", "0 as gid"}, //
  ///            Column name will be extracted from the first projection. If the
  ///            column is null, it is also necessary to specify the column
  ///            type.
  ///             {"k1", "null", "a", "b", "1"},
  ///             {"null", "null", "a", "b", "2"}})
  ///
  ///
  PlanBuilder& expand(const std::vector<std::vector<std::string>>& projections);

  /// Add a LocalMergeNode using specified ORDER BY clauses.
  ///
  /// For example,
  ///
  ///     .localMerge({"a", "b DESC", "c ASC NULLS FIRST"})
  ///
  /// By default, uses ASC NULLS LAST sort order, e.g. column "a" above will use
  /// ASC NULLS LAST and column "b" will use DESC NULLS LAST.
  PlanBuilder& localMerge(
      const std::vector<std::string>& keys,
      std::vector<core::PlanNodePtr> sources);

  /// A convenience method to add a LocalMergeNode with a single source (the
  /// current plan node).
  PlanBuilder& localMerge(const std::vector<std::string>& keys);

  /// Adds an OrderByNode using specified ORDER BY clauses.
  ///
  /// For example,
  ///
  ///     .orderBy({"a", "b DESC", "c ASC NULLS FIRST"})
  ///
  /// By default, uses ASC NULLS LAST sort order, e.g. column "a" above will use
  /// ASC NULLS LAST and column "b" will use DESC NULLS LAST.
  PlanBuilder& orderBy(const std::vector<std::string>& keys, bool isPartial);

  /// Add a TopNNode using specified N and ORDER BY clauses.
  ///
  /// For example,
  ///
  ///     .topN({"a", "b DESC", "c ASC NULLS FIRST"}, 10, true)
  ///
  /// By default, uses ASC NULLS LAST sort order, e.g. column "a" above will use
  /// ASC NULLS LAST and column "b" will use DESC NULLS LAST.
  PlanBuilder&
  topN(const std::vector<std::string>& keys, int32_t count, bool isPartial);

  /// Add a LimitNode.
  ///
  /// @param offset Offset, i.e. number of rows of input to skip.
  /// @param count Maximum number of rows to produce after skipping 'offset'
  /// rows.
  /// @param isPartial Boolean indicating whether the limit node is partial or
  /// final. Partial limit can run multi-threaded. Final limit must run
  /// single-threaded.
  PlanBuilder& limit(int64_t offset, int64_t count, bool isPartial);

  /// Add an EnforceSingleRowNode to ensure input has at most one row at
  /// runtime.
  PlanBuilder& enforceSingleRow();

  /// Add an AssignUniqueIdNode to add a column with query-scoped unique value
  /// per row.
  ///
  /// @param idName The name of output column that contains the unique ID.
  /// Column type is assumed as BIGINT.
  /// @param taskUniqueId ID of the Task that will be used to run the query
  /// plan. The ID must be unique across all the tasks of a single query. Tasks
  /// may possibly run on different machines.
  PlanBuilder& assignUniqueId(
      const std::string& idName = "unique",
      const int32_t taskUniqueId = 1);

  /// Add a PartitionedOutputNode to hash-partition the input on the specified
  /// keys using exec::HashPartitionFunction.
  ///
  /// @param keys Partitioning keys. May be empty, in which case all input will
  /// be places in a single partition.
  /// @param numPartitions Number of partitions. Must be greater than or equal
  /// to 1. Keys must not be empty if greater than 1.
  /// @param replicateNullsAndAny Boolean indicating whether to replicate one
  /// arbitrary entry and all entries with null keys to all partitions. Used to
  /// implement proper ANTI join semantics in a distributed execution
  /// environment.
  /// @param outputLayout Optional output layout in case it is different then
  /// the input. Output columns may appear in different order from the input,
  /// some input columns may be missing in the output, some columns may be
  /// duplicated in the output.
  PlanBuilder& partitionedOutput(
      const std::vector<std::string>& keys,
      int numPartitions,
      bool replicateNullsAndAny,
      const std::vector<std::string>& outputLayout = {});

  /// Same as above, but assumes 'replicateNullsAndAny' is false.
  PlanBuilder& partitionedOutput(
      const std::vector<std::string>& keys,
      int numPartitions,
      const std::vector<std::string>& outputLayout = {});

  /// Same as above, but allows to provide custom partition function.
  PlanBuilder& partitionedOutput(
      const std::vector<std::string>& keys,
      int numPartitions,
      bool replicateNullsAndAny,
      core::PartitionFunctionSpecPtr partitionFunctionSpec,
      const std::vector<std::string>& outputLayout = {});

  /// Adds a PartitionedOutputNode to broadcast the input data.
  ///
  /// @param outputLayout Optional output layout in case it is different then
  /// the input. Output columns may appear in different order from the input,
  /// some input columns may be missing in the output, some columns may be
  /// duplicated in the output.
  PlanBuilder& partitionedOutputBroadcast(
      const std::vector<std::string>& outputLayout = {});

  /// Adds a PartitionedOutputNode to put data into arbitrary buffer.
  PlanBuilder& partitionedOutputArbitrary(
      const std::vector<std::string>& outputLayout = {});

  /// Adds a LocalPartitionNode to hash-partition the input on the specified
  /// keys using exec::HashPartitionFunction. Number of partitions is determined
  /// at runtime based on parallelism of the downstream pipeline.
  ///
  /// @param keys Partitioning keys. May be empty, in which case all input will
  /// be places in a single partition.
  /// @param sources One or more plan nodes that produce input data.
  PlanBuilder& localPartition(
      const std::vector<std::string>& keys,
      const std::vector<core::PlanNodePtr>& sources);

  /// A convenience method to add a LocalPartitionNode with a single source (the
  /// current plan node).
  PlanBuilder& localPartition(const std::vector<std::string>& keys);

  /// A convenience method to add a LocalPartitionNode with a single source (the
  /// current plan node) and hive bucket property.
  PlanBuilder& localPartitionByBucket(
      const std::shared_ptr<connector::hive::HiveBucketProperty>&
          bucketProperty);

  /// Add a LocalPartitionNode to partition the input using batch-level
  /// round-robin. Number of partitions is determined at runtime based on
  /// parallelism of the downstream pipeline.
  ///
  /// @param sources One or more plan nodes that produce input data.
  PlanBuilder& localPartitionRoundRobin(
      const std::vector<core::PlanNodePtr>& sources);

  /// A convenience method to add a LocalPartitionNode with a single source (the
  /// current plan node).
  PlanBuilder& localPartitionRoundRobin();

  /// Add a LocalPartitionNode to partition the input using row-wise
  /// round-robin. Number of partitions is determined at runtime based on
  /// parallelism of the downstream pipeline.
  PlanBuilder& localPartitionRoundRobinRow();

  /// Add a HashJoinNode to join two inputs using one or more join keys and an
  /// optional filter.
  ///
  /// @param leftKeys Join keys from the probe side, the preceding plan node.
  /// Cannot be empty.
  /// @param rightKeys Join keys from the build side, the plan node specified in
  /// 'build' parameter. The number and types of left and right keys must be the
  /// same.
  /// @param build Plan node for the build side. Typically, to reduce memory
  /// usage, the smaller input is placed on the build-side.
  /// @param filter Optional SQL expression for the additional join filter. Can
  /// use columns from both probe and build sides of the join.
  /// @param outputLayout Output layout consisting of columns from probe and
  /// build sides.
  /// @param joinType Type of the join: inner, left, right, full, semi, or anti.
  /// @param nullAware Applies to semi and anti joins. Indicates whether the
  /// join follows IN (null-aware) or EXISTS (regular) semantic.
  PlanBuilder& hashJoin(
      const std::vector<std::string>& leftKeys,
      const std::vector<std::string>& rightKeys,
      const core::PlanNodePtr& build,
      const std::string& filter,
      const std::vector<std::string>& outputLayout,
      core::JoinType joinType = core::JoinType::kInner,
      bool nullAware = false);

  /// Add a MergeJoinNode to join two inputs using one or more join keys and an
  /// optional filter. The caller is responsible to ensure that inputs are
  /// sorted in ascending order on the join keys. If that's not the case, the
  /// query may produce incorrect results.
  ///
  /// See hashJoin method for the description of the parameters.
  PlanBuilder& mergeJoin(
      const std::vector<std::string>& leftKeys,
      const std::vector<std::string>& rightKeys,
      const core::PlanNodePtr& build,
      const std::string& filter,
      const std::vector<std::string>& outputLayout,
      core::JoinType joinType = core::JoinType::kInner);

  /// Add a NestedLoopJoinNode to join two inputs using filter as join
  /// condition to perform equal/non-equal join. Only supports inner/outer
  /// joins.
  ///
  /// @param right Right-side input. Typically, to reduce memory usage, the
  /// smaller input is placed on the right-side.
  /// @param joinCondition SQL expression as the join condition. Can
  /// use columns from both probe and build sides of the join.
  /// @param outputLayout Output layout consisting of columns from probe and
  /// build sides.
  /// @param joinType Type of the join: inner, left, right, full.
  PlanBuilder& nestedLoopJoin(
      const core::PlanNodePtr& right,
      const std::string& joinCondition,
      const std::vector<std::string>& outputLayout,
      core::JoinType joinType = core::JoinType::kInner);

  /// Add a NestedLoopJoinNode to produce a cross product of the inputs. First
  /// input comes from the preceding plan node. Second input is specified in
  /// 'right' parameter.
  ///
  /// @param right Right-side input. Typically, to reduce memory usage, the
  /// smaller input is placed on the right-side.
  /// @param outputLayout Output layout consisting of columns from left and
  /// right sides.
  PlanBuilder& nestedLoopJoin(
      const core::PlanNodePtr& right,
      const std::vector<std::string>& outputLayout,
      core::JoinType joinType = core::JoinType::kInner);

  /// Add an UnnestNode to unnest one or more columns of type array or map.
  ///
  /// The output will contain 'replicatedColumns' followed by unnested columns,
  /// followed by an optional ordinality column.
  ///
  /// Array columns are unnested into a single column whose name is generated by
  /// appending '_e' suffix to the array column name.
  ///
  /// Map columns are unnested into two columns whoes names are generated by
  /// appending '_k' and '_v' suffixes to the map column name.
  ///
  /// @param replicateColumns A subset of input columns to include in the output
  /// unmodified.
  /// @param unnestColumns A subset of input columns to unnest. These columns
  /// must be of type array or map.
  /// @param ordinalColumn An optional name for the 'ordinal' column to produce.
  /// This column contains the index of the element of the unnested array or
  /// map. If not specified, the output will not contain this column.
  PlanBuilder& unnest(
      const std::vector<std::string>& replicateColumns,
      const std::vector<std::string>& unnestColumns,
      const std::optional<std::string>& ordinalColumn = std::nullopt);

  /// Add a WindowNode to compute one or more windowFunctions.
  /// @param windowFunctions A list of one or more window function SQL like
  /// strings to be computed by this windowNode.
  /// A window function SQL string looks like :
  /// "name(parameters) OVER (PARTITION BY partition_keys ORDER BY
  /// sorting_keys [ROWS|RANGE BETWEEN [UNBOUNDED PRECEDING | x PRECEDING |
  /// CURRENT ROW] AND [UNBOUNDED FOLLOWING | x FOLLOWING | CURRENT ROW]] AS
  /// columnName"
  /// The PARTITION BY and ORDER BY clauses are optional. An empty PARTITION
  /// list means all the table rows are in a single partition.
  /// An empty ORDER BY list means the window functions will be computed over
  /// all the rows in the partition in a random order. Also, the default frame
  /// if unspecified is RANGE OVER UNBOUNDED PRECEDING AND CURRENT ROW.
  /// Some examples of window function strings are as follows:
  /// "first_value(c) over (partition by a order by b) as d"
  /// "first_value(c) over (partition by a) as d"
  /// "first_value(c) over ()"
  /// "row_number() over (order by b) as a"
  /// "row_number() over (partition by a order by b
  ///  rows between a + 10 preceding and 10 following)"
  PlanBuilder& window(const std::vector<std::string>& windowFunctions);

  /// Adds WindowNode to compute window functions over pre-sorted inputs.
  /// All functions must use same partition by and sorting keys and input must
  /// be already sorted on these.
  PlanBuilder& streamingWindow(const std::vector<std::string>& windowFunctions);

  /// Add a RowNumberNode to compute single row_number window function with an
  /// optional limit and no sorting.
  PlanBuilder& rowNumber(
      const std::vector<std::string>& partitionKeys,
      std::optional<int32_t> limit = std::nullopt,
      bool generateRowNumber = true);

  /// Add a TopNRowNumberNode to compute single row_number window function with
  /// a limit applied to sorted partitions.
  PlanBuilder& topNRowNumber(
      const std::vector<std::string>& partitionKeys,
      const std::vector<std::string>& sortingKeys,
      int32_t limit,
      bool generateRowNumber);

  /// Add a MarkDistinctNode to compute aggregate mask channel
  /// @param markerKey Name of output mask channel
  /// @param distinctKeys List of columns to be marked distinct.
  PlanBuilder& markDistinct(
      std::string markerKey,
      const std::vector<std::string>& distinctKeys);

  /// Stores the latest plan node ID into the specified variable. Useful for
  /// capturing IDs of the leaf plan nodes (table scans, exchanges, etc.) to use
  /// when adding splits at runtime.
  PlanBuilder& capturePlanNodeId(core::PlanNodeId& id) {
    VELOX_CHECK_NOT_NULL(planNode_);
    id = planNode_->id();
    return *this;
  }

  /// Stores the latest plan node into the specified variable. Useful for
  /// capturing intermediate plan nodes without interrupting the build flow.
  template <typename T = core::PlanNode>
  PlanBuilder& capturePlanNode(std::shared_ptr<const T>& planNode) {
    VELOX_CHECK_NOT_NULL(planNode_);
    planNode = std::dynamic_pointer_cast<const T>(planNode_);
    VELOX_CHECK_NOT_NULL(planNode);
    return *this;
  }

  /// Return the latest plan node, e.g. the root node of the plan
  /// tree. The DistributedPlanBuilder override additionally moves stage
  /// information to a parent PlanBuilder.
  const core::PlanNodePtr& planNode() const {
    return planNode_;
  }

  /// Return tha latest plan node wrapped in core::PlanFragment struct.
  core::PlanFragment planFragment() const {
    return core::PlanFragment{planNode_};
  }

  /// Add a user-defined PlanNode as the root of the plan. 'func' takes
  /// the current root of the plan and returns the new root.
  PlanBuilder& addNode(
      std::function<core::PlanNodePtr(std::string nodeId, core::PlanNodePtr)>
          func) {
    planNode_ = func(nextPlanNodeId(), planNode_);
    return *this;
  }

  /// Set parsing options
  PlanBuilder& setParseOptions(const parse::ParseOptions& options) {
    options_ = options;
    return *this;
  }

 protected:
  // Users who create custom operators might want to extend the PlanBuilder to
  // customize extended plan builders. Those functions are needed in such
  // extensions.
  core::PlanNodeId nextPlanNodeId();

  std::shared_ptr<const core::ITypedExpr> inferTypes(
      const std::shared_ptr<const core::IExpr>& untypedExpr);
  
  auto planNodeIdGenerator() const {
    return planNodeIdGenerator_;
  }

  memory::MemoryPool* pool() const {
    return pool_;
  }

  
 private:
  std::shared_ptr<const core::FieldAccessTypedExpr> field(column_index_t index);

  std::vector<std::shared_ptr<const core::FieldAccessTypedExpr>> fields(
      const std::vector<column_index_t>& indices);

  std::shared_ptr<const core::FieldAccessTypedExpr> field(
      const std::string& name);

  std::vector<core::TypedExprPtr> exprs(
      const std::vector<std::string>& expressions,
      const RowTypePtr& inputType);

  std::vector<std::shared_ptr<const core::FieldAccessTypedExpr>> fields(
      const std::vector<std::string>& names);

  static std::vector<std::shared_ptr<const core::FieldAccessTypedExpr>> fields(
      const RowTypePtr& inputType,
      const std::vector<std::string>& names);

  static std::vector<std::shared_ptr<const core::FieldAccessTypedExpr>> fields(
      const RowTypePtr& inputType,
      const std::vector<column_index_t>& indices);

  static std::shared_ptr<const core::FieldAccessTypedExpr> field(
      const RowTypePtr& inputType,
      column_index_t index);

  static std::shared_ptr<const core::FieldAccessTypedExpr> field(
      const RowTypePtr& inputType,
      const std::string& name);

  core::PlanNodePtr createIntermediateOrFinalAggregation(
      core::AggregationNode::Step step,
      const core::AggregationNode* partialAggNode);

  struct AggregatesAndNames {
    std::vector<core::AggregationNode::Aggregate> aggregates;
    std::vector<std::string> names;
  };

  AggregatesAndNames createAggregateExpressionsAndNames(
      const std::vector<std::string>& aggregates,
      const std::vector<std::string>& masks,
      core::AggregationNode::Step step,
      const std::vector<std::vector<TypePtr>>& rawInputTypes = {});

  PlanBuilder& aggregation(
      const std::vector<std::string>& groupingKeys,
      const std::vector<std::string>& preGroupedKeys,
      const std::vector<std::string>& aggregates,
      const std::vector<std::string>& masks,
      core::AggregationNode::Step step,
      bool ignoreNullKeys,
      const std::vector<std::vector<TypePtr>>& rawInputTypes);

  /// Create WindowNode based on whether input is sorted and then compute the
  /// window functions.
  PlanBuilder& window(
      const std::vector<std::string>& windowFunctions,
      bool inputSorted);

  /// In a DistributedPlanBuilder, introduces a shuffle boundary. The plan so
  /// far is shuffled and subsequent nodes consume the shuffle. Arguments are as
  /// in partitionedOutput().
  virtual PlanBuilder& shuffle(
      const std::vector<std::string>& keys,
      int numPartitions,
      bool replicateNullsAndAny,
      const std::vector<std::string>& outputLayout = {}) {
    VELOX_UNSUPPORTED("Needs DistributedPlanBuilder");
  }

  /// In a DistributedPlanBuilder, returns an Exchange on top of the plan built
  /// so far and couples it to the current stage in the enclosing builder.
  /// Arguments are as in shuffle().
  virtual core::PlanNodePtr shuffleResult(
      const std::vector<std::string>& keys,
      int numPartitions,
      bool replicateNullsAndAny,
      const std::vector<std::string>& outputLayout = {}) {
    VELOX_UNSUPPORTED("Needs DistributedPlanBuilder");
  }

 protected:
  core::PlanNodePtr planNode_;
  parse::ParseOptions options_;
  std::shared_ptr<TableScanBuilder> tableScanBuilder_;

 private:
  std::shared_ptr<core::PlanNodeIdGenerator> planNodeIdGenerator_;
  memory::MemoryPool* pool_;
};
} // namespace facebook::velox::exec::test<|MERGE_RESOLUTION|>--- conflicted
+++ resolved
@@ -95,9 +95,6 @@
   explicit PlanBuilder(memory::MemoryPool* pool = nullptr)
       : PlanBuilder(std::make_shared<core::PlanNodeIdGenerator>(), pool) {}
 
-<<<<<<< HEAD
-  virtual ~PlanBuilder() = default;
-=======
   /// Constructor that allows an initial plane node to be specified for testing
   /// this is useful when testing additional connectors that do not rely on the
   /// table scan node supported below.
@@ -108,8 +105,9 @@
       : planNode_(std::move(initialPlanNode)),
         planNodeIdGenerator_{std::move(planNodeIdGenerator)},
         pool_{pool} {}
->>>>>>> 35170c6a
-
+
+  virtual ~PlanBuilder() = default;
+  
   static constexpr const std::string_view kHiveDefaultConnectorId{"test-hive"};
   static constexpr const std::string_view kTpchDefaultConnectorId{"test-tpch"};
 
