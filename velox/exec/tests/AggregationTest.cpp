--- conflicted
+++ resolved
@@ -250,22 +250,6 @@
       bool distinct) {
     std::vector<std::string> aggregates;
     if (!distinct) {
-<<<<<<< HEAD
-      aggregates = {"sum(15)",
-                    "sum(0.1)",
-                    "sum(c4)",
-                    "sum(c5)",
-                    "min(15)",
-                    "min(0.1)",
-                    "min(c3)",
-                    "min(c4)",
-                    "min(c5)",
-                    "max(15)",
-                    "max(0.1)",
-                    "max(c3)",
-                    "max(c4)",
-                    "max(c5)"};
-=======
       aggregates = {
           "sum(15)",
           "sum(0.1)",
@@ -282,7 +266,6 @@
           "max(c4)",
           "max(c5)",
           "sumnonpod(1)"};
->>>>>>> oerling1/spill-dev
     }
     auto op = PlanBuilder()
                   .values(vectors)
