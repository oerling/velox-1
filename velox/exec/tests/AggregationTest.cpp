--- conflicted
+++ resolved
@@ -466,7 +466,6 @@
       " GROUP BY c0, C1, C2, c3, C4, C5");
 }
 
-<<<<<<< HEAD
 TEST_F(AggregationTest, partialAggregationMemoryLimit) {
   auto vectors = {
       makeRowVector({makeFlatVector<int32_t>(
@@ -505,7 +504,8 @@
                         .planNode();
 
   assertQuery(params, "SELECT c0, count(1) FROM tmp GROUP BY 1");
-=======
+}
+  
 TEST_F(AggregationTest, spill) {
   constexpr int32_t kNumDistinct = 200000;
   rng_.seed(1);
@@ -579,7 +579,6 @@
     }
   }
   EXPECT_EQ(numRows, kNumDistinct);
->>>>>>> 6d737dac
 }
 
 } // namespace
