/*
 * Copyright (c) Facebook, Inc. and its affiliates.
 *
 * Licensed under the Apache License, Version 2.0 (the "License");
 * you may not use this file except in compliance with the License.
 * You may obtain a copy of the License at
 *
 *     http://www.apache.org/licenses/LICENSE-2.0
 *
 * Unless required by applicable law or agreed to in writing, software
 * distributed under the License is distributed on an "AS IS" BASIS,
 * WITHOUT WARRANTIES OR CONDITIONS OF ANY KIND, either express or implied.
 * See the License for the specific language governing permissions and
 * limitations under the License.
 */
#include <folly/init/Init.h>
#include "velox/dwio/dwrf/test/utils/BatchMaker.h"
#include "velox/exec/tests/Cursor.h"
#include "velox/exec/tests/OperatorTestBase.h"
#include "velox/exec/tests/PlanBuilder.h"

using namespace facebook::velox;
using namespace facebook::velox::exec;
using namespace facebook::velox::exec::test;

using facebook::velox::test::BatchMaker;

// A PlanNode that passes its input to its output and makes variable
// memory reservations.
<<<<<<< HEAD
class TestingConsumerNode : public core::PlanNode {
 public:
  explicit TestingConsumerNode(std::shared_ptr<const core::PlanNode> input)
      : PlanNode("consumer"), sources_{input} {}

  const std::shared_ptr<const RowType>& outputType() const override {
    return sources_[0]->outputType();
  }

  const std::vector<std::shared_ptr<const PlanNode>>& sources() const override {
    return sources_;
  }

  std::string_view name() const override {
    return "consumer";
  }

 private:
  std::vector<std::shared_ptr<const core::PlanNode>> sources_;
};

=======
>>>>>>> 10de4579
// A PlanNode that passes its input to its output and periodically
// pauses and resumes other Tasks.
class TestingPauserNode : public core::PlanNode {
 public:
  explicit TestingPauserNode(std::shared_ptr<const core::PlanNode> input)
      : PlanNode("Pauser"), sources_{input} {}

  const std::shared_ptr<const RowType>& outputType() const override {
    return sources_[0]->outputType();
  }

  const std::vector<std::shared_ptr<const PlanNode>>& sources() const override {
    return sources_;
  }

  std::string_view name() const override {
    return "Pauser";
  }

 private:
  std::vector<std::shared_ptr<const core::PlanNode>> sources_;
};

class DriverTest : public OperatorTestBase {
 protected:
  enum class ResultOperation {
    kRead,
    kReadSlow,
    kDrop,
    kCancel,
    kTerminate,
    kPause,
    kYield
  };

  void SetUp() override {
    OperatorTestBase::SetUp();
    rowType_ =
        ROW({"key", "m1", "m2", "m3", "m4", "m5", "m6", "m7"},
            {BIGINT(),
             BIGINT(),
             BIGINT(),
             BIGINT(),
             BIGINT(),
             BIGINT(),
             BIGINT(),
             BIGINT()});
  }

  void TearDown() override {
    if (wakeupInitialized_) {
      wakeupCancelled_ = true;
      wakeupThread_.join();
    }
    OperatorTestBase::TearDown();
  }

  std::shared_ptr<const core::PlanNode> makeValuesFilterProject(
      const std::shared_ptr<const RowType>& rowType,
      const std::string& filter,
      const std::string& project,
      int32_t numBatches,
      int32_t rowsInBatch,
      // applies to second column
      std::function<bool(int64_t)> filterFunc = nullptr,
      int32_t* filterHits = nullptr,
<<<<<<< HEAD

      bool addTestingPauser = false,
      bool addTestingConsumer = false) {
=======
      bool addTestingPauser = false) {
>>>>>>> 10de4579
    std::vector<RowVectorPtr> batches;
    for (int32_t i = 0; i < numBatches; ++i) {
      batches.push_back(std::dynamic_pointer_cast<RowVector>(
          BatchMaker::createBatch(rowType, rowsInBatch, *pool_)));
    }
    if (filterFunc) {
      int32_t hits = 0;
      for (auto& batch : batches) {
        auto child = batch->childAt(1)->as<FlatVector<int64_t>>();
        for (vector_size_t i = 0; i < child->size(); ++i) {
          if (!child->isNullAt(i) && filterFunc(child->valueAt(i))) {
            hits++;
          }
        }
      }
      *filterHits = hits;
    }

    PlanBuilder planBuilder;
    planBuilder.values(batches, true).planNode();

    if (!filter.empty()) {
      planBuilder.filter(filter);
    }

    if (!project.empty()) {
      auto projectNames = rowType->names();
      auto expressions = projectNames;
      projectNames.push_back("expr");
      expressions.push_back(project);

      planBuilder.project(expressions, projectNames);
    }
<<<<<<< HEAD
    if (addTestingConsumer) {
      planBuilder.addNode([](std::shared_ptr<const core::PlanNode> input) {
        return std::make_shared<TestingConsumerNode>(input);
      });
    }
=======
>>>>>>> 10de4579
    if (addTestingPauser) {
      planBuilder.addNode([](std::shared_ptr<const core::PlanNode> input) {
        return std::make_shared<TestingPauserNode>(input);
      });
    }

    return planBuilder.planNode();
  }

  // Opens a cursor and reads data. Takes action 'operation' every 'numRows'
  // rows of data. Increments the 'counter' for each successfully read row.
  void readResults(
      CursorParameters& params,
      ResultOperation operation,
      int32_t numRows,
      int32_t* counter,
      int32_t threadId = 0) {
    auto cursor = std::make_unique<RowCursor>(params);
    {
      std::lock_guard<std::mutex> l(mutex_);
      tasks_.push_back(cursor->task());
      // To be realized either after 1s wall time or when the corresponding Task
      // is no longer running.
      auto& executor = folly::QueuedImmediateExecutor::instance();
      auto future = tasks_.back()->stateChangeFuture(1'000'000).via(&executor);
      stateFutures_.emplace(threadId, std::move(future));

      EXPECT_FALSE(stateFutures_.at(threadId).isReady());
    }
    bool paused = false;
    for (;;) {
      if (operation == ResultOperation::kPause && paused) {
        if (!cursor->hasNext()) {
          paused = false;
          Task::resume(cursor->task());
        }
      }
      if (!cursor->next()) {
        break;
      }
      ++*counter;
      if (*counter % numRows == 0) {
        if (operation == ResultOperation::kDrop) {
          return;
        }
        if (operation == ResultOperation::kReadSlow) {
          std::this_thread::sleep_for(std::chrono::milliseconds(100));
          // If this is an EXPECT this is flaky when running on a
          // noisy test cloud.
          LOG(INFO) << "Task::toString() while probably blocked: "
                    << tasks_[0]->toString();
        } else if (operation == ResultOperation::kCancel) {
          cursor->cancelPool()->requestTerminate();
        } else if (operation == ResultOperation::kTerminate) {
          cursor->task()->terminate(kAborted);
        } else if (operation == ResultOperation::kYield) {
          cursor->cancelPool()->requestYield();
        } else if (operation == ResultOperation::kPause) {
          cursor->cancelPool()->requestPause(true);
          auto& executor = folly::QueuedImmediateExecutor::instance();
          auto future = cursor->cancelPool()->finishFuture().via(&executor);
          future.wait();
          paused = true;
        }
      }
    }
  }

 public:
  // Sets 'future' to a future that will be realized within a random
  // delay of a few ms.
  void registerForWakeup(ContinueFuture* future) {
    std::lock_guard<std::mutex> l(wakeupMutex_);
    if (!wakeupInitialized_) {
      wakeupInitialized_ = true;
      wakeupThread_ = std::thread([&]() {
        int32_t counter = 0;
        for (;;) {
          if (wakeupCancelled_) {
            return;
          }
          // Wait a small interval and realize a small number of queued
          // promises, if any.
          auto units = 1 + (++counter % 5);
<<<<<<< HEAD
=======
          // NOLINT
>>>>>>> 10de4579
          std::this_thread::sleep_for(std::chrono::milliseconds(units));
          auto count = 1 + (++counter % 4);
          for (auto i = 0; i < count; ++i) {
            if (wakeupPromises_.empty()) {
              break;
            }
            wakeupPromises_.front().setValue(true);
            wakeupPromises_.pop_front();
          }
        }
      });
    }
    auto [promise, semiFuture] = makeVeloxPromiseContract<bool>("wakeup");
    *future = std::move(semiFuture);
    wakeupPromises_.push_back(std::move(promise));
  }

  // Registers a Task for use in randomTask().
  void registerTask(std::shared_ptr<Task> task) {
    std::lock_guard<std::mutex> l(taskMutex_);
    if (std::find(allTasks_.begin(), allTasks_.end(), task) !=
        allTasks_.end()) {
      return;
    }
    allTasks_.push_back(task);
  }

  void unregisterTask(std::shared_ptr<Task> task) {
    std::lock_guard<std::mutex> l(taskMutex_);
    auto it = std::find(allTasks_.begin(), allTasks_.end(), task);
    if (it == allTasks_.end()) {
      return;
    }
    allTasks_.erase(it);
  }

  std::shared_ptr<Task> randomTask() {
    std::lock_guard<std::mutex> l(taskMutex_);
    if (allTasks_.empty()) {
      return nullptr;
    }
    return allTasks_[folly::Random::rand32() % allTasks_.size()];
  }

 protected:
  // State for registerForWakeup().
  std::mutex wakeupMutex_;
  std::thread wakeupThread_;
  std::deque<folly::Promise<bool>> wakeupPromises_;
  bool wakeupInitialized_{false};
  // Set to true when it is time to exit 'wakeupThread_'.
  bool wakeupCancelled_{false};

  std::shared_ptr<const RowType> rowType_;
  std::mutex mutex_;
  std::vector<std::shared_ptr<Task>> tasks_;
  std::unordered_map<int32_t, folly::Future<bool>> stateFutures_;

  // Mutex for randomTask()
  std::mutex taskMutex_;
  // Tasks registered for randomTask()
  std::vector<std::shared_ptr<Task>> allTasks_;

  folly::Random::DefaultGenerator rng_;
};

TEST_F(DriverTest, error) {
  Driver::testingJoinAndReinitializeExecutor(10);
  CursorParameters params;
  params.planNode = makeValuesFilterProject(rowType_, "m1 % 0", "", 100, 10);
  params.numThreads = 20;
  int32_t numRead = 0;
  try {
    readResults(params, ResultOperation::kRead, 1'000'000, &numRead);
    EXPECT_TRUE(false) << "Expected exception";
  } catch (const VeloxException& e) {
    EXPECT_NE(e.message().find("Cannot divide by 0"), std::string::npos);
  }
  EXPECT_EQ(numRead, 0);
  EXPECT_TRUE(stateFutures_.at(0).isReady());
  // Realized immediately since task not running.
  EXPECT_TRUE(tasks_[0]->stateChangeFuture(1'000'000).isReady());
  EXPECT_EQ(tasks_[0]->state(), kFailed);
}

TEST_F(DriverTest, cancel) {
  CursorParameters params;
  params.queryCtx = core::QueryCtx::create();

  params.planNode = makeValuesFilterProject(
      rowType_,
      "m1 % 10 > 0",
      "m1 % 3 + m2 % 5 + m3 % 7 + m4 % 11 + m5 % 13 + m6 % 17 + m7 % 19",
      100,
      100'000);
  params.numThreads = 10;
  int32_t numRead = 0;
  try {
    readResults(params, ResultOperation::kCancel, 1'000'000, &numRead);
    EXPECT_TRUE(false) << "Expected exception";
  } catch (const VeloxRuntimeError& e) {
    EXPECT_EQ("Cancelled", e.message());
  }
  EXPECT_GE(numRead, 1'000'000);
  auto& executor = folly::QueuedImmediateExecutor::instance();
  auto future = tasks_[0]->cancelPool()->finishFuture().via(&executor);
  future.wait();
  EXPECT_TRUE(stateFutures_.at(0).isReady());
  EXPECT_EQ(tasks_[0]->numDrivers(), 0);
}

TEST_F(DriverTest, terminate) {
  CursorParameters params;
  params.queryCtx = core::QueryCtx::create();

  params.planNode = makeValuesFilterProject(
      rowType_,
      "m1 % 10 > 0",
      "m1 % 3 + m2 % 5 + m3 % 7 + m4 % 11 + m5 % 13 + m6 % 17 + m7 % 19",
      100,
      100'000);
  params.numThreads = 10;
  int32_t numRead = 0;
  try {
    readResults(params, ResultOperation::kTerminate, 1'000'000, &numRead);
    // Not necessarily an exception.
  } catch (const std::exception& e) {
    // If this is an exception, it will be a cancellation.
    EXPECT_EQ("Cancelled", std::string(e.what()));
  }
  EXPECT_GE(numRead, 1'000'000);
  EXPECT_TRUE(stateFutures_.at(0).isReady());
  EXPECT_EQ(tasks_[0]->state(), kAborted);
}

TEST_F(DriverTest, slow) {
  CursorParameters params;
  params.planNode = makeValuesFilterProject(
      rowType_,
      "m1 % 10 > 0",
      "m1 % 3 + m2 % 5 + m3 % 7 + m4 % 11 + m5 % 13 + m6 % 17 + m7 % 19",
      300,
      1'000);
  params.numThreads = 10;
  int32_t numRead = 0;
  readResults(params, ResultOperation::kReadSlow, 50'000, &numRead);
  EXPECT_GE(numRead, 50'000);
  // Sync before checking end state. The cursor is at end as soon as
  // CallbackSink::finish is called. The thread count and task state
  // are updated some tens of instructions after this. Determinism
  // requires a barrier.
  auto& executor = folly::QueuedImmediateExecutor::instance();
  auto future = tasks_[0]->cancelPool()->finishFuture().via(&executor);
  future.wait();
  EXPECT_EQ(tasks_[0]->numDrivers(), 0);
  const auto stats = tasks_[0]->taskStats().pipelineStats;
  ASSERT_TRUE(!stats.empty() && !stats[0].operatorStats.empty());
  // Check that the blocking of the CallbackSink at the end of the pipeline is
  // recorded.
  EXPECT_GT(stats[0].operatorStats.back().blockedWallNanos, 0);
  EXPECT_TRUE(stateFutures_.at(0).isReady());
  // The future was realized by timeout.
  EXPECT_TRUE(stateFutures_.at(0).hasException());
}

TEST_F(DriverTest, pause) {
  CursorParameters params;
  int32_t hits;
  params.planNode = makeValuesFilterProject(
      rowType_,
      "m1 % 10 > 0",
      "m1 % 3 + m2 % 5 + m3 % 7 + m4 % 11 + m5 % 13 + m6 % 17 + m7 % 19",
      100,
      10'000,
      [](int64_t num) { return num % 10 > 0; },
      &hits);
  params.numThreads = 10;
  int32_t numRead = 0;
  readResults(params, ResultOperation::kPause, 370'000'000, &numRead);
  // Each thread will fully read the 1M rows in values.
  EXPECT_EQ(numRead, 10 * hits);
  EXPECT_TRUE(stateFutures_.at(0).isReady());
  EXPECT_EQ(tasks_[0]->state(), kFinished);
  EXPECT_EQ(tasks_[0]->numDrivers(), 0);
  const auto taskStats = tasks_[0]->taskStats();
  ASSERT_EQ(taskStats.pipelineStats.size(), 1);
  const auto& operators = taskStats.pipelineStats[0].operatorStats;
  EXPECT_GT(operators[1].getOutputTiming.wallNanos, 0);
  EXPECT_EQ(operators[0].outputPositions, 10000000);
  EXPECT_EQ(operators[1].inputPositions, 10000000);
  EXPECT_EQ(operators[1].outputPositions, 10 * hits);
}

TEST_F(DriverTest, yield) {
  constexpr int32_t kNumTasks = 20;
  constexpr int32_t kThreadsPerTask = 5;
  std::vector<int32_t> counters;
  counters.reserve(kNumTasks);
  std::vector<CursorParameters> params;
  params.resize(kNumTasks);
  int32_t hits;
  for (int32_t i = 0; i < kNumTasks; ++i) {
    params[i].planNode = makeValuesFilterProject(
        rowType_,
        "m1 % 10 > 0",
        "m1 % 3 + m2 % 5 + m3 % 7 + m4 % 11 + m5 % 13 + m6 % 17 + m7 % 19",
        200,
        2'000,
        [](int64_t num) { return num % 10 > 0; },
        &hits);
    params[i].numThreads = kThreadsPerTask;
  }
  std::vector<std::thread> threads;
  threads.reserve(kNumTasks);
  for (int32_t i = 0; i < kNumTasks; ++i) {
    counters.push_back(0);
    threads.push_back(std::thread([this, &params, &counters, i]() {
      readResults(params[i], ResultOperation::kYield, 10'000, &counters[i], i);
    }));
  }
  for (int32_t i = 0; i < kNumTasks; ++i) {
    threads[i].join();
    EXPECT_EQ(counters[i], kThreadsPerTask * hits);
    EXPECT_TRUE(stateFutures_.at(i).isReady());
  }
}

// A testing Operator that periodically does one of the following:
//
// 1. Blocks and registers a resume that continues the Driver after a timed
// pause. This simulates blocking to wait for exchange or consumer.
//
<<<<<<< HEAD
// 2. Enters a cancel-free section where the Driver is on thread but is not
=======
// 2. Enters a suspended section where the Driver is on thread but is not
>>>>>>> 10de4579
// counted as running and is therefore instantaneously cancellable and pausable.
// Comes back on thread after a timed pause. This simulates an RPC to an out of
// process service.
//
<<<<<<< HEAD
// 3.  Enters a cancel-free section where this pauses and resumes random Tasks,
=======
// 3.  Enters a suspended section where this pauses and resumes random Tasks,
>>>>>>> 10de4579
// including its own Task. This simulates making Tasks release memory under
// memory contention, checkpointing Tasks for migration or fault tolerance and
// other process-wide coordination activities.
//
// These situations will occur with arbitrary concurrency and sequence and must
// therefore be in one test to check against deadlocks.
class TestingPauser : public Operator {
 public:
  TestingPauser(
      DriverCtx* ctx,
      int32_t id,
      std::shared_ptr<const TestingPauserNode> node,
      DriverTest* test,
      int32_t sequence)
      : Operator(ctx, node->outputType(), id, node->id(), "Pauser"),
        test_(test),
        counter_(sequence),
        future_(false) {
    test_->registerTask(operatorCtx_->task());
  }

  bool needsInput() const override {
    return !isFinishing_ && !input_;
  }

  void addInput(RowVectorPtr input) override {
    input_ = std::move(input);
  }

  RowVectorPtr getOutput() override {
    if (!input_) {
      return nullptr;
    }
    ++counter_;
    auto label = operatorCtx_->driver()->label();
    // Block for a time quantum evern 10th time.
    if (counter_ % 10 == 0) {
      test_->registerForWakeup(&future_);
      hasFuture_ = true;
      return nullptr;
    }
    {
<<<<<<< HEAD
      CancelFreeSection noCancel(operatorCtx_->driver());
=======
      SuspendedSection noCancel(operatorCtx_->driver());
>>>>>>> 10de4579
      sleep(1);
      if (counter_ % 7 == 0) {
        // Every 7th time, stop and resume other Tasks. This operation is
        // globally serilized.
        std::lock_guard<std::mutex> l(pauseMutex_);

        for (auto i = 0; i <= counter_ % 3; ++i) {
          auto task = test_->randomTask();
          if (!task) {
            continue;
          }
          auto cancelPool = task->cancelPool();
          cancelPool->requestPause(true);
          auto& executor = folly::QueuedImmediateExecutor::instance();
          auto future = cancelPool->finishFuture().via(&executor);
          future.wait();
          sleep(2);
          Task::resume(task);
        }
      }
    }

    return std::move(input_);
  }

  BlockingReason isBlocked(ContinueFuture* future) override {
<<<<<<< HEAD
    VELOX_CHECK(!operatorCtx_->driver()->state().isCancelFree);
=======
    VELOX_CHECK(!operatorCtx_->driver()->state().isSuspended);
>>>>>>> 10de4579
    if (hasFuture_) {
      hasFuture_ = false;
      *future = std::move(future_);
      return BlockingReason::kWaitForConsumer;
    }
    return BlockingReason::kNotBlocked;
  }

  void finish() override {
    test_->unregisterTask(operatorCtx_->task());
    Operator::finish();
  }

 private:
  void sleep(int32_t units) {
<<<<<<< HEAD
=======
    // NOLINT
>>>>>>> 10de4579
    std::this_thread::sleep_for(std::chrono::milliseconds(units));
  }
  // The DriverTest under which this is running. Used for global context.
  DriverTest* test_;
  // Mutex to serialize the pause/restart exercise so that only one instance
  // does this at a time.
  static std::mutex pauseMutex_;

  // Counter deciding
  // the next action in getOutput().
  int32_t counter_;
  bool hasFuture_{false};
  ContinueFuture future_;
};

std::mutex TestingPauser ::pauseMutex_;

TEST_F(DriverTest, pauserNode) {
  constexpr int32_t kNumTasks = 20;
  constexpr int32_t kThreadsPerTask = 5;
  // Run with a fraction of the testing threads fitting in the executor.
  Driver::testingJoinAndReinitializeExecutor(20);
  static int32_t sequence = 0;
  // Use a static variable to pass the test instance to the create
  // function of the testing operator. The testing operator registers
  // all its Tasks in the test instance to create inter-Task pauses.
  static DriverTest* testInstance;
  testInstance = this;
  Operator::registerOperator(
      [&](DriverCtx* ctx,
          int32_t id,
<<<<<<< HEAD
          std::shared_ptr<const core::PlanNode>& node)
=======
          const std::shared_ptr<const core::PlanNode>& node)
>>>>>>> 10de4579
          -> std::unique_ptr<TestingPauser> {
        if (auto pauser =
                std::dynamic_pointer_cast<const TestingPauserNode>(node)) {
          return std::make_unique<TestingPauser>(
              ctx, id, pauser, testInstance, ++sequence);
        }
        return nullptr;
      });

  std::vector<int32_t> counters;
  counters.reserve(kNumTasks);
  std::vector<CursorParameters> params;
  params.resize(kNumTasks);
  int32_t hits;
  for (int32_t i = 0; i < kNumTasks; ++i) {
    params[i].queryCtx = core::QueryCtx::create();
    params[i].planNode = makeValuesFilterProject(
        rowType_,
        "m1 % 10 > 0",
        "m1 % 3 + m2 % 5 + m3 % 7 + m4 % 11 + m5 % 13 + m6 % 17 + m7 % 19",
        200,
        2'000,
        [](int64_t num) { return num % 10 > 0; },
        &hits,
        true);
    params[i].numThreads = kThreadsPerTask;
  }
  std::vector<std::thread> threads;
  threads.reserve(kNumTasks);
  for (int32_t i = 0; i < kNumTasks; ++i) {
    counters.push_back(0);
    threads.push_back(std::thread([this, &params, &counters, i]() {
      try {
        readResults(params[i], ResultOperation::kRead, 10'000, &counters[i], i);
      } catch (const std::exception& e) {
        LOG(INFO) << "Pauser task errored out " << e.what();
      }
    }));
  }
  for (int32_t i = 0; i < kNumTasks; ++i) {
    threads[i].join();
    EXPECT_EQ(counters[i], kThreadsPerTask * hits);
    EXPECT_TRUE(stateFutures_.at(i).isReady());
  }
  Driver::testingJoinAndReinitializeExecutor(10);
}

<<<<<<< HEAD
// An operator that passes through its input but maintains a varying
// memory allocation. For example, a distinct with spilling would have a similar
// behavior.
class TestingConsumer : public Operator {
 public:
  TestingConsumer(
      DriverCtx* ctx,
      int32_t id,
      std::shared_ptr<const TestingConsumerNode> node)
      : Operator(ctx, node->outputType(), id, node->id(), "consumer"),
        recoverableTracker_(memory::MemoryUsageTracker::create(
            operatorCtx_->pool()->getMemoryUsageTracker(),
            memory::UsageType::kRecoverableMem,
            memory::MemoryUsageConfigBuilder().build())) {}

  bool needsInput() const override {
    return !isFinishing_ && !input_;
  }

  void addInput(RowVectorPtr input) override {
    input_ = std::move(input);
  }

  RowVectorPtr getOutput() override {
    if (!input_) {
      return nullptr;
    }
    int64_t size = 50 << 20;
    if (!reserveAndRun(
            recoverableTracker_,
            size,
            [this](int64_t size) {
              LOG(INFO) << "Spiller called: " << size;
              return spill(size);
            },
            [&]() {
              // Use the reserved memory.
              recoverableTracker_->update(
                  recoverableTracker_->getAvailableReservation());
            })) {
      VELOX_FAIL("Out of memory");
    }
    return std::move(input_);
  }

  BlockingReason isBlocked(ContinueFuture* /*future*/) override {
    return BlockingReason::kNotBlocked;
  }

  int64_t spill(int64_t size) override {
    int64_t freed =
        std::min(size, recoverableTracker_->getCurrentRecoverableBytes());
    recoverableTracker_->update(-freed);
    recoverableTracker_->release();
    return freed;
  }

 private:
  std::shared_ptr<memory::MemoryUsageTracker> recoverableTracker_;
};

TEST_F(DriverTest, memoryReservation) {
  return;
  constexpr int32_t kNumTasks = 20;
  constexpr int32_t kThreadsPerTask = 5;
  constexpr int64_t kProcessBytes = 1 << 30;
  constexpr int64_t kTotalMemory = 100 << 20; // 100MB.
  memory::MemoryManagerStrategy::registerFactory(
      [&]() { return std::make_unique<TaskMemoryStrategy>(kProcessBytes); });

  Operator::registerOperator(
      [](DriverCtx* ctx,
         int32_t id,
         std::shared_ptr<const core::PlanNode>& node)
          -> std::unique_ptr<TestingConsumer> {
        if (auto consumer =
                std::dynamic_pointer_cast<const TestingConsumerNode>(node)) {
          return std::make_unique<TestingConsumer>(ctx, id, consumer);
        }
        return nullptr;
      });

  auto& manager = memory::getProcessDefaultMemoryManager();
  std::vector<int32_t> counters;
  counters.reserve(kNumTasks);
  std::vector<CursorParameters> params;
  params.resize(kNumTasks);
  int32_t hits;
  for (int32_t i = 0; i < kNumTasks; ++i) {
    params[i].queryCtx = core::QueryCtx::create();
    params[i].planNode = makeValuesFilterProject(
        rowType_,
        "m1 % 10 > 0",
        "m1 % 3 + m2 % 5 + m3 % 7 + m4 % 11 + m5 % 13 + m6 % 17 + m7 % 19",
        200,
        2'000,
        [](int64_t num) { return num % 10 > 0; },
        &hits,
        false,
        true);
    params[i].numThreads = kThreadsPerTask;
  }
  std::vector<std::thread> threads;
  threads.reserve(kNumTasks);
  for (int32_t i = 0; i < kNumTasks; ++i) {
    counters.push_back(0);
    threads.push_back(std::thread([this, &params, &counters, i]() {
      try {
        readResults(params[i], ResultOperation::kRead, 10'000, &counters[i], i);
      } catch (const std::exception& e) {
        LOG(INFO) << "Reservation task errored out " << e.what();
      }
    }));
  }
  for (int32_t i = 0; i < kNumTasks; ++i) {
    threads[i].join();
    EXPECT_EQ(counters[i], kThreadsPerTask * hits);
    EXPECT_TRUE(stateFutures_.at(i).isReady());
  }
  Driver::testingJoinAndReinitializeExecutor(10);
}

=======
>>>>>>> 10de4579
int main(int argc, char** argv) {
  testing::InitGoogleTest(&argc, argv);
  folly::init(&argc, &argv, false);
  return RUN_ALL_TESTS();
}<|MERGE_RESOLUTION|>--- conflicted
+++ resolved
@@ -27,7 +27,6 @@
 
 // A PlanNode that passes its input to its output and makes variable
 // memory reservations.
-<<<<<<< HEAD
 class TestingConsumerNode : public core::PlanNode {
  public:
   explicit TestingConsumerNode(std::shared_ptr<const core::PlanNode> input)
@@ -49,9 +48,7 @@
   std::vector<std::shared_ptr<const core::PlanNode>> sources_;
 };
 
-=======
->>>>>>> 10de4579
-// A PlanNode that passes its input to its output and periodically
+ // A PlanNode that passes its input to its output and periodically
 // pauses and resumes other Tasks.
 class TestingPauserNode : public core::PlanNode {
  public:
@@ -117,13 +114,8 @@
       // applies to second column
       std::function<bool(int64_t)> filterFunc = nullptr,
       int32_t* filterHits = nullptr,
-<<<<<<< HEAD
-
       bool addTestingPauser = false,
       bool addTestingConsumer = false) {
-=======
-      bool addTestingPauser = false) {
->>>>>>> 10de4579
     std::vector<RowVectorPtr> batches;
     for (int32_t i = 0; i < numBatches; ++i) {
       batches.push_back(std::dynamic_pointer_cast<RowVector>(
@@ -157,14 +149,11 @@
 
       planBuilder.project(expressions, projectNames);
     }
-<<<<<<< HEAD
     if (addTestingConsumer) {
       planBuilder.addNode([](std::shared_ptr<const core::PlanNode> input) {
         return std::make_shared<TestingConsumerNode>(input);
       });
     }
-=======
->>>>>>> 10de4579
     if (addTestingPauser) {
       planBuilder.addNode([](std::shared_ptr<const core::PlanNode> input) {
         return std::make_shared<TestingPauserNode>(input);
@@ -249,10 +238,7 @@
           // Wait a small interval and realize a small number of queued
           // promises, if any.
           auto units = 1 + (++counter % 5);
-<<<<<<< HEAD
-=======
           // NOLINT
->>>>>>> 10de4579
           std::this_thread::sleep_for(std::chrono::milliseconds(units));
           auto count = 1 + (++counter % 4);
           for (auto i = 0; i < count; ++i) {
@@ -485,20 +471,12 @@
 // 1. Blocks and registers a resume that continues the Driver after a timed
 // pause. This simulates blocking to wait for exchange or consumer.
 //
-<<<<<<< HEAD
-// 2. Enters a cancel-free section where the Driver is on thread but is not
-=======
 // 2. Enters a suspended section where the Driver is on thread but is not
->>>>>>> 10de4579
 // counted as running and is therefore instantaneously cancellable and pausable.
 // Comes back on thread after a timed pause. This simulates an RPC to an out of
 // process service.
 //
-<<<<<<< HEAD
-// 3.  Enters a cancel-free section where this pauses and resumes random Tasks,
-=======
 // 3.  Enters a suspended section where this pauses and resumes random Tasks,
->>>>>>> 10de4579
 // including its own Task. This simulates making Tasks release memory under
 // memory contention, checkpointing Tasks for migration or fault tolerance and
 // other process-wide coordination activities.
@@ -541,11 +519,7 @@
       return nullptr;
     }
     {
-<<<<<<< HEAD
-      CancelFreeSection noCancel(operatorCtx_->driver());
-=======
       SuspendedSection noCancel(operatorCtx_->driver());
->>>>>>> 10de4579
       sleep(1);
       if (counter_ % 7 == 0) {
         // Every 7th time, stop and resume other Tasks. This operation is
@@ -572,11 +546,7 @@
   }
 
   BlockingReason isBlocked(ContinueFuture* future) override {
-<<<<<<< HEAD
-    VELOX_CHECK(!operatorCtx_->driver()->state().isCancelFree);
-=======
     VELOX_CHECK(!operatorCtx_->driver()->state().isSuspended);
->>>>>>> 10de4579
     if (hasFuture_) {
       hasFuture_ = false;
       *future = std::move(future_);
@@ -592,10 +562,7 @@
 
  private:
   void sleep(int32_t units) {
-<<<<<<< HEAD
-=======
     // NOLINT
->>>>>>> 10de4579
     std::this_thread::sleep_for(std::chrono::milliseconds(units));
   }
   // The DriverTest under which this is running. Used for global context.
@@ -627,11 +594,7 @@
   Operator::registerOperator(
       [&](DriverCtx* ctx,
           int32_t id,
-<<<<<<< HEAD
-          std::shared_ptr<const core::PlanNode>& node)
-=======
           const std::shared_ptr<const core::PlanNode>& node)
->>>>>>> 10de4579
           -> std::unique_ptr<TestingPauser> {
         if (auto pauser =
                 std::dynamic_pointer_cast<const TestingPauserNode>(node)) {
@@ -679,7 +642,6 @@
   Driver::testingJoinAndReinitializeExecutor(10);
 }
 
-<<<<<<< HEAD
 // An operator that passes through its input but maintains a varying
 // memory allocation. For example, a distinct with spilling would have a similar
 // behavior.
@@ -753,7 +715,7 @@
   Operator::registerOperator(
       [](DriverCtx* ctx,
          int32_t id,
-         std::shared_ptr<const core::PlanNode>& node)
+         const std::shared_ptr<const core::PlanNode>& node)
           -> std::unique_ptr<TestingConsumer> {
         if (auto consumer =
                 std::dynamic_pointer_cast<const TestingConsumerNode>(node)) {
@@ -802,8 +764,6 @@
   Driver::testingJoinAndReinitializeExecutor(10);
 }
 
-=======
->>>>>>> 10de4579
 int main(int argc, char** argv) {
   testing::InitGoogleTest(&argc, argv);
   folly::init(&argc, &argv, false);
