--- conflicted
+++ resolved
@@ -219,18 +219,6 @@
 }
 
 void PartitionedOutput::addInput(RowVectorPtr input) {
-<<<<<<< HEAD
-  // TODO Report outputBytes as bytes after serialization
-  if (input->childrenSize() > 3) {
-    std::cout << input->type()->toString();
-  }
-  {
-    auto lockedStats = stats_.wlock();
-    lockedStats->addOutputVector(input->estimateFlatSize(), input->size());
-  }
-
-=======
->>>>>>> 790d6bda
   initializeInput(std::move(input));
 
   initializeDestinations();
