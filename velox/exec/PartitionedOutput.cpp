/*
 * Copyright (c) Facebook, Inc. and its affiliates.
 *
 * Licensed under the Apache License, Version 2.0 (the "License");
 * you may not use this file except in compliance with the License.
 * You may obtain a copy of the License at
 *
 *     http://www.apache.org/licenses/LICENSE-2.0
 *
 * Unless required by applicable law or agreed to in writing, software
 * distributed under the License is distributed on an "AS IS" BASIS,
 * WITHOUT WARRANTIES OR CONDITIONS OF ANY KIND, either express or implied.
 * See the License for the specific language governing permissions and
 * limitations under the License.
 */

#include "velox/exec/PartitionedOutput.h"
#include "velox/exec/PartitionedOutputBufferManager.h"

namespace facebook::velox::exec {

BlockingReason Destination::advance(
    uint64_t maxBytes,
    const std::vector<vector_size_t>& sizes,
    const RowVectorPtr& output,
    PartitionedOutputBufferManager& bufferManager,
    bool* atEnd,
    ContinueFuture* future) {
  if (row_ >= rows_.size()) {
    *atEnd = true;
    return BlockingReason::kNotBlocked;
  }
  if (bytesInCurrent_ >= maxBytes) {
    return flush(bufferManager, future);
  }
  auto firstRow = row_;
  for (; row_ < rows_.size(); ++row_) {
    // TODO Add support for serializing partial ranges if
    //  the full range is too big
    for (vector_size_t i = 0; i < rows_[row_].size; i++) {
      bytesInCurrent_ += sizes[rows_[row_].begin + i];
    }
    if (bytesInCurrent_ >= maxBytes) {
      serialize(output, firstRow, row_ + 1);
      if (row_ == rows_.size() - 1) {
        *atEnd = true;
      }
      ++row_;
      return flush(bufferManager, future);
    }
  }
  serialize(output, firstRow, row_);
  *atEnd = true;
  return BlockingReason::kNotBlocked;
}

void Destination::serialize(
    const RowVectorPtr& output,
    vector_size_t begin,
    vector_size_t end) {
  if (!current_) {
    current_ = std::make_unique<VectorStreamGroup>(memory_);
    auto rowType = std::dynamic_pointer_cast<const RowType>(output->type());
    vector_size_t numRows = 0;
    for (vector_size_t i = begin; i < end; i++) {
      numRows += rows_[i].size;
    }
    current_->createStreamTree(rowType, numRows);
  }
  current_->append(output, folly::Range(&rows_[begin], end - begin));
}

BlockingReason Destination::flush(
    PartitionedOutputBufferManager& bufferManager,
    ContinueFuture* future) {
  if (!current_) {
    return BlockingReason::kNotBlocked;
  }
<<<<<<< HEAD
  auto listener = bufferManager.newChecksumListener();
=======
  auto listener = bufferManager.newListener();
>>>>>>> 5a0a469b
  IOBufOutputStream stream(
      *current_->mappedMemory(), listener.get(), current_->size());
  current_->flush(&stream);
  current_.reset();
  bytesInCurrent_ = 0;

  return bufferManager.enqueue(
      taskId_,
      destination_,
      std::make_shared<SerializedPage>(stream.getIOBuf()),
      future);
}

void PartitionedOutput::initializeInput(RowVectorPtr input) {
  input_ = std::move(input);
  if (outputChannels_.empty()) {
    output_ = input_;
  } else {
    std::vector<VectorPtr> outputColumns;
    outputColumns.reserve(outputChannels_.size());
    for (auto& i : outputChannels_) {
      outputColumns.push_back(input_->childAt(i));
    }

    output_ = std::make_shared<RowVector>(
        input_->pool(),
        outputType_,
        input_->nulls(),
        input_->size(),
        outputColumns,
        input_->getNullCount());
  }
}

void PartitionedOutput::initializeDestinations() {
  if (destinations_.empty()) {
    auto taskId = operatorCtx_->taskId();
    for (int i = 0; i < numDestinations_; ++i) {
      destinations_.push_back(
          std::make_unique<Destination>(taskId, i, mappedMemory_));
    }
  }
}

void PartitionedOutput::initializeSizeBuffers() {
  auto numInput = input_->size();
  if (numInput > topLevelRanges_.size()) {
    vector_size_t numOld = topLevelRanges_.size();
    topLevelRanges_.resize(numInput);
    for (auto i = numOld; i < numInput; ++i) {
      topLevelRanges_[i] = IndexRange{i, 1};
    }
    rowSize_.resize(numInput);
    sizePointers_.resize(numInput);
    // Set all the size pointers since 'rowSize_' may have been reallocated.
    for (vector_size_t i = 0; i < numInput; ++i) {
      sizePointers_[i] = &rowSize_[i];
    }
  }
}

void PartitionedOutput::estimateRowSizes() {
  auto numInput = input_->size();
  std::fill(rowSize_.begin(), rowSize_.end(), 0);
  for (int i = 0; i < output_->childrenSize(); ++i) {
    VectorStreamGroup::estimateSerializedSize(
        output_->childAt(i),
        folly::Range(topLevelRanges_.data(), numInput),
        sizePointers_.data());
  }
}

void PartitionedOutput::addInput(RowVectorPtr input) {
  // TODO Report outputBytes as bytes after serialization
  stats_.outputBytes += input->retainedSize();
  stats_.outputPositions += input->size();

  initializeInput(std::move(input));

  initializeDestinations();

  initializeSizeBuffers();

  estimateRowSizes();

  for (auto& destination : destinations_) {
    destination->beginBatch();
  }

  auto numInput = input_->size();
  if (numDestinations_ == 1) {
    destinations_[0]->addRows(IndexRange{0, numInput});
  } else {
    partitionFunction_->partition(*input_, partitions_);
    if (replicateNullsAndAny_) {
      collectNullRows();

      vector_size_t start = 0;
      if (!replicatedAny_) {
        for (auto& destination : destinations_) {
          destination->addRow(0);
        }
        replicatedAny_ = true;
        // Make sure not to replicate first row twice.
        start = 1;
      }
      for (auto i = start; i < numInput; ++i) {
        if (nullRows_.isValid(i)) {
          for (auto& destination : destinations_) {
            destination->addRow(i);
          }
        } else {
          destinations_[partitions_[i]]->addRow(i);
        }
      }
    } else {
      for (vector_size_t i = 0; i < numInput; ++i) {
        destinations_[partitions_[i]]->addRow(i);
      }
    }
  }
}

void PartitionedOutput::collectNullRows() {
  auto size = input_->size();
  rows_.resize(size);
  rows_.setAll();

  nullRows_.resize(size);
  nullRows_.clearAll();

  for (auto i : keyChannels_) {
    auto& keyVector = input_->childAt(i);
    if (keyVector->mayHaveNulls()) {
      auto* rawNulls = keyVector->flatRawNulls(rows_);
      bits::orWithNegatedBits(
          nullRows_.asMutableRange().bits(), rawNulls, 0, size);
    }
  }
  nullRows_.updateBounds();
}

RowVectorPtr PartitionedOutput::getOutput() {
  if (finished_) {
    return nullptr;
  }

  blockingReason_ = BlockingReason::kNotBlocked;
  Destination* blockedDestination = nullptr;
  auto bufferManager = bufferManager_.lock();
  VELOX_CHECK_NOT_NULL(
      bufferManager, "PartitionedOutputBufferManager was already destructed");

  bool workLeft;
  do {
    workLeft = false;
    for (auto& destination : destinations_) {
      bool atEnd = false;
      blockingReason_ = destination->advance(
          kMaxDestinationSize,
          rowSize_,
          output_,
          *bufferManager,
          &atEnd,
          &future_);
      if (blockingReason_ != BlockingReason::kNotBlocked) {
        blockedDestination = destination.get();
        workLeft = false;
        // We stop on first blocked. Adding data to unflushed targets
        // would be possible but could allocate memory. We wait for
        // free space in the outgoing queue.
        break;
      }
      if (!atEnd) {
        workLeft = true;
      }
    }
  } while (workLeft);
  if (blockedDestination) {
    // If we are going off-thread, we may as well make the output in
    // progress for other destinations available, unless it is too
    // small to be worth transfer.
    for (auto& destination : destinations_) {
      if (destination.get() == blockedDestination ||
          destination->serializedBytes() < kMinDestinationSize) {
        continue;
      }
      destination->flush(*bufferManager, nullptr);
    }
    return nullptr;
  }
  // All of 'output_' is written into the destinations. We are finishing, hence
  // move all the destinations to the output queue. This will not grow memory
  // and hence does not need blocking.
  if (noMoreInput_) {
    for (auto& destination : destinations_) {
      if (destination->isFinished()) {
        continue;
      }
      destination->flush(*bufferManager, nullptr);
      destination->setFinished();
    }

    bufferManager->noMoreData(operatorCtx_->task()->taskId());
    finished_ = true;
  }
  // The input is fully processed, drop the reference to allow reuse.
  input_ = nullptr;
  output_ = nullptr;
  return nullptr;
}

bool PartitionedOutput::isFinished() {
  return finished_;
}

} // namespace facebook::velox::exec<|MERGE_RESOLUTION|>--- conflicted
+++ resolved
@@ -76,11 +76,7 @@
   if (!current_) {
     return BlockingReason::kNotBlocked;
   }
-<<<<<<< HEAD
-  auto listener = bufferManager.newChecksumListener();
-=======
   auto listener = bufferManager.newListener();
->>>>>>> 5a0a469b
   IOBufOutputStream stream(
       *current_->mappedMemory(), listener.get(), current_->size());
   current_->flush(&stream);
