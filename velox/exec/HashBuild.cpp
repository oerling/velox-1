--- conflicted
+++ resolved
@@ -260,21 +260,15 @@
             operatorCtx_->driverCtx()->splitGroupId, planNodeId())
         ->setAntiJoinHasNullKeys();
   } else {
-<<<<<<< HEAD
     uint64_t buildMicros = 0;
     {
       MicrosecondTimer builtTimer(&buildMicros);
+      bool hasOthers = !otherTables.empty();
       table_->prepareJoinTable(
-          std::move(otherTables), operatorCtx_->task()->queryCtx()->executor());
+			       std::move(otherTables),
+			       hasOthers ? operatorCtx_->task()->queryCtx()->executor() : nullptr);
     }
     stats_.addRuntimeStat("buildNanos", RuntimeCounter(buildMicros * 1000));
-=======
-    bool hasOthers = !otherTables.empty();
-    table_->prepareJoinTable(
-        std::move(otherTables),
-        hasOthers ? operatorCtx_->task()->queryCtx()->executor() : nullptr);
-
->>>>>>> 1196aca1
     addRuntimeStats();
 
     operatorCtx_->task()
