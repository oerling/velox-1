--- conflicted
+++ resolved
@@ -236,18 +236,13 @@
             operatorCtx_->driverCtx()->splitGroupId, planNodeId())
         ->setAntiJoinHasNullKeys();
   } else {
-<<<<<<< HEAD
     uint64_t buildMicros = 0;
     {
       MicrosecondTimer builtTimer(&buildMicros);
-      table_->prepareJoinTable(std::move(otherTables));
+      table_->prepareJoinTable(
+			       std::move(otherTables), operatorCtx_->task()->queryCtx()->executor());
     }
     stats_.addRuntimeStat("buildNanos", RuntimeCounter(buildMicros * 1000));
-=======
-    table_->prepareJoinTable(
-        std::move(otherTables), operatorCtx_->task()->queryCtx()->executor());
-
->>>>>>> bad72447
     addRuntimeStats();
 
     operatorCtx_->task()
