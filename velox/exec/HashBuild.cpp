--- conflicted
+++ resolved
@@ -118,12 +118,8 @@
   activeRows_.resize(input->size());
   activeRows_.setAll();
   if (!isRightJoin(joinType_)) {
-<<<<<<< HEAD
-    deselectRowsWithNulls(*input, keyChannels_, activeRows_, *operatorCtx_->execCtx());
-=======
     deselectRowsWithNulls(
         *input, keyChannels_, activeRows_, *operatorCtx_->execCtx());
->>>>>>> db6fb6fc
   }
 
   if (joinType_ == core::JoinType::kAnti) {
