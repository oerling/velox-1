--- conflicted
+++ resolved
@@ -68,14 +68,11 @@
     ArbitraryBuffer* arbitraryBuffer) {
   VELOX_CHECK_GE(
       sequence, sequence_, "Get received for an already acknowledged item");
-<<<<<<< HEAD
-  lastGet_ = getCurrentTimeMicro();
-=======
   if (arbitraryBuffer != nullptr) {
     loadData(arbitraryBuffer, maxBytes);
   }
 
->>>>>>> 35870c1d
+  lastGet_ = getCurrentTimeMicro();
   if (sequence - sequence_ > data_.size()) {
     VLOG(0) << this << " Out of order get: " << sequence << " over "
             << sequence_ << " Setting second notify " << notifySequence_
