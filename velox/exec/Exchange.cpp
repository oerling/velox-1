/*
 * Copyright (c) Facebook, Inc. and its affiliates.
 *
 * Licensed under the Apache License, Version 2.0 (the "License");
 * you may not use this file except in compliance with the License.
 * You may obtain a copy of the License at
 *
 *     http://www.apache.org/licenses/LICENSE-2.0
 *
 * Unless required by applicable law or agreed to in writing, software
 * distributed under the License is distributed on an "AS IS" BASIS,
 * WITHOUT WARRANTIES OR CONDITIONS OF ANY KIND, either express or implied.
 * See the License for the specific language governing permissions and
 * limitations under the License.
 */
#include "velox/exec/Exchange.h"
#include "velox/exec/PartitionedOutputBufferManager.h"

namespace facebook::velox::exec {

SerializedPage::SerializedPage(std::unique_ptr<folly::IOBuf> iobuf)
    : iobuf_(std::move(iobuf)) {
  for (auto& buf : *iobuf_) {
    int32_t bufSize = buf.size();
    ranges_.push_back(ByteRange{
        const_cast<uint8_t*>(reinterpret_cast<const uint8_t*>(buf.data())),
        bufSize,
        0});
    iobufBytes_ += bufSize;
  }
}

void SerializedPage::prepareStreamForDeserialize(ByteStream* input) {
  input->resetInput(std::move(ranges_));
}

std::shared_ptr<ExchangeSource> ExchangeSource::create(
    const std::string& taskId,
    int destination,
    std::shared_ptr<ExchangeQueue> queue) {
  for (auto& factory : factories()) {
    auto result = factory(taskId, destination, queue);
    if (result) {
      return result;
    }
  }
  VELOX_FAIL("No ExchangeSource factory matches {}", taskId);
}

// static
std::vector<ExchangeSource::Factory>& ExchangeSource::factories() {
  static std::vector<Factory> factories;
  return factories;
}

namespace {
class LocalExchangeSource : public ExchangeSource {
 public:
  LocalExchangeSource(
      const std::string& taskId,
      int destination,
      std::shared_ptr<ExchangeQueue> queue)
      : ExchangeSource(taskId, destination, queue) {}

  bool shouldRequestLocked() override {
    if (atEnd_ && queue_->empty()) {
      return false;
    }
    bool pending = requestPending_;
    requestPending_ = true;
    return !pending;
  }

  void request() override {
    auto buffers = PartitionedOutputBufferManager::getInstance().lock();
    VELOX_CHECK_NOT_NULL(buffers, "invalid PartitionedOutputBufferManager");
    VELOX_CHECK(requestPending_);
    auto requestedSequence = sequence_;
    auto self = shared_from_this();
    buffers->getData(
        taskId_,
        destination_,
        kMaxBytes,
        sequence_,
        // Since this lambda may outlive 'this', we need to capture a
        // shared_ptr to the current object (self).
        [self, requestedSequence, buffers, this](
            std::vector<std::shared_ptr<SerializedPage>>& data,
            int64_t sequence) {
          if (requestedSequence > sequence) {
            VLOG(2) << "Receives earlier sequence than requested: task "
                    << taskId_ << ", destination " << destination_
                    << ", requested " << sequence << ", received "
                    << requestedSequence;
            int64_t nExtra = requestedSequence - sequence;
            VELOX_CHECK(nExtra < data.size());
            data.erase(data.begin(), data.begin() + nExtra);
            sequence = requestedSequence;
          }
          std::vector<std::unique_ptr<SerializedPage>> pages;
          bool atEnd = false;
          for (auto& inputPage : data) {
            if (!inputPage) {
              atEnd = true;
              // Keep looping, there could be extra end markers.
              continue;
            }
<<<<<<< HEAD
            pages.push_back(SerializedPage::copyFrom(inputPage.get()));
=======
            pages.push_back(copyPage(*inputPage));
>>>>>>> 5a0a469b
            inputPage = nullptr;
          }
          int64_t ackSequence;
          {
            std::lock_guard<std::mutex> l(queue_->mutex());
            requestPending_ = false;
            for (auto& page : pages) {
              queue_->enqueue(std::move(page));
            }
            if (atEnd) {
              queue_->enqueue(nullptr);
              atEnd_ = true;
            }
            ackSequence = sequence_ = sequence + pages.size();
          }
          // Outside of queue mutex.
          if (atEnd_) {
            buffers->deleteResults(taskId_, destination_);
          } else {
            buffers->acknowledge(taskId_, destination_, ackSequence);
          }
        });
  }

  void close() override {}

 private:
  static constexpr uint64_t kMaxBytes = 32 * 1024 * 1024; // 32 MB

  // Copies the IOBufs from 'page' so that they no longer hold memory
  // acounted in the producer Task.
  static std::unique_ptr<SerializedPage> copyPage(SerializedPage& page) {
    auto buf = page.getIOBuf();
    buf->unshare();
    return std::make_unique<SerializedPage>(std::move(buf));
  }
};

std::unique_ptr<ExchangeSource> createLocalExchangeSource(
    const std::string& taskId,
    int destination,
    std::shared_ptr<ExchangeQueue> queue) {
  if (strncmp(taskId.c_str(), "local://", 8) == 0) {
    return std::make_unique<LocalExchangeSource>(
        taskId, destination, std::move(queue));
  }
  return nullptr;
}

} // namespace

void ExchangeClient::addRemoteTaskId(const std::string& taskId) {
  std::shared_ptr<ExchangeSource> toRequest;
  {
    std::lock_guard<std::mutex> l(queue_->mutex());
    bool duplicate = !taskIds_.insert(taskId).second;
    if (duplicate) {
      // Do not add sources twice. Presto protocol may add duplicate sources
      // and the task updates have no guarantees of arriving in order.
      return;
    }
    auto source = ExchangeSource::create(taskId, destination_, queue_);
    sources_.push_back(source);
    queue_->addSource();
    if (source->shouldRequestLocked()) {
      toRequest = source;
    }
  }
  // Outside of lock
  toRequest->request();
}

void ExchangeClient::noMoreRemoteTasks() {
  std::lock_guard<std::mutex> l(queue_->mutex());
  queue_->noMoreSources();
}

std::unique_ptr<SerializedPage> ExchangeClient::next(
    bool* atEnd,
    ContinueFuture* future) {
  std::vector<std::shared_ptr<ExchangeSource>> toRequest;
  {
    std::lock_guard<std::mutex> l(queue_->mutex());
    *atEnd = false;
    auto page = queue_->dequeue(atEnd, future);
    if (*atEnd || page) {
      return page;
    }
    // There is no data to return, send out more requests.
    for (auto& source : sources_) {
      if (source->shouldRequestLocked()) {
        toRequest.push_back(source);
      }
    }
  }

  // Outside of lock
  for (auto& source : toRequest) {
    source->request();
  }
  return nullptr;
}

ExchangeClient::~ExchangeClient() {
  for (auto& source : sources_) {
    source->close();
  }
}

std::string ExchangeClient::toString() {
  std::stringstream out;
  for (auto& source : sources_) {
    out << source->toString() << std::endl;
  }
  return out.str();
}

bool Exchange::getSplits(ContinueFuture* future) {
  if (operatorCtx_->driverCtx()->driverId != 0) {
    // When there are multiple pipelines, a single operator, the one from
    // pipeline 0, is responsible for feeding splits into shared ExchangeClient.
    return false;
  }
  if (noMoreSplits_) {
    return false;
  }
  for (;;) {
    exec::Split split;
    auto reason = operatorCtx_->task()->getSplitOrFuture(
        operatorCtx_->driverCtx()->splitGroupId, planNodeId_, split, *future);
    if (reason == BlockingReason::kNotBlocked) {
      if (split.hasConnectorSplit()) {
        auto remoteSplit = std::dynamic_pointer_cast<RemoteConnectorSplit>(
            split.connectorSplit);
        VELOX_CHECK(remoteSplit, "Wrong type of split");
        exchangeClient_->addRemoteTaskId(remoteSplit->taskId);
        ++numSplits_;
      } else {
        exchangeClient_->noMoreRemoteTasks();
        noMoreSplits_ = true;
        if (atEnd_) {
          operatorCtx_->task()->multipleSplitsFinished(numSplits_);
        }
        return false;
      }
    } else {
      return true;
    }
  }
}

BlockingReason Exchange::isBlocked(ContinueFuture* future) {
  if (currentPage_ || atEnd_) {
    return BlockingReason::kNotBlocked;
  }

  // Start fetching data right away. Do not wait for all
  // splits to be available.

  if (!splitFuture_.valid()) {
    getSplits(&splitFuture_);
  }

  ContinueFuture dataFuture{false};
  currentPage_ = exchangeClient_->next(&atEnd_, &dataFuture);
  if (currentPage_ || atEnd_) {
    if (atEnd_ && noMoreSplits_) {
      operatorCtx_->task()->multipleSplitsFinished(numSplits_);
    }
    return BlockingReason::kNotBlocked;
  }

  // We have a dataFuture and we may also have a splitFuture_.

  if (splitFuture_.valid()) {
    // Block until data becomes available or more splits arrive.
    std::vector<ContinueFuture> futures;
    futures.push_back(std::move(splitFuture_));
    futures.push_back(std::move(dataFuture));

    *future = folly::collectAny(futures).deferValue(
        [](auto /*unused*/) { return true; });
  } else {
    // Block until data becomes available.
    *future = std::move(dataFuture);
  }
  return numSplits_ == 0 ? BlockingReason::kWaitForSplit
                         : BlockingReason::kWaitForExchange;
}

bool Exchange::isFinished() {
  return atEnd_;
}

RowVectorPtr Exchange::getOutput() {
  if (!currentPage_) {
    return nullptr;
  }

  if (!inputStream_) {
    inputStream_ = std::make_unique<ByteStream>();
<<<<<<< HEAD
    stats_.rawInputBytes += currentPage_->byteSize();
    stats_.addRuntimeStat("exchangeInputBytes", currentPage_->byteSize());
=======
    stats_.rawInputBytes += currentPage_->size();
>>>>>>> 5a0a469b
    currentPage_->prepareStreamForDeserialize(inputStream_.get());
  }

  VectorStreamGroup::read(
      inputStream_.get(), operatorCtx_->pool(), outputType_, &result_);

  stats_.inputPositions += result_->size();
  stats_.inputBytes += result_->retainedSize();

  if (inputStream_->atEnd()) {
    currentPage_ = nullptr;
    inputStream_ = nullptr;
  }

  return std::move(result_);
}

VELOX_REGISTER_EXCHANGE_SOURCE_METHOD_DEFINITION(
    ExchangeSource,
    createLocalExchangeSource);

} // namespace facebook::velox::exec<|MERGE_RESOLUTION|>--- conflicted
+++ resolved
@@ -105,11 +105,7 @@
               // Keep looping, there could be extra end markers.
               continue;
             }
-<<<<<<< HEAD
-            pages.push_back(SerializedPage::copyFrom(inputPage.get()));
-=======
             pages.push_back(copyPage(*inputPage));
->>>>>>> 5a0a469b
             inputPage = nullptr;
           }
           int64_t ackSequence;
@@ -311,12 +307,8 @@
 
   if (!inputStream_) {
     inputStream_ = std::make_unique<ByteStream>();
-<<<<<<< HEAD
     stats_.rawInputBytes += currentPage_->byteSize();
     stats_.addRuntimeStat("exchangeInputBytes", currentPage_->byteSize());
-=======
-    stats_.rawInputBytes += currentPage_->size();
->>>>>>> 5a0a469b
     currentPage_->prepareStreamForDeserialize(inputStream_.get());
   }
 
