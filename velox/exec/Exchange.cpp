--- conflicted
+++ resolved
@@ -19,22 +19,14 @@
 namespace facebook::velox::exec {
 
 SerializedPage::SerializedPage(std::unique_ptr<folly::IOBuf> iobuf)
-<<<<<<< HEAD
-    : iobuf_(std::move(iobuf)) {
-=======
     : iobuf_(std::move(iobuf)), iobufBytes_(chainBytes(*iobuf_.get())) {
   VELOX_CHECK(iobuf_);
->>>>>>> 423cce1f
   for (auto& buf : *iobuf_) {
     int32_t bufSize = buf.size();
     ranges_.push_back(ByteRange{
         const_cast<uint8_t*>(reinterpret_cast<const uint8_t*>(buf.data())),
         bufSize,
         0});
-<<<<<<< HEAD
-    iobufBytes_ += bufSize;
-=======
->>>>>>> 423cce1f
   }
 }
 
