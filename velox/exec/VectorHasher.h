--- conflicted
+++ resolved
@@ -236,22 +236,14 @@
   // have a miss if any of the keys has a value that is not represented.
   //
   // This method can be called concurrently from multiple threads. To allow for
-<<<<<<< HEAD
   // that the caller must provide 'scratchMemory'. 'noNulls' means that the
   // positions in 'rows' are not checked for null values.
-=======
-  // that the caller must provide 'scratchMemory'. 'noNulls' means that the positions in 'rows' are not checked for null values.
->>>>>>> bf0365b1
   void lookupValueIds(
       const BaseVector& values,
       SelectivityVector& rows,
       ScratchMemory& scratchMemory,
       raw_vector<uint64_t>& result,
-<<<<<<< HEAD
       bool noNulls = true) const;
-=======
-		      bool noNulls = true) const;
->>>>>>> bf0365b1
 
   // Returns true if either range or distinct values have not overflowed.
   bool mayUseValueIds() const {
@@ -397,7 +389,6 @@
       SelectivityVector& rows,
       raw_vector<uint64_t>& hashes,
       uint64_t* result,
-<<<<<<< HEAD
       bool noNulls) const;
 
   // Shortcut for range mapping of int64 keys.
@@ -406,16 +397,6 @@
       SelectivityVector& rows,
       uint64_t* result) const;
 
-=======
-			   bool noNulls) const;
-
-  // Shortcut for range mapping of int64 keys.
-  void lookupIdsRange64(
-    const DecodedVector& decoded,
-    SelectivityVector& rows,
-    uint64_t* result) const;
-  
->>>>>>> bf0365b1
   template <TypeKind Kind>
   void analyzeTyped(
       char** groups,
