/*
 * Copyright (c) Facebook, Inc. and its affiliates.
 *
 * Licensed under the Apache License, Version 2.0 (the "License");
 * you may not use this file except in compliance with the License.
 * You may obtain a copy of the License at
 *
 *     http://www.apache.org/licenses/LICENSE-2.0
 *
 * Unless required by applicable law or agreed to in writing, software
 * distributed under the License is distributed on an "AS IS" BASIS,
 * WITHOUT WARRANTIES OR CONDITIONS OF ANY KIND, either express or implied.
 * See the License for the specific language governing permissions and
 * limitations under the License.
 */
#pragma once
#include <limits>
#include "velox/core/PlanFragment.h"
#include "velox/core/QueryCtx.h"
#include "velox/exec/Driver.h"
#include "velox/exec/LocalPartition.h"
#include "velox/exec/MergeSource.h"
#include "velox/exec/Split.h"
#include "velox/vector/ComplexVector.h"

namespace facebook::velox::exec {

class PartitionedOutputBufferManager;

// Corresponds to Presto TaskState, needed for reporting query completion.
enum TaskState { kRunning, kFinished, kCanceled, kAborted, kFailed };

struct PipelineStats {
  // Cumulative OperatorStats for finished Drivers. The subscript is the
  // operator id, which is the initial ordinal position of the
  // operator in the DriverFactory.
  std::vector<OperatorStats> operatorStats;

  // True if contains the source node for the task.
  bool inputPipeline;

  // True if contains the sync node for the task.
  bool outputPipeline;

  PipelineStats(bool _inputPipeline, bool _outputPipeline)
      : inputPipeline{_inputPipeline}, outputPipeline{_outputPipeline} {}
};

struct TaskStats {
  int32_t numTotalSplits{0};
  int32_t numFinishedSplits{0};
  int32_t numRunningSplits{0};
  int32_t numQueuedSplits{0};
  std::unordered_set<int32_t> completedSplitGroups;

  // The subscript is given by each Operator's
  // DriverCtx::pipelineId. This is a sum total reflecting fully
  // processed Splits for Drivers of this pipeline.
  std::vector<PipelineStats> pipelineStats;

  // Epoch time (ms) when task starts to run
  uint64_t executionStartTimeMs{0};

  // Epoch time (ms) when last split is processed. For some tasks there might be
  // some additional time to send buffered results before the task finishes.
  uint64_t executionEndTimeMs{0};

  // Epoch time (ms) when first split is fetched from the task by an operator.
  uint64_t firstSplitStartTimeMs{0};

  // Epoch time (ms) when last split is fetched from the task by an operator.
  uint64_t lastSplitStartTimeMs{0};

  // Epoch time (ms) when the task completed, e.g. all splits were processed and
  // results have been consumed.
  uint64_t endTimeMs{0};
};

class JoinBridge;
class HashJoinBridge;
class CrossJoinBridge;

using ContinuePromise = VeloxPromise<bool>;

class Task {
 public:
  Task(
      const std::string& taskId,
      core::PlanFragment planFragment,
      int destination,
      std::shared_ptr<core::QueryCtx> queryCtx,
      Consumer consumer = nullptr,
      std::function<void(std::exception_ptr)> onError = nullptr);

  Task(
      const std::string& taskId,
      core::PlanFragment planFragment,
      int destination,
      std::shared_ptr<core::QueryCtx> queryCtx,
      ConsumerSupplier consumerSupplier,
      std::function<void(std::exception_ptr)> onError = nullptr);

  ~Task();

  const std::string& taskId() const {
    return taskId_;
  }

  velox::memory::MemoryPool* FOLLY_NONNULL addDriverPool() {
    childPools_.push_back(pool_->addScopedChild("driver_root"));
    auto* driverPool = childPools_.back().get();
    auto parentTracker = pool_->getMemoryUsageTracker();
    if (parentTracker) {
      driverPool->setMemoryUsageTracker(parentTracker->addChild());
    }

    return driverPool;
  }

  velox::memory::MemoryPool* FOLLY_NONNULL
  addOperatorPool(velox::memory::MemoryPool* FOLLY_NONNULL driverPool) {
    childPools_.push_back(driverPool->addScopedChild("operator_ctx"));
    return childPools_.back().get();
  }

  static void start(std::shared_ptr<Task> self, uint32_t maxDrivers);

  // Resumes execution of 'self' after a successful pause. All 'drivers_' must
  // be off-thread and there must be no 'exception_'
  static void resume(std::shared_ptr<Task> self);

  // Removes driver from the set of drivers in 'self'. The task will be kept
  // alive by 'self'. 'self' going out of scope may cause the Task to
  // be freed. This happens if a cancelled task is decoupled from the
  // task manager and threads are left to finish themselves.
  static void removeDriver(
      std::shared_ptr<Task> self,
      Driver* FOLLY_NONNULL instance);

  // Sets the (so far) max split sequence id, so all splits with sequence id
  // equal or below that, will be ignored in the 'addSplitWithSequence' call.
  // Note, that 'addSplitWithSequence' does not update max split sequence id.
  void setMaxSplitSequenceId(
      const core::PlanNodeId& planNodeId,
      long maxSequenceId);

  // Adds split for a source operator corresponding to plan node with
  // specified ID.
  // It requires sequential id of the split and, when that id is NOT greater
  // than the current max split sequence id, the split is discarded as a
  // duplicate.
  // Note, that this method does NOT update max split sequence id.
  // Returns true if split was added, false if it was ignored.
  bool addSplitWithSequence(
      const core::PlanNodeId& planNodeId,
      exec::Split&& split,
      long sequenceId);

  // Adds split for a source operator corresponding to plan node with
  // specified ID. Does not require sequential id.
  void addSplit(const core::PlanNodeId& planNodeId, exec::Split&& split);

  // We mark that for the given group there would be no more splits coming.
  void noMoreSplitsForGroup(
      const core::PlanNodeId& planNodeId,
      int32_t splitGroupId);

  // Signals that there are no more splits for the source operator
  // corresponding to plan node with specified ID.
  void noMoreSplits(const core::PlanNodeId& planNodeId);

  // Returns a split for the source operator corresponding to plan node with
  // specified ID. If there are no splits and no-more-splits signal has been
  // received, sets split to null and returns kNotBlocked. Otherwise, returns
  // kWaitForSplit and sets a future that will complete when split becomes
  // available or no-more-splits signal is received.
  BlockingReason getSplitOrFuture(
      int driverId,
      const core::PlanNodeId& planNodeId,
      exec::Split& split,
      ContinueFuture& future);

  void splitFinished(const core::PlanNodeId& planNodeId, int32_t splitGroupId);

  void multipleSplitsFinished(int32_t numSplits);

  void updateBroadcastOutputBuffers(int numBuffers, bool noMoreBuffers);

  void createLocalMergeSources(
      unsigned numSources,
      const std::shared_ptr<const RowType>& rowType,
      memory::MappedMemory* FOLLY_NONNULL mappedMemory);

  std::shared_ptr<MergeSource> getLocalMergeSource(int sourceId) {
    VELOX_CHECK_LT(sourceId, localMergeSources_.size(), "Incorrect source id ");
    return localMergeSources_[sourceId];
  }

  void createMergeJoinSource(const core::PlanNodeId& planNodeId);

  std::shared_ptr<MergeJoinSource> getMergeJoinSource(
      const core::PlanNodeId& planNodeId);

  void createLocalExchangeSources(
      const core::PlanNodeId& planNodeId,
      int numPartitions);

  void noMoreLocalExchangeProducers();

  std::shared_ptr<LocalExchangeSource> getLocalExchangeSource(
      const core::PlanNodeId& planNodeId,
      int partition);

  const std::vector<std::shared_ptr<LocalExchangeSource>>&
  getLocalExchangeSources(const core::PlanNodeId& planNodeId);

  std::exception_ptr error() const {
    return exception_;
  }

  void setError(std::exception_ptr exception) {
    bool isFirstError = false;
    {
      std::lock_guard<std::mutex> l(mutex_);
      if (state_ != kRunning) {
        return;
      }
      if (!exception_) {
        exception_ = exception;
        isFirstError = true;
      }
    }
    if (isFirstError) {
      terminate(kFailed);
    }
    if (isFirstError && onError_) {
      onError_(exception_);
    }
  }

  void setError(const std::string& message) {
    // The only way to acquire an std::exception_ptr is via throw and
    // std::current_exception().
    try {
      throw std::runtime_error(message);
    } catch (const std::runtime_error& e) {
      setError(std::current_exception());
    }
  }

  std::string errorMessage() {
    if (!exception_) {
      return "";
    }
    std::string message;
    try {
      std::rethrow_exception(exception_);
    } catch (const std::exception& e) {
      message = e.what();
    }
    return message;
  }

  std::shared_ptr<core::QueryCtx> queryCtx() const {
    return queryCtx_;
  }

  ConsumerSupplier consumerSupplier() {
    return consumerSupplier_;
  }

  // Synchronizes completion of an Operator across Drivers of 'this'.
  // 'planNodeId' identifies the Operator within all
  // Operators/pipelines of 'this'.  Each Operator instance calls this
  // once. All but the last get a false return value and 'future' is
  // set to a future the caller should block on. At this point the
  // caller should go off thread as in any blocking situation.  The
  // last to call gets a true return value and 'peers' is set to all
  // Drivers except 'caller'. 'promises' coresponds pairwise to
  // 'peers'. Realizing the promise will continue the peer. This
  // effects a synchronization barrier between Drivers of a pipeline
  // inside one worker. This is used for example for multithreaded
  // hash join build to ensure all build threads are completed before
  // allowing the probe pipeline to proceed. Throws a cancelled error
  // if 'this' is in an error state.
  bool allPeersFinished(
      const core::PlanNodeId& planNodeId,
      Driver* FOLLY_NONNULL caller,
      ContinueFuture* FOLLY_NONNULL future,
      std::vector<VeloxPromise<bool>>& promises,
      std::vector<std::shared_ptr<Driver>>& peers);

  // Adds HashJoinBridge's for all the specified plan node IDs.
  void addHashJoinBridges(const std::vector<core::PlanNodeId>& planNodeIds);

  // Adds CrossJoinBridge's for all the specified plan node IDs.
  void addCrossJoinBridges(const std::vector<core::PlanNodeId>& planNodeIds);

  // Returns a HashJoinBridge for 'planNodeId'. This is used for synchronizing
  // start of probe with completion of build for a join that has a
  // separate probe and build. 'id' is the PlanNodeId shared between
  // the probe and build Operators of the join.
  std::shared_ptr<HashJoinBridge> getHashJoinBridge(
      const core::PlanNodeId& planNodeId);

  // Returns a CrossJoinBridge for 'planNodeId'.
  std::shared_ptr<CrossJoinBridge> getCrossJoinBridge(
      const core::PlanNodeId& planNodeId);

  // Sets this to a terminate requested
  // state and frees all resources of Drivers that are not presently
  // on thread. Unblocks all waiting Drivers, e.g. Drivers waiting for
  // free space in outgoing buffers or new splits. Sets the state to
  // 'terminalState', which should be kCanceled for cancellation by users,
  // kFailed for errors and kAborted for termination due to failure in
  // some other Task.
  void terminate(TaskState terminalState);

  // Transitions this to kFinished state if all Drivers are
  // finished. Otherwise sets a flag so that the last Driver to finish
  // will transition the state.
  void setAllOutputConsumed();

  // Adds 'stats' to the cumulative total stats for the operator in
  // the Task stats. Clears 'stats'.
  void addOperatorStats(OperatorStats& stats);

  // Returns by copy as other threads might be updating the structure.
  TaskStats taskStats() const {
    std::lock_guard<std::mutex> l(mutex_);
    return taskStats_;
  }

  /// Returns time (ms) since the task execution started.
  /// Returns zero, if not started.
  uint64_t timeSinceStartMs() const;

  /// Returns time (ms) since the task execution ended.
  /// Returns zero, if not finished.
  uint64_t timeSinceEndMs() const;

  // Convenience function for shortening a Presto taskId. To be used
  // in debugging messages and listings.
  static std::string shortId(const std::string& id);

  std::string toString();

  TaskState state() const {
    std::lock_guard<std::mutex> l(mutex_);
    return state_;
  }

  // Returns a future which is realized when 'this' is no longer in
  // running state. If 'this' is not in running state at the time of
  // call, the future is immediately realized. The future is realized
  // with an exception after maxWaitMicros. A zero max wait means no
  // timeout.
  ContinueFuture stateChangeFuture(uint64_t maxWaitMicros);

  int32_t numDrivers() const {
    return numDrivers_;
  }

  velox::memory::MemoryPool* FOLLY_NONNULL pool() const {
    return pool_.get();
  }

  // Returns the Driver running on the current thread or nullptr if the current
  // thread is not running a Driver of 'this'.
  Driver* FOLLY_NULLABLE thisDriver() const;

  // Returns kNone if no pause or terminate is requested. The thread count is
  // incremented if kNone is returned. If something else is returned the
  // calling thread should unwind and return itself to its pool.
  StopReason enter(ThreadState& state);

  // Sets the state to terminated. Returns kAlreadyOnThread if the
  // Driver is running. In this case, the Driver will free resources
  // and the caller should not do anything. Returns kTerminate if the
  // Driver was not on thread. When this happens, the Driver is on the
  // caller thread wit isTerminated set and the caller is responsible
  // for freeing resources.
  StopReason enterForTerminate(ThreadState& state);

  // Marks that the Driver is not on thread. If no more Drivers in the
  // CancelPool are on thread, this realizes any finishFutures. The
  // Driver may go off thread because of hasBlockingFuture or pause
  // requested or terminate requested. The return value indicates the
  // reason. If kTerminate is returned, the isTerminated flag is set.
  StopReason leave(ThreadState& state);

  // Enters a suspended section where the caller stays on thread but
  // is not accounted as being on the thread.  Returns kNone if no
  // terminate is requested. The thread count is decremented if kNone
  // is returned. If thread count goes to zero, waiting promises are
  // realized. If kNone is not returned the calling thread should
  // unwind and return itself to its pool.
  StopReason enterSuspended(ThreadState& state);

  StopReason leaveSuspended(ThreadState& state);
  // Returns a stop reason without synchronization. If the stop reason
  // is yield, then atomically decrements the count of threads that
  // are to yield.
  StopReason shouldStop() {
    if (terminateRequested_) {
      return StopReason::kTerminate;
    }
    if (pauseRequested_) {
      return StopReason::kPause;
    }
    if (toYield_) {
      std::lock_guard<std::mutex> l(mutex_);
      return shouldStopLocked();
    }
    return StopReason::kNone;
  }

  void requestPause(bool pause) {
    std::lock_guard<std::mutex> l(mutex_);
    requestPauseLocked(pause);
  }

  void requestPauseLocked(bool pause) {
    pauseRequested_ = pause;
  }

  void requestTerminate() {
    std::lock_guard<std::mutex> l(mutex_);
    terminateRequested_ = true;
  }

  void requestYield() {
    std::lock_guard<std::mutex> l(mutex_);
    toYield_ = numThreads_;
  }

  // Once 'pauseRequested_' is set, it will not be cleared until
  // task::resume(). It is therefore OK to read it without a mutex
  // from a thread that this flag concerns.
  bool pauseRequested() const {
    return pauseRequested_;
  }

  // Returns a future that is completed when all threads have acknowledged
  // terminate or pause. If the future is realized there is no running activity
  // on behalf of threads that have entered 'this'.
  folly::SemiFuture<bool> finishFuture();

  std::mutex& mutex() {
    return mutex_;
  }

 private:
  struct BarrierState {
    int32_t numRequested;
    std::vector<std::shared_ptr<Driver>> drivers;
    std::vector<VeloxPromise<bool>> promises;
  };

  // Map for bucketed group id -> group splits info.
  struct GroupSplitsInfo {
    int32_t numIncompleteSplits{0};
    bool noMoreSplits{false};
  };

  // Structure contains the current info on splits.
  struct SplitsState {
    // Arrived (added), but not distributed yet, splits.
    std::deque<exec::Split> splits;

    // Blocking promises given out when out of splits to distribute.
    std::vector<VeloxPromise<bool>> splitPromises;

    // Singnal, that no more splits will arrive.
    bool noMoreSplits{false};

    // For splits, coming with group ids, we keep track of them.
    std::unordered_map<int32_t, GroupSplitsInfo> groupSplits;

    // Keep the max added split's sequence id to deduplicate incoming splits.
    long maxSequenceId{std::numeric_limits<long>::min()};

    // We need these due to having promises in the structure.
    SplitsState() = default;
    SplitsState(SplitsState const&) = delete;
    SplitsState& operator=(SplitsState const&) = delete;
  };

  void driverClosedLocked();

  std::shared_ptr<ExchangeClient> addExchangeClient();

  void stateChangedLocked();

  // Returns true if all splits are finished processing and there are no more
  // splits coming for the task.
  bool isAllSplitsFinishedLocked();

  void checkGroupSplitsCompleteLocked(
      std::unordered_map<int32_t, GroupSplitsInfo>& mapGroupSplits,
      int32_t splitGroupId,
      std::unordered_map<int32_t, GroupSplitsInfo>::iterator it);

  std::unique_ptr<ContinuePromise> addSplitLocked(
      SplitsState& splitsState,
      exec::Split&& split);

  std::unique_ptr<velox::memory::MemoryPool> pool_;

  // Keep driver and operator memory pools alive for the duration of
  // the task to allow for sharing vectors across drivers without
  // copy. Declare before other members so as to have this last in
  // destruction order, e.g. after JoinBridges and other things that
  // can hold vectors allocated in these pools.
  std::vector<std::unique_ptr<velox::memory::MemoryPool>> childPools_;

  const std::string taskId_;
  core::PlanFragment planFragment_;
  const int destination_;
  std::shared_ptr<core::QueryCtx> queryCtx_;
  std::unique_ptr<velox::memory::MemoryPool> pool_;

  // Keep driver and operator memory pools alive for the duration of the task to
  // allow for sharing vectors across drivers without copy.
  std::vector<std::unique_ptr<velox::memory::MemoryPool>> childPools_;

  // True if produces output via PartitionedOutputBufferManager.
  bool hasPartitionedOutput_ = false;
  // Set to true by PartitionedOutputBufferManager when all output is
  // acknowledged. If this happens before Drivers are at end, the last
  // Driver to finish will set state_ to kFinished. If Drivers have
  // finished then setting this to true will also set state_ to
  // kFinished.
  bool partitionedOutputConsumed_ = false;

  // Exchange clients. One per pipeline / source.
  std::vector<std::shared_ptr<ExchangeClient>> exchangeClients_;

  // Set if terminated by an error. This is the first error reported
  // by any of the instances.
  std::exception_ptr exception_ = nullptr;
  mutable std::mutex mutex_;

  ConsumerSupplier consumerSupplier_;
  std::function<void(std::exception_ptr)> onError_;

  std::vector<std::unique_ptr<DriverFactory>> driverFactories_;
  std::vector<std::shared_ptr<Driver>> drivers_;
  int32_t numDrivers_ = 0;
  TaskState state_ = kRunning;

  // We store separate splits state for each plan node.
  std::unordered_map<core::PlanNodeId, SplitsState> splitsStates_;

  // Holds states for pipelineBarrier(). Guarded by
  // 'mutex_'.
  std::unordered_map<std::string, BarrierState> barriers_;

  std::vector<VeloxPromise<bool>> stateChangePromises_;

  TaskStats taskStats_;
<<<<<<< HEAD

=======
>>>>>>> fd9597f3
  // Map from the plan node id of the join to the corresponding JoinBridge.
  // Guarded by 'mutex_'.
  std::unordered_map<core::PlanNodeId, std::shared_ptr<JoinBridge>> bridges_;

  std::vector<std::shared_ptr<MergeSource>> localMergeSources_;

  std::unordered_map<core::PlanNodeId, std::shared_ptr<MergeJoinSource>>
      mergeJoinSources_;

  struct LocalExchange {
    std::unique_ptr<LocalExchangeMemoryManager> memoryManager;
    std::vector<std::shared_ptr<LocalExchangeSource>> sources;
  };

  /// Map of local exchanges keyed on LocalPartition plan node ID.
  std::unordered_map<core::PlanNodeId, LocalExchange> localExchanges_;

  std::weak_ptr<PartitionedOutputBufferManager> bufferManager_;

  void finished() {
    for (auto& promise : finishPromises_) {
      promise.setValue(true);
    }
    finishPromises_.clear();
  }

  StopReason shouldStopLocked() {
    if (terminateRequested_) {
      return StopReason::kTerminate;
    }
    if (pauseRequested_) {
      return StopReason::kPause;
    }
    if (toYield_) {
      --toYield_;
      return StopReason::kYield;
    }
    return StopReason::kNone;
  }

  // Thread counts and cancellation -related state.
  //
  // Some of the below are declared atomic for tsan because they are
  // sometimes tested outside of 'mutex_' for a value of 0/false,
  // which is safe to access without acquiring 'nutex_'.Thread counts
  // and promises are guarded by 'mutex_'
  std::atomic<bool> pauseRequested_{false};
  std::atomic<bool> terminateRequested_{false};
  std::atomic<int32_t> toYield_ = 0;
  int32_t numThreads_ = 0;
  std::vector<VeloxPromise<bool>> finishPromises_;
};

} // namespace facebook::velox::exec<|MERGE_RESOLUTION|>--- conflicted
+++ resolved
@@ -559,10 +559,6 @@
   std::vector<VeloxPromise<bool>> stateChangePromises_;
 
   TaskStats taskStats_;
-<<<<<<< HEAD
-
-=======
->>>>>>> fd9597f3
   // Map from the plan node id of the join to the corresponding JoinBridge.
   // Guarded by 'mutex_'.
   std::unordered_map<core::PlanNodeId, std::shared_ptr<JoinBridge>> bridges_;
