/*
 * Copyright (c) Facebook, Inc. and its affiliates.
 *
 * Licensed under the Apache License, Version 2.0 (the "License");
 * you may not use this file except in compliance with the License.
 * You may obtain a copy of the License at
 *
 *     http://www.apache.org/licenses/LICENSE-2.0
 *
 * Unless required by applicable law or agreed to in writing, software
 * distributed under the License is distributed on an "AS IS" BASIS,
 * WITHOUT WARRANTIES OR CONDITIONS OF ANY KIND, either express or implied.
 * See the License for the specific language governing permissions and
 * limitations under the License.
 */
#pragma once
#include <limits>
#include "velox/core/QueryCtx.h"
#include "velox/exec/Driver.h"
#include "velox/exec/LocalPartition.h"
#include "velox/exec/MergeSource.h"
#include "velox/exec/Split.h"
#include "velox/vector/ComplexVector.h"

namespace facebook::velox::exec {

class PartitionedOutputBufferManager;

// Corresponds to Presto TaskState, needed for reporting query completion.
enum TaskState { kRunning, kFinished, kCanceled, kAborted, kFailed };

struct PipelineStats {
  //  Cumulative OperatorStats for finished Drivers. The subscript is the
  //  operator id, which is the initial ordinal position of the
  //  operator in the DriverFactory.
  std::vector<OperatorStats> operatorStats;
};

struct TaskStats {
  int32_t numTotalSplits{0};
  int32_t numFinishedSplits{0};
  int32_t numRunningSplits{0};
  int32_t numQueuedSplits{0};
  std::unordered_set<int32_t> completedSplitGroups;

  // The subscript is given by each Operator's
  // DriverCtx::pipelineId. This is a sum total reflecting fully
  // processed Splits for Drivers of this pipeline.
  std::vector<PipelineStats> pipelineStats;

  // Epoch time (ms) when task starts to run
  uint64_t executionStartTimeMs{0};

  // Epoch time (ms) when last split is processed. For some tasks there might be
  // some additional time to send buffered results before the task finishes.
  uint64_t executionEndTimeMs{0};

  // Epoch time (ms) when first split is fetched from the task by an operator.
  uint64_t firstSplitStartTimeMs{0};

  // Epoch time (ms) when last split is fetched from the task by an operator.
  uint64_t lastSplitStartTimeMs{0};
};

class JoinBridge;

class Task : public memory::MemoryConsumer {
 public:
  Task(
      const std::string& taskId,
      std::shared_ptr<const core::PlanNode> planNode,
      int destination,
      std::shared_ptr<core::QueryCtx> queryCtx,
      Consumer consumer = nullptr,
      std::function<void(std::exception_ptr)> onError = nullptr)
      : Task{
            taskId,
            std::move(planNode),
            destination,
            std::move(queryCtx),
            (consumer ? [c = std::move(consumer)]() { return c; }
                      : ConsumerSupplier{}),
            std::move(onError)} {}

  Task(
      const std::string& taskId,
      std::shared_ptr<const core::PlanNode> planNode,
      int destination,
      std::shared_ptr<core::QueryCtx> queryCtx,
      ConsumerSupplier consumerSupplier,
      std::function<void(std::exception_ptr)> onError = nullptr);

  ~Task();

  const std::string& taskId() const {
    return taskId_;
  }

  static void start(std::shared_ptr<Task> self, uint32_t maxDrivers);

  // Resumes execution of 'self' after a successful pause. All 'drivers_' must
  // be off-thread and there must be no 'exception_'
  static void resume(std::shared_ptr<Task> self);

  // Removes driver from the set of drivers in 'self'. The task will be kept
  // alive by 'self'. 'self' going out of scope may cause the Task to
  // be freed. This happens if a cancelled task is decoupled from the
  // task manager and threads are left to finish themselves.
  static void removeDriver(std::shared_ptr<Task> self, Driver* instance);

  // Sets the (so far) max split sequence id, so all splits with sequence id
  // equal or below that, will be ignored in the 'addSplitWithSequence' call.
  // Note, that 'addSplitWithSequence' does not update max split sequence id.
  void setMaxSplitSequenceId(
      const core::PlanNodeId& planNodeId,
      long maxSequenceId);

  // Adds split for a source operator corresponding to plan node with
  // specified ID.
  // It requires sequential id of the split and, when that id is NOT greater
  // than the current max split sequence id, the split is discarded as a
  // duplicate.
  // Note, that this method does NOT update max split sequence id.
  // Returns true if split was added, false if it was ignored.
  bool addSplitWithSequence(
      const core::PlanNodeId& planNodeId,
      exec::Split&& split,
      long sequenceId);

  // Adds split for a source operator corresponding to plan node with
  // specified ID. Does not require sequential id.
  void addSplit(const core::PlanNodeId& planNodeId, exec::Split&& split);

  // We mark that for the given group there would be no more splits coming.
  void noMoreSplitsForGroup(
      const core::PlanNodeId& planNodeId,
      int32_t splitGroupId);

  // Signals that there are no more splits for the source operator
  // corresponding to plan node with specified ID.
  void noMoreSplits(const core::PlanNodeId& planNodeId);

  // Returns a split for the source operator corresponding to plan node with
  // specified ID. If there are no splits and no-more-splits signal has been
  // received, sets split to null and returns kNotBlocked. Otherwise, returns
  // kWaitForSplit and sets a future that will complete when split becomes
  // available or no-more-splits signal is received.
  BlockingReason getSplitOrFuture(
      const core::PlanNodeId& planNodeId,
      exec::Split& split,
      ContinueFuture& future);

  void splitFinished(const core::PlanNodeId& planNodeId, int32_t splitGroupId);

  void multipleSplitsFinished(int32_t numSplits);

  void updateBroadcastOutputBuffers(int numBuffers, bool noMoreBuffers);

  void createLocalMergeSources(
      unsigned numSources,
      const std::shared_ptr<const RowType>& rowType,
      memory::MappedMemory* mappedMemory);

  std::shared_ptr<MergeSource> getLocalMergeSource(int sourceId) {
    VELOX_CHECK_LT(sourceId, localMergeSources_.size(), "Incorrect source id ");
    return localMergeSources_[sourceId];
  }

  void createLocalExchangeSources(
      const core::PlanNodeId& planNodeId,
      int numPartitions);

  void noMoreLocalExchangeProducers();

  std::shared_ptr<LocalExchangeSource> getLocalExchangeSource(
      const core::PlanNodeId& planNodeId,
      int partition);

  const std::vector<std::shared_ptr<LocalExchangeSource>>&
  getLocalExchangeSources(const core::PlanNodeId& planNodeId);

  std::exception_ptr error() const {
    return exception_;
  }

  void setError(std::exception_ptr exception) {
    bool isFirstError = false;
    {
      std::lock_guard<std::mutex> l(mutex_);
      if (state_ != kRunning) {
        return;
      }
      if (!exception_) {
        exception_ = exception;
        isFirstError = true;
      }
    }
    if (isFirstError) {
      terminate(kFailed);
    }
    if (isFirstError && onError_) {
      onError_(exception_);
    }
  }

  void setError(const std::string& message) {
    // The only way to acquire an std::exception_ptr is via throw and
    // std::current_exception().
    try {
      throw std::runtime_error(message);
    } catch (const std::runtime_error& e) {
      setError(std::current_exception());
    }
  }

  std::string errorMessage() {
    if (!exception_) {
      return "";
    }
    std::string message;
    try {
      std::rethrow_exception(exception_);
    } catch (const std::exception& e) {
      message = e.what();
    }
    return message;
  }

  void driverClosed(Driver* instance);

  std::shared_ptr<core::QueryCtx> queryCtx() const {
    return queryCtx_;
  }

  ConsumerSupplier consumerSupplier() {
    return consumerSupplier_;
  }

  // Synchronizes completion of an Operator across Drivers of 'this'.
  // 'planNodeId' identifies the Operator within all
  // Operators/pipelines of 'this'.  Each Operator instance calls this
  // once. All but the last get a false return value and 'future' is
  // set to a future the caller should block on. At this point the
  // caller should go off thread as in any blocking situation.  The
  // last to call gets a true return value and 'peers' is set to all
  // Drivers except 'caller'. 'promises' coresponds pairwise to
  // 'peers'. Realizing the promise will continue the peer. This
  // effects a synchronization barrier between Drivers of a pipeline
  // inside one worker. This is used for example for multithreaded
  // hash join build to ensure all build threads are completed before
  // allowing the probe pipeline to proceed. Throws a cancelled error
  // if 'this' is in an error state.
  bool allPeersFinished(
      const core::PlanNodeId& planNodeId,
      Driver* caller,
      ContinueFuture* future,
      std::vector<VeloxPromise<bool>>& promises,
      std::vector<std::shared_ptr<Driver>>& peers);

  // Returns a JoinBridge for 'planNodeId'. This is used for synchronizing
  // start of probe with completion of build for a join that has a
  // separate probe and build. 'id' is the PlanNodeId shared between
  // the probe and build Operators of the join. The JoinBridge is
  // created on first call with any given 'id'.
  std::shared_ptr<JoinBridge> findOrCreateJoinBridge(
      const core::PlanNodeId& planNodeId);

  // Sets the CancelPool of the QueryCtx to a terminate requested
  // state and frees all resources of Drivers that are not presently
  // on thread. Unblocks all waiting Drivers, e.g. Drivers waiting for
  // free space in outgoing buffers or new splits. Sets the state to
  // 'terminalState', which should be kCanceled for cancellation by users,
  // kFailed for errors and kAborted for termination due to failure in
  // some other Task.
  void terminate(TaskState terminalState);

  // Transitions this to kFinished state if all Drivers are
  // finished. Otherwise sets a flag so that the last Driver to finish
  // will transition the state.
  void setAllOutputConsumed();

  // Adds 'stats' to the cumulative total stats for the operator in
  // the Task stats. Clears 'stats'.
  void addOperatorStats(OperatorStats& stats);

  // Returns by copy as other threads might be updating the structure.
  TaskStats taskStats() const {
    std::lock_guard<std::mutex> l(mutex_);
    return taskStats_;
  }

  /// Returns time (ms) since the task execution started.
  /// Returns zero, if not started.
  uint64_t timeSinceStartMs() const;

  /// Returns time (ms) since the task execution ended.
  /// Returns zero, if not finished.
  uint64_t timeSinceEndMs() const;

  // Convenience function for shortening a Presto taskId. To be used
  // in debugging messages and listings.
  static std::string shortId(const std::string& id);

  std::string toString();

  TaskState state() const {
    return state_;
  }

  // Returns a future which is realized when 'this' is no longer in
  // running state. If 'this' is not in running state at the time of
  // call, the future is immediately realized. The future is realized
  // with an exception after maxWaitMicros. A zero max wait means no
  // timeout.
  ContinueFuture stateChangeFuture(uint64_t maxWaitMicros);

  int32_t numDrivers() const {
    return numDrivers_;
  }

  velox::memory::MemoryPool* pool() const {
    return pool_.get();
  }

  const core::CancelPoolPtr& cancelPool() const {
    return cancelPool_;
  }

<<<<<<< HEAD
  void updateMemoryUsageConfig(
      const memory::MemoryUsageConfig& config) override {
    pool_->getMemoryUsageTracker()->updateConfig(config);
  }
  int64_t getOvercommittedMemory() const override {
    return pool_->getMemoryUsageTracker()->getOvercommittedMemory();
  }
  int64_t getRecoverableMemory() const override {
    return pool_->getMemoryUsageTracker()->getCurrentRecoverableBytes();
  }

  int64_t recover(int64_t size) override;

=======
>>>>>>> dc84c223
  // Returns the Driver running on the current thread or nullptr if the current
  // thread is not running a Driver of 'this'.
  Driver* FOLLY_NULLABLE thisDriver() const;

 private:
  struct BarrierState {
    int32_t numRequested;
    std::vector<std::shared_ptr<Driver>> drivers;
    std::vector<VeloxPromise<bool>> promises;
  };

  // Map for bucketed group id -> group splits info.
  struct GroupSplitsInfo {
    int32_t numIncompleteSplits{0};
    bool noMoreSplits{false};
  };

  // Structure contains the current info on splits.
  struct SplitsState {
    // Arrived (added), but not distributed yet, splits.
    std::deque<exec::Split> splits;

    // Blocking promises given out when out of splits to distribute.
    std::vector<VeloxPromise<bool>> splitPromises;

    // Singnal, that no more splits will arrive.
    bool noMoreSplits{false};

    // For splits, coming with group ids, we keep track of them.
    std::unordered_map<int32_t, GroupSplitsInfo> groupSplits;

    // Keep the max added split's sequence id to deduplicate incoming splits.
    long maxSequenceId{std::numeric_limits<long>::min()};

    // We need these due to having promises in the structure.
    SplitsState() = default;
    SplitsState(SplitsState const&) = delete;
    SplitsState& operator=(SplitsState const&) = delete;
  };

 private:
  std::shared_ptr<ExchangeClient> addExchangeClient();

  void stateChangedLocked();

  // Returns true if all splits are finished processing and there are no more
  // splits coming for the task.
  bool isAllSplitsFinishedLocked();

  void checkGroupSplitsCompleteLocked(
      std::unordered_map<int32_t, GroupSplitsInfo>& mapGroupSplits,
      int32_t splitGroupId,
      std::unordered_map<int32_t, GroupSplitsInfo>::iterator it);

  void addSplitLocked(SplitsState& splitsState, exec::Split&& split);

  folly::SemiFuture<bool> recoverMemory(int64_t minMemoryToRecover);

  const std::string taskId_;
  std::shared_ptr<const core::PlanNode> planNode_;
  const int destination_;
  std::shared_ptr<core::QueryCtx> queryCtx_;
  // True if produces output via PartitionedOutputBufferManager.
  bool hasPartitionedOutput_ = false;
  // Set to true by PartitionedOutputBufferManager when all output is
  // acknowledged. If this happens before Drivers are at end, the last
  // Driver to finish will set state_ to kFinished. If Drivers have
  // finished then setting this to true will also set state_ to
  // kFinished.
  bool partitionedOutputConsumed_ = false;

  // Exchange clients. One per pipeline / source.
  std::vector<std::shared_ptr<ExchangeClient>> exchangeClients_;

  // Set if terminated by an error. This is the first error reported
  // by any of the instances.
  std::exception_ptr exception_ = nullptr;
  mutable std::mutex mutex_;

  ConsumerSupplier consumerSupplier_;
  std::function<void(std::exception_ptr)> onError_;

  std::vector<std::unique_ptr<DriverFactory>> driverFactories_;
  std::vector<std::shared_ptr<Driver>> drivers_;
  int32_t numDrivers_ = 0;
  TaskState state_ = kRunning;

  // We store separate splits state for each plan node.
  std::unordered_map<core::PlanNodeId, SplitsState> splitsStates_;

  // Holds states for pipelineBarrier(). Guarded by
  // 'mutex_'.
  std::unordered_map<std::string, BarrierState> barriers_;
  // Map from the plan node id of the join to the corresponding JoinBridge.
  // Guarded by 'mutex_'.
  std::unordered_map<std::string, std::shared_ptr<JoinBridge>> bridges_;

  std::vector<VeloxPromise<bool>> stateChangePromises_;

  TaskStats taskStats_;
  std::unique_ptr<velox::memory::MemoryPool> pool_;
  std::vector<std::shared_ptr<MergeSource>> localMergeSources_;

  struct LocalExchange {
    std::unique_ptr<LocalExchangeMemoryManager> memoryManager;
    std::vector<std::shared_ptr<LocalExchangeSource>> sources;
  };

  /// Map of local exchanges keyed on LocalPartition plan node ID.
  std::unordered_map<core::PlanNodeId, LocalExchange> localExchanges_;

  core::CancelPoolPtr cancelPool_{std::make_shared<core::CancelPool>()};
  std::weak_ptr<PartitionedOutputBufferManager> bufferManager_;
};

<<<<<<< HEAD
class TaskMemoryStrategy : public memory::MemoryManagerStrategyBase {
 public:
  explicit TaskMemoryStrategy(int64_t size) {
    auto tracker =
        memory::getProcessDefaultMemoryManager().getMemoryUsageTracker();
    tracker->updateConfig(
        memory::MemoryUsageConfigBuilder().maxTotalMemory(size).build());
  }

  bool canResize() const override {
    return true;
  }

  // The requester is a Task and the calling thread is a thread running a Driver
  // in the Task.
  bool recover(
      std::shared_ptr<memory::MemoryConsumer> requester,
      memory::UsageType type,
      int64_t size) override;

 private:
  using ConsumerPtr = std::shared_ptr<memory::MemoryConsumer>;
  struct ConsumerScore {
    ConsumerPtr consumer;
    // 'candidate' if this is a Task.
    std::shared_ptr<Task> task;
    int64_t available;
  };
};

=======
>>>>>>> dc84c223
} // namespace facebook::velox::exec<|MERGE_RESOLUTION|>--- conflicted
+++ resolved
@@ -326,7 +326,6 @@
     return cancelPool_;
   }
 
-<<<<<<< HEAD
   void updateMemoryUsageConfig(
       const memory::MemoryUsageConfig& config) override {
     pool_->getMemoryUsageTracker()->updateConfig(config);
@@ -340,8 +339,7 @@
 
   int64_t recover(int64_t size) override;
 
-=======
->>>>>>> dc84c223
+
   // Returns the Driver running on the current thread or nullptr if the current
   // thread is not running a Driver of 'this'.
   Driver* FOLLY_NULLABLE thisDriver() const;
@@ -457,7 +455,6 @@
   std::weak_ptr<PartitionedOutputBufferManager> bufferManager_;
 };
 
-<<<<<<< HEAD
 class TaskMemoryStrategy : public memory::MemoryManagerStrategyBase {
  public:
   explicit TaskMemoryStrategy(int64_t size) {
@@ -488,6 +485,4 @@
   };
 };
 
-=======
->>>>>>> dc84c223
 } // namespace facebook::velox::exec