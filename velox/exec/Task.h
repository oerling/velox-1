--- conflicted
+++ resolved
@@ -496,12 +496,11 @@
     return mutex_;
   }
 
-<<<<<<< HEAD
-  int32_t numDrivers(Driver* caller) {
-    return driverFactories_[caller->driverCtx()->pipelineId]->numDrivers;
-  }
-
-=======
+  /// Returns the number of concurrent drivers in the pipeline of 'driver'.
+  int32_t numDrivers(Driver* driver) {
+    return driverFactories_[driver->driverCtx()->pipelineId]->numDrivers;
+  }
+
   /// Returns the number of created and deleted tasks since the velox engine
   /// starts running so far.
   static uint64_t numCreatedTasks() {
@@ -518,7 +517,6 @@
   /// during this wait call. This is for testing purpose for now.
   static void testingWaitForAllTasksToBeDeleted(uint64_t maxWaitUs = 3'000'000);
 
->>>>>>> e84e6797
  private:
   // Counts the number of created tasks which is incremented on each task
   // creation.
@@ -569,7 +567,8 @@
 
   /// Returns next split from the store. The caller must ensure the store is not
   /// empty.
-  exec::Split getSplitLocked(SplitsStore& splitsStore);
+  exec::Split getSplitLocked(SplitsStore& splitsStore,       int32_t maxPreloadSplits,
+      std::function<void(std::shared_ptr<connector::ConnectorSplit>)> preload);
 
   /// Creates for the given split group and fills up the 'SplitGroupState'
   /// structure, which stores inter-operator state (local exchange, bridges).
