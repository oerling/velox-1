--- conflicted
+++ resolved
@@ -32,11 +32,7 @@
 
 using ContinuePromise = VeloxPromise<bool>;
 
-<<<<<<< HEAD
-class Task : public memory::MemoryConsumer {
-public:
-=======
-class Task : public std::enable_shared_from_this<Task> {
+  class Task : public memory::MemoryConsumer, std::enable_shared_from_this<Task> {
  public:
   /// Creates a task to execute a plan fragment, but doesn't start execution
   /// until Task::start() method is called.
@@ -54,7 +50,6 @@
   /// thread are passed on to a separate consumer.
   /// @param onError Optional callback to receive an exception if task
   /// execution fails.
->>>>>>> ab0f4bca
   Task(
       const std::string& taskId,
       core::PlanFragment planFragment,
@@ -365,39 +360,6 @@
   // the Task stats. Clears 'stats'.
   void addOperatorStats(OperatorStats& stats);
 
-<<<<<<< HEAD
-  // Returns by copy as other threads might be updating the structure.
-  TaskStats taskStats() const {
-    std::lock_guard<std::mutex> l(mutex_);
-    return taskStats_;
-  }
-
-  /// Returns time (ms) since the task execution started.
-  /// Returns zero, if not started.
-  uint64_t timeSinceStartMs() const;
-
-  /// Returns time (ms) since the task execution ended.
-  /// Returns zero, if not finished.
-  uint64_t timeSinceEndMs() const;
-
-  // Convenience function for shortening a Presto taskId. To be used
-  // in debugging messages and listings.
-  static std::string shortId(const std::string& id);
-
-  std::string toString();
-
-  TaskState state() const {
-    std::lock_guard<std::mutex> l(mutex_);
-    return state_;
-  }
-
-  // Returns a future which is realized when 'this' is no longer in
-  // running state. If 'this' is not in running state at the time of
-  // call, the future is immediately realized. The future is realized
-  // with an exception after maxWaitMicros. A zero max wait means no
-  // timeout.
-  ContinueFuture stateChangeFuture(uint64_t maxWaitMicros);
-
   /// Returns the number of running drivers.
   // TODO(spershin): Deprecate this method gradually.
   uint32_t numDrivers() const {
@@ -405,27 +367,6 @@
     return numRunningDrivers_;
   }
 
-  /// Returns the number of running drivers.
-  uint32_t numRunningDrivers() const {
-    std::lock_guard<std::mutex> taskLock(mutex_);
-    return numRunningDrivers_;
-  }
-
-  /// Returns the total number of drivers the task needs to run.
-  uint32_t numTotalDrivers() const {
-    return numTotalDrivers_;
-  }
-
-  /// Returns the number of finished drivers so far.
-  uint32_t numFinishedDrivers() const {
-    std::lock_guard<std::mutex> taskLock(mutex_);
-    return numFinishedDrivers_;
-  }
-
-  velox::memory::MemoryPool* FOLLY_NONNULL pool() const {
-    return pool_.get();
-  }
-
   void updateMemoryUsageConfig(
       const memory::MemoryUsageConfig& config) override {
     pool_->getMemoryUsageTracker()->updateConfig(config);
@@ -439,8 +380,6 @@
   // thread is not running a Driver of 'this'.
   Driver* FOLLY_NULLABLE thisDriver() const;
 
-=======
->>>>>>> ab0f4bca
   // Returns kNone if no pause or terminate is requested. The thread count is
   // incremented if kNone is returned. If something else is returned the
   // calling thread should unwind and return itself to its pool.
