/*
 * Copyright (c) Facebook, Inc. and its affiliates.
 *
 * Licensed under the Apache License, Version 2.0 (the "License");
 * you may not use this file except in compliance with the License.
 * You may obtain a copy of the License at
 *
 *     http://www.apache.org/licenses/LICENSE-2.0
 *
 * Unless required by applicable law or agreed to in writing, software
 * distributed under the License is distributed on an "AS IS" BASIS,
 * WITHOUT WARRANTIES OR CONDITIONS OF ANY KIND, either express or implied.
 * See the License for the specific language governing permissions and
 * limitations under the License.
 */
#pragma once
#include <limits>
#include "velox/core/QueryCtx.h"
#include "velox/exec/Driver.h"
#include "velox/exec/LocalPartition.h"
#include "velox/exec/MergeSource.h"
#include "velox/exec/Split.h"
#include "velox/vector/ComplexVector.h"

namespace facebook::velox::exec {

class PartitionedOutputBufferManager;

// Corresponds to Presto TaskState, needed for reporting query completion.
enum TaskState { kRunning, kFinished, kCanceled, kAborted, kFailed };

struct PipelineStats {
  //  Cumulative OperatorStats for finished Drivers. The subscript is the
  //  operator id, which is the initial ordinal position of the
  //  operator in the DriverFactory.
  std::vector<OperatorStats> operatorStats;
};

struct TaskStats {
  int32_t numTotalSplits{0};
  int32_t numFinishedSplits{0};
  int32_t numRunningSplits{0};
  int32_t numQueuedSplits{0};
  std::unordered_set<int32_t> completedSplitGroups;

  // The subscript is given by each Operator's
  // DriverCtx::pipelineId. This is a sum total reflecting fully
  // processed Splits for Drivers of this pipeline.
  std::vector<PipelineStats> pipelineStats;

  // Epoch time (ms) when task starts to run
  uint64_t executionStartTimeMs{0};

  // Epoch time (ms) when last split is processed. For some tasks there might be
  // some additional time to send buffered results before the task finishes.
  uint64_t executionEndTimeMs{0};

  // Epoch time (ms) when first split is fetched from the task by an operator.
  uint64_t firstSplitStartTimeMs{0};

  // Epoch time (ms) when last split is fetched from the task by an operator.
  uint64_t lastSplitStartTimeMs{0};
};

class JoinBridge;

class Task : public memory::MemoryConsumer {
 public:
  Task(
      const std::string& taskId,
      std::shared_ptr<const core::PlanNode> planNode,
      int destination,
      std::shared_ptr<core::QueryCtx> queryCtx,
      Consumer consumer = nullptr,
      std::function<void(std::exception_ptr)> onError = nullptr)
      : Task{
            taskId,
            std::move(planNode),
            destination,
            std::move(queryCtx),
            (consumer ? [c = std::move(consumer)]() { return c; }
                      : ConsumerSupplier{}),
            std::move(onError)} {}

  Task(
      const std::string& taskId,
      std::shared_ptr<const core::PlanNode> planNode,
      int destination,
      std::shared_ptr<core::QueryCtx> queryCtx,
      ConsumerSupplier consumerSupplier,
      std::function<void(std::exception_ptr)> onError = nullptr);

  ~Task();

  const std::string& taskId() const {
    return taskId_;
  }

  static void start(std::shared_ptr<Task> self, uint32_t maxDrivers);

  // Resumes execution of 'self' after a successful pause. All 'drivers_' must
  // be off-thread and there must be no 'exception_'
  static void resume(std::shared_ptr<Task> self);

  // Removes driver from the set of drivers in 'self'. The task will be kept
  // alive by 'self'. 'self' going out of scope may cause the Task to
  // be freed. This happens if a cancelled task is decoupled from the
  // task manager and threads are left to finish themselves.
  static void removeDriver(
      std::shared_ptr<Task> self,
      Driver* FOLLY_NONNULL instance);

  // Sets the (so far) max split sequence id, so all splits with sequence id
  // equal or below that, will be ignored in the 'addSplitWithSequence' call.
  // Note, that 'addSplitWithSequence' does not update max split sequence id.
  void setMaxSplitSequenceId(
      const core::PlanNodeId& planNodeId,
      long maxSequenceId);

  // Adds split for a source operator corresponding to plan node with
  // specified ID.
  // It requires sequential id of the split and, when that id is NOT greater
  // than the current max split sequence id, the split is discarded as a
  // duplicate.
  // Note, that this method does NOT update max split sequence id.
  // Returns true if split was added, false if it was ignored.
  bool addSplitWithSequence(
      const core::PlanNodeId& planNodeId,
      exec::Split&& split,
      long sequenceId);

  // Adds split for a source operator corresponding to plan node with
  // specified ID. Does not require sequential id.
  void addSplit(const core::PlanNodeId& planNodeId, exec::Split&& split);

  // We mark that for the given group there would be no more splits coming.
  void noMoreSplitsForGroup(
      const core::PlanNodeId& planNodeId,
      int32_t splitGroupId);

  // Signals that there are no more splits for the source operator
  // corresponding to plan node with specified ID.
  void noMoreSplits(const core::PlanNodeId& planNodeId);

  // Returns a split for the source operator corresponding to plan node with
  // specified ID. If there are no splits and no-more-splits signal has been
  // received, sets split to null and returns kNotBlocked. Otherwise, returns
  // kWaitForSplit and sets a future that will complete when split becomes
  // available or no-more-splits signal is received.
  BlockingReason getSplitOrFuture(
      const core::PlanNodeId& planNodeId,
      exec::Split& split,
      ContinueFuture& future);

  void splitFinished(const core::PlanNodeId& planNodeId, int32_t splitGroupId);

  void multipleSplitsFinished(int32_t numSplits);

  void updateBroadcastOutputBuffers(int numBuffers, bool noMoreBuffers);

  void createLocalMergeSources(
      unsigned numSources,
      const std::shared_ptr<const RowType>& rowType,
      memory::MappedMemory* mappedMemory);

  std::shared_ptr<MergeSource> getLocalMergeSource(int sourceId) {
    VELOX_CHECK_LT(sourceId, localMergeSources_.size(), "Incorrect source id ");
    return localMergeSources_[sourceId];
  }

  void createLocalExchangeSources(
      const core::PlanNodeId& planNodeId,
      int numPartitions);

  void noMoreLocalExchangeProducers();

  std::shared_ptr<LocalExchangeSource> getLocalExchangeSource(
      const core::PlanNodeId& planNodeId,
      int partition);

  const std::vector<std::shared_ptr<LocalExchangeSource>>&
  getLocalExchangeSources(const core::PlanNodeId& planNodeId);

  std::exception_ptr error() const {
    return exception_;
  }

  void setError(std::exception_ptr exception) {
    bool isFirstError = false;
    {
      std::lock_guard<std::mutex> l(mutex_);
      if (state_ != kRunning) {
        return;
      }
      if (!exception_) {
        exception_ = exception;
        isFirstError = true;
      }
    }
    if (isFirstError) {
      terminate(kFailed);
    }
    if (isFirstError && onError_) {
      onError_(exception_);
    }
  }

  void setError(const std::string& message) {
    // The only way to acquire an std::exception_ptr is via throw and
    // std::current_exception().
    try {
      throw std::runtime_error(message);
    } catch (const std::runtime_error& e) {
      setError(std::current_exception());
    }
  }

  std::string errorMessage() {
    if (!exception_) {
      return "";
    }
    std::string message;
    try {
      std::rethrow_exception(exception_);
    } catch (const std::exception& e) {
      message = e.what();
    }
    return message;
  }

  void driverClosed(Driver* instance);

  std::shared_ptr<core::QueryCtx> queryCtx() const {
    return queryCtx_;
  }

  ConsumerSupplier consumerSupplier() {
    return consumerSupplier_;
  }

  // Synchronizes completion of an Operator across Drivers of 'this'.
  // 'planNodeId' identifies the Operator within all
  // Operators/pipelines of 'this'.  Each Operator instance calls this
  // once. All but the last get a false return value and 'future' is
  // set to a future the caller should block on. At this point the
  // caller should go off thread as in any blocking situation.  The
  // last to call gets a true return value and 'peers' is set to all
  // Drivers except 'caller'. 'promises' coresponds pairwise to
  // 'peers'. Realizing the promise will continue the peer. This
  // effects a synchronization barrier between Drivers of a pipeline
  // inside one worker. This is used for example for multithreaded
  // hash join build to ensure all build threads are completed before
  // allowing the probe pipeline to proceed. Throws a cancelled error
  // if 'this' is in an error state.
  bool allPeersFinished(
      const core::PlanNodeId& planNodeId,
      Driver* caller,
      ContinueFuture* future,
      std::vector<VeloxPromise<bool>>& promises,
      std::vector<std::shared_ptr<Driver>>& peers);

  // Returns a JoinBridge for 'planNodeId'. This is used for synchronizing
  // start of probe with completion of build for a join that has a
  // separate probe and build. 'id' is the PlanNodeId shared between
  // the probe and build Operators of the join. The JoinBridge is
  // created on first call with any given 'id'.
  std::shared_ptr<JoinBridge> findOrCreateJoinBridge(
      const core::PlanNodeId& planNodeId);

  // Sets the CancelPool of the QueryCtx to a terminate requested
  // state and frees all resources of Drivers that are not presently
  // on thread. Unblocks all waiting Drivers, e.g. Drivers waiting for
  // free space in outgoing buffers or new splits. Sets the state to
  // 'terminalState', which should be kCanceled for cancellation by users,
  // kFailed for errors and kAborted for termination due to failure in
  // some other Task.
  void terminate(TaskState terminalState);

  // Transitions this to kFinished state if all Drivers are
  // finished. Otherwise sets a flag so that the last Driver to finish
  // will transition the state.
  void setAllOutputConsumed();

  // Adds 'stats' to the cumulative total stats for the operator in
  // the Task stats. Clears 'stats'.
  void addOperatorStats(OperatorStats& stats);

  // Returns by copy as other threads might be updating the structure.
  TaskStats taskStats() const {
    std::lock_guard<std::mutex> l(mutex_);
    return taskStats_;
  }

  /// Returns time (ms) since the task execution started.
  /// Returns zero, if not started.
  uint64_t timeSinceStartMs() const;

  /// Returns time (ms) since the task execution ended.
  /// Returns zero, if not finished.
  uint64_t timeSinceEndMs() const;

  // Convenience function for shortening a Presto taskId. To be used
  // in debugging messages and listings.
  static std::string shortId(const std::string& id);

  std::string toString();

  TaskState state() const {
    return state_;
  }

  // Returns a future which is realized when 'this' is no longer in
  // running state. If 'this' is not in running state at the time of
  // call, the future is immediately realized. The future is realized
  // with an exception after maxWaitMicros. A zero max wait means no
  // timeout.
  ContinueFuture stateChangeFuture(uint64_t maxWaitMicros);

  int32_t numDrivers() const {
    return numDrivers_;
  }

  velox::memory::MemoryPool* pool() const {
    return pool_.get();
  }

  const core::CancelPoolPtr& cancelPool() const {
    return cancelPool_;
  }

<<<<<<< HEAD
  void updateMemoryUsageConfig(
      const memory::MemoryUsageConfig& config) override {
    pool_->getMemoryUsageTracker()->updateConfig(config);
  }
  int64_t getOvercommittedMemory() const override {
    return pool_->getMemoryUsageTracker()->getOvercommittedMemory();
  }
  int64_t getRecoverableMemory() const override {
    return pool_->getMemoryUsageTracker()->getCurrentRecoverableBytes();
  }

  int64_t recover(int64_t size) override;


=======
>>>>>>> 10de4579
  // Returns the Driver running on the current thread or nullptr if the current
  // thread is not running a Driver of 'this'.
  Driver* FOLLY_NULLABLE thisDriver() const;

 private:
  struct BarrierState {
    int32_t numRequested;
    std::vector<std::shared_ptr<Driver>> drivers;
    std::vector<VeloxPromise<bool>> promises;
  };

  // Map for bucketed group id -> group splits info.
  struct GroupSplitsInfo {
    int32_t numIncompleteSplits{0};
    bool noMoreSplits{false};
  };

  // Structure contains the current info on splits.
  struct SplitsState {
    // Arrived (added), but not distributed yet, splits.
    std::deque<exec::Split> splits;

    // Blocking promises given out when out of splits to distribute.
    std::vector<VeloxPromise<bool>> splitPromises;

    // Singnal, that no more splits will arrive.
    bool noMoreSplits{false};

    // For splits, coming with group ids, we keep track of them.
    std::unordered_map<int32_t, GroupSplitsInfo> groupSplits;

    // Keep the max added split's sequence id to deduplicate incoming splits.
    long maxSequenceId{std::numeric_limits<long>::min()};

    // We need these due to having promises in the structure.
    SplitsState() = default;
    SplitsState(SplitsState const&) = delete;
    SplitsState& operator=(SplitsState const&) = delete;
  };

 private:
  std::shared_ptr<ExchangeClient> addExchangeClient();

  void stateChangedLocked();

  // Returns true if all splits are finished processing and there are no more
  // splits coming for the task.
  bool isAllSplitsFinishedLocked();

  void checkGroupSplitsCompleteLocked(
      std::unordered_map<int32_t, GroupSplitsInfo>& mapGroupSplits,
      int32_t splitGroupId,
      std::unordered_map<int32_t, GroupSplitsInfo>::iterator it);

  void addSplitLocked(SplitsState& splitsState, exec::Split&& split);

  folly::SemiFuture<bool> recoverMemory(int64_t minMemoryToRecover);

  const std::string taskId_;
  std::shared_ptr<const core::PlanNode> planNode_;
  const int destination_;
  std::shared_ptr<core::QueryCtx> queryCtx_;
  // True if produces output via PartitionedOutputBufferManager.
  bool hasPartitionedOutput_ = false;
  // Set to true by PartitionedOutputBufferManager when all output is
  // acknowledged. If this happens before Drivers are at end, the last
  // Driver to finish will set state_ to kFinished. If Drivers have
  // finished then setting this to true will also set state_ to
  // kFinished.
  bool partitionedOutputConsumed_ = false;

  // Exchange clients. One per pipeline / source.
  std::vector<std::shared_ptr<ExchangeClient>> exchangeClients_;

  // Set if terminated by an error. This is the first error reported
  // by any of the instances.
  std::exception_ptr exception_ = nullptr;
  mutable std::mutex mutex_;

  ConsumerSupplier consumerSupplier_;
  std::function<void(std::exception_ptr)> onError_;

  std::vector<std::unique_ptr<DriverFactory>> driverFactories_;
  std::vector<std::shared_ptr<Driver>> drivers_;
  int32_t numDrivers_ = 0;
  TaskState state_ = kRunning;

  // We store separate splits state for each plan node.
  std::unordered_map<core::PlanNodeId, SplitsState> splitsStates_;

  // Holds states for pipelineBarrier(). Guarded by
  // 'mutex_'.
  std::unordered_map<std::string, BarrierState> barriers_;
  // Map from the plan node id of the join to the corresponding JoinBridge.
  // Guarded by 'mutex_'.
  std::unordered_map<std::string, std::shared_ptr<JoinBridge>> bridges_;

  std::vector<VeloxPromise<bool>> stateChangePromises_;

  TaskStats taskStats_;
  std::unique_ptr<velox::memory::MemoryPool> pool_;
  std::vector<std::shared_ptr<MergeSource>> localMergeSources_;

  struct LocalExchange {
    std::unique_ptr<LocalExchangeMemoryManager> memoryManager;
    std::vector<std::shared_ptr<LocalExchangeSource>> sources;
  };

  /// Map of local exchanges keyed on LocalPartition plan node ID.
  std::unordered_map<core::PlanNodeId, LocalExchange> localExchanges_;

  core::CancelPoolPtr cancelPool_{std::make_shared<core::CancelPool>()};
  std::weak_ptr<PartitionedOutputBufferManager> bufferManager_;
};

<<<<<<< HEAD
class TaskMemoryStrategy : public memory::MemoryManagerStrategyBase {
 public:
  explicit TaskMemoryStrategy(int64_t size) {
    auto tracker =
        memory::getProcessDefaultMemoryManager().getMemoryUsageTracker();
    tracker->updateConfig(
        memory::MemoryUsageConfigBuilder().maxTotalMemory(size).build());
  }

  bool canResize() const override {
    return true;
  }

  // The requester is a Task and the calling thread is a thread running a Driver
  // in the Task.
  bool recover(
      std::shared_ptr<memory::MemoryConsumer> requester,
      memory::UsageType type,
      int64_t size) override;

 private:
  using ConsumerPtr = std::shared_ptr<memory::MemoryConsumer>;
  struct ConsumerScore {
    ConsumerPtr consumer;
    // 'candidate' if this is a Task.
    std::shared_ptr<Task> task;
    int64_t available;
  };
};

=======
>>>>>>> 10de4579
} // namespace facebook::velox::exec<|MERGE_RESOLUTION|>--- conflicted
+++ resolved
@@ -328,7 +328,6 @@
     return cancelPool_;
   }
 
-<<<<<<< HEAD
   void updateMemoryUsageConfig(
       const memory::MemoryUsageConfig& config) override {
     pool_->getMemoryUsageTracker()->updateConfig(config);
@@ -343,8 +342,6 @@
   int64_t recover(int64_t size) override;
 
 
-=======
->>>>>>> 10de4579
   // Returns the Driver running on the current thread or nullptr if the current
   // thread is not running a Driver of 'this'.
   Driver* FOLLY_NULLABLE thisDriver() const;
@@ -460,7 +457,6 @@
   std::weak_ptr<PartitionedOutputBufferManager> bufferManager_;
 };
 
-<<<<<<< HEAD
 class TaskMemoryStrategy : public memory::MemoryManagerStrategyBase {
  public:
   explicit TaskMemoryStrategy(int64_t size) {
@@ -491,6 +487,4 @@
   };
 };
 
-=======
->>>>>>> 10de4579
 } // namespace facebook::velox::exec