/*
 * Copyright (c) Facebook, Inc. and its affiliates.
 *
 * Licensed under the Apache License, Version 2.0 (the "License");
 * you may not use this file except in compliance with the License.
 * You may obtain a copy of the License at
 *
 *     http://www.apache.org/licenses/LICENSE-2.0
 *
 * Unless required by applicable law or agreed to in writing, software
 * distributed under the License is distributed on an "AS IS" BASIS,
 * WITHOUT WARRANTIES OR CONDITIONS OF ANY KIND, either express or implied.
 * See the License for the specific language governing permissions and
 * limitations under the License.
 */
#pragma once

#include "velox/common/memory/MappedMemory.h"
#include "velox/exec/Aggregate.h"
#include "velox/exec/Operator.h"
#include "velox/exec/RowContainer.h"
#include "velox/exec/VectorHasher.h"

#include <iostream>

namespace facebook::velox::exec {

struct HashLookup {
  explicit HashLookup(const std::vector<std::unique_ptr<VectorHasher>>& h)
      : hashers(h) {}

  void reset(vector_size_t size) {
    rows.resize(size);
    hashes.resize(size);
    hits.resize(size);
    std::fill(hits.begin(), hits.end(), nullptr);
    newGroups.clear();
  }

  // One entry per aggregation or join key
  const std::vector<std::unique_ptr<VectorHasher>>& hashers;
  raw_vector<vector_size_t> rows;
  // Hash number for all input rows.
  raw_vector<uint64_t> hashes;
  // If using valueIds, list of concatenated valueIds. 1:1 with 'hashes'.
  raw_vector<uint64_t> normalizedKeys;
  // Hit for each row of input. nullptr if no hit. Points to the
  // corresponding group row.
  raw_vector<char*> hits;
  std::vector<vector_size_t> newGroups;
};

class BaseHashTable {
 public:
  using normalized_key_t = uint64_t;

#if XSIMD_WITH_SSE2
  using TagVector = xsimd::batch<uint8_t, xsimd::sse2>;
#elif XSIMD_WITH_NEON
  using TagVector = xsimd::batch<uint8_t, xsimd::neon>;
#endif

  using MaskType = uint16_t;

  // 2M entries, i.e. 16MB is the largest array based hash table.
  static constexpr uint64_t kArrayHashMaxSize = 2L << 20;
  enum class HashMode { kHash, kArray, kNormalizedKey };

  // Keeps track of results returned from a join table. One batch of
  // keys can produce multiple batches of results. This is initialized
  // from HashLookup, which is expected to stay constant while 'this'
  // is being used.
  struct JoinResultIterator {
    void reset(const HashLookup& lookup) {
      rows = &lookup.rows;
      hits = &lookup.hits;
      nextHit = nullptr;
      lastRowIndex = 0;
    }

    bool atEnd() const {
      return !rows || lastRowIndex == rows->size();
    }

    const raw_vector<vector_size_t>* rows{nullptr};
    const raw_vector<char*>* hits{nullptr};
    char* nextHit{nullptr};
    vector_size_t lastRowIndex{0};
  };

  struct RowsIterator {
    int32_t hashTableIndex_{-1};
    RowContainerIterator rowContainerIterator_;
  };

  /// Takes ownership of 'hashers'. These are used to keep key-level
  /// encodings like distinct values, ranges. These are stateful for
  /// kArray and kNormalizedKey hash modes and track the data
  /// population while adding payload for either aggregation or join
  /// build.
  explicit BaseHashTable(std::vector<std::unique_ptr<VectorHasher>>&& hashers)
      : hashers_(std::move(hashers)) {}

  virtual ~BaseHashTable() = default;

  virtual HashStringAllocator* stringAllocator() = 0;

  /// Finds or creates a group for each key in 'lookup'. The keys are
  /// returned in 'lookup.hits'.
  virtual void groupProbe(HashLookup& lookup) = 0;

  /// Returns the first hit for each key in 'lookup'. The keys are in
  /// 'lookup.hits' with a nullptr representing a miss. This is for use in hash
  /// join probe. Use listJoinResults to iterate over the results.
  virtual void joinProbe(HashLookup& lookup) = 0;

  /// Fills 'hits' with consecutive hash join results. The corresponding element
  /// of 'inputRows' is set to the corresponding row number in probe keys.
  /// Returns the number of hits produced. If this s less than hits.size() then
  /// all the hits have been produced.
  /// Adds input rows without a match to 'inputRows' with corresponding hit
  /// set to nullptr if 'includeMisses' is true. Otherwise, skips input rows
  /// without a match. 'includeMisses' is set to true when listing results for
  /// the LEFT join.
  virtual int32_t listJoinResults(
      JoinResultIterator& iter,
      bool includeMisses,
      folly::Range<vector_size_t*> inputRows,
      folly::Range<char**> hits) = 0;

  /// Returns rows with 'probed' flag unset. Used by the right/full join.
  virtual int32_t listNotProbedRows(
      RowsIterator* iter,
      int32_t maxRows,
      uint64_t maxBytes,
      char** rows) = 0;

  /// Returns rows with 'probed' flag set. Used by the right semi join.
  virtual int32_t listProbedRows(
      RowsIterator* iter,
      int32_t maxRows,
      uint64_t maxBytes,
      char** rows) = 0;

  virtual void prepareJoinTable(
      std::vector<std::unique_ptr<BaseHashTable>> tables) = 0;

  /// Returns the memory footprint in bytes for any data structures
  /// owned by 'this'.
  virtual int64_t allocatedBytes() const = 0;

  /// Deletes any content of 'this' but does not free the memory. Can
  /// be used for flushing a partial group by, for example.
  virtual void clear() = 0;

  /// Returns the number of rows in a group by or hash join build
  /// side. This is used for sizing the internal hash table.
  virtual uint64_t numDistinct() const = 0;

  // Returns table growth in bytes after adding 'numNewDistinct' distinct
  // entries. This only concerns the hash table, not the payload rows.
  virtual uint64_t hashTableSizeIncrease(int32_t numNewDistinct) const = 0;

  /// Returns true if the hash table contains rows with duplicate keys.
  virtual bool hasDuplicateKeys() const = 0;

  /// Returns the hash mode. This is needed for the caller to calculate
  /// the hash numbers using the appropriate method of the
  /// VectorHashers of 'this'.
  virtual HashMode hashMode() const = 0;

  /// Disables use of array or normalized key hash modes.
  void forceGenericHashMode() {
    setHashMode(HashMode::kHash, 0);
  }

  /// Decides the hash table representation based on the statistics in
  /// VectorHashers of 'this'. This must be called if we are in
  /// normalized key or array based hash mode and some new keys are not
  /// compatible with the encoding. This is notably the case on first
  /// insert where there are no encodings in place. Rehashes the table
  /// based on the statistics in Vectorhashers if the table is not
  /// empty. After calling this, the caller must recompute the hash of
  /// the key columns as the mappings in VectorHashers will have
  /// changed. The table is set up so as to take at least 'numNew'
  /// distinct entries before needing to rehash.
  virtual void decideHashMode(int32_t numNew) = 0;

  // Removes 'rows'  from the hash table and its RowContainer. 'rows' must exist
  // and be unique.
  virtual void erase(folly::Range<char**> rows) = 0;

  /// Returns a brief description for use in debugging.
  virtual std::string toString() = 0;

  static void storeTag(uint8_t* tags, int32_t index, uint8_t tag) {
    tags[index] = tag;
  }

  const std::vector<std::unique_ptr<VectorHasher>>& hashers() const {
    return hashers_;
  }

  RowContainer* rows() const {
    return rows_.get();
  }

  std::unique_ptr<RowContainer> moveRows() {
    return std::move(rows_);
  }

  // Static functions for processing internals. Public because used in
  // structs that define probe and insert algorithms. These are
  // concentrated here to abstract away data layout, e.g tags and
  // payload pointers separate/interleaved.

  /// Extracts a 7 bit tag from a hash number. The high bit is always set.
  static uint8_t hashTag(uint64_t hash) {
    return static_cast<uint8_t>(hash >> 32) | 0x80;
  }

  /// Loads a vector of tags for bulk comparison.
  static TagVector loadTags(uint8_t* tags, int32_t tagIndex) {
    return TagVector::load_unaligned(tags + tagIndex);
  }

 protected:
  virtual void setHashMode(HashMode mode, int32_t numNew) = 0;
  std::vector<std::unique_ptr<VectorHasher>> hashers_;
  std::unique_ptr<RowContainer> rows_;
};

class ProbeState;

template <bool ignoreNullKeys>
class HashTable : public BaseHashTable {
 public:
  // Enables debug stats for collisions. Should be false for normal operation.
  static constexpr bool kTrackLoads = false;

  // If true, tags and pointers to payload are interleaved (16x8 bit
  // tags, 16*48bit pointers) like in F14. If false, tags and pointers
  // are stored in separate arrays (like absl Swiss table)
  static constexpr bool kInterleaveRows = !ignoreNullKeys;

  // size of a group of 16 tags and 16 48-bit pointers to the
  // corresponding rows. Applies to interleaved mode.
  static constexpr uint64_t kTagRowGroupSize = 128;

  // Can be used for aggregation or join. An aggregation hash table
  // can also double as a join build side. 'isJoinBuild' is true if
  // this is a build side. 'allowDuplicates' is false for a build side if
  // second occurrences of a key are to be silently ignored or will
  // not occur. In this case the row does not need a link to the next
  // match. 'hasProbedFlag' adds an extra bit in every row for tracking rows
  // that matches join condition for right and full outer joins.
  HashTable(
      std::vector<std::unique_ptr<VectorHasher>>&& hashers,
      const std::vector<std::unique_ptr<Aggregate>>& aggregates,
      const std::vector<TypePtr>& dependentTypes,
      bool allowDuplicates,
      bool isJoinBuild,
      bool hasProbedFlag,
      memory::MappedMemory* memory);

  static std::unique_ptr<HashTable> createForAggregation(
      std::vector<std::unique_ptr<VectorHasher>>&& hashers,
      const std::vector<std::unique_ptr<Aggregate>>& aggregates,
      memory::MappedMemory* memory) {
    return std::make_unique<HashTable>(
        std::move(hashers),
        aggregates,
        std::vector<TypePtr>{},
        false, // allowDuplicates
        false, // isJoinBuild
        false, // hasProbedFlag
        memory);
  }

  static std::unique_ptr<HashTable> createForJoin(
      std::vector<std::unique_ptr<VectorHasher>>&& hashers,
      const std::vector<TypePtr>& dependentTypes,
      bool allowDuplicates,
      bool hasProbedFlag,
      memory::MappedMemory* memory) {
    static const std::vector<std::unique_ptr<Aggregate>> kNoAggregates;
    return std::make_unique<HashTable>(
        std::move(hashers),
        kNoAggregates,
        dependentTypes,
        allowDuplicates,
        true, // isJoinBuild
        hasProbedFlag,
        memory);
  }

  virtual ~HashTable() override {
    // std::cout << "destruct " << toString() << std::endl;
  }

  void groupProbe(HashLookup& lookup) override;

  void joinProbe(HashLookup& lookup) override;

  int32_t listJoinResults(
      JoinResultIterator& iter,
      bool includeMisses,
      folly::Range<vector_size_t*> inputRows,
      folly::Range<char**> hits) override;

  int32_t listNotProbedRows(
      RowsIterator* iter,
      int32_t maxRows,
      uint64_t maxBytes,
      char** rows) override;

  int32_t listProbedRows(
      RowsIterator* iter,
      int32_t maxRows,
      uint64_t maxBytes,
      char** rows) override;

  void clear() override;

  int64_t allocatedBytes() const override {
    // for each row: 1 byte per tag + sizeof(Entry) per table entry + memory
    // allocated with MappedMemory for fixed-width rows and strings.
    return (1 + sizeof(char*)) * size_ + rows_->allocatedBytes();
  }

  HashStringAllocator* stringAllocator() override {
    return &rows_->stringAllocator();
  }

  uint64_t numDistinct() const override {
    return numDistinct_;
  }

  bool hasDuplicateKeys() const override {
    return hasDuplicates_;
  }

  HashMode hashMode() const override {
    return hashMode_;
  }

  void decideHashMode(int32_t numNew) override;

  void erase(folly::Range<char**> rows) override;

  // Moves the contents of 'tables' into 'this' and prepares 'this'
  // for use in hash join probe. A hash join build side is prepared as
  // follows: 1. Each build side thread gets a random selection of the
  // build stream. Each accumulates rows into its own
  // HashTable'sRowContainer and updates the VectorHashers of the
  // table to reflect the data as long as the data shows promise for
  // kArray or kNormalizedKey representation. After all the build
  // tables are filled, they are combined into one top level table
  // with prepareJoinTable. This then takes ownership of all the data
  // and VectorHashers and decides the hash mode and representation.
  void prepareJoinTable(
      std::vector<std::unique_ptr<BaseHashTable>> tables) override;

  uint64_t hashTableSizeIncrease(int32_t numNewDistinct) const override {
    if (numDistinct_ + numNewDistinct > rehashSize()) {
      // If rehashed, the table adds size_ entries (i.e. doubles),
      // adding one pointer and one tag byte for each new position.
      return size_ * (sizeof(void*) + 1);
    }
    return 0;
  }

  std::string toString() override;

 private:
  // When interleaving tags ad pointers we store 48 bits per pointer.
  static constexpr int32_t kBytesInPointer = 6;
  static constexpr uint64_t kPointerMask = bits::lowMask(8 * kBytesInPointer);

  // Returns the number of entries after which the table gets rehashed.
  uint64_t rehashSize() const {
    // This implements the F14 load factor: Resize if less than 1/8 unoccupied.
    return size_ - (size_ / 8);
  }

  template <RowContainer::ProbeType probeType>
  int32_t
  listRows(RowsIterator* iter, int32_t maxRows, uint64_t maxBytes, char** rows);

  char*& nextRow(char* row) {
    return *reinterpret_cast<char**>(row + nextOffset_);
  }

  void arrayGroupProbe(HashLookup& lookup);

  void setHashMode(HashMode mode, int32_t numNew) override;

  // Fast path for join results when there are no duplicates in the table.
  int32_t listJoinResultsNoDuplicates(
<<<<<<< HEAD
      JoinResultIterator& iter,
      bool includeMisses,
      folly::Range<vector_size_t*> inputRows,
      folly::Range<char**> hits);

=======
    JoinResultIterator& iter,
    bool includeMisses,
    folly::Range<vector_size_t*> inputRows,
    folly::Range<char**> hits);
  
>>>>>>> bf0365b1
  /// Tries to use as many range hashers as can in a normalized key situation.
  void enableRangeWhereCan(
      const std::vector<uint64_t>& rangeSizes,
      const std::vector<uint64_t>& distinctSizes,
      std::vector<bool>& useRange);

  /// Sets  value ranges or distinct value ids mode for
  /// VectorHashers in a kArray or kNormalizedKeys mode table.
  uint64_t setHasherMode(
      const std::vector<std::unique_ptr<VectorHasher>>& hashers,
      const std::vector<bool>& useRange,
      const std::vector<uint64_t>& rangeSizes,
      const std::vector<uint64_t>& distinctSizes);

  // Clears all elements of 'useRange' except ones that correspond to boolean
  // VectorHashers.
  void clearUseRange(std::vector<bool>& useRange);

  void rehash();
  void storeKeys(HashLookup& lookup, vector_size_t row);

  void storeRowPointer(int32_t index, uint64_t hash, char* row);

  // Allocates new tables for tags and payload pointers. The size must
  // a power of 2.
  void allocateTables(uint64_t size);

  void checkSize(int32_t numNew);

  // Computes hash numbers of the appropriate hash mode for 'groups',
  // stores these in 'hashes' and inserts the groups using
  // insertForJoin or insertForGroupBy.
  bool
  insertBatch(char** groups, int32_t numGroups, raw_vector<uint64_t>& hashes);

  // Inserts 'numGroups' entries into 'this'. 'groups' point to
  // contents in a RowContainer owned by 'this'. 'hashes' are te hash
  // numbers or array indices (if kArray mode) for each
  // group. Duplicate key rows are chained via their next link.
  void insertForJoin(char** groups, uint64_t* hashes, int32_t numGroups);

  // Inserts 'numGroups' entries into 'this'. 'groups' point to
  // contents in a RowContainer owned by 'this'. 'hashes' are te hash
  // numbers or array indices (if kArray mode) for each
  // group. 'groups' is expectedd to have no duplicate keys.

  void insertForGroupBy(char** groups, uint64_t* hashes, int32_t numGroups);

  char* insertEntry(HashLookup& lookup, int32_t index, vector_size_t row);

  bool compareKeys(const char* group, HashLookup& lookup, vector_size_t row);

  bool compareKeys(const char* group, const char* inserted);

  template <bool isJoin, bool isNormalizedKey = false>
  void fullProbe(HashLookup& lookup, ProbeState& state, bool extraCheck);

<<<<<<< HEAD
  // Shortcut path for group by with normalized keys.
  void groupNormalizedKeyProbe(HashLookup& lookup);

  // Array probe with SIMD.
  void arrayJoinProbe(HashLookup& lookup);

  // Shortcut for probe with normalized keys.
  void joinNormalizedKeyProbe(HashLookup& lookup);

=======
  // Shortcut for probe with normalized keys.
  void joinNormalizedKeyProbe(HashLookup& lookup);
  
>>>>>>> bf0365b1
  // Adds a row to a hash join table in kArray hash mode. Returns true
  // if a new entry was made and false if the row was added to an
  // existing set of rows with the same key.
  bool arrayPushRow(char* row, int32_t index);

  // Adds a row to a hash join build side entry with multiple rows
  // with the same key.
  void pushNext(char* row, char* next);

  // Finishes inserting an entry into a join hash table.
  void
  buildFullProbe(ProbeState& state, uint64_t hash, char* row, bool extraCheck);

  // Updates 'hashers_' to correspond to the keys in the
  // content. Returns true if all hashers offer a mapping to value ids
  // for array or normalized key.
  bool analyze();
  // Erases the entries of rows from the hash table and its RowContainer.
  // 'hashes' must be computed according to 'hashMode_'.
  void eraseWithHashes(folly::Range<char**> rows, uint64_t* hashes);

  // Returns the percentage of values to reserve for new keys in range
  // or distinct mode VectorHashers in a group by hash table. 0 for
  // join build sides.
  int32_t reservePct() const {
    return isJoinBuild_ ? 0 : 50;
  }

<<<<<<< HEAD
  // Sets the size and dependent bit masks. The size must be a power
  // of two and gives the number of tag bytes and the corresponding
  // row pointers in the table.
  void setSize(int32_t size) {
    size_ = size;
    if (kInterleaveRows) {
      sizeMask_ = (size_ * sizeof(void*)) - 1;
      sizeBits_ = __builtin_popcountll(sizeMask_);
      tagOffsetMask_ = sizeMask_ & ~(kTagRowGroupSize - 1);
    } else {
      sizeMask_ = size_ - 1;
      sizeBits_ = __builtin_popcountll(sizeMask_);
      tagOffsetMask_ = sizeMask_ & ~(sizeof(TagVector) - 1);
    }
  }
  // Returns the offset in bytes of the tag word for 'hash'. The offset is
  // from 'tags_'.
  int32_t tagVectorOffset(uint64_t hash) const {
    return hash & tagOffsetMask_;
  }

  // Returns the offset of the next tag vector from 'offset'. Wraps around at
  // the end of the table.
  int32_t nextTagVectorOffset(int32_t offset) const {
    return sizeMask_ &
        (offset + (kInterleaveRows ? kTagRowGroupSize : sizeof(TagVector)));
  }

  TagVector loadTags(int32_t tagIndex) const {
    return TagVector::load_unaligned(tags_ + tagIndex);
  }

  // Returns the row pointer for the 'tagIndex'th tag in the tag vector at
  // offset 'tagVectorOffset'.
  char* row(int32_t tagVectorOffset, int32_t tagIndex) const {
    if (kInterleaveRows) {
      return reinterpret_cast<char*>(
          kPointerMask &
          *reinterpret_cast<uint64_t*>(
              tags_ + tagVectorOffset + sizeof(TagVector) +
              kBytesInPointer * tagIndex));
    }
    return table_[tagVectorOffset + tagIndex];
  }

  void incrementTagLoad() const {
    if (kTrackLoads) {
      ++numTagLoad_;
    }
  }

  void incrementRowLoad() const {
    if (kTrackLoads) {
      ++numRowLoad_;
    }
  }

  void incrementHit() const {
    if (kTrackLoads) {
      ++numHit_;
    }
  }

  const std::vector<std::unique_ptr<Aggregate>>& aggregates_;
=======
>>>>>>> bf0365b1
  int8_t sizeBits_;
  bool isJoinBuild_ = false;

  // Set at join build time if the table has duplicates, meaning
  // that the join can be cardinality increasing.
  bool hasDuplicates_ = false;

  // True if tombstones need to be checked. An erase from a group with no
  // empties makes a tombstone.
  bool hasTombstones_{false};

  // Offset of next row link for join build side, 0 if none. Copied
  // from 'rows_'.
  int32_t nextOffset_;
  uint8_t* tags_ = nullptr;
  char** table_ = nullptr;
  memory::MappedMemory::ContiguousAllocation tableAllocation_;
  int64_t size_ = 0;
  int64_t sizeMask_ = 0;

  // Mask to and to hash number to get offset of the corresponding
  // tag vector from the start of the tag vectors array. For
  // interleaved mode, the offset is in the combined tags/row pointers
  // array.
  int64_t tagOffsetMask_{0};
  int64_t numDistinct_ = 0;
  HashMode hashMode_ = HashMode::kArray;
  // Owns the memory of multiple build side hash join tables that are
  // combined into a single probe hash table.
  std::vector<std::unique_ptr<HashTable<ignoreNullKeys>>> otherTables_;
  // Statistics maintained if kTrackCollisions is set.

  // Number of times a row is looked up or inserted.
  mutable int64_t numProbe_{0};

  // Number of times a word of 16 tags is accessed. at least once per probe.
  mutable int64_t numTagLoad_{0};

  // Number of times a row of payload is accessed. At leadst once per hit.
  mutable int64_t numRowLoad_{0};

  // Number of times a match is found.
  mutable int64_t numHit_{0};

  friend class ProbeState;
};

} // namespace facebook::velox::exec<|MERGE_RESOLUTION|>--- conflicted
+++ resolved
@@ -397,19 +397,11 @@
 
   // Fast path for join results when there are no duplicates in the table.
   int32_t listJoinResultsNoDuplicates(
-<<<<<<< HEAD
       JoinResultIterator& iter,
       bool includeMisses,
       folly::Range<vector_size_t*> inputRows,
       folly::Range<char**> hits);
 
-=======
-    JoinResultIterator& iter,
-    bool includeMisses,
-    folly::Range<vector_size_t*> inputRows,
-    folly::Range<char**> hits);
-  
->>>>>>> bf0365b1
   /// Tries to use as many range hashers as can in a normalized key situation.
   void enableRangeWhereCan(
       const std::vector<uint64_t>& rangeSizes,
@@ -467,7 +459,6 @@
   template <bool isJoin, bool isNormalizedKey = false>
   void fullProbe(HashLookup& lookup, ProbeState& state, bool extraCheck);
 
-<<<<<<< HEAD
   // Shortcut path for group by with normalized keys.
   void groupNormalizedKeyProbe(HashLookup& lookup);
 
@@ -477,11 +468,6 @@
   // Shortcut for probe with normalized keys.
   void joinNormalizedKeyProbe(HashLookup& lookup);
 
-=======
-  // Shortcut for probe with normalized keys.
-  void joinNormalizedKeyProbe(HashLookup& lookup);
-  
->>>>>>> bf0365b1
   // Adds a row to a hash join table in kArray hash mode. Returns true
   // if a new entry was made and false if the row was added to an
   // existing set of rows with the same key.
@@ -510,7 +496,6 @@
     return isJoinBuild_ ? 0 : 50;
   }
 
-<<<<<<< HEAD
   // Sets the size and dependent bit masks. The size must be a power
   // of two and gives the number of tag bytes and the corresponding
   // row pointers in the table.
@@ -574,9 +559,6 @@
     }
   }
 
-  const std::vector<std::unique_ptr<Aggregate>>& aggregates_;
-=======
->>>>>>> bf0365b1
   int8_t sizeBits_;
   bool isJoinBuild_ = false;
 
