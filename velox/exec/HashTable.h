--- conflicted
+++ resolved
@@ -451,13 +451,8 @@
   // the right of the end, it is not inserted but rather added to the
   // end of 'overflows'.
   void insertForJoin(
-<<<<<<< HEAD
-      char** groups,
-      uint64_t* hashes,
-=======
       char* FOLLY_NULLABLE* FOLLY_NULLABLE groups,
       uint64_t* FOLLY_NULLABLE hashes,
->>>>>>> 132038e1
       int32_t numGroups,
       int32_t partitionBegin = 0,
       int32_t partitionEnd = std::numeric_limits<int32_t>::max(),
@@ -467,8 +462,10 @@
   // contents in a RowContainer owned by 'this'. 'hashes' are the hash
   // numbers or array indices (if kArray mode) for each
   // group. 'groups' is expected to have no duplicate keys.
-<<<<<<< HEAD
-  void insertForGroupBy(char** groups, uint64_t* hashes, int32_t numGroups);
+  void insertForGroupBy(
+      char* FOLLY_NULLABLE* FOLLY_NULLABLE groups,
+      uint64_t* FOLLY_NULLABLE hashes,
+      int32_t numGroups);
 
   // Builds a join table with '1 + otherTables_.size()' independent
   // threads using 'executor_'. First all RowContainers get partition
@@ -504,25 +501,6 @@
       raw_vector<uint64_t>& hashes);
 
   char* insertEntry(HashLookup& lookup, int32_t index, vector_size_t row);
-=======
-  void insertForGroupBy(
-      char* FOLLY_NULLABLE* FOLLY_NULLABLE groups,
-      uint64_t* FOLLY_NULLABLE hashes,
-      int32_t numGroups);
-
-  // Builds a join table with '1 + otherTables_.size()' independent
-  // threads using 'executor_'. First all RowContainers get partition
-  // numbers assigned to each row. Next, all threads pick all rows
-  // assigned to their thread-specific partition and insert these. If
-  // a row would overflow past the end of its partition it is added to
-  // a set of overflow rows that are sequentially inserted after all
-  // else.
-  void parallelJoinBuild();
-
-  // Inserts the rows in 'partition' from this and 'otherTables' into 'this'.
-  // The rows that would have gone past the end of the partition are returned in
-  // 'overflow'.
-  void buildJoinPartition(uint8_t partition, std::vector<char*>& overflow);
 
   // Assigns a partition to each row of 'subtable' in RowPartitions of
   // subtable's RowContainer. If 'hashMode_' is kNormalizedKeys, records the
@@ -543,7 +521,6 @@
 
   char* FOLLY_NULLABLE
   insertEntry(HashLookup& lookup, int32_t index, vector_size_t row);
->>>>>>> 132038e1
 
   bool compareKeys(
       const char* FOLLY_NULLABLE group,
@@ -567,11 +544,7 @@
 
   // Adds a row to a hash join build side entry with multiple rows
   // with the same key.
-<<<<<<< HEAD
-  void pushNext(char* row, char* next);
-=======
   void pushNext(char* FOLLY_NULLABLE row, char* FOLLY_NULLABLE next);
->>>>>>> 132038e1
 
   // Finishes inserting an entry into a join hash table. If the insert
   // would fall outside of 'partitionBegin' ... 'partitionEnd', the
@@ -579,11 +552,7 @@
   void buildFullProbe(
       ProbeState& state,
       uint64_t hash,
-<<<<<<< HEAD
-      char* row,
-=======
       char* FOLLY_NULLABLE row,
->>>>>>> 132038e1
       bool extraCheck,
       int32_t partitionBegin,
       int32_t partitionEnd,
@@ -638,12 +607,9 @@
   // other work, the thread of prepareJoinTables() will sequentially
   // execute the parallel build steps.
   folly::Executor* FOLLY_NULLABLE buildExecutor_{nullptr};
-<<<<<<< HEAD
-=======
 
   //  Counts parallel build rows. Used for consistency check.
   std::atomic<int64_t> numParallelBuildRows_{0};
->>>>>>> 132038e1
 };
 
 } // namespace facebook::velox::exec