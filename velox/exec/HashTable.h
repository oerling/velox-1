/*
 * Copyright (c) Facebook, Inc. and its affiliates.
 *
 * Licensed under the Apache License, Version 2.0 (the "License");
 * you may not use this file except in compliance with the License.
 * You may obtain a copy of the License at
 *
 *     http://www.apache.org/licenses/LICENSE-2.0
 *
 * Unless required by applicable law or agreed to in writing, software
 * distributed under the License is distributed on an "AS IS" BASIS,
 * WITHOUT WARRANTIES OR CONDITIONS OF ANY KIND, either express or implied.
 * See the License for the specific language governing permissions and
 * limitations under the License.
 */
#pragma once

#include "velox/common/memory/MappedMemory.h"
#include "velox/exec/Aggregate.h"
#include "velox/exec/Operator.h"
#include "velox/exec/RowContainer.h"
#include "velox/exec/VectorHasher.h"

namespace facebook::velox::exec {

struct HashLookup {
  explicit HashLookup(const std::vector<std::unique_ptr<VectorHasher>>& h)
      : hashers(h) {}

  void reset(vector_size_t size) {
    rows.resize(size);
    hashes.resize(size);
    hits.resize(size);
    std::fill(hits.begin(), hits.end(), nullptr);
    newGroups.clear();
  }

  // One entry per aggregation or join key
  const std::vector<std::unique_ptr<VectorHasher>>& hashers;
  std::vector<vector_size_t> rows;
  // Hash number for all input rows.
  std::vector<uint64_t> hashes;
  // If using valueIds, list of concatenated valueIds. 1:1 with 'hashes'.
  std::vector<uint64_t> normalizedKeys;
  // Hit for each row of input. nullptr if no hit. Points to the
  // corresponding group row.
  std::vector<char*> hits;
  std::vector<vector_size_t> newGroups;
};

class BaseHashTable {
 public:
  using normalized_key_t = uint64_t;

  using TagVector = __m128i;
  using MaskType = uint16_t;

  // 2M entries, i.e. 16MB is the largest array based hash table.
  static constexpr uint64_t kArrayHashMaxSize = 2L << 20;
  enum class HashMode { kHash, kArray, kNormalizedKey };

  // Keeps track of results returned from a join table. One batch of
  // keys can produce multiple batches of results. This is initialized
  // from HashLookup, which is expected to stay constant while 'this'
  // is being used.
  struct JoinResultIterator {
    void reset(const HashLookup& lookup) {
      rows = &lookup.rows;
      hits = &lookup.hits;
      nextHit = nullptr;
      lastRow = 0;
    }

    bool atEnd() const {
      return lastRow == rows->size();
    }

    const std::vector<vector_size_t>* rows;
    const std::vector<char*>* hits;
    char* nextHit{nullptr};
    vector_size_t lastRow{0};
  };

  /// Takes ownership of 'hashers'. These are used to keep key-level
  /// encodings like distinct values, ranges. These are stateful for
  /// kArray and kNormalizedKey hash modes and track the data
  /// population while adding payload for either aggregation or join
  /// build.
  explicit BaseHashTable(std::vector<std::unique_ptr<VectorHasher>>&& hashers)
      : hashers_(std::move(hashers)) {}

  virtual ~BaseHashTable() = default;

  virtual HashStringAllocator* stringAllocator() = 0;

  /// Finds or creates a group for each key in 'lookup'. The keys are
  /// returned in 'lookup.hits'.
  virtual void groupProbe(HashLookup& lookup) = 0;

  /// Returns the first hit for each key in 'lookup'. The keys are in
  /// 'lookup.hits' with a nullptr representing a miss. This is for use in hash
  /// join probe. Use listJoinResults to iterate over the results.
  virtual void joinProbe(HashLookup& lookup) = 0;

  /// Fills 'hits' with consecutive hash join results. The corresponding element
  /// of 'inputRows' is set to the corresponding row number in probe keys.
  /// Returns the number of hits produced. If this s less than hits.size() then
  /// all the hits have been produced.
  virtual int32_t listJoinResults(
      JoinResultIterator& iter,
      folly::Range<vector_size_t*> inputRows,
      folly::Range<char**> hits) = 0;

  /// Returns the memory footprint in bytes for any data structures
  /// owned by 'this'.
  virtual int64_t allocatedBytes() const = 0;

  /// Deletes any content of 'this' but does not free the memory. Can
  /// be used for flushing a partial group by, for example.
  virtual void clear() = 0;

  /// Returns the number of rows in a group by or hash join build
  /// side. This is used for sizing the internal hash table.
  virtual uint64_t numDistinct() const = 0;

  /// Returns true if the hash table contains rows with duplicate keys.
  virtual bool hasDuplicateKeys() const = 0;

  /// Returns the hash mode. This is needed for the caller to calculate
  /// the hash numbers using the appropriate method of the
  /// VectorHashers of 'this'.
  virtual HashMode hashMode() const = 0;

  /// Disables use of array or normalized key hash modes.
  void forceGenericHashMode() {
    setHashMode(HashMode::kHash, 0);
  }

  /// Decides the hash table representation based on the statistics in
  /// VectorHashers of 'this'. This must be called if we are in
  /// normalized key or array based hash mode and some new keys are not
  /// compatible with the encoding. This is notably the case on first
  /// insert where there are no encodings in place. Rehashes the table
  /// based on the statistics in Vectorhashers if the table is not
  /// empty. After calling this, the caller must recompute the hash of
  /// the key columns as the mappings in VectorHashers will have
  /// changed. The table is set up so as to take at least 'numNew'
  /// distinct entries before needing to rehash.
  virtual void decideHashMode(int32_t numNew) = 0;

<<<<<<< HEAD
  // Removes the reference to 'rows' from the hash table. Does not
  // affect the RowContainer. 'rows' must exist and be unique.
=======
  // Removes 'rows'  from the hash table and its RowContainer. 'rows' must exist
  // and be unique.
>>>>>>> 6b2d5123
  virtual void erase(folly::Range<char**> rows) = 0;

  /// Returns a brief description for use in debugging.
  virtual std::string toString() = 0;

  static void storeTag(uint8_t* tags, int32_t index, uint8_t tag) {
    tags[index] = tag;
  }

  const std::vector<std::unique_ptr<VectorHasher>>& hashers() const {
    return hashers_;
  }

  RowContainer* rows() const {
    return rows_.get();
  }

  // Static functions for processing internals. Public because used in
  // structs that define probe and insert algorithms. These are
  // concentrated here to abstract away data layout, e.g tags and
  // payload pointers separate/interleaved.

  /// Extracts a 7 bit tag from a hash number. The high bit is always set.
  static uint8_t hashTag(uint64_t hash) {
    return static_cast<uint8_t>(hash >> 32) | 0x80;
  }

  /// Loads a vector of tags for bulk comparison.
  template <typename T>
  static TagVector loadTags(T* tags, int32_t tagIndex) {
    auto tagPtr =
        reinterpret_cast<TagVector*>(reinterpret_cast<char*>(tags) + tagIndex);
    return _mm_load_si128(tagPtr);
  }

  /// Loads the payload row pointer corresponding to the tag at 'index'.
  static char* loadRow(char** table, int32_t index) {
    return table[index];
  }

 protected:
  virtual void setHashMode(HashMode mode, int32_t numNew) = 0;
  std::vector<std::unique_ptr<VectorHasher>> hashers_;
  std::unique_ptr<RowContainer> rows_;
};

class ProbeState;

template <bool ignoreNullKeys>
class HashTable : public BaseHashTable {
 public:
  // Can be used for aggregation or join. An aggregation hash table
  // can also double as a join build side. 'isJoinBuild' is true if
  // this is a build side. 'alloDuplicates' is false for a build side if
  // second occurrences of a key are to be silently ignored or will
  // not occur. In this case the row does not need a link to the next
  // match.
  HashTable(
      std::vector<std::unique_ptr<VectorHasher>>&& hashers,
      const std::vector<std::unique_ptr<Aggregate>>& aggregates,
      const std::vector<TypePtr>& dependentTypes,
      bool allowDuplicates,
      bool isJoinBuild,
      memory::MappedMemory* memory);

  static std::unique_ptr<HashTable> createForAggregation(
      std::vector<std::unique_ptr<VectorHasher>>&& hashers,
      const std::vector<std::unique_ptr<Aggregate>>& aggregates,
      memory::MappedMemory* memory) {
    return std::make_unique<HashTable>(
        std::move(hashers),
        aggregates,
        std::vector<TypePtr>{},
        false,
        false,
        memory);
  }

  static std::unique_ptr<HashTable> createForJoin(
      std::vector<std::unique_ptr<VectorHasher>>&& hashers,
      const std::vector<TypePtr>& dependentTypes,
      bool hasNext,
      memory::MappedMemory* memory) {
    static const std::vector<std::unique_ptr<Aggregate>> kNoAggregates;
    return std::make_unique<HashTable>(
        std::move(hashers),
        kNoAggregates,
        dependentTypes,
        hasNext,
        true,
        memory);
  }

  virtual ~HashTable() override {
    allocateTables(0);
  }

  void groupProbe(HashLookup& lookup) override;

  void joinProbe(HashLookup& lookup) override;

  int32_t listJoinResults(
      JoinResultIterator& iter,
      folly::Range<vector_size_t*> inputRows,
      folly::Range<char**> hits) override;

  void clear() override;

  int64_t allocatedBytes() const override {
    // for each row: 1 byte per tag + sizeof(Entry) per table entry + memory
    // allocated with MappedMemory for fixed-width rows and strings.
    return (1 + sizeof(char*)) * size_ + rows_->allocatedBytes();
  }

  HashStringAllocator* stringAllocator() override {
    return &rows_->stringAllocator();
  }

  uint64_t numDistinct() const override {
    return numDistinct_;
  }

  bool hasDuplicateKeys() const override {
    return hasDuplicates_;
  }

  HashMode hashMode() const override {
    return hashMode_;
  }

  void decideHashMode(int32_t numNew) override;

  // Moves the contents of 'tables' into 'this' and prepares 'this'

  void erase(folly::Range<char**> rows) override;
  // for use in hash join probe. A hash join build side is prepared as
  // follows: 1. Each build side thread gets a random selection of the
  // build stream. Each accumulates rows into its own
  // HashTable'sRowContainer and updates the VectorHashers of the
  // table to reflect the data as long as the data shows promise for
  // kArray or kNormalizedKey representation. After all the build
  // tables are filled, they are combined into one top level table
  // with prepareJoinTable. This then takes ownership of all the data
  // and VectorHashers and decides the hash mode and representation.
  void prepareJoinTable(
      std::vector<std::unique_ptr<HashTable<ignoreNullKeys>>> tables);

  std::string toString() override;

 private:
  char*& nextRow(char* row) {
    return *reinterpret_cast<char**>(row + nextOffset_);
  }

  void arrayGroupProbe(HashLookup& lookup);

  void setHashMode(HashMode mode, int32_t numNew) override;

  /// Adds extra values for value id ranges for group by hash tables in
  /// kArray or kNormalizedKey mode. Identity for join tables since all
  /// keys are known at build time.
  int64_t addReserve(int64_t count, TypeKind kind);

  /// Tries to use as many range hashers as can in a normalized key situation.
  void enableRangeWhereCan(
      const std::vector<uint64_t>& rangeSizes,
      const std::vector<uint64_t>& distinctSizes,
      std::vector<bool>& useRange);

  /// Sets  value ranges or distinct value ids mode for
  /// VectorHashers in a kArray or kNormalizedKeys mode table.
  uint64_t setHasherMode(
      const std::vector<std::unique_ptr<VectorHasher>>& hashers,
      const std::vector<bool>& useRange,
      const std::vector<uint64_t>& rangeSizes,
      const std::vector<uint64_t>& distinctSizes);

  void rehash();
  void initializeNewGroups(HashLookup& lookup);
  void storeKeys(HashLookup& lookup, vector_size_t row);

  void storeRowPointer(int32_t index, uint64_t hash, char* row);

  // Allocates new tables for tags and payload pointers. The size must
  // a power of 2.
  void allocateTables(uint64_t size);

  void checkSize(int32_t numNew);

  // Computes hash numbers of the appropriate hash mode for 'groups',
  // stores these in 'hashes' and inserts the groups using
  // insertForJoin or insertForGroupBy.
  bool insertBatch(char** groups, uint64_t* hashes, int32_t numGroups);

  // Inserts 'numGroups' entries into 'this'. 'groups' point to
  // contents in a RowContainer owned by 'this'. 'hashes' are te hash
  // numbers or array indices (if kArray mode) for each
  // group. Duplicate key rows are chained via their next link.
  void insertForJoin(char** groups, uint64_t* hashes, int32_t numGroups);

  // Inserts 'numGroups' entries into 'this'. 'groups' point to
  // contents in a RowContainer owned by 'this'. 'hashes' are te hash
  // numbers or array indices (if kArray mode) for each
  // group. 'groups' is expectedd to have no duplicate keys.

  void insertForGroupBy(char** groups, uint64_t* hashes, int32_t numGroups);

  char* insertEntry(HashLookup& lookup, int32_t index, vector_size_t row);
  bool compareKeys(char* group, HashLookup& lookup, vector_size_t row);
  bool compareKeys(const char* group, const char* inserted);
  template <bool isJoin>
  void fullProbe(HashLookup& lookup, ProbeState& state, bool extraCheck);

  // Adds a row to a hash join table in kArray hash mode. Returns true
  // if a new entry was made and false if the row was added to an
  // existing set of rows with the same key.
  bool arrayPushRow(char* row, int32_t index);

  // Adds a row to a hash join build side entry with multiple rows
  // with the same key.
  void pushNext(char* row, char* next);

  // Finishes inserting an entry into a join hash table.
  void
  buildFullProbe(ProbeState& state, uint64_t hash, char* row, bool extraCheck);

  // Updates 'hashers_' to correspond to the keys in the
  // content. Returns true if all hashers offer a mapping to value ids
  // for array or normalized key.
  bool analyze();
  // Erases the entries of rows from the hash table and its RowContainer.
  // 'hashes' must be computed according to 'hashMode_'.
  void eraseWithHashes(folly::Range<char**> rows, uint64_t* hashes);

  const std::vector<std::unique_ptr<Aggregate>>& aggregates_;
  int8_t sizeBits_;
  bool isJoinBuild_ = false;

  // Set at join build time if the table has duplicates, meaning
  // that the join can be cardinality increasing.
  bool hasDuplicates_ = false;

  // Offset of next row link for join build side, 0 if none. Copied
  // from 'rows_'.
  int32_t nextOffset_;
  uint8_t* tags_ = nullptr;
  char** table_ = nullptr;
  int64_t size_ = 0;
  int64_t sizeMask_ = 0;
  int64_t numDistinct_ = 0;
  bool hasTombstones_ = false;
  HashMode hashMode_ = HashMode::kArray;
  // Owns the memory of multiple build side hash join tables that are
  // combined into a single probe hash table.
  std::vector<std::unique_ptr<HashTable<ignoreNullKeys>>> otherTables_;
};

} // namespace facebook::velox::exec<|MERGE_RESOLUTION|>--- conflicted
+++ resolved
@@ -148,13 +148,8 @@
   /// distinct entries before needing to rehash.
   virtual void decideHashMode(int32_t numNew) = 0;
 
-<<<<<<< HEAD
-  // Removes the reference to 'rows' from the hash table. Does not
-  // affect the RowContainer. 'rows' must exist and be unique.
-=======
   // Removes 'rows'  from the hash table and its RowContainer. 'rows' must exist
   // and be unique.
->>>>>>> 6b2d5123
   virtual void erase(folly::Range<char**> rows) = 0;
 
   /// Returns a brief description for use in debugging.
@@ -405,7 +400,6 @@
   int64_t size_ = 0;
   int64_t sizeMask_ = 0;
   int64_t numDistinct_ = 0;
-  bool hasTombstones_ = false;
   HashMode hashMode_ = HashMode::kArray;
   // Owns the memory of multiple build side hash join tables that are
   // combined into a single probe hash table.
