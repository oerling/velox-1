--- conflicted
+++ resolved
@@ -54,8 +54,6 @@
   }
 }
 
-<<<<<<< HEAD
-=======
 void Merge::initializeTreeOfLosers() {
   std::vector<std::unique_ptr<SourceStream>> sourceCursors;
   sourceCursors.reserve(sources_.size());
@@ -74,44 +72,12 @@
       std::make_unique<TreeOfLosers<SourceStream>>(std::move(sourceCursors));
 }
 
->>>>>>> a37ddfae
 BlockingReason Merge::isBlocked(ContinueFuture* future) {
   auto reason = addMergeSources(future);
   if (reason != BlockingReason::kNotBlocked) {
     return reason;
   }
 
-<<<<<<< HEAD
-  if (streams_.empty()) {
-    std::vector<std::unique_ptr<SourceStream>> sourceCursors;
-    sourceCursors.reserve(sources_.size());
-    for (auto& source : sources_) {
-      sourceCursors.push_back(std::make_unique<SourceStream>(
-          source.get(), sortingKeys_, outputBatchSize_));
-    }
-
-    // Save the pointers to cursors before moving these into the TreeOfLosers.
-    streams_.reserve(sources_.size());
-    for (auto& cursor : sourceCursors) {
-      streams_.push_back(cursor.get());
-    }
-
-    treeOfLosers_ =
-        std::make_unique<TreeOfLosers<SourceStream>>(std::move(sourceCursors));
-  }
-
-  if (sourceBlockingFutures_.empty()) {
-    for (auto& cursor : streams_) {
-      cursor->isBlocked(sourceBlockingFutures_);
-    }
-  }
-
-  if (!sourceBlockingFutures_.empty()) {
-    *future = std::move(sourceBlockingFutures_.back());
-    sourceBlockingFutures_.pop_back();
-    return BlockingReason::kWaitForExchange;
-  }
-=======
   // No merging is needed if there is only one source.
   if (streams_.empty() && sources_.size() > 1) {
     initializeTreeOfLosers();
@@ -171,7 +137,6 @@
       finished_ = true;
       return std::move(output_);
     }
->>>>>>> a37ddfae
 
     if (stream->setOutputRow(outputSize_)) {
       // The stream is at end of input batch. Need to copy out the rows before
@@ -179,57 +144,6 @@
       stream->copyToOutput(output_);
     }
 
-<<<<<<< HEAD
-bool Merge::isFinished() {
-  return finished_;
-}
-
-RowVectorPtr Merge::getOutput() {
-  if (finished_) {
-    return nullptr;
-  }
-
-  if (!output_) {
-    output_ = std::dynamic_pointer_cast<RowVector>(BaseVector::create(
-        outputType_, outputBatchSize_, operatorCtx_->pool()));
-    for (auto& child : output_->children()) {
-      child->resize(outputBatchSize_);
-    }
-  }
-
-  for (;;) {
-    auto stream = treeOfLosers_->next();
-
-    if (!stream) {
-      output_->resize(outputSize_);
-      finished_ = true;
-      return std::move(output_);
-    }
-
-    if (stream->setOutputRow(outputSize_)) {
-      // The stream is at end of input batch. Need to copy out the rows before
-      // fetching next batch in 'pop'.
-      stream->copyToOutput(output_);
-    }
-
-    ++outputSize_;
-
-    // Advance the stream.
-    stream->pop(sourceBlockingFutures_);
-
-    if (outputSize_ == outputBatchSize_) {
-      // Copy out data from all sources.
-      for (auto& s : streams_) {
-        s->copyToOutput(output_);
-      }
-
-      outputSize_ = 0;
-      return std::move(output_);
-    }
-
-    if (!sourceBlockingFutures_.empty()) {
-      return nullptr;
-=======
     ++outputSize_;
 
     // Advance the stream.
@@ -322,7 +236,6 @@
     keyColumns_.clear();
     for (const auto& key : sortingKeys_) {
       keyColumns_.push_back(data_->childAt(key.first).get());
->>>>>>> a37ddfae
     }
   }
   return false;
