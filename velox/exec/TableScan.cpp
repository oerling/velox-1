/*
 * Copyright (c) Facebook, Inc. and its affiliates.
 *
 * Licensed under the Apache License, Version 2.0 (the "License");
 * you may not use this file except in compliance with the License.
 * You may obtain a copy of the License at
 *
 *     http://www.apache.org/licenses/LICENSE-2.0
 *
 * Unless required by applicable law or agreed to in writing, software
 * distributed under the License is distributed on an "AS IS" BASIS,
 * WITHOUT WARRANTIES OR CONDITIONS OF ANY KIND, either express or implied.
 * See the License for the specific language governing permissions and
 * limitations under the License.
 */
#include "velox/exec/TableScan.h"
#include "velox/common/time/Timer.h"
#include "velox/exec/Task.h"
#include "velox/expression/Expr.h"

DEFINE_bool(enable_split_preload, true, "Prefetch split metadata");

namespace facebook::velox::exec {

TableScan::TableScan(
    int32_t operatorId,
    DriverCtx* driverCtx,
    std::shared_ptr<const core::TableScanNode> tableScanNode)
    : SourceOperator(
          driverCtx,
          tableScanNode->outputType(),
          operatorId,
          tableScanNode->id(),
          "TableScan"),
      planNodeId_(tableScanNode->id()),
      tableHandle_(tableScanNode->tableHandle()),
      columnHandles_(tableScanNode->assignments()),
      driverCtx_(driverCtx),
      blockingFuture_(false) {}

RowVectorPtr TableScan::getOutput() {
  if (noMoreSplits_) {
    return nullptr;
  }

  for (;;) {
    if (needNewSplit_) {
      exec::Split split;
      auto reason = driverCtx_->task->getSplitOrFuture(
<<<<<<< HEAD
          driverCtx_->driverId,
          planNodeId_,
          split,
          blockingFuture_,
          maxPreloadedSplits_,
          splitPreloader_);
=======
          driverCtx_->splitGroupId, planNodeId_, split, blockingFuture_);
>>>>>>> 929c3db4
      if (reason != BlockingReason::kNotBlocked) {
        return nullptr;
      }

      if (!split.hasConnectorSplit()) {
        noMoreSplits_ = true;

        if (dataSource_) {
          auto connectorStats = dataSource_->runtimeStats();
          for (const auto& entry : connectorStats) {
            stats_.runtimeStats[entry.first].addValue(entry.second);
          }
        }
        return nullptr;
      }

      const auto& connectorSplit = split.connectorSplit;
      currentSplitGroupId_ = split.groupId;
      needNewSplit_ = false;

      if (!connector_) {
        connector_ = connector::getConnector(connectorSplit->connectorId);
        connectorQueryCtx_ = driverCtx_->createConnectorQueryCtx(
            connectorSplit->connectorId, planNodeId_);
        dataSource_ = connector_->createDataSource(
            outputType_,
            tableHandle_,
            columnHandles_,
            connectorQueryCtx_.get());
        for (const auto& entry : pendingDynamicFilters_) {
          dataSource_->addDynamicFilter(entry.first, entry.second);
        }
        pendingDynamicFilters_.clear();
      } else {
        VELOX_CHECK(
            connector_->connectorId() == connectorSplit->connectorId,
            "Got splits with different connector IDs");
      }

      if (connectorSplit->dataSource) {
        auto prepared = *connectorSplit->dataSource->move().release();
        dataSource_->setFromDataSource(std::move(prepared));
      } else {
        dataSource_->addSplit(connectorSplit);
      }
      ++stats_.numSplits;
      setBatchSize();
    }

    const auto ioTimeStartMicros = getCurrentTimeMicro();
    auto data = dataSource_->next(readBatchSize_);
    checkPreload();
    stats().addRuntimeStat(
        "dataSourceWallNanos",
        (getCurrentTimeMicro() - ioTimeStartMicros) * 1'000);
    stats_.rawInputPositions = dataSource_->getCompletedRows();
    stats_.rawInputBytes = dataSource_->getCompletedBytes();
    if (data) {
      if (data->size() > 0) {
        stats_.inputPositions += data->size();
        stats_.inputBytes += data->retainedSize();
        return data;
      }
      continue;
    }

    driverCtx_->task->splitFinished(planNodeId_, currentSplitGroupId_);
    currentSplitGroupId_ = -1;
    needNewSplit_ = true;
  }
}

void TableScan::preload(std::shared_ptr<connector::ConnectorSplit> split) {
  using DataSourcePtr = std::shared_ptr<connector::DataSource>;
  split->dataSource =
      std::make_shared<AsyncSource<DataSourcePtr>>([type = outputType_,
                                                    table = tableHandle_,
                                                    columns = columnHandles_,
                                                    connector = connector_,
                                                    ctx = connectorQueryCtx_,
                                                    split]() {
        auto value = std::make_unique<DataSourcePtr>();
        *value = connector->createDataSource(type, table, columns, ctx.get());
        (*value)->addSplit(split);
        return value;
      });
}

void TableScan::checkPreload() {
  auto executor = connector_->executor();
  if (!FLAGS_enable_split_preload || !executor ||
      !connector_->supportsSplitPreload()) {
    return;
  }
  if (dataSource_->allPrefetchIssued()) {
    maxPreloadedSplits_ = driverCtx_->numDrivers;
    if (!splitPreloader_) {
      splitPreloader_ =
          [executor, this](std::shared_ptr<connector::ConnectorSplit> split) {
            preload(split);
            executor->add([split]() { split->dataSource->prepare(); });
          };
    }
  }
}

bool TableScan::isFinished() {
  return noMoreSplits_;
}

void TableScan::setBatchSize() {
  constexpr int64_t kMB = 1 << 20;
  auto estimate = dataSource_->estimatedRowSize();
  if (estimate == connector::DataSource::kUnknownRowSize) {
    readBatchSize_ = kDefaultBatchSize;
    return;
  }
  if (estimate < 1024) {
    readBatchSize_ = 10000; // No more than 10MB of data per batch.
    return;
  }
  readBatchSize_ = std::min<int64_t>(100, 10 * kMB / estimate);
}

void TableScan::addDynamicFilter(
    ChannelIndex outputChannel,
    const std::shared_ptr<common::Filter>& filter) {
  if (dataSource_) {
    dataSource_->addDynamicFilter(outputChannel, filter);
  } else {
    pendingDynamicFilters_.emplace(outputChannel, filter);
  }
}

} // namespace facebook::velox::exec<|MERGE_RESOLUTION|>--- conflicted
+++ resolved
@@ -47,16 +47,13 @@
     if (needNewSplit_) {
       exec::Split split;
       auto reason = driverCtx_->task->getSplitOrFuture(
-<<<<<<< HEAD
+          driverCtx_->splitGroupId, planNodeId_, split, blockingFuture_);
           driverCtx_->driverId,
           planNodeId_,
           split,
           blockingFuture_,
           maxPreloadedSplits_,
           splitPreloader_);
-=======
-          driverCtx_->splitGroupId, planNodeId_, split, blockingFuture_);
->>>>>>> 929c3db4
       if (reason != BlockingReason::kNotBlocked) {
         return nullptr;
       }
