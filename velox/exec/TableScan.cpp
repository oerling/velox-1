/*
 * Copyright (c) Facebook, Inc. and its affiliates.
 *
 * Licensed under the Apache License, Version 2.0 (the "License");
 * you may not use this file except in compliance with the License.
 * You may obtain a copy of the License at
 *
 *     http://www.apache.org/licenses/LICENSE-2.0
 *
 * Unless required by applicable law or agreed to in writing, software
 * distributed under the License is distributed on an "AS IS" BASIS,
 * WITHOUT WARRANTIES OR CONDITIONS OF ANY KIND, either express or implied.
 * See the License for the specific language governing permissions and
 * limitations under the License.
 */
#include "velox/exec/TableScan.h"
#include "velox/common/time/Timer.h"
#include "velox/exec/Task.h"
#include "velox/expression/Expr.h"

DEFINE_bool(enable_split_preload, true, "Prefetch split metadata");

namespace facebook::velox::exec {

TableScan::TableScan(
    int32_t operatorId,
    DriverCtx* driverCtx,
    std::shared_ptr<const core::TableScanNode> tableScanNode)
    : SourceOperator(
          driverCtx,
          tableScanNode->outputType(),
          operatorId,
          tableScanNode->id(),
          "TableScan"),
      planNodeId_(tableScanNode->id()),
      tableHandle_(tableScanNode->tableHandle()),
      columnHandles_(tableScanNode->assignments()),
      driverCtx_(driverCtx),
      blockingFuture_(false) {}

RowVectorPtr TableScan::getOutput() {
  if (noMoreSplits_) {
    return nullptr;
  }

  for (;;) {
    if (needNewSplit_) {
      exec::Split split;
      auto reason = driverCtx_->task->getSplitOrFuture(
<<<<<<< HEAD
driverCtx_->driverId, planNodeId_,
=======
          planNodeId_,
>>>>>>> 4c1e32fc
          split,
          blockingFuture_,
          maxPreloadedSplits_,
          splitPreloader_);
      if (reason != BlockingReason::kNotBlocked) {
        return nullptr;
      }

      if (!split.hasConnectorSplit()) {
        noMoreSplits_ = true;

        if (dataSource_) {
          auto connectorStats = dataSource_->runtimeStats();
          for (const auto& entry : connectorStats) {
            stats_.runtimeStats[entry.first].addValue(entry.second);
          }
        }
        return nullptr;
      }

      const auto& connectorSplit = split.connectorSplit;
      currentSplitGroupId_ = split.groupId;
      needNewSplit_ = false;

      if (!connector_) {
        connector_ = connector::getConnector(connectorSplit->connectorId);
        connectorQueryCtx_ = driverCtx_->createConnectorQueryCtx(
            connectorSplit->connectorId, planNodeId_);
        dataSource_ = connector_->createDataSource(
            outputType_,
            tableHandle_,
            columnHandles_,
            connectorQueryCtx_.get());
        for (const auto& entry : pendingDynamicFilters_) {
          dataSource_->addDynamicFilter(entry.first, entry.second);
        }
        pendingDynamicFilters_.clear();
      } else {
        VELOX_CHECK(
            connector_->connectorId() == connectorSplit->connectorId,
            "Got splits with different connector IDs");
      }

      if (connectorSplit->dataSource) {
        auto prepared = *connectorSplit->dataSource->move().release();
        dataSource_->setFromDataSource(std::move(prepared));
      } else {
        dataSource_->addSplit(connectorSplit);
      }
      ++stats_.numSplits;
      setBatchSize();
    }

    const auto ioTimeStartMicros = getCurrentTimeMicro();
    auto data = dataSource_->next(readBatchSize_);
    checkPreload();
    stats().addRuntimeStat(
        "dataSourceWallNanos",
        (getCurrentTimeMicro() - ioTimeStartMicros) * 1'000);
    stats_.rawInputPositions = dataSource_->getCompletedRows();
    stats_.rawInputBytes = dataSource_->getCompletedBytes();
    if (data) {
      if (data->size() > 0) {
        stats_.inputPositions += data->size();
        stats_.inputBytes += data->retainedSize();
        return data;
      }
      continue;
    }

    driverCtx_->task->splitFinished(planNodeId_, currentSplitGroupId_);
    currentSplitGroupId_ = -1;
    needNewSplit_ = true;
  }
}

void TableScan::preload(std::shared_ptr<connector::ConnectorSplit> split) {
  using DataSourcePtr = std::shared_ptr<connector::DataSource>;
<<<<<<< HEAD
  split->dataSource = std::make_shared<AsyncSource<DataSourcePtr>>(
      [type = outputType_,
       table = tableHandle_,
       columns = columnHandles_,
       connector = connector_,
       ctx = connectorQueryCtx_]() {
        auto value = std::make_unique<DataSourcePtr>();

        *value = connector->createDataSource(type, table, columns, ctx.get());
=======
  split->dataSource =
      std::make_shared<AsyncSource<DataSourcePtr>>([type = outputType_,
                                                    table = tableHandle_,
                                                    columns = columnHandles_,
                                                    connector = connector_,
                                                    ctx = connectorQueryCtx_,
                                                    split]() {
        auto value = std::make_unique<DataSourcePtr>();
        *value = connector->createDataSource(type, table, columns, ctx.get());
        (*value)->addSplit(split);
>>>>>>> 4c1e32fc
        return value;
      });
}

void TableScan::checkPreload() {
  auto executor = connector_->executor();
<<<<<<< HEAD
  if (!executor || !connector_->supportsSplitPreload()) {
=======
  if (!FLAGS_enable_split_preload || !executor ||
      !connector_->supportsSplitPreload()) {
>>>>>>> 4c1e32fc
    return;
  }
  if (dataSource_->allPrefetchIssued()) {
    maxPreloadedSplits_ = driverCtx_->numDrivers;
    if (!splitPreloader_) {
      splitPreloader_ =
          [executor, this](std::shared_ptr<connector::ConnectorSplit> split) {
            preload(split);
<<<<<<< HEAD

            executor->add([&]() { split->dataSource->prepare(); });
          };
    }
  }
}

bool TableScan::isFinished() {
  return noMoreSplits_;
}

  
  void TableScan::setBatchSize() {
=======
            executor->add([split]() { split->dataSource->prepare(); });
          };
    }
  }
}

void TableScan::setBatchSize() {
>>>>>>> 4c1e32fc
  constexpr int64_t kMB = 1 << 20;
  auto estimate = dataSource_->estimatedRowSize();
  if (estimate == connector::DataSource::kUnknownRowSize) {
    readBatchSize_ = kDefaultBatchSize;
    return;
  }
  if (estimate < 1024) {
    readBatchSize_ = 10000; // No more than 10MB of data per batch.
    return;
  }
  readBatchSize_ = std::min<int64_t>(100, 10 * kMB / estimate);
}

void TableScan::addDynamicFilter(
    ChannelIndex outputChannel,
    const std::shared_ptr<common::Filter>& filter) {
  if (dataSource_) {
    dataSource_->addDynamicFilter(outputChannel, filter);
  } else {
    pendingDynamicFilters_.emplace(outputChannel, filter);
  }
}

} // namespace facebook::velox::exec<|MERGE_RESOLUTION|>--- conflicted
+++ resolved
@@ -47,11 +47,7 @@
     if (needNewSplit_) {
       exec::Split split;
       auto reason = driverCtx_->task->getSplitOrFuture(
-<<<<<<< HEAD
 driverCtx_->driverId, planNodeId_,
-=======
-          planNodeId_,
->>>>>>> 4c1e32fc
           split,
           blockingFuture_,
           maxPreloadedSplits_,
@@ -130,17 +126,6 @@
 
 void TableScan::preload(std::shared_ptr<connector::ConnectorSplit> split) {
   using DataSourcePtr = std::shared_ptr<connector::DataSource>;
-<<<<<<< HEAD
-  split->dataSource = std::make_shared<AsyncSource<DataSourcePtr>>(
-      [type = outputType_,
-       table = tableHandle_,
-       columns = columnHandles_,
-       connector = connector_,
-       ctx = connectorQueryCtx_]() {
-        auto value = std::make_unique<DataSourcePtr>();
-
-        *value = connector->createDataSource(type, table, columns, ctx.get());
-=======
   split->dataSource =
       std::make_shared<AsyncSource<DataSourcePtr>>([type = outputType_,
                                                     table = tableHandle_,
@@ -151,19 +136,14 @@
         auto value = std::make_unique<DataSourcePtr>();
         *value = connector->createDataSource(type, table, columns, ctx.get());
         (*value)->addSplit(split);
->>>>>>> 4c1e32fc
         return value;
       });
 }
 
 void TableScan::checkPreload() {
   auto executor = connector_->executor();
-<<<<<<< HEAD
-  if (!executor || !connector_->supportsSplitPreload()) {
-=======
   if (!FLAGS_enable_split_preload || !executor ||
       !connector_->supportsSplitPreload()) {
->>>>>>> 4c1e32fc
     return;
   }
   if (dataSource_->allPrefetchIssued()) {
@@ -172,9 +152,7 @@
       splitPreloader_ =
           [executor, this](std::shared_ptr<connector::ConnectorSplit> split) {
             preload(split);
-<<<<<<< HEAD
-
-            executor->add([&]() { split->dataSource->prepare(); });
+            executor->add([split]() { split->dataSource->prepare(); });
           };
     }
   }
@@ -186,15 +164,6 @@
 
   
   void TableScan::setBatchSize() {
-=======
-            executor->add([split]() { split->dataSource->prepare(); });
-          };
-    }
-  }
-}
-
-void TableScan::setBatchSize() {
->>>>>>> 4c1e32fc
   constexpr int64_t kMB = 1 << 20;
   auto estimate = dataSource_->estimatedRowSize();
   if (estimate == connector::DataSource::kUnknownRowSize) {
