--- conflicted
+++ resolved
@@ -90,19 +90,21 @@
             "Got splits with different connector IDs");
       }
 
-      dataSource_->addSplit(connectorSplit);
+      if (connectorSplit->dataSource) {
+        auto prepared = *connectorSplit->dataSource->move().release();
+        dataSource_->setFromDataSource(std::move(prepared));
+      } else {
+        dataSource_->addSplit(connectorSplit);
+      }
       ++stats_.numSplits;
     }
 
     const auto ioTimeStartMicros = getCurrentTimeMicro();
     auto data = dataSource_->next(kDefaultBatchSize);
-<<<<<<< HEAD
     checkPreload();
-=======
     stats().addRuntimeStat(
         "dataSourceWallNanos",
         (getCurrentTimeMicro() - ioTimeStartMicros) * 1'000);
->>>>>>> 4509a3d9
     stats_.rawInputPositions = dataSource_->getCompletedRows();
     stats_.rawInputBytes = dataSource_->getCompletedBytes();
     if (data) {
@@ -120,20 +122,21 @@
   }
 }
 
-void preload(std::shared_ptr<connector::Connector> split) {
-  using DataSourcePtr = std::shared_ptr<connector::Connector>;
+void TableScan::preload(std::shared_ptr<connector::ConnectorSplit> split) {
+  using DataSourcePtr = std::shared_ptr<connector::DataSource>;
   split->dataSource = std::make_shared<AsyncSource<DataSourcePtr>>(
-								   auto shared = 	    connector_->createDataSource(
-            outputType_,
-            tableHandle_,
-            columnHandles_,
-            connectorQueryCtx_.get());
-								   std::unique_ptr<DataSourcePtr> value(shared));
-  return  value;
+      [type = outputType_,
+       table = tableHandle_,
+       columns = columnHandles_,
+       connector = connector_,
+       ctx = connectorQueryCtx_]() {
+        auto value = std::make_unique<DataSourcePtr>();
+
+        *value = connector->createDataSource(type, table, columns, ctx.get());
+        return value;
+      });
 }
-										   }
 
-  
 void TableScan::checkPreload() {
   auto executor = connector_->executor();
   if (!executor || !connector_->supportsSplitPreload()) {
@@ -143,37 +146,27 @@
     maxPreloadedSplits_ = driverCtx_->numDrivers;
     if (!splitPreloader_) {
       splitPreloader_ =
+          [executor, this](std::shared_ptr<connector::ConnectorSplit> split) {
+            preload(split);
 
-	[executor, this](std::shared_ptr<connector::ConnectorSplit> split) {
-	  split->dataSource = std::make_shared<AsyncSource<std::shared_ptr<DataSource>>> () {
-
-	    auto shared =
-;
-	    std::unique_ptr<std::shared_ptr<DataSource>> value(shared);
-	    return value;
-	  })
-	  )
-	    executor->add([&]() { split->dataSource->prepare(); });
-	  
-	})
-
-	});
-      })
+            executor->add([&]() { split->dataSource->prepare(); });
+          };
     }
   }
+}
 
-  void TableScan::addDynamicFilter(
-      ChannelIndex outputChannel,
-      const std::shared_ptr<common::Filter>& filter) {
-    if (dataSource_) {
-      dataSource_->addDynamicFilter(outputChannel, filter);
-    } else {
-      pendingDynamicFilters_.emplace(outputChannel, filter);
-    }
+void TableScan::addDynamicFilter(
+    ChannelIndex outputChannel,
+    const std::shared_ptr<common::Filter>& filter) {
+  if (dataSource_) {
+    dataSource_->addDynamicFilter(outputChannel, filter);
+  } else {
+    pendingDynamicFilters_.emplace(outputChannel, filter);
   }
+}
 
-  void TableScan::close() {
-    // TODO Implement
-  }
+void TableScan::close() {
+  // TODO Implement
+}
 
 } // namespace facebook::velox::exec