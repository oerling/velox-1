--- conflicted
+++ resolved
@@ -46,7 +46,6 @@
   for (;;) {
     if (needNewSplit_) {
       exec::Split split;
-<<<<<<< HEAD
       auto reason = driverCtx_->task->getSplitOrFuture(
           driverCtx_->splitGroupId,
           planNodeId(),
@@ -55,11 +54,6 @@
           maxPreloadedSplits_,
           splitPreloader_);
       if (reason != BlockingReason::kNotBlocked) {
-=======
-      blockingReason_ = driverCtx_->task->getSplitOrFuture(
-          driverCtx_->splitGroupId, planNodeId(), split, blockingFuture_);
-      if (blockingReason_ != BlockingReason::kNotBlocked) {
->>>>>>> e84e6797
         return nullptr;
       }
 
@@ -103,8 +97,11 @@
         }
         pendingDynamicFilters_.clear();
       }
-
-<<<<<<< HEAD
+      debugString_ = fmt::format(
+          "Split {} Task {}",
+          connectorSplit->toString(),
+          operatorCtx_->task()->taskId());
+
       if (connectorSplit->dataSource) {
         // The AsyncSource returns a unique_ptr to a shared_ptr. The
         // unique_ptr will be nullptr if there was a cancellation.
@@ -119,40 +116,18 @@
       } else {
         dataSource_->addSplit(connectorSplit);
       }
-      ++stats_.numSplits;
-=======
-      debugString_ = fmt::format(
-          "Split {} Task {}",
-          connectorSplit->toString(),
-          operatorCtx_->task()->taskId());
-      dataSource_->addSplit(connectorSplit);
+
+
       ++stats_.wlock()->numSplits;
->>>>>>> e84e6797
       setBatchSize();
     }
 
     const auto ioTimeStartMicros = getCurrentTimeMicro();
-<<<<<<< HEAD
     // Check for  cancellation since scans that filter everything out will not
     // hit the check in Driver.
     if (operatorCtx_->task()->isCancelled()) {
       return nullptr;
     }
-    auto data = dataSource_->next(readBatchSize_);
-    checkPreload();
-    stats().addRuntimeStat(
-        "dataSourceWallNanos",
-        RuntimeCounter(
-            (getCurrentTimeMicro() - ioTimeStartMicros) * 1'000,
-            RuntimeCounter::Unit::kNanos));
-    stats_.rawInputPositions = dataSource_->getCompletedRows();
-    stats_.rawInputBytes = dataSource_->getCompletedBytes();
-    if (data) {
-      if (data->size() > 0) {
-        stats_.inputPositions += data->size();
-        stats_.inputBytes += data->retainedSize();
-        return data;
-=======
     ExceptionContextSetter exceptionContext(
         {[](VeloxException::Type /*exceptionType*/, auto* debugString) {
            return *static_cast<std::string*>(debugString);
@@ -160,6 +135,7 @@
          &debugString_});
 
     auto dataOptional = dataSource_->next(readBatchSize_, blockingFuture_);
+    checkPreload();
     if (!dataOptional.has_value()) {
       blockingReason_ = BlockingReason::kWaitForConnector;
       return nullptr;
@@ -182,7 +158,6 @@
           return data;
         }
         continue;
->>>>>>> e84e6797
       }
     }
 
