--- conflicted
+++ resolved
@@ -47,11 +47,7 @@
       exec::Split split;
       auto reason = driverCtx_->task->getSplitOrFuture(
           driverCtx_->splitGroupId,
-<<<<<<< HEAD
-          planNodeId_,
-=======
           planNodeId(),
->>>>>>> 7b0e58e4
           split,
           blockingFuture_,
           maxPreloadedSplits_,
@@ -100,25 +96,15 @@
       }
 
       if (connectorSplit->dataSource) {
-<<<<<<< HEAD
-	// The AsyncSource returns a unique_ptr to a shared_ptr. The
-	// unique_ptr will be nullptr if there was a cancellation.
-        auto preparedPtr =connectorSplit->dataSource->move();
-=======
         // The AsyncSource returns a unique_ptr to a shared_ptr. The
         // unique_ptr will be nullptr if there was a cancellation.
         auto preparedPtr = connectorSplit->dataSource->move();
->>>>>>> 7b0e58e4
         if (!preparedPtr) {
           // There must be a cancellation.
           VELOX_CHECK(operatorCtx_->task()->isCancelled());
           return nullptr;
         }
-<<<<<<< HEAD
-	auto preparedDataSource = std::move(*preparedPtr);
-=======
         auto preparedDataSource = std::move(*preparedPtr);
->>>>>>> 7b0e58e4
         dataSource_->setFromDataSource(std::move(preparedDataSource));
       } else {
         dataSource_->addSplit(connectorSplit);
