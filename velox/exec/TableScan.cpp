--- conflicted
+++ resolved
@@ -46,16 +46,12 @@
     if (needNewSplit_) {
       exec::Split split;
       auto reason = driverCtx_->task->getSplitOrFuture(
-<<<<<<< HEAD
           driverCtx_->splitGroupId,
-          planNodeId_,
+          planNodeId(),
           split,
           blockingFuture_,
           maxPreloadedSplits_,
           splitPreloader_);
-=======
-          driverCtx_->splitGroupId, planNodeId(), split, blockingFuture_);
->>>>>>> main
       if (reason != BlockingReason::kNotBlocked) {
         return nullptr;
       }
