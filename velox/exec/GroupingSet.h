/*
 * Copyright (c) Facebook, Inc. and its affiliates.
 *
 * Licensed under the Apache License, Version 2.0 (the "License");
 * you may not use this file except in compliance with the License.
 * You may obtain a copy of the License at
 *
 *     http://www.apache.org/licenses/LICENSE-2.0
 *
 * Unless required by applicable law or agreed to in writing, software
 * distributed under the License is distributed on an "AS IS" BASIS,
 * WITHOUT WARRANTIES OR CONDITIONS OF ANY KIND, either express or implied.
 * See the License for the specific language governing permissions and
 * limitations under the License.
 */
#pragma once

#include "velox/exec/AggregationMasks.h"
#include "velox/exec/HashTable.h"
#include "velox/exec/Spiller.h"
#include "velox/exec/TreeOfLosers.h"
#include "velox/exec/VectorHasher.h"

namespace facebook::velox::exec {

class Aggregate;

class GroupingSet {
 public:
  GroupingSet(
      std::vector<std::unique_ptr<VectorHasher>>&& hashers,
      std::vector<column_index_t>&& preGroupedKeys,
      std::vector<std::unique_ptr<Aggregate>>&& aggregates,
      std::vector<std::optional<column_index_t>>&& aggrMaskChannels,
      std::vector<std::vector<column_index_t>>&& channelLists,
      std::vector<std::vector<VectorPtr>>&& constantLists,
      std::vector<TypePtr>&& intermediateTypes,
      bool ignoreNullKeys,
      bool isPartial,
      bool isRawInput,
      const Spiller::Config* FOLLY_NULLABLE spillConfig,
      OperatorCtx* FOLLY_NONNULL operatorCtx);

  ~GroupingSet();

  void addInput(const RowVectorPtr& input, bool mayPushdown);

  void noMoreInput();

  /// Typically, the output is not available until all input has been added.
  /// However, in case when input is clustered on some of the grouping keys, the
  /// output becomes available every time one of these grouping keys changes
  /// value. This method returns true if no-more-input message has been received
  /// or if some groups are ready for output because pre-grouped keys values
  /// have changed.
  bool hasOutput();

  /// Called if partial aggregation has reached memory limit or if hasOutput()
  /// returns true.
  bool getOutput(
      int32_t batchSize,
      RowContainerIterator& iterator,
      RowVectorPtr& result);

  uint64_t allocatedBytes() const;

  void resetPartial();

  /// Returns true if 'this' should start producing partial
  /// aggregation results. Checks the memory consumption against
  /// 'maxBytes'. If exceeding 'maxBytes', sees if changing hash mode
  /// can free up space and rehashes and returns false if significant
  /// space was recovered. In specific, changing from an array hash
  /// based on value ranges to one based on value ids can save a lot.
  bool isPartialFull(int64_t maxBytes);

  const HashLookup& hashLookup() const;

  /// Spills content until under 'targetRows' and under 'targetBytes'
  /// of out of line data are left. If targetRows is 0, spills
  /// everything and physically frees the data in the
  /// 'table_->rows()'. This leaves 'table_' initialized and 'this'
  /// ready to accumulate more input. This is called by ensureInputFits
  /// or by external memory management. In the latter case, the Driver
  /// of this will be in a paused state and off thread.
  void spill(int64_t targetRows, int64_t targetBytes);

  /// Returns the spiller stats including total bytes and rows spilled so far.
  Spiller::Stats spilledStats() const {
    return spiller_ != nullptr ? spiller_->stats() : Spiller::Stats{};
  }

  /// Returns the hashtable stats.
  HashTableStats hashTableStats() const {
    return table_ ? table_->stats() : HashTableStats{};
  }

  /// Return the number of rows kept in memory.
  int64_t numRows() const {
    return table_ ? table_->rows()->numRows() : 0;
  }

<<<<<<< HEAD
  /// Returns an estimate of the average row size.
  std::optional<int64_t> estimateRowSize() const;
=======
  // Frees hash tables and other state when giving up partial aggregation as
  // non-productive. Must be called before toIntermediate() is used.
  void abandonPartialAggregation();

  /// Translates the raw input in input to accumulators initialized from a
  /// single input row. Passes grouping keys through.
  void toIntermediate(const RowVectorPtr& input, RowVectorPtr& result);
>>>>>>> 2b5c3a36

 private:
  void addInputForActiveRows(const RowVectorPtr& input, bool mayPushdown);

  void addRemainingInput();

  void initializeGlobalAggregation();

  void destroyGlobalAggregations();

  void addGlobalAggregationInput(const RowVectorPtr& input, bool mayPushdown);

  bool getGlobalAggregationOutput(
      int32_t batchSize,
      bool isPartial,
      RowContainerIterator& iterator,
      RowVectorPtr& result);

  void createHashTable();

  void populateTempVectors(int32_t aggregateIndex, const RowVectorPtr& input);

  // If the given aggregation has mask, the method returns reference to the
  // selectivity vector from the maskedActiveRows_ (based on the mask channel
  // index for this aggregation), otherwise it returns reference to activeRows_.
  const SelectivityVector& getSelectivityVector(size_t aggregateIndex) const;

  // Checks if input will fit in the existing memory and increases
  // reservation if not. If reservation cannot be increased, spills
  // enough to make 'input' fit.
  void ensureInputFits(const RowVectorPtr& input);

  // Copies the grouping keys and aggregates for 'groups' into 'result' If
  // partial output, extracts the intermediate type for aggregates, final result
  // otherwise.
  void extractGroups(folly::Range<char**> groups, const RowVectorPtr& result);

  // Produces output in if spilling has occurred. First produces data
  // from non-spilled partitions, then merges spill runs and unspilled data
  // form spilled partitions. Returns nullptr when at end. 'batchSize' specifies
  // the max number of output rows in 'result'.
  bool getOutputWithSpill(int32_t batchSize, const RowVectorPtr& result);

  // Reads rows from the current spilled partition until producing a batch of
  // final results in 'result'. Returns false and leaves 'result' empty when
  // the partition is fully read. 'batchSize' specifies the max number of output
  // rows in 'result'.
  bool mergeNext(int32_t batchSize, const RowVectorPtr& result);

  // Initializes a new row in 'mergeRows' with the keys from the
  // current element from 'keys'. Accumulators are left in the initial
  // state with no data accumulated. This is called each time a new
  // key is received from a merge of spilled data. After this
  // updateRow() is called on the same element and on every subsequent
  // element read from the stream until a new key is seen, at which
  // time we again call initializeRow(). When enough rows have been
  // accumulated and we have a new key, we produce the output and
  // clear 'mergeRows_' with extractSpillResult() and only then do
  // initializeRow().
  void initializeRow(SpillMergeStream& keys, char* FOLLY_NONNULL row);

  // Updates the accumulators in 'row' with the intermediate type data from
  // 'keys'. This is called for each row received from a merge of spilled data.
  void updateRow(SpillMergeStream& keys, char* FOLLY_NONNULL row);

  // Copies the finalized state from 'mergeRows' to 'result' and clears
  // 'mergeRows'. Used for producing a batch of results when aggregating spilled
  // groups.
  void extractSpillResult(const RowVectorPtr& result);

  std::vector<column_index_t> keyChannels_;

  /// A subset of grouping keys on which the input is clustered.
  const std::vector<column_index_t> preGroupedKeyChannels_;

  std::vector<std::unique_ptr<VectorHasher>> hashers_;
  const bool isGlobal_;
  const bool isPartial_;
  const bool isRawInput_;
  std::vector<std::unique_ptr<Aggregate>> aggregates_;
  AggregationMasks masks_;
  // Argument list for the corresponding element of 'aggregates_'.
  const std::vector<std::vector<column_index_t>> channelLists_;
  // Constant arguments to aggregates. Corresponds pairwise to
  // 'channelLists_'. This is used when channelLists_[i][j] ==
  // kConstantChannel.
  const std::vector<std::vector<VectorPtr>> constantLists_;

  // Types for extracting accumulators for spilling.
  const std::vector<TypePtr> intermediateTypes_;

  const bool ignoreNullKeys_;

  // The maximum memory usage that a final aggregation can hold before spilling.
  // If it is zero, then there is no such limit.
  const uint64_t spillMemoryThreshold_;

  const Spiller::Config* FOLLY_NULLABLE const spillConfig_; // Not owned.

  // Boolean indicating whether accumulators for a global aggregation (i.e.
  // aggregation with no grouping keys) have been initialized.
  bool globalAggregationInitialized_{false};

  std::vector<bool> mayPushdown_;

  // Place for the arguments of the aggregate being updated.
  std::vector<VectorPtr> tempVectors_;
  std::unique_ptr<BaseHashTable> table_;
  std::unique_ptr<HashLookup> lookup_;
  SelectivityVector activeRows_;

  // Used to allocate memory for a single row accumulating results of global
  // aggregation
  HashStringAllocator stringAllocator_;
  AllocationPool rows_;
  const bool isAdaptive_;

  bool noMoreInput_{false};

  /// In case of partial streaming aggregation, the input vector passed to
  /// addInput(). A set of rows that belong to the last group of pre-grouped
  /// keys need to be processed after flushing the hash table and accumulators.
  RowVectorPtr remainingInput_;

  /// First row in remainingInput_ that needs to be processed.
  vector_size_t firstRemainingRow_;

  // The value of mayPushdown flag specified in addInput() for the
  // 'remainingInput_'.
  bool remainingMayPushdown_;

  std::unique_ptr<Spiller> spiller_;
  std::unique_ptr<TreeOfLosers<SpillMergeStream>> merge_;

  // Container for materializing batches of output from spilling.
  std::unique_ptr<RowContainer> mergeRows_;

  // The row with the current merge state, allocated from 'mergeRow_'.
  char* FOLLY_NULLABLE mergeState_ = nullptr;

  // The currently running spill partition in producing spilld output.
  int32_t outputPartition_{-1};

  // Intermediate vector for passing arguments to aggregate in merging spill.
  std::vector<VectorPtr> mergeArgs_;

  // Indicates the element in mergeArgs_[0] that corresponds to the accumulator
  // to merge.
  SelectivityVector mergeSelection_;

  // True if 'merge_' indicates that the next key is the same as the current
  // one.
  bool nextKeyIsEqual_{false};

  // The set of rows that are outside of the spillable hash number
  // ranges. Used when producing output.
  std::optional<Spiller::SpillRows> nonSpilledRows_;

  // Index of first in 'nonSpilledRows_' that has not been added to output.
  size_t nonSpilledIndex_ = 0;

  // Pool of the OperatorCtx. Used for spilling.
  memory::MemoryPool& pool_;

  // The RowContainer of 'table_' is moved here before freeing
  // 'table_' when starting to read spill output.
  std::unique_ptr<RowContainer> rowsWhileReadingSpill_;

  // Counts input batches and triggers spilling if folly hash of this % 100 <=
  // 'testSpillPct_';.
  uint64_t spillTestCounter_{0};

  // True if partial aggregation has been given up as non-productive.
  bool abandonedPartialAggregation_{false};

  // True if partial aggregation and all aggregates have a fast path from raw
  // input to intermediate. Initialized in abandonPartialAggregation().
  bool allHaveToIntermediate_;

  // RowContainer for toIntermediate for aggregates that do not have a
  // toIntermediate() fast path
  std::unique_ptr<RowContainer> intermediateRows_;
  std::vector<char*> intermediateGroups_;
  std::vector<vector_size_t> intermediateRowNumbers_;
};

} // namespace facebook::velox::exec<|MERGE_RESOLUTION|>--- conflicted
+++ resolved
@@ -100,10 +100,9 @@
     return table_ ? table_->rows()->numRows() : 0;
   }
 
-<<<<<<< HEAD
   /// Returns an estimate of the average row size.
   std::optional<int64_t> estimateRowSize() const;
-=======
+
   // Frees hash tables and other state when giving up partial aggregation as
   // non-productive. Must be called before toIntermediate() is used.
   void abandonPartialAggregation();
@@ -111,7 +110,6 @@
   /// Translates the raw input in input to accumulators initialized from a
   /// single input row. Passes grouping keys through.
   void toIntermediate(const RowVectorPtr& input, RowVectorPtr& result);
->>>>>>> 2b5c3a36
 
  private:
   void addInputForActiveRows(const RowVectorPtr& input, bool mayPushdown);
