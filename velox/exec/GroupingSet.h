--- conflicted
+++ resolved
@@ -122,9 +122,6 @@
   HashStringAllocator stringAllocator_;
   AllocationPool rows_;
   const bool isAdaptive_;
-<<<<<<< HEAD
-  core::ExecCtx& execCtx_;
-=======
 
   core::ExecCtx& execCtx_;
 
@@ -141,7 +138,6 @@
   /// The value of mayPushdown flag specified in addInput() for the
   /// 'remainingInput_'.
   bool remainingMayPushdown_;
->>>>>>> 59067309
 };
 
 } // namespace facebook::velox::exec