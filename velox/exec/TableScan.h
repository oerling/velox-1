/*
 * Copyright (c) Facebook, Inc. and its affiliates.
 *
 * Licensed under the Apache License, Version 2.0 (the "License");
 * you may not use this file except in compliance with the License.
 * You may obtain a copy of the License at
 *
 *     http://www.apache.org/licenses/LICENSE-2.0
 *
 * Unless required by applicable law or agreed to in writing, software
 * distributed under the License is distributed on an "AS IS" BASIS,
 * WITHOUT WARRANTIES OR CONDITIONS OF ANY KIND, either express or implied.
 * See the License for the specific language governing permissions and
 * limitations under the License.
 */
#pragma once

#include "velox/core/PlanNode.h"
#include "velox/exec/Operator.h"

namespace facebook::velox::exec {

class TableScan : public SourceOperator {
 public:
  TableScan(
      int32_t operatorId,
      DriverCtx* driverCtx,
      std::shared_ptr<const core::TableScanNode> tableScanNode);

  RowVectorPtr getOutput() override;

  BlockingReason isBlocked(ContinueFuture* future) override {
    if (blockingFuture_.valid()) {
      *future = std::move(blockingFuture_);
      return BlockingReason::kWaitForSplit;
    }
    return BlockingReason::kNotBlocked;
  }

  bool isFinished() override;

  bool canAddDynamicFilter() const override {
    // TODO Consult with the connector. Return true only if connector can accept
    // dynamic filters.
    return true;
  }

  void addDynamicFilter(
      ChannelIndex outputChannel,
      const std::shared_ptr<common::Filter>& filter) override;

 private:
  static constexpr int32_t kDefaultBatchSize = 1024;

  // Sets 'maxPreloadSplits' and 'splitPreloader' if prefetching
  // splits is appropriate. The preloader will be applied to the
  // 'first 'maxPreloadSplits' of the Tasks's split queue for 'this'
  // when getting splits.
  void checkPreload();

  // Sets 'split->dataSource' to be a Asyncsource that makes a
  // DataSource to read 'split'. This source will be prepared in the
  // background on the executor of the connector. If the DataSource is
  // needed before prepare is done, it will be made when needed.
  void preload(std::shared_ptr<connector::ConnectorSplit> split);
<<<<<<< HEAD
  
=======

>>>>>>> 4c1e32fc
  // Adjust batch size according to split information.
  void setBatchSize();
  const core::PlanNodeId planNodeId_;
  const std::shared_ptr<connector::ConnectorTableHandle> tableHandle_;
  const std::
      unordered_map<std::string, std::shared_ptr<connector::ColumnHandle>>
          columnHandles_;
  DriverCtx* driverCtx_;
  ContinueFuture blockingFuture_{ContinueFuture::makeEmpty()};
  bool needNewSplit_ = true;
  std::shared_ptr<connector::Connector> connector_;
  std::shared_ptr<connector::ConnectorQueryCtx> connectorQueryCtx_;
  std::shared_ptr<connector::DataSource> dataSource_;
  bool noMoreSplits_ = false;
  // The bucketed group id we are in the middle of processing.
  int32_t currentSplitGroupId_{-1};
  // Dynamic filters to add to the data source when it gets created.
  std::unordered_map<ChannelIndex, std::shared_ptr<common::Filter>>
      pendingDynamicFilters_;

  int32_t maxPreloadedSplits_{0};

  std::function<void(std::shared_ptr<connector::ConnectorSplit>)>
      splitPreloader_{nullptr};

  int32_t readBatchSize_{kDefaultBatchSize};
};
} // namespace facebook::velox::exec<|MERGE_RESOLUTION|>--- conflicted
+++ resolved
@@ -63,11 +63,7 @@
   // background on the executor of the connector. If the DataSource is
   // needed before prepare is done, it will be made when needed.
   void preload(std::shared_ptr<connector::ConnectorSplit> split);
-<<<<<<< HEAD
-  
-=======
 
->>>>>>> 4c1e32fc
   // Adjust batch size according to split information.
   void setBatchSize();
   const core::PlanNodeId planNodeId_;
