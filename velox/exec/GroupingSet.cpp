--- conflicted
+++ resolved
@@ -872,13 +872,8 @@
         false,
         false,
         false,
-<<<<<<< HEAD
         &pool_,
-        ContainerRowSerde::instance(),
 						table_->rows());
-=======
-        &pool_);
->>>>>>> 8f9e0399
 
     initializeAggregates(aggregates_, *mergeRows_);
 
