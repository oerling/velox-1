--- conflicted
+++ resolved
@@ -74,24 +74,7 @@
   }
 }
 
-<<<<<<< HEAD
-void GroupingSet::addInput(
-    const RowVectorPtr& input,
-    bool mayPushdown,
-    int32_t level) {
-  auto numRows = input->size();
-  activeRows_.resize(numRows);
-  if (level > 2) {
-    std::stringstream out;
-    for (auto& h : lookup_->hashers) {
-      out << h->toString();
-    }
-    VELOX_FAIL("ARRGB: hasher does ot adapt to new range: {}", out.str());
-  }
-  activeRows_.setAll();
-=======
 void GroupingSet::addInput(const RowVectorPtr& input, bool mayPushdown) {
->>>>>>> f556a44d
   if (isGlobal_) {
     addGlobalAggregationInput(input, mayPushdown);
     return;
@@ -145,7 +128,7 @@
     if (table_->hashMode() != BaseHashTable::HashMode::kHash) {
       table_->decideHashMode(input->size());
     }
-    addInput(input, mayPushdown, level + 1);
+    addInput(input, mayPushdown);
     return;
   }
   table_->groupProbe(*lookup_);
