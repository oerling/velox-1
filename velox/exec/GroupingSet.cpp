--- conflicted
+++ resolved
@@ -1075,12 +1075,7 @@
   if (intermediateRows_) {
     intermediateRows_->eraseRows(folly::Range<char**>(
         intermediateGroups_.data(), intermediateGroups_.size()));
-<<<<<<< HEAD
-    if (FLAGS_velox_row_container_check_free) {
-      intermediateRows_->stringAllocator().checkEmpty();
-    }
-=======
->>>>>>> 9aeac4b8
+    intermediateRows_->stringAllocator().checkEmpty();
   }
 
   // It's unnecessary to call function->clear() to reset the internal states of
