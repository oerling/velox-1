--- conflicted
+++ resolved
@@ -32,10 +32,7 @@
 
   ~SerializedPage() = default;
 
-<<<<<<< HEAD
-=======
   // Returns the size of the serialized data in bytes.
->>>>>>> 7e07bf35
   uint64_t size() const {
     return iobufBytes_;
   }
@@ -45,24 +42,10 @@
   void prepareStreamForDeserialize(ByteStream* input);
 
   std::unique_ptr<folly::IOBuf> getIOBuf() const {
-<<<<<<< HEAD
-    VELOX_CHECK(iobuf_);
-=======
->>>>>>> 7e07bf35
     return iobuf_->clone();
   }
 
  private:
-<<<<<<< HEAD
-  // Buffers containing the serialized data. The memory is owned by 'iobuf_'.
-  std::vector<ByteRange> ranges_;
-
-  // IOBuf holding the data in 'ranges_. May be nullptr for 0 length.
-  std::unique_ptr<folly::IOBuf> iobuf_;
-
-  // Number of payload bytes in 'iobuf_'.
-  int64_t iobufBytes_{0};
-=======
   static int64_t chainBytes(folly::IOBuf& iobuf) {
     int64_t size = 0;
     for (auto& range : iobuf) {
@@ -79,7 +62,6 @@
 
   // Number of payload bytes in 'iobuf_'.
   const int64_t iobufBytes_;
->>>>>>> 7e07bf35
 };
 
 // Queue of results retrieved from source. Owned by shared_ptr by
@@ -157,18 +139,11 @@
     return totalBytes_;
   }
 
-<<<<<<< HEAD
-  // Returns the target maximum for totalBytes(). An exchange client should not
-  // fetch more data until the  queue totalBytes() is below maxBytes().
-  uint64_t maxBytes() const {
-    return maxBytes_;
-=======
   // Returns the target size for totalBytes(). An exchange client
   // should not fetch more data until the queue totalBytes() is below
   // minBytes().
   uint64_t minBytes() const {
     return minBytes_;
->>>>>>> 7e07bf35
   }
 
   void addSource() {
@@ -209,15 +184,9 @@
   // Total size of SerializedPages in queue.
   uint64_t totalBytes_{0};
 
-<<<<<<< HEAD
-  // If 'totalBytes_' < 'maxBytes_', an exchange should request more data from
-  // producers.
-  uint64_t maxBytes_{128 << 20};
-=======
   // If 'totalBytes_' < 'minBytes_', an exchange should request more data from
   // producers.
   uint64_t minBytes_;
->>>>>>> 7e07bf35
 };
 
 class ExchangeSource : public std::enable_shared_from_this<ExchangeSource> {
