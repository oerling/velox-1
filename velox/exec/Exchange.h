--- conflicted
+++ resolved
@@ -32,11 +32,7 @@
 
   ~SerializedPage() = default;
 
-<<<<<<< HEAD
-  uint64_t byteSize() const {
-=======
   uint64_t size() const {
->>>>>>> 5a0a469b
     return iobufBytes_;
   }
 
@@ -44,19 +40,7 @@
   // VectorStreamGroup::read().
   void prepareStreamForDeserialize(ByteStream* input);
 
-<<<<<<< HEAD
-  // acounted in the producer Task. Used only with LocalExchangeSource
-  // in tests.
-  static std::unique_ptr<SerializedPage> copyFrom(SerializedPage* page) {
-    auto buf = page->getIOBuf();
-    buf->unshare();
-    return std::make_unique<SerializedPage>(std::move(buf));
-  }
-
-  std::unique_ptr<folly::IOBuf> getIOBuf() {
-=======
   std::unique_ptr<folly::IOBuf> getIOBuf() const {
->>>>>>> 5a0a469b
     VELOX_CHECK(iobuf_);
     return iobuf_->clone();
   }
