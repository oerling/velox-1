--- conflicted
+++ resolved
@@ -681,11 +681,7 @@
   if (numRows_ == 0) {
     return std::nullopt;
   }
-<<<<<<< HEAD
-  int64_t freeBytes = rows_.availableInReservedRun() + fixedRowSize_ * numFreeRows_;
-=======
   int64_t freeBytes = rows_.freeBytes() + fixedRowSize_ * numFreeRows_;
->>>>>>> db8edec3
   int64_t usedSize = rows_.allocatedBytes() - freeBytes +
       stringAllocator_->retainedSize() - stringAllocator_->freeSpace();
   int64_t rowSize = usedSize / numRows_;
