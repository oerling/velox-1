/*
 * Copyright (c) Facebook, Inc. and its affiliates.
 *
 * Licensed under the Apache License, Version 2.0 (the "License");
 * you may not use this file except in compliance with the License.
 * You may obtain a copy of the License at
 *
 *     http://www.apache.org/licenses/LICENSE-2.0
 *
 * Unless required by applicable law or agreed to in writing, software
 * distributed under the License is distributed on an "AS IS" BASIS,
 * WITHOUT WARRANTIES OR CONDITIONS OF ANY KIND, either express or implied.
 * See the License for the specific language governing permissions and
 * limitations under the License.
 */

#include "velox/exec/RowContainer.h"

#include "velox/exec/ContainerRowSerde.h"

namespace facebook::velox::exec {
namespace {
template <TypeKind Kind>
static int32_t kindSize() {
  return sizeof(typename KindToFlatVector<Kind>::HashRowType);
}

static int32_t typeKindSize(TypeKind kind) {
  if (kind == TypeKind::UNKNOWN) {
    return sizeof(UnknownValue);
  }

  return VELOX_DYNAMIC_TYPE_DISPATCH(kindSize, kind);
}
} // namespace

RowContainer::RowContainer(
    const std::vector<TypePtr>& keyTypes,
    bool nullableKeys,
    const std::vector<std::unique_ptr<Aggregate>>& aggregates,
    const std::vector<TypePtr>& dependentTypes,
    bool hasNext,
    bool isJoinBuild,
    bool hasProbedFlag,
    bool hasNormalizedKeys,
    memory::MappedMemory* mappedMemory,
    const RowSerde& serde)
    : keyTypes_(keyTypes),
      nullableKeys_(nullableKeys),
      aggregates_(aggregates),
      isJoinBuild_(isJoinBuild),
      hasNormalizedKeys_(hasNormalizedKeys),
      rows_(mappedMemory),
      stringAllocator_(mappedMemory),
      serde_(serde) {
  // Compute the layout of the payload row.  The row has keys, null
  // flags, accumulators, dependent fields. All fields are fixed
  // width. If variable width data is referenced, this is done with
  // StringView that inlines or points to the data.  The number of
  // bytes used by each key is determined by keyTypes[i].  Null flags
  // are one bit per field. If nullableKeys is true there is a null
  // flag for each key. A null bit for each accumulator and dependent
  // field follows.  If hasProbedFlag is true, there is an extra bit
  // to track if the row has been selected by a hash join probe. This
  // is followed by a free bit which is set if the row is in a free
  // list. The accumulators come next, with size given by
  // Aggregate::accumulatorFixedWidthSize(). Dependent fields follow.
  // These are non-key columns for hash join or order by. If there are variable
  // length columns or accumulators, i.e. ones that allocate extra space, this
  // space is tracked by a uint32_t after the dependent columns. If this is a
  // hash join build side, the pointer to the next row with the same key is
  // after the optional row size.
  //
  // In most cases, rows are prefixed with a normalized_key_t at index
  // -1, 8 bytes below the pointer. This space is reserved for a 64
  // bit unique digest of the keys for speeding up comparison. This
  // space is reserved for the rows that are inserted before the
  // cardinality grows too large for packing all in 64
  // bits. 'numRowsWithNormalizedKey_' gives the number of rows with
  // the extra field.
  int32_t offset = 0;
  int32_t nullOffset = 0;
  bool isVariableWidth = false;
  for (auto& type : keyTypes_) {
    typeKinds_.push_back(type->kind());
    types_.push_back(type);
    offsets_.push_back(offset);
    offset += typeKindSize(type->kind());
    nullOffsets_.push_back(nullOffset);
    isVariableWidth |= !type->isFixedWidth();
    if (nullableKeys) {
      ++nullOffset;
    }
  }
  // Make offset at least sizeof pointer so that there is space for a
  // free list next pointer below the bit at 'freeFlagOffset_'.
  offset = std::max<int32_t>(offset, sizeof(void*));
  int32_t firstAggregate = offsets_.size();
  int32_t firstAggregateOffset = offset;
  for (auto& aggregate : aggregates) {
    offsets_.push_back(offset);
    offset += aggregate->accumulatorFixedWidthSize();
    nullOffsets_.push_back(nullOffset);
    ++nullOffset;
    isVariableWidth |= !aggregate->isFixedSize();
    usesExternalMemory_ |= aggregate->accumulatorUsesExternalMemory();

  }
  for (auto& type : dependentTypes) {
    types_.push_back(type);
    typeKinds_.push_back(type->kind());
    offsets_.push_back(offset);
    offset += typeKindSize(type->kind());
    nullOffsets_.push_back(nullOffset);
    ++nullOffset;
    isVariableWidth |= !type->isFixedWidth();
  }
  if (isVariableWidth) {
    rowSizeOffset_ = offset;
    offset += sizeof(uint32_t);
  }

  if (hasProbedFlag) {
    nullOffsets_.push_back(nullOffset);
    probedFlagOffset_ = nullOffset + firstAggregateOffset * 8;
    ++nullOffset;
  }
  // Free flag.
  nullOffsets_.push_back(nullOffset);
  freeFlagOffset_ = nullOffset + firstAggregateOffset * 8;
  ++nullOffset;
  // Fixup nullOffsets_ to be the bit number from the start of the row.
  for (int32_t i = 0; i < nullOffsets_.size(); ++i) {
    nullOffsets_[i] += firstAggregateOffset * 8;
  }

  // Fixup the offset of aggregates to make space for null flags.
  int32_t nullBytes = bits::nbytes(nullOffsets_.size());
  if (rowSizeOffset_) {
    rowSizeOffset_ += nullBytes;
  }
  for (int32_t i = 0; i < aggregates_.size() + dependentTypes.size(); ++i) {
    offsets_[i + firstAggregate] += nullBytes;
    nullOffset = nullOffsets_[i + firstAggregate];
    if (i < aggregates.size()) {
      aggregates_[i]->setAllocator(&stringAllocator_);
      aggregates_[i]->setOffsets(
          offsets_[i + firstAggregate],
          nullByte(nullOffset),
          nullMask(nullOffset),
          rowSizeOffset_);
    }
  }
  if (hasNext) {
    nextOffset_ = offset + nullBytes;
    offset += sizeof(void*);
  }
  fixedRowSize_ = offset + nullBytes;

  // A distinct hash table has no aggregates and if the hash table has
  // no nulls, it may be that there are no null flags.
  if (!nullOffsets_.empty()) {
    // All flags like free and probed flags and null flags for keys and non-keys
    // start as 0.
    initialNulls_.resize(nullBytes, 0x0);
    // Aggregates are null on a new row.
    auto aggregateNullOffset = nullableKeys ? keyTypes.size() : 0;
    for (int32_t i = 0; i < aggregates_.size(); ++i) {
      bits::setBit(initialNulls_.data(), i + aggregateNullOffset);
    }
  }
<<<<<<< HEAD
  if (hasProbedFlag) {
    bits::clearBit(
        initialNulls_.data(),
        nullOffsets_[nullOffsets_.size() - 2] - nullOffsets_[0]);
  }
=======
>>>>>>> 1a36ea35
  normalizedKeySize_ = hasNormalizedKeys_ ? sizeof(normalized_key_t) : 0;
  for (auto i = 0; i < offsets_.size(); ++i) {
    rowColumns_.emplace_back(
        offsets_[i],
        (nullableKeys_ || i >= keyTypes_.size()) ? nullOffsets_[i]
                                                 : RowColumn::kNotNullOffset);
  }
  }

char* RowContainer::newRow() {
  char* row;
  ++numRows_;
  if (firstFreeRow_) {
    row = firstFreeRow_;
    VELOX_CHECK(bits::isBitSet(row, freeFlagOffset_));
    firstFreeRow_ = nextFree(row);
    --numFreeRows_;
  } else {
    row = rows_.allocateFixed(fixedRowSize_ + normalizedKeySize_) +
        normalizedKeySize_;
    if (normalizedKeySize_) {
      ++numRowsWithNormalizedKey_;
    }
  }
  return initializeRow(row, false /* reuse */);
}

char* RowContainer::initializeRow(char* row, bool reuse) {
  if (reuse) {
    auto rows = folly::Range<char**>(&row, 1);
    freeVariableWidthFields(rows);
    freeAggregates(rows);
  }

  if (!nullOffsets_.empty()) {
    memcpy(
        row + nullByte(nullOffsets_[0]),
        initialNulls_.data(),
        initialNulls_.size());
  }
  if (rowSizeOffset_) {
    variableRowSize(row) = 0;
  }
  return row;
}

void RowContainer::eraseRows(folly::Range<char**> rows) {
  freeVariableWidthFields(rows);
  freeAggregates(rows);
  numRows_ -= rows.size();
  for (auto* row : rows) {
    VELOX_CHECK(!bits::isBitSet(row, freeFlagOffset_), "Double free of row");
    bits::setBit(row, freeFlagOffset_);
    nextFree(row) = firstFreeRow_;
    firstFreeRow_ = row;
  }
  numFreeRows_ += rows.size();
}

void RowContainer::freeVariableWidthFields(folly::Range<char**> rows) {
  for (auto i = 0; i < types_.size(); ++i) {
    switch (typeKinds_[i]) {
      case TypeKind::VARCHAR:
      case TypeKind::VARBINARY:
      case TypeKind::ROW:
      case TypeKind::ARRAY:
      case TypeKind::MAP: {
        auto column = columnAt(i);
        for (auto row : rows) {
          if (!isNullAt(row, column.nullByte(), column.nullMask())) {
            StringView view = valueAt<StringView>(row, column.offset());
            if (!view.isInline()) {
              stringAllocator_.free(HashStringAllocator::headerOf(view.data()));
            }
          }
        }
<<<<<<< HEAD
      }
=======
      } break;
>>>>>>> 1a36ea35
      default:;
    }
  }
}

void RowContainer::checkConsistency() {
  constexpr int32_t kBatch = 1000;
  std::vector<char*> rows(kBatch);

  RowContainerIterator iter;
  int64_t allocatedRows = 0;
  for (;;) {
    int64_t numRows = listRows(&iter, kBatch, rows.data());
    if (!numRows) {
      break;
    }
    for (auto i = 0; i < numRows; ++i) {
      auto row = rows[i];
      VELOX_CHECK(!bits::isBitSet(row, freeFlagOffset_));
      ++allocatedRows;
    }
  }

  size_t numFree = 0;
  for (auto free = firstFreeRow_; free; free = nextFree(free)) {
    ++numFree;
    VELOX_CHECK(bits::isBitSet(free, freeFlagOffset_));
  }
  VELOX_CHECK_EQ(numFree, numFreeRows_);
  VELOX_CHECK_EQ(allocatedRows, numRows_);
}

void RowContainer::freeAggregates(folly::Range<char**> rows) {
  for (auto& aggregate : aggregates_) {
    aggregate->destroy(rows);
  }
}

int32_t RowContainer::listRows(
void RowContainer::store(
    const DecodedVector& decoded,
    vector_size_t index,
    char* row,
    int32_t column) {
  auto numKeys = keyTypes_.size();
  if (column < numKeys && !nullableKeys_) {
    VELOX_DYNAMIC_TYPE_DISPATCH(
        storeNoNulls,
        typeKinds_[column],
        decoded,
        index,
        row,
        offsets_[column]);
  } else {
    VELOX_DCHECK(column < keyTypes_.size() || aggregates_.empty());
    auto rowColumn = rowColumns_[column];
    VELOX_DYNAMIC_TYPE_DISPATCH_ALL(
        storeWithNulls,
        typeKinds_[column],
        decoded,
        index,
        row,
        rowColumn.offset(),
        rowColumn.nullByte(),
        rowColumn.nullMask());
  }
}

void RowContainer::prepareRead(
    const char* row,
    int32_t offset,
    ByteStream& stream) {
  auto view = reinterpret_cast<const StringView*>(row + offset);
  if (view->isInline()) {
    stream.setRange(ByteRange{
        const_cast<uint8_t*>(reinterpret_cast<const uint8_t*>(view->data())),
        static_cast<int32_t>(view->size()),
        0});
    return;
  }
  // We set 'stream' to range over the ranges that start at the Header
  // immediately below the first character in the StringView.
  HashStringAllocator::prepareRead(
      HashStringAllocator::headerOf(view->data()), stream);
}

void RowContainer::extractString(
    StringView value,
    FlatVector<StringView>* values,
    vector_size_t index) {
  if (value.isInline() ||
      reinterpret_cast<const HashStringAllocator::Header*>(value.data())[-1]
              .size() >= value.size()) {
    // The string is inline or all in one piece out of line.
    values->set(index, value);
    return;
  }
  BufferPtr buffer = values->getBufferWithSpace(value.size());
  auto start = buffer->size();
  buffer->setSize(start + value.size());
  ByteStream stream;
  HashStringAllocator::prepareRead(
      HashStringAllocator::headerOf(value.data()), stream);
  stream.readBytes(buffer->asMutable<char>() + start, value.size());
  values->setNoCopy(
      index, StringView(buffer->as<char>() + start, value.size()));
}

void RowContainer::storeComplexType(
    const DecodedVector& decoded,
    vector_size_t index,
    char* row,
    int32_t offset,
    int32_t nullByte,
    uint8_t nullMask) {
  if (decoded.isNullAt(index)) {
    VELOX_DCHECK(nullMask);
    row[nullByte] |= nullMask;
    return;
  }
  RowSizeTracker tracker(row[rowSizeOffset_], stringAllocator_);
  ByteStream stream(&stringAllocator_, false, false);
  auto position = stringAllocator_.newWrite(stream);
  serde_.serialize(*decoded.base(), decoded.index(index), stream);
  stringAllocator_.finishWrite(stream, 0);
  valueAt<StringView>(row, offset) =
      StringView(reinterpret_cast<char*>(position.position), stream.size());
}

void RowContainer::extractComplexType(
    const char* const* rows,
    int32_t numRows,
    RowColumn column,
    VectorPtr result) {
  ByteStream stream;
  auto nullByte = column.nullByte();
  auto nullMask = column.nullMask();
  auto offset = column.offset();
  result->resize(numRows);
  for (int i = 0; i < numRows; ++i) {
    auto row = rows[i];
    if (!row || row[nullByte] & nullMask) {
      result->setNull(i, true);
    } else {
      prepareRead(row, offset, stream);
      ContainerRowSerde::instance().deserialize(stream, i, result.get());
    }
  }
}

//   static
int32_t RowContainer::compareStringAsc(
    StringView left,
    const DecodedVector& decoded,
    vector_size_t index) {
  std::string storage;
  return HashStringAllocator::contiguousString(left, storage)
      .compare(decoded.valueAt<StringView>(index));
}

// static
int RowContainer::compareComplexType(
    const char* row,
    int32_t offset,
    const DecodedVector& decoded,
    vector_size_t index,
    CompareFlags flags) {
  VELOX_DCHECK(!flags.stopAtNull, "not supported compare flag");

  ByteStream stream;
  prepareRead(row, offset, stream);
  return serde_.compare(stream, decoded, index, flags);
}

int32_t RowContainer::compareStringAsc(StringView left, StringView right) {
  std::string leftStorage;
  std::string rightStorage;
  return HashStringAllocator::contiguousString(left, leftStorage)
      .compare(HashStringAllocator::contiguousString(right, rightStorage));
}

int32_t RowContainer::compareComplexType(
    const char* left,
    const char* right,
    const Type* type,
    int32_t offset,
    CompareFlags flags) {
  VELOX_DCHECK(!flags.stopAtNull, "not supported compare flag");

  ByteStream leftStream;
  ByteStream rightStream;
  prepareRead(left, offset, leftStream);
  prepareRead(right, offset, rightStream);
  return serde_.compare(leftStream, rightStream, type, flags);
}

template <TypeKind Kind>
void RowContainer::hashTyped(
    const Type* type,
    RowColumn column,
    bool nullable,
    folly::Range<char**> rows,
    bool mix,
    uint64_t* result) {
  using T = typename KindToFlatVector<Kind>::HashRowType;
  auto nullByte = column.nullByte();
  auto nullMask = column.nullMask();
  auto offset = column.offset();
  std::string storage;
  auto numRows = rows.size();
  for (int32_t i = 0; i < numRows; ++i) {
    char* row = rows[i];
    if (nullable && isNullAt(row, nullByte, nullMask)) {
      result[i] = mix ? bits::hashMix(result[i], BaseVector::kNullHash)
                      : BaseVector::kNullHash;
    } else {
      uint64_t hash;
      if (Kind == TypeKind::VARCHAR || Kind == TypeKind::VARBINARY) {
        hash =
            folly::hasher<StringView>()(HashStringAllocator::contiguousString(
                valueAt<StringView>(row, offset), storage));
      } else if (
          Kind == TypeKind::ROW || Kind == TypeKind::ARRAY ||
          Kind == TypeKind::MAP) {
        ByteStream in;
        prepareRead(row, offset, in);
        hash = serde_.hash(in, type);
      } else {
        hash = folly::hasher<T>()(valueAt<T>(row, offset));
      }
      result[i] = mix ? bits::hashMix(result[i], hash) : hash;
    }
  }
}

void RowContainer::hash(
    int32_t column,
    folly::Range<char**> rows,
    bool mix,
    uint64_t* result) {
  bool nullable = column >= keyTypes_.size() || nullableKeys_;
  VELOX_DYNAMIC_TYPE_DISPATCH(
      hashTyped,
      typeKinds_[column],
      types_[column].get(),
      columnAt(column),
      nullable,
      rows,
      mix,
      result);
}

void RowContainer::clear() {
  if (usesExternalMemory_) {
    constexpr int32_t kBatch = 1000;
    std::vector<char*> rows(kBatch);

    RowContainerIterator iter;
    for (;;) {
      int64_t numRows = listRows(&iter, kBatch, rows.data());
      if (!numRows) {
        break;
      }
      auto rowsData = folly::Range<char**>(rows.data(), numRows);
      freeAggregates(rowsData);
    }
  }
  rows_.clear();
  stringAllocator_.clear();
  numRows_ = 0;
  numRowsWithNormalizedKey_ = 0;
  if (hasNormalizedKeys_) {
    normalizedKeySize_ = sizeof(normalized_key_t);
  }
  numFreeRows_ = 0;
  firstFreeRow_ = nullptr;
}

TypePtr RowContainer::spillType() {
  if (spillType_) {
    return spillType_;
  }
  std::vector<std::string> names;
  std::vector<TypePtr> types = keyTypes_;
  for (auto& aggregate : aggregates_) {
    types.push_back(aggregate->accumulatorType());
  }
  types.insert(types.end(), types_.begin() + keyTypes_.size(), types_.end());
  for (auto i = 0; i < types.size(); ++i) {
    names.push_back(fmt::format("c{}", i));
  }
  return spillType_ = ROW(std::move(names), std::move(types));
}

void RowContainer::extractSpill(folly::Range<char**> rows, RowVector* result) {
  result->resize(rows.size());
  for (auto i = 0; i < keyTypes_.size(); ++i) {
    extractColumn(rows.data(), rows.size(), i, result->childAt(i));
  }
  for (auto i = 0; i < aggregates_.size(); ++i) {
    aggregates_[i]->finalize(        rows.data(), rows.size());
    aggregates_[i]->extractAccumulators(
        rows.data(), rows.size(), &result->childAt(i + keyTypes_.size()));
  }
}

namespace {
// A stream of ordered groups being read from the in memory
// container. This is the part of a spillable range that is not yet
// spilled when starting to produce output.
class RowContainerSpillStream : public SpillStream {
 public:
  RowContainerSpillStream(
      TypePtr type,
      memory::MemoryPool& pool,
      std::vector<char*>&& rows,
      RowContainer* container)
      : SpillStream(type, pool),
        rows_(std::move(rows)),
        container_(container) {}

  bool atEnd() const override {
    return index_ >= numRows_ && nextBatchIndex_ == rows_.size();
  }

 protected:
  void nextBatch() override {
    constexpr vector_size_t kMaxRows = 64;
    constexpr uint64_t kMaxBytes = 4 << 20;
    if (!rowVector_) {
      rowVector_ = std::static_pointer_cast<RowVector>(
          BaseVector::create(container_->spillType(), kMaxRows, &pool_));
    }
    size_t bytes = 0;
    vector_size_t numRows = 0;
    auto limit = std::min<size_t>(rows_.size() - nextBatchIndex_, kMaxRows);
    for (; numRows < limit; ++numRows) {
      bytes += container_->rowSize(rows_[nextBatchIndex_ + numRows]);
      if (bytes > kMaxBytes) {
        ++numRows;
        break;
      }
    }
    container_->extractSpill(
        folly::Range(&rows_[nextBatchIndex_], numRows), rowVector_.get());
    nextBatchIndex_ += numRows;
  }

 private:
  std::vector<char*> rows_;
  RowContainer* container_;
  size_t nextBatchIndex_ = 0;
};
} // namespace

std::unique_ptr<SpillStream> RowContainer::spillStreamOverRows(
    uint16_t way,
    memory::MemoryPool& pool) {
  VELOX_CHECK(way < spillRuns_.size());
  return std::make_unique<RowContainerSpillStream>(
      spillType(), pool, std::move(spillRuns_[way].rows), this);
}

void RowContainer::advanceSpill(SpillState& spill, Eraser eraser) {
  if (!spillVector_) {
    spillVector_ = std::static_pointer_cast<RowVector>(
        BaseVector::create(spillType(), 1, &spill.pool()));
  }
  for (auto runIndex = 0; runIndex < spillRuns_.size(); ++runIndex) {
    if (spillingRuns_.find(runIndex) == spillingRuns_.end()) {
      continue;
    }
    auto& run = spillRuns_[runIndex];
    uint64_t bytes = 0;
    int32_t i = 0;
    int32_t limit = std::min<uint64_t>(128, run.rows.size());
    for (; i < limit; ++i) {
      bytes += rowSize(run.rows[i]);
      if (bytes > spill.targetBatchSize()) {
        break;
      }
    }
    folly::Range<char**> spilled(run.rows.data(), i);
    extractSpill(spilled, spillVector_.get());
    IndexRange range{0, spillVector_->size()};
    spill.write(runIndex, spillVector_, folly::Range<IndexRange*>(&range, 1));
    if (eraser) {
      eraser(spilled);
    }
    run.rows.erase(run.rows.begin(), run.rows.begin() + i);
    if (run.rows.empty()) {
      // Sorted run ends, start with a new file next time.
      run.size = 0;
      spill.finishWrite(runIndex);
      spillingRuns_.erase(runIndex);
    }
  }
}

void RowContainer::spill(
    SpillState& spill,
    uint64_t targetFreeRows,
    uint64_t targetFreeSpace,
    RowContainerIterator& iterator,
    Eraser eraser) {
  bool doneFullSweep = false;
  bool startedFullSweep = false;
  if (!spill.numWays()) {
    spill.setNumWays(1);
  }
  for (;;) {
    if (numFreeRows_ >= targetFreeRows &&
        stringAllocator_.freeSpace() > targetFreeSpace) {
      return;
    }
    if (!spillingRuns_.empty()) {
      advanceSpill(spill, eraser);
      if (!spillingRuns_.empty()) {
        continue;
      }
    }
    if (doneFullSweep) {
      return;
    }
    auto targetSize = spill.targetSize();
    for (auto newWay = spillRuns_.size(); newWay < spill.numWays(); ++newWay) {
      spillRuns_.emplace_back();
    }
    clearSpillRuns();
    iterator.reset();
    if (fillSpillRuns(spill, eraser, iterator, spill.targetSize())) {
      // Arrived at end of the container. Add more spilled ranges if any left.
      if (spill.numWays() < spill.maxWays()) {
        spill.setNumWays(spill.numWays() + 1);
      } else {
        doneFullSweep = startedFullSweep;
        startedFullSweep = true;
      }
      iterator.reset();
    }
  }
}

void RowContainer::clearSpillRuns() {
  for (auto& run : spillRuns_) {
    run.rows.clear();
    run.size = 0;
  }
}

bool RowContainer::fillSpillRuns(
    SpillState& spill,
    Eraser eraser,
    RowContainerIterator& iterator,
    uint64_t targetSize,
    std::vector<char*>* nonSpilledRows) {
  constexpr int32_t kRowsInBatch = 1024;
  std::vector<uint64_t> hashes(kRowsInBatch);
  std::vector<char*> rows(kRowsInBatch);
  for (;;) {
    auto numRows = listRows(&iterator, rows.size(), targetSize, rows.data());
    for (auto i = 0; i < keyTypes_.size(); ++i) {
      hash(i, folly::Range<char**>(rows.data(), numRows), i > 0, hashes.data());
    }
    for (auto i = 0; i < numRows; ++i) {
      auto way = spill.way(hashes[i]);
      if (way < 0) {
        if (nonSpilledRows) {
          nonSpilledRows->push_back(rows[i]);
        }
        continue;
      }
      spillRuns_[way].rows.push_back(rows[i]);
      spillRuns_[way].size += rowSize(rows[i]);
    }
    int64_t totalSize = 0;
    int64_t totalSpillableSize = 0;
    for (auto i = 0; i < spillRuns_.size(); ++i) {
      totalSpillableSize += spillRuns_[i].size;
    }
    for (auto i = 0; i < spillRuns_.size(); ++i) {
      if (!numRows || spillRuns_[i].size > targetSize) {
        for (auto j = 0; j < spillRuns_.size(); ++j) {
          if (!isJoinBuild_) {
            if (targetSize != kUnlimited &&
                spillRuns_[j].size < totalSpillableSize / spillRuns_.size()) {
              // Do not start spilling if the run would be below
              // average size.  Avoid making sorted runs that are too
              // small and blow up the fanout. If called with
              // unlimited targetSize, include all runs.
              spillRuns_[j].rows.clear();
              spillRuns_[j].size = 0;
              continue;
            }
            std::sort(
                spillRuns_[j].rows.begin(),
                spillRuns_[j].rows.end(),
                [&](const char* left, const char* right) {
                  return compareRows(left, right) <= 0;
                });
          }
          spillingRuns_.insert(j);
        }
        return numRows == 0;
      }
    }

void RowContainer::setProbedFlag(char** rows, int32_t numRows) {
  for (auto i = 0; i < numRows; i++) {
    // Row may be null in case of a FULL join.
    if (rows[i]) {
      bits::setBit(rows[i], probedFlagOffset_);
    }
  }
}

} // namespace facebook::velox::exec<|MERGE_RESOLUTION|>--- conflicted
+++ resolved
@@ -104,7 +104,6 @@
     ++nullOffset;
     isVariableWidth |= !aggregate->isFixedSize();
     usesExternalMemory_ |= aggregate->accumulatorUsesExternalMemory();
-
   }
   for (auto& type : dependentTypes) {
     types_.push_back(type);
@@ -169,14 +168,6 @@
       bits::setBit(initialNulls_.data(), i + aggregateNullOffset);
     }
   }
-<<<<<<< HEAD
-  if (hasProbedFlag) {
-    bits::clearBit(
-        initialNulls_.data(),
-        nullOffsets_[nullOffsets_.size() - 2] - nullOffsets_[0]);
-  }
-=======
->>>>>>> 1a36ea35
   normalizedKeySize_ = hasNormalizedKeys_ ? sizeof(normalized_key_t) : 0;
   for (auto i = 0; i < offsets_.size(); ++i) {
     rowColumns_.emplace_back(
@@ -184,7 +175,7 @@
         (nullableKeys_ || i >= keyTypes_.size()) ? nullOffsets_[i]
                                                  : RowColumn::kNotNullOffset);
   }
-  }
+}
 
 char* RowContainer::newRow() {
   char* row;
@@ -253,11 +244,7 @@
             }
           }
         }
-<<<<<<< HEAD
-      }
-=======
       } break;
->>>>>>> 1a36ea35
       default:;
     }
   }
@@ -296,7 +283,6 @@
   }
 }
 
-int32_t RowContainer::listRows(
 void RowContainer::store(
     const DecodedVector& decoded,
     vector_size_t index,
@@ -536,235 +522,6 @@
   firstFreeRow_ = nullptr;
 }
 
-TypePtr RowContainer::spillType() {
-  if (spillType_) {
-    return spillType_;
-  }
-  std::vector<std::string> names;
-  std::vector<TypePtr> types = keyTypes_;
-  for (auto& aggregate : aggregates_) {
-    types.push_back(aggregate->accumulatorType());
-  }
-  types.insert(types.end(), types_.begin() + keyTypes_.size(), types_.end());
-  for (auto i = 0; i < types.size(); ++i) {
-    names.push_back(fmt::format("c{}", i));
-  }
-  return spillType_ = ROW(std::move(names), std::move(types));
-}
-
-void RowContainer::extractSpill(folly::Range<char**> rows, RowVector* result) {
-  result->resize(rows.size());
-  for (auto i = 0; i < keyTypes_.size(); ++i) {
-    extractColumn(rows.data(), rows.size(), i, result->childAt(i));
-  }
-  for (auto i = 0; i < aggregates_.size(); ++i) {
-    aggregates_[i]->finalize(        rows.data(), rows.size());
-    aggregates_[i]->extractAccumulators(
-        rows.data(), rows.size(), &result->childAt(i + keyTypes_.size()));
-  }
-}
-
-namespace {
-// A stream of ordered groups being read from the in memory
-// container. This is the part of a spillable range that is not yet
-// spilled when starting to produce output.
-class RowContainerSpillStream : public SpillStream {
- public:
-  RowContainerSpillStream(
-      TypePtr type,
-      memory::MemoryPool& pool,
-      std::vector<char*>&& rows,
-      RowContainer* container)
-      : SpillStream(type, pool),
-        rows_(std::move(rows)),
-        container_(container) {}
-
-  bool atEnd() const override {
-    return index_ >= numRows_ && nextBatchIndex_ == rows_.size();
-  }
-
- protected:
-  void nextBatch() override {
-    constexpr vector_size_t kMaxRows = 64;
-    constexpr uint64_t kMaxBytes = 4 << 20;
-    if (!rowVector_) {
-      rowVector_ = std::static_pointer_cast<RowVector>(
-          BaseVector::create(container_->spillType(), kMaxRows, &pool_));
-    }
-    size_t bytes = 0;
-    vector_size_t numRows = 0;
-    auto limit = std::min<size_t>(rows_.size() - nextBatchIndex_, kMaxRows);
-    for (; numRows < limit; ++numRows) {
-      bytes += container_->rowSize(rows_[nextBatchIndex_ + numRows]);
-      if (bytes > kMaxBytes) {
-        ++numRows;
-        break;
-      }
-    }
-    container_->extractSpill(
-        folly::Range(&rows_[nextBatchIndex_], numRows), rowVector_.get());
-    nextBatchIndex_ += numRows;
-  }
-
- private:
-  std::vector<char*> rows_;
-  RowContainer* container_;
-  size_t nextBatchIndex_ = 0;
-};
-} // namespace
-
-std::unique_ptr<SpillStream> RowContainer::spillStreamOverRows(
-    uint16_t way,
-    memory::MemoryPool& pool) {
-  VELOX_CHECK(way < spillRuns_.size());
-  return std::make_unique<RowContainerSpillStream>(
-      spillType(), pool, std::move(spillRuns_[way].rows), this);
-}
-
-void RowContainer::advanceSpill(SpillState& spill, Eraser eraser) {
-  if (!spillVector_) {
-    spillVector_ = std::static_pointer_cast<RowVector>(
-        BaseVector::create(spillType(), 1, &spill.pool()));
-  }
-  for (auto runIndex = 0; runIndex < spillRuns_.size(); ++runIndex) {
-    if (spillingRuns_.find(runIndex) == spillingRuns_.end()) {
-      continue;
-    }
-    auto& run = spillRuns_[runIndex];
-    uint64_t bytes = 0;
-    int32_t i = 0;
-    int32_t limit = std::min<uint64_t>(128, run.rows.size());
-    for (; i < limit; ++i) {
-      bytes += rowSize(run.rows[i]);
-      if (bytes > spill.targetBatchSize()) {
-        break;
-      }
-    }
-    folly::Range<char**> spilled(run.rows.data(), i);
-    extractSpill(spilled, spillVector_.get());
-    IndexRange range{0, spillVector_->size()};
-    spill.write(runIndex, spillVector_, folly::Range<IndexRange*>(&range, 1));
-    if (eraser) {
-      eraser(spilled);
-    }
-    run.rows.erase(run.rows.begin(), run.rows.begin() + i);
-    if (run.rows.empty()) {
-      // Sorted run ends, start with a new file next time.
-      run.size = 0;
-      spill.finishWrite(runIndex);
-      spillingRuns_.erase(runIndex);
-    }
-  }
-}
-
-void RowContainer::spill(
-    SpillState& spill,
-    uint64_t targetFreeRows,
-    uint64_t targetFreeSpace,
-    RowContainerIterator& iterator,
-    Eraser eraser) {
-  bool doneFullSweep = false;
-  bool startedFullSweep = false;
-  if (!spill.numWays()) {
-    spill.setNumWays(1);
-  }
-  for (;;) {
-    if (numFreeRows_ >= targetFreeRows &&
-        stringAllocator_.freeSpace() > targetFreeSpace) {
-      return;
-    }
-    if (!spillingRuns_.empty()) {
-      advanceSpill(spill, eraser);
-      if (!spillingRuns_.empty()) {
-        continue;
-      }
-    }
-    if (doneFullSweep) {
-      return;
-    }
-    auto targetSize = spill.targetSize();
-    for (auto newWay = spillRuns_.size(); newWay < spill.numWays(); ++newWay) {
-      spillRuns_.emplace_back();
-    }
-    clearSpillRuns();
-    iterator.reset();
-    if (fillSpillRuns(spill, eraser, iterator, spill.targetSize())) {
-      // Arrived at end of the container. Add more spilled ranges if any left.
-      if (spill.numWays() < spill.maxWays()) {
-        spill.setNumWays(spill.numWays() + 1);
-      } else {
-        doneFullSweep = startedFullSweep;
-        startedFullSweep = true;
-      }
-      iterator.reset();
-    }
-  }
-}
-
-void RowContainer::clearSpillRuns() {
-  for (auto& run : spillRuns_) {
-    run.rows.clear();
-    run.size = 0;
-  }
-}
-
-bool RowContainer::fillSpillRuns(
-    SpillState& spill,
-    Eraser eraser,
-    RowContainerIterator& iterator,
-    uint64_t targetSize,
-    std::vector<char*>* nonSpilledRows) {
-  constexpr int32_t kRowsInBatch = 1024;
-  std::vector<uint64_t> hashes(kRowsInBatch);
-  std::vector<char*> rows(kRowsInBatch);
-  for (;;) {
-    auto numRows = listRows(&iterator, rows.size(), targetSize, rows.data());
-    for (auto i = 0; i < keyTypes_.size(); ++i) {
-      hash(i, folly::Range<char**>(rows.data(), numRows), i > 0, hashes.data());
-    }
-    for (auto i = 0; i < numRows; ++i) {
-      auto way = spill.way(hashes[i]);
-      if (way < 0) {
-        if (nonSpilledRows) {
-          nonSpilledRows->push_back(rows[i]);
-        }
-        continue;
-      }
-      spillRuns_[way].rows.push_back(rows[i]);
-      spillRuns_[way].size += rowSize(rows[i]);
-    }
-    int64_t totalSize = 0;
-    int64_t totalSpillableSize = 0;
-    for (auto i = 0; i < spillRuns_.size(); ++i) {
-      totalSpillableSize += spillRuns_[i].size;
-    }
-    for (auto i = 0; i < spillRuns_.size(); ++i) {
-      if (!numRows || spillRuns_[i].size > targetSize) {
-        for (auto j = 0; j < spillRuns_.size(); ++j) {
-          if (!isJoinBuild_) {
-            if (targetSize != kUnlimited &&
-                spillRuns_[j].size < totalSpillableSize / spillRuns_.size()) {
-              // Do not start spilling if the run would be below
-              // average size.  Avoid making sorted runs that are too
-              // small and blow up the fanout. If called with
-              // unlimited targetSize, include all runs.
-              spillRuns_[j].rows.clear();
-              spillRuns_[j].size = 0;
-              continue;
-            }
-            std::sort(
-                spillRuns_[j].rows.begin(),
-                spillRuns_[j].rows.end(),
-                [&](const char* left, const char* right) {
-                  return compareRows(left, right) <= 0;
-                });
-          }
-          spillingRuns_.insert(j);
-        }
-        return numRows == 0;
-      }
-    }
-
 void RowContainer::setProbedFlag(char** rows, int32_t numRows) {
   for (auto i = 0; i < numRows; i++) {
     // Row may be null in case of a FULL join.
