/*
 * Copyright (c) Facebook, Inc. and its affiliates.
 *
 * Licensed under the Apache License, Version 2.0 (the "License");
 * you may not use this file except in compliance with the License.
 * You may obtain a copy of the License at
 *
 *     http://www.apache.org/licenses/LICENSE-2.0
 *
 * Unless required by applicable law or agreed to in writing, software
 * distributed under the License is distributed on an "AS IS" BASIS,
 * WITHOUT WARRANTIES OR CONDITIONS OF ANY KIND, either express or implied.
 * See the License for the specific language governing permissions and
 * limitations under the License.
 */

#include "velox/exec/RowContainer.h"

#include "velox/exec/ContainerRowSerde.h"

namespace facebook::velox::exec {
namespace {
template <TypeKind Kind>
static int32_t kindSize() {
  return sizeof(typename KindToFlatVector<Kind>::HashRowType);
}

static int32_t typeKindSize(TypeKind kind) {
  if (kind == TypeKind::UNKNOWN) {
    return sizeof(UnknownValue);
  }

  return VELOX_DYNAMIC_TYPE_DISPATCH(kindSize, kind);
}
} // namespace

RowContainer::RowContainer(
    const std::vector<TypePtr>& keyTypes,
    bool nullableKeys,
    const std::vector<std::unique_ptr<Aggregate>>& aggregates,
    const std::vector<TypePtr>& dependentTypes,
    bool hasNext,
    bool isJoinBuild,
    bool hasProbedFlag,
    bool hasNormalizedKeys,
    memory::MappedMemory* mappedMemory,
    const RowSerde& serde)
    : keyTypes_(keyTypes),
      nullableKeys_(nullableKeys),
      aggregates_(aggregates),
      isJoinBuild_(isJoinBuild),
      hasNormalizedKeys_(hasNormalizedKeys),
      rows_(mappedMemory),
      stringAllocator_(mappedMemory),
      serde_(serde) {
  // Compute the layout of the payload row.  The row has keys, null
  // flags, accumulators, dependent fields. All fields are fixed
  // width. If variable width data is referenced, this is done with
  // StringView that inlines or points to the data.  The number of
  // bytes used by each key is determined by keyTypes[i].  Null flags
  // are one bit per field. If nullableKeys is true there is a null
  // flag for each key. A null bit for each accumulator and dependent
  // field follows.  If hasProbedFlag is true, there is an extra bit
  // to track if the row has been selected by a hash join probe. This
  // is followed by a free bit which is set if the row is in a free
  // list. The accumulators come next, with size given by
  // Aggregate::accumulatorFixedWidthSize(). Dependent fields follow.
  // These are non-key columns for hash join or order by. If there are variable
  // length columns or accumulators, i.e. ones that allocate extra space, this
  // space is tracked by a uint32_t after the dependent columns. If this is a
  // hash join build side, the pointer to the next row with the same key is
  // after the optional row size.
  //
  // In most cases, rows are prefixed with a normalized_key_t at index
  // -1, 8 bytes below the pointer. This space is reserved for a 64
  // bit unique digest of the keys for speeding up comparison. This
  // space is reserved for the rows that are inserted before the
  // cardinality grows too large for packing all in 64
  // bits. 'numRowsWithNormalizedKey_' gives the number of rows with
  // the extra field.
  int32_t offset = 0;
  int32_t nullOffset = 0;
  bool isVariableWidth = false;
  for (auto& type : keyTypes_) {
    typeKinds_.push_back(type->kind());
    types_.push_back(type);
    offsets_.push_back(offset);
    offset += typeKindSize(type->kind());
    nullOffsets_.push_back(nullOffset);
    isVariableWidth |= !type->isFixedWidth();
    if (nullableKeys) {
      ++nullOffset;
    }
  }
  // Make offset at least sizeof pointer so that there is space for a
  // free list next pointer below the bit at 'freeFlagOffset_'.
  offset = std::max<int32_t>(offset, sizeof(void*));
  int32_t firstAggregate = offsets_.size();
  int32_t firstAggregateOffset = offset;
  for (auto& aggregate : aggregates) {
    // Accumulator offset must be aligned by their alignment size.
    offset = bits::roundUp(offset, aggregate->accumulatorAlignmentSize());
    offsets_.push_back(offset);
    offset += aggregate->accumulatorFixedWidthSize();
    nullOffsets_.push_back(nullOffset);
    ++nullOffset;
    isVariableWidth |= !aggregate->isFixedSize();
    usesExternalMemory_ |= aggregate->accumulatorUsesExternalMemory();
  }
  for (auto& type : dependentTypes) {
    types_.push_back(type);
    typeKinds_.push_back(type->kind());
    offsets_.push_back(offset);
    offset += typeKindSize(type->kind());
    nullOffsets_.push_back(nullOffset);
    ++nullOffset;
    isVariableWidth |= !type->isFixedWidth();
  }
  if (isVariableWidth) {
    rowSizeOffset_ = offset;
    offset += sizeof(uint32_t);
  }

  if (hasProbedFlag) {
    nullOffsets_.push_back(nullOffset);
    probedFlagOffset_ = nullOffset + firstAggregateOffset * 8;
    ++nullOffset;
  }
  // Free flag.
  nullOffsets_.push_back(nullOffset);
  freeFlagOffset_ = nullOffset + firstAggregateOffset * 8;
  ++nullOffset;
  // Fixup nullOffsets_ to be the bit number from the start of the row.
  for (int32_t i = 0; i < nullOffsets_.size(); ++i) {
    nullOffsets_[i] += firstAggregateOffset * 8;
  }

  // Fixup the offset of aggregates to make space for null flags.
  int32_t nullBytes = bits::nbytes(nullOffsets_.size());
  if (rowSizeOffset_) {
    rowSizeOffset_ += nullBytes;
  }
  for (int32_t i = 0; i < aggregates_.size() + dependentTypes.size(); ++i) {
    offsets_[i + firstAggregate] += nullBytes;
    nullOffset = nullOffsets_[i + firstAggregate];
    if (i < aggregates.size()) {
      aggregates_[i]->setAllocator(&stringAllocator_);
      aggregates_[i]->setOffsets(
          offsets_[i + firstAggregate],
          nullByte(nullOffset),
          nullMask(nullOffset),
          rowSizeOffset_);
    }
  }
  if (hasNext) {
    nextOffset_ = offset + nullBytes;
    offset += sizeof(void*);
  }
  fixedRowSize_ = offset + nullBytes;

  // A distinct hash table has no aggregates and if the hash table has
  // no nulls, it may be that there are no null flags.
  if (!nullOffsets_.empty()) {
    // All flags like free and probed flags and null flags for keys and non-keys
    // start as 0.
    initialNulls_.resize(nullBytes, 0x0);
    // Aggregates are null on a new row.
    auto aggregateNullOffset = nullableKeys ? keyTypes.size() : 0;
    for (int32_t i = 0; i < aggregates_.size(); ++i) {
      bits::setBit(initialNulls_.data(), i + aggregateNullOffset);
    }
  }
  normalizedKeySize_ = hasNormalizedKeys_ ? sizeof(normalized_key_t) : 0;
  for (auto i = 0; i < offsets_.size(); ++i) {
    rowColumns_.emplace_back(
        offsets_[i],
        (nullableKeys_ || i >= keyTypes_.size()) ? nullOffsets_[i]
                                                 : RowColumn::kNotNullOffset);
  }
}

char* RowContainer::newRow() {
  char* row;
  VELOX_DCHECK(
      !partitions_, "Rows may not be added after partitions() has been called");
  ++numRows_;
  if (firstFreeRow_) {
    row = firstFreeRow_;
    VELOX_CHECK(bits::isBitSet(row, freeFlagOffset_));
    firstFreeRow_ = nextFree(row);
    --numFreeRows_;
  } else {
    row = rows_.allocateFixed(fixedRowSize_ + normalizedKeySize_) +
        normalizedKeySize_;
    if (normalizedKeySize_) {
      ++numRowsWithNormalizedKey_;
    }
  }
  return initializeRow(row, false /* reuse */);
}

char* RowContainer::initializeRow(char* row, bool reuse) {
  if (reuse) {
    auto rows = folly::Range<char**>(&row, 1);
    freeVariableWidthFields(rows);
    freeAggregates(rows);
  }

  if (!nullOffsets_.empty()) {
    memcpy(
        row + nullByte(nullOffsets_[0]),
        initialNulls_.data(),
        initialNulls_.size());
  }
  if (rowSizeOffset_) {
    variableRowSize(row) = 0;
  }
  return row;
}

void RowContainer::eraseRows(folly::Range<char**> rows) {
  freeVariableWidthFields(rows);
  freeAggregates(rows);
  numRows_ -= rows.size();
  for (auto* row : rows) {
    VELOX_CHECK(!bits::isBitSet(row, freeFlagOffset_), "Double free of row");
    bits::setBit(row, freeFlagOffset_);
    nextFree(row) = firstFreeRow_;
    firstFreeRow_ = row;
  }
  numFreeRows_ += rows.size();
}

void RowContainer::freeVariableWidthFields(folly::Range<char**> rows) {
  for (auto i = 0; i < types_.size(); ++i) {
    switch (typeKinds_[i]) {
      case TypeKind::VARCHAR:
      case TypeKind::VARBINARY:
      case TypeKind::ROW:
      case TypeKind::ARRAY:
      case TypeKind::MAP: {
        auto column = columnAt(i);
        for (auto row : rows) {
          if (!isNullAt(row, column.nullByte(), column.nullMask())) {
            StringView view = valueAt<StringView>(row, column.offset());
            if (!view.isInline()) {
              stringAllocator_.free(HashStringAllocator::headerOf(view.data()));
            }
          }
        }
      } break;
      default:;
    }
  }
}

void RowContainer::checkConsistency() {
  constexpr int32_t kBatch = 1000;
  std::vector<char*> rows(kBatch);

  RowContainerIterator iter;
  int64_t allocatedRows = 0;
  for (;;) {
    int64_t numRows = listRows(&iter, kBatch, rows.data());
    if (!numRows) {
      break;
    }
    for (auto i = 0; i < numRows; ++i) {
      auto row = rows[i];
      VELOX_CHECK(!bits::isBitSet(row, freeFlagOffset_));
      ++allocatedRows;
    }
  }

  size_t numFree = 0;
  for (auto free = firstFreeRow_; free; free = nextFree(free)) {
    ++numFree;
    VELOX_CHECK(bits::isBitSet(free, freeFlagOffset_));
  }
  VELOX_CHECK_EQ(numFree, numFreeRows_);
  VELOX_CHECK_EQ(allocatedRows, numRows_);
}

void RowContainer::freeAggregates(folly::Range<char**> rows) {
  for (auto& aggregate : aggregates_) {
    aggregate->destroy(rows);
  }
}

void RowContainer::store(
    const DecodedVector& decoded,
    vector_size_t index,
    char* row,
    int32_t column) {
  auto numKeys = keyTypes_.size();
  if (column < numKeys && !nullableKeys_) {
    VELOX_DYNAMIC_TYPE_DISPATCH(
        storeNoNulls,
        typeKinds_[column],
        decoded,
        index,
        row,
        offsets_[column]);
  } else {
    VELOX_DCHECK(column < keyTypes_.size() || aggregates_.empty());
    auto rowColumn = rowColumns_[column];
    VELOX_DYNAMIC_TYPE_DISPATCH_ALL(
        storeWithNulls,
        typeKinds_[column],
        decoded,
        index,
        row,
        rowColumn.offset(),
        rowColumn.nullByte(),
        rowColumn.nullMask());
  }
}

void RowContainer::prepareRead(
    const char* row,
    int32_t offset,
    ByteStream& stream) {
  auto view = reinterpret_cast<const StringView*>(row + offset);
  if (view->isInline()) {
    stream.setRange(ByteRange{
        const_cast<uint8_t*>(reinterpret_cast<const uint8_t*>(view->data())),
        static_cast<int32_t>(view->size()),
        0});
    return;
  }
  // We set 'stream' to range over the ranges that start at the Header
  // immediately below the first character in the StringView.
  HashStringAllocator::prepareRead(
      HashStringAllocator::headerOf(view->data()), stream);
}

void RowContainer::extractString(
    StringView value,
    FlatVector<StringView>* values,
    vector_size_t index) {
  if (value.isInline() ||
      reinterpret_cast<const HashStringAllocator::Header*>(value.data())[-1]
              .size() >= value.size()) {
    // The string is inline or all in one piece out of line.
    values->set(index, value);
    return;
  }
  BufferPtr buffer = values->getBufferWithSpace(value.size());
  auto start = buffer->size();
  buffer->setSize(start + value.size());
  ByteStream stream;
  HashStringAllocator::prepareRead(
      HashStringAllocator::headerOf(value.data()), stream);
  stream.readBytes(buffer->asMutable<char>() + start, value.size());
  values->setNoCopy(
      index, StringView(buffer->as<char>() + start, value.size()));
}

void RowContainer::storeComplexType(
    const DecodedVector& decoded,
    vector_size_t index,
    char* row,
    int32_t offset,
    int32_t nullByte,
    uint8_t nullMask) {
  if (decoded.isNullAt(index)) {
    VELOX_DCHECK(nullMask);
    row[nullByte] |= nullMask;
    return;
  }
  RowSizeTracker tracker(row[rowSizeOffset_], stringAllocator_);
  ByteStream stream(&stringAllocator_, false, false);
  auto position = stringAllocator_.newWrite(stream);
  serde_.serialize(*decoded.base(), decoded.index(index), stream);
  stringAllocator_.finishWrite(stream, 0);
  valueAt<StringView>(row, offset) =
      StringView(reinterpret_cast<char*>(position.position), stream.size());
}

void RowContainer::extractComplexType(
    const char* const* rows,
    int32_t numRows,
    RowColumn column,
    VectorPtr result) {
  ByteStream stream;
  auto nullByte = column.nullByte();
  auto nullMask = column.nullMask();
  auto offset = column.offset();
  result->resize(numRows);
  for (int i = 0; i < numRows; ++i) {
    auto row = rows[i];
    if (!row || row[nullByte] & nullMask) {
      result->setNull(i, true);
    } else {
      prepareRead(row, offset, stream);
      ContainerRowSerde::instance().deserialize(stream, i, result.get());
    }
  }
}

//   static
int32_t RowContainer::compareStringAsc(
    StringView left,
    const DecodedVector& decoded,
    vector_size_t index) {
  std::string storage;
  return HashStringAllocator::contiguousString(left, storage)
      .compare(decoded.valueAt<StringView>(index));
}

// static
int RowContainer::compareComplexType(
    const char* row,
    int32_t offset,
    const DecodedVector& decoded,
    vector_size_t index,
    CompareFlags flags) {
  VELOX_DCHECK(!flags.stopAtNull, "not supported compare flag");

  ByteStream stream;
  prepareRead(row, offset, stream);
  return serde_.compare(stream, decoded, index, flags);
}

int32_t RowContainer::compareStringAsc(StringView left, StringView right) {
  std::string leftStorage;
  std::string rightStorage;
  return HashStringAllocator::contiguousString(left, leftStorage)
      .compare(HashStringAllocator::contiguousString(right, rightStorage));
}

int32_t RowContainer::compareComplexType(
    const char* left,
    const char* right,
    const Type* type,
    int32_t offset,
    CompareFlags flags) {
  VELOX_DCHECK(!flags.stopAtNull, "not supported compare flag");

  ByteStream leftStream;
  ByteStream rightStream;
  prepareRead(left, offset, leftStream);
  prepareRead(right, offset, rightStream);
  return serde_.compare(leftStream, rightStream, type, flags);
}

template <TypeKind Kind>
void RowContainer::hashTyped(
    const Type* type,
    RowColumn column,
    bool nullable,
    folly::Range<char**> rows,
    bool mix,
    uint64_t* result) {
  using T = typename KindToFlatVector<Kind>::HashRowType;
  auto nullByte = column.nullByte();
  auto nullMask = column.nullMask();
  auto offset = column.offset();
  std::string storage;
  auto numRows = rows.size();
  for (int32_t i = 0; i < numRows; ++i) {
    char* row = rows[i];
    if (nullable && isNullAt(row, nullByte, nullMask)) {
      result[i] = mix ? bits::hashMix(result[i], BaseVector::kNullHash)
                      : BaseVector::kNullHash;
    } else {
      uint64_t hash;
      if (Kind == TypeKind::VARCHAR || Kind == TypeKind::VARBINARY) {
        hash =
            folly::hasher<StringView>()(HashStringAllocator::contiguousString(
                valueAt<StringView>(row, offset), storage));
      } else if (
          Kind == TypeKind::ROW || Kind == TypeKind::ARRAY ||
          Kind == TypeKind::MAP) {
        ByteStream in;
        prepareRead(row, offset, in);
        hash = serde_.hash(in, type);
      } else {
        hash = folly::hasher<T>()(valueAt<T>(row, offset));
      }
      result[i] = mix ? bits::hashMix(result[i], hash) : hash;
    }
  }
}

void RowContainer::hash(
    int32_t column,
    folly::Range<char**> rows,
    bool mix,
    uint64_t* result) {
  bool nullable = column >= keyTypes_.size() || nullableKeys_;
  VELOX_DYNAMIC_TYPE_DISPATCH(
      hashTyped,
      typeKinds_[column],
      types_[column].get(),
      columnAt(column),
      nullable,
      rows,
      mix,
      result);
}

void RowContainer::clear() {
  if (usesExternalMemory_) {
    constexpr int32_t kBatch = 1000;
    std::vector<char*> rows(kBatch);

    RowContainerIterator iter;
    for (;;) {
      int64_t numRows = listRows(&iter, kBatch, rows.data());
      if (!numRows) {
        break;
      }
      auto rowsData = folly::Range<char**>(rows.data(), numRows);
      freeAggregates(rowsData);
    }
  }
  rows_.clear();
  stringAllocator_.clear();
  numRows_ = 0;
  numRowsWithNormalizedKey_ = 0;
  if (hasNormalizedKeys_) {
    normalizedKeySize_ = sizeof(normalized_key_t);
  }
  numFreeRows_ = 0;
  firstFreeRow_ = nullptr;
}

void RowContainer::setProbedFlag(char** rows, int32_t numRows) {
  for (auto i = 0; i < numRows; i++) {
    // Row may be null in case of a FULL join.
    if (rows[i]) {
      bits::setBit(rows[i], probedFlagOffset_);
    }
  }
}

int64_t RowContainer::sizeIncrement(
    vector_size_t numRows,
    int64_t variableLengthBytes) const {
  constexpr int32_t kAllocUnit =
      AllocationPool::kMinPages * memory::MappedMemory::kPageSize;
  int32_t needRows = std::max<int64_t>(0, numRows - numFreeRows_);
  int64_t needBytes =
      std::min<int64_t>(0, variableLengthBytes - stringAllocator_.freeSpace());
  return bits::roundUp(needRows * fixedRowSize_, kAllocUnit) +
      bits::roundUp(needBytes, kAllocUnit);
}

void RowContainer::skip(RowContainerIterator& iter, int32_t numRows) {
  VELOX_DCHECK_LE(0, numRows);
  if (!iter.endOfRun) {
    // Set to first row.
    VELOX_DCHECK_EQ(0, iter.rowNumber);
    VELOX_DCHECK_EQ(0, iter.allocationIndex);
    iter.normalizedKeysLeft = numRowsWithNormalizedKey_;
    auto run = rows_.allocationAt(0)->runAt(0);
    iter.rowBegin = run.data<char>();
    iter.endOfRun = iter.rowBegin + run.numBytes();
  }
  if (iter.rowNumber + numRows >= numRows_) {
    iter.rowNumber = numRows_;
    iter.rowBegin = nullptr;
    return;
  }
  int32_t rowSize = fixedRowSize_ +
      (iter.normalizedKeysLeft > 0 ? sizeof(normalized_key_t) : 0);
  auto toSkip = numRows;
  if (iter.normalizedKeysLeft && iter.normalizedKeysLeft < numRows) {
    toSkip -= iter.normalizedKeysLeft;
    skip(iter, iter.normalizedKeysLeft);
    rowSize = fixedRowSize_;
  }
  while (toSkip) {
    if (iter.rowBegin &&
        toSkip * rowSize <= (iter.endOfRun - iter.rowBegin) - rowSize) {
      iter.rowBegin += toSkip * rowSize;
      break;
    }
    int32_t rowsInRun = (iter.endOfRun - iter.rowBegin) / rowSize;
    toSkip -= rowsInRun;
    auto numRuns = rows_.allocationAt(iter.allocationIndex)->numRuns();
    if (iter.runIndex >= numRuns - 1) {
      ++iter.allocationIndex;
      iter.runIndex = 0;
    } else {
      ++iter.runIndex;
    }
    auto run = rows_.allocationAt(iter.allocationIndex)->runAt(iter.runIndex);
    if (iter.allocationIndex == rows_.numSmallAllocations() - 1 &&
        iter.runIndex ==
            rows_.allocationAt(iter.allocationIndex)->numRuns() - 1) {
      iter.endOfRun = run.data<char>() + rows_.currentOffset();
    } else {
      iter.endOfRun = run.data<char>() + run.numBytes();
    }
    iter.rowBegin = run.data<char>();
  }
  if (iter.normalizedKeysLeft) {
    iter.normalizedKeysLeft -= numRows;
  }
  iter.rowNumber += numRows;
}

RowPartitions& RowContainer::partitions() {
  if (!partitions_) {
    partitions_ =
        std::make_unique<RowPartitions>(numRows_, *rows_.mappedMemory());
  }
  return *partitions_;
}

int32_t RowContainer::listPartitionRows(
    RowContainerIterator& iter,
    uint8_t partition,
    int32_t maxRows,
    char** result) {
  if (!numRows_) {
    return 0;
  }
  VELOX_CHECK(
      partitions_, "partitions() must be called before listPartitionRows()");
  VELOX_CHECK_EQ(
      partitions_->size(), numRows_, "All rows must have a partition");
  auto partitionNumberVector = xsimd::batch<uint8_t>::broadcast(partition);
  auto& allocation = partitions_->allocation();
  auto numRuns = allocation.numRuns();
  int32_t numResults = 0;
  while (numResults < maxRows && iter.rowNumber < numRows_) {
    constexpr int32_t kBatch = xsimd::batch<uint8_t>::size;
    // Start at multiple of kBatch.
    auto startRow = iter.rowNumber / kBatch * kBatch;
    // Ignore the possible hits at or below iter.rowNumber.
    uint32_t firstBatchMask = ~bits::lowMask(iter.rowNumber - startRow);
    int32_t runIndex;
    int32_t offsetInRun;
    VELOX_CHECK_LT(startRow, numRows_);
    allocation.findRun(startRow, &runIndex, &offsetInRun);
    auto run = allocation.runAt(runIndex);
    auto runEnd = run.numBytes();
    auto runBytes = run.data<uint8_t>();
    for (; offsetInRun < runEnd; offsetInRun += kBatch) {
      auto bits =
          simd::toBitMask(
              partitionNumberVector ==
              xsimd::batch<uint8_t>::load_unaligned(runBytes + offsetInRun)) &
          firstBatchMask;
      firstBatchMask = ~0;
      bool atEnd = false;
<<<<<<< HEAD
      if (iter.rowNumber + kBatch >= numRows_) {
        // Clear bits that are for rows past numRows_ - 1.
        bits &= bits::lowMask(numRows_ - iter.rowNumber);
=======
      if (startRow + kBatch >= numRows_) {
        // Clear bits that are for rows past numRows_ - 1.
        bits &= bits::lowMask(numRows_ - startRow);
>>>>>>> 132038e1
        atEnd = true;
      }
      while (bits) {
        int32_t hit = __builtin_ctz(bits);
        auto distance = hit + startRow - iter.rowNumber;
        skip(iter, distance);
        result[numResults++] = iter.currentRow();
        if (numResults == maxRows) {
          skip(iter, 1);
          return numResults;
        }
        // Clear last set bit in 'bits'.
        bits &= bits - 1;
      }
      startRow += kBatch;
      // The last batch of 32 bytes may have been partly filled. If so, we could
      // have skipped past end.
      if (atEnd) {
        iter.rowNumber = numRows_;
        return numResults;
      }

      if (iter.rowNumber != startRow) {
        skip(iter, startRow - iter.rowNumber);
      }
    }
  }
  return numResults;
}

RowPartitions::RowPartitions(
    int32_t numRows,
    memory::MappedMemory& mappedMemory)
    : capacity_(numRows), allocation_(&mappedMemory) {
  auto numPages = bits::roundUp(capacity_, memory::MappedMemory::kPageSize) /
      memory::MappedMemory::kPageSize;
  if (!mappedMemory.allocate(numPages, 0, allocation_)) {
    VELOX_FAIL(
        "Failed to allocate RowContainer partitions: {} pages", numPages);
  }
}

void RowPartitions::appendPartitions(folly::Range<const uint8_t*> partitions) {
  int32_t toAdd = partitions.size();
  int index = 0;
  VELOX_CHECK_LE(size_ + toAdd, capacity_);
  while (toAdd) {
    int32_t run;
    int32_t offset;
    allocation_.findRun(size_, &run, &offset);
    auto runSize = allocation_.runAt(run).numBytes();
    auto copySize = std::min<int32_t>(toAdd, runSize - offset);
    memcpy(
        allocation_.runAt(run).data<uint8_t>() + offset,
        &partitions[index],
        copySize);
    size_ += copySize;
    index += copySize;
    toAdd -= copySize;
    // Zero out to the next multiple of SIMD width for asan/valgring.
    if (!toAdd) {
      bits::padToAlignment(
          allocation_.runAt(run).data<uint8_t>(),
          runSize,
          offset + copySize,
          xsimd::batch<uint8_t>::size);
    }
  }
}

} // namespace facebook::velox::exec<|MERGE_RESOLUTION|>--- conflicted
+++ resolved
@@ -647,15 +647,9 @@
           firstBatchMask;
       firstBatchMask = ~0;
       bool atEnd = false;
-<<<<<<< HEAD
-      if (iter.rowNumber + kBatch >= numRows_) {
-        // Clear bits that are for rows past numRows_ - 1.
-        bits &= bits::lowMask(numRows_ - iter.rowNumber);
-=======
       if (startRow + kBatch >= numRows_) {
         // Clear bits that are for rows past numRows_ - 1.
         bits &= bits::lowMask(numRows_ - startRow);
->>>>>>> 132038e1
         atEnd = true;
       }
       while (bits) {
