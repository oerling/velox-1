/*
 * Copyright (c) Facebook, Inc. and its affiliates.
 *
 * Licensed under the Apache License, Version 2.0 (the "License");
 * you may not use this file except in compliance with the License.
 * You may obtain a copy of the License at
 *
 *     http://www.apache.org/licenses/LICENSE-2.0
 *
 * Unless required by applicable law or agreed to in writing, software
 * distributed under the License is distributed on an "AS IS" BASIS,
 * WITHOUT WARRANTIES OR CONDITIONS OF ANY KIND, either express or implied.
 * See the License for the specific language governing permissions and
 * limitations under the License.
 */

#include "velox/exec/RowContainer.h"

#include "velox/exec/ContainerRowSerde.h"

namespace facebook::velox::exec {
namespace {
template <TypeKind Kind>
static int32_t kindSize() {
  return sizeof(typename KindToFlatVector<Kind>::HashRowType);
}

static int32_t typeKindSize(TypeKind kind) {
  if (kind == TypeKind::UNKNOWN) {
    return sizeof(UnknownValue);
  }

  return VELOX_DYNAMIC_TYPE_DISPATCH(kindSize, kind);
}
} // namespace

RowContainer::RowContainer(
    const std::vector<TypePtr>& keyTypes,
    bool nullableKeys,
    const std::vector<std::unique_ptr<Aggregate>>& aggregates,
    const std::vector<TypePtr>& dependentTypes,
    bool hasNext,
    bool isJoinBuild,
    bool hasProbedFlag,
    bool hasNormalizedKeys,
    memory::MappedMemory* mappedMemory,
    const RowSerde& serde)
    : keyTypes_(keyTypes),
      nullableKeys_(nullableKeys),
      aggregates_(aggregates),
      isJoinBuild_(isJoinBuild),
      hasNormalizedKeys_(hasNormalizedKeys),
      rows_(mappedMemory),
      stringAllocator_(mappedMemory),
      serde_(serde) {
  // Compute the layout of the payload row.  The row has keys, null
  // flags, accumulators, dependent fields. All fields are fixed
  // width. If variable width data is referenced, this is done with
  // StringView that inlines or points to the data.  The number of
  // bytes used by each key is determined by keyTypes[i].  Null flags
  // are one bit per field. If nullableKeys is true there is a null
  // flag for each key. A null bit for each accumulator and dependent
  // field follows.  If hasProbedFlag is true, there is an extra bit
  // to track if the row has been selected by a hash join probe. This
  // is followed by a free bit which is set if the row is in a free
  // list. The accumulators come next, with size given by
  // Aggregate::accumulatorFixedWidthSize(). Dependent fields follow.
  // These are non-key columns for hash join or order by. If there are variable
  // length columns or accumulators, i.e. ones that allocate extra space, this
  // space is tracked by a uint32_t after the dependent columns. If this is a
  // hash join build side, the pointer to the next row with the same key is
  // after the optional row size.
  //
  // In most cases, rows are prefixed with a normalized_key_t at index
  // -1, 8 bytes below the pointer. This space is reserved for a 64
  // bit unique digest of the keys for speding up comparison. This
  // space is reserved for the rows that are inserted before the
  // cardinality grows too large for packing all in 64
  // bits. 'numRowsWithNormalizedKey_' gives the number of rows with
  // the extra field.
  int32_t offset = 0;
  int32_t nullOffset = 0;
  bool isVariableWidth = false;
  for (auto& type : keyTypes_) {
    typeKinds_.push_back(type->kind());
    types_.push_back(type);
    offsets_.push_back(offset);
    offset += typeKindSize(type->kind());
    nullOffsets_.push_back(nullOffset);
    isVariableWidth |= !type->isFixedWidth();
    if (nullableKeys) {
      ++nullOffset;
    }
  }
  // Make offset at least sizeof pointer so that there is space for a
  // free list next pointer below the bit at 'freeFlagOffset_'.
  offset = std::max<int32_t>(offset, sizeof(void*));
  int32_t firstAggregate = offsets_.size();
  int32_t firstAggregateOffset = offset;
  for (auto& aggregate : aggregates) {
    offsets_.push_back(offset);
    offset += aggregate->accumulatorFixedWidthSize();
    nullOffsets_.push_back(nullOffset);
    ++nullOffset;
    isVariableWidth |= !aggregate->isFixedSize();
  }
  for (auto& type : dependentTypes) {
    types_.push_back(type);
    typeKinds_.push_back(type->kind());
    offsets_.push_back(offset);
    offset += typeKindSize(type->kind());
    nullOffsets_.push_back(nullOffset);
    ++nullOffset;
    isVariableWidth |= !type->isFixedWidth();
  }
  if (isVariableWidth) {
    rowSizeOffset_ = offset;
    offset += sizeof(uint32_t);
  }

  if (hasProbedFlag) {
    nullOffsets_.push_back(nullOffset);
    probedFlagOffset_ = nullOffset + firstAggregateOffset * 8;
    ++nullOffset;
  }
  // Free flag.
  nullOffsets_.push_back(nullOffset);
  freeFlagOffset_ = nullOffset + firstAggregateOffset * 8;
  ++nullOffset;
  // Fixup nullOffsets_ to be the bit number from the start of the row.
  for (int32_t i = 0; i < nullOffsets_.size(); ++i) {
    nullOffsets_[i] += firstAggregateOffset * 8;
  }

  // Fixup the offset of aggregates to make space for null flags.
  int32_t nullBytes = bits::nbytes(nullOffsets_.size());
  if (rowSizeOffset_) {
    rowSizeOffset_ += nullBytes;
  }
  for (int32_t i = 0; i < aggregates_.size() + dependentTypes.size(); ++i) {
    offsets_[i + firstAggregate] += nullBytes;
    nullOffset = nullOffsets_[i + firstAggregate];
    if (i < aggregates.size()) {
      aggregates_[i]->setAllocator(&stringAllocator_);
      aggregates_[i]->setOffsets(
          offsets_[i + firstAggregate],
          nullByte(nullOffset),
          nullMask(nullOffset),
          rowSizeOffset_);
    }
  }
  if (hasNext) {
    nextOffset_ = offset + nullBytes;
    offset += sizeof(void*);
  }
  fixedRowSize_ = offset + nullBytes;

  // A distinct hash table has no aggregates and if the hash table has
  // no nulls, it may be that there are no null flags.
  if (!nullOffsets_.empty()) {
    // Aggregates start life as null, join dependent columns as non-null.
    initialNulls_.resize(nullBytes, isJoinBuild_ ? 0x0 : 0xff);
    // The free flag has an initial value of 0.
    bits::clearBit(
        initialNulls_.data(), freeFlagOffset_ - nullOffsets_.front());
    if (nullableKeys) {
      for (int32_t i = 0; i < keyTypes_.size(); ++i) {
        bits::clearBit(initialNulls_.data(), i);
      }
    }
  }
  if (hasProbedFlag) {
<<<<<<< HEAD
    bits::clearBit(
        initialNulls_.data(),
        nullOffsets_[nullOffsets_.size() - 2] - nullOffsets_[0]);
=======
    bits::clearBit(initialNulls_.data(), probedFlagOffset_ - nullOffsets_[0]);
>>>>>>> 3cdd4232
  }
  normalizedKeySize_ = hasNormalizedKeys_ ? sizeof(normalized_key_t) : 0;
  for (auto i = 0; i < offsets_.size(); ++i) {
    rowColumns_.emplace_back(
        offsets_[i],
        (nullableKeys_ || i >= keyTypes_.size()) ? nullOffsets_[i]
                                                 : RowColumn::kNotNullOffset);
  }
  }

char* RowContainer::newRow() {
  char* row;
  ++numRows_;
  if (firstFreeRow_) {
    row = firstFreeRow_;
    VELOX_CHECK(bits::isBitSet(row, freeFlagOffset_));
    firstFreeRow_ = nextFree(row);
    --numFreeRows_;
  } else {
    row = rows_.allocateFixed(fixedRowSize_ + normalizedKeySize_) +
        normalizedKeySize_;
    if (normalizedKeySize_) {
      ++numRowsWithNormalizedKey_;
    }
  }
  return initializeRow(row, false /* reuse */);
}

char* RowContainer::initializeRow(char* row, bool reuse) {
  if (reuse) {
    auto rows = folly::Range<char**>(&row, 1);
    freeVariableWidthFields(rows);
    freeAggregates(rows);
  }

  if (!nullOffsets_.empty()) {
    memcpy(
        row + nullByte(nullOffsets_[0]),
        initialNulls_.data(),
        initialNulls_.size());
  }
  if (rowSizeOffset_) {
<<<<<<< HEAD
    *reinterpret_cast<uint32_t*>(row + rowSizeOffset_) = 0;
=======
    variableRowSize(row) = 0;
>>>>>>> 3cdd4232
  }
  return row;
}

void RowContainer::eraseRows(folly::Range<char**> rows) {
  freeVariableWidthFields(rows);
  freeAggregates(rows);
  numRows_ -= rows.size();
  for (auto* row : rows) {
    VELOX_CHECK(!bits::isBitSet(row, freeFlagOffset_), "Double free of row");
    bits::setBit(row, freeFlagOffset_);
    nextFree(row) = firstFreeRow_;
    firstFreeRow_ = row;
  }
  numFreeRows_ += rows.size();
}

void RowContainer::freeVariableWidthFields(folly::Range<char**> rows) {
  for (auto i = 0; i < types_.size(); ++i) {
    switch (typeKinds_[i]) {
      case TypeKind::VARCHAR:
      case TypeKind::VARBINARY:
      case TypeKind::ROW:
      case TypeKind::ARRAY:
      case TypeKind::MAP: {
        auto column = columnAt(i);
        for (auto row : rows) {
          if (!isNullAt(row, column.nullByte(), column.nullMask())) {
            StringView view = valueAt<StringView>(row, column.offset());
            if (!view.isInline()) {
              stringAllocator_.free(HashStringAllocator::headerOf(view.data()));
            }
          }
        }
      }
      default:;
    }
  }
}

void RowContainer::checkConsistency() {
  constexpr int32_t kBatch = 1000;
  std::vector<char*> rows(kBatch);

  RowContainerIterator iter;
  int64_t allocatedRows = 0;
  for (;;) {
    int64_t numRows = listRows(&iter, kBatch, rows.data());
    if (!numRows) {
      break;
    }
    for (auto i = 0; i < numRows; ++i) {
      auto row = rows[i];
      VELOX_CHECK(!bits::isBitSet(row, freeFlagOffset_));
      ++allocatedRows;
    }
  }

  size_t numFree = 0;
  for (auto free = firstFreeRow_; free; free = nextFree(free)) {
    ++numFree;
    VELOX_CHECK(bits::isBitSet(free, freeFlagOffset_));
  }
  VELOX_CHECK_EQ(numFree, numFreeRows_);
  VELOX_CHECK_EQ(allocatedRows, numRows_);
}

void RowContainer::freeAggregates(folly::Range<char**> rows) {
  for (auto& aggregate : aggregates_) {
    aggregate->destroy(rows);
  }
}

<<<<<<< HEAD
int32_t RowContainer::listRows(
    RowContainerIterator* iter,
    int32_t maxRows,
    uint64_t maxBytes,
    char** rows) {
  int32_t count = 0;
  uint64_t totalBytes = 0;
  auto numAllocations = rows_.numAllocations();
  if (iter->allocationIndex == 0 && iter->runIndex == 0 &&
      iter->rowOffset == 0) {
    iter->normalizedKeysLeft = numRowsWithNormalizedKey_;
  }
  int32_t rowSize = fixedRowSize_ +
      (iter->normalizedKeysLeft > 0 ? sizeof(normalized_key_t) : 0);
  for (auto i = iter->allocationIndex; i < numAllocations; ++i) {
    auto allocation = rows_.allocationAt(i);
    auto numRuns = allocation->numRuns();
    for (auto runIndex = iter->runIndex; runIndex < numRuns; ++runIndex) {
      memory::MappedMemory::PageRun run = allocation->runAt(runIndex);
      auto data = run.data<char>();
      int64_t limit;
      if (i == numAllocations - 1 && runIndex == rows_.currentRunIndex()) {
        limit = rows_.currentOffset();
      } else {
        limit = run.numPages() * memory::MappedMemory::kPageSize;
      }
      auto row = iter->rowOffset;
      while (row + rowSize <= limit) {
        rows[count++] = data + row +
            (iter->normalizedKeysLeft > 0 ? sizeof(normalized_key_t) : 0);
        row += rowSize;
        if (--iter->normalizedKeysLeft == 0) {
          rowSize -= sizeof(normalized_key_t);
        }
        if (bits::isBitSet(rows[count - 1], freeFlagOffset_)) {
          --count;
          continue;
        }
        if (rowSizeOffset_) {
          totalBytes +=
              *reinterpret_cast<uint32_t*>(rows[count - 1] + rowSizeOffset_);
        }
        if (count == maxRows || totalBytes > maxBytes) {
          iter->rowOffset = row;
          iter->runIndex = runIndex;
          iter->allocationIndex = i;
          return count;
        }
      }
      iter->rowOffset = 0;
    }
    iter->runIndex = 0;
  }
  iter->allocationIndex = std::numeric_limits<int32_t>::max();
  return count;
}

=======
>>>>>>> 3cdd4232
void RowContainer::store(
    const DecodedVector& decoded,
    vector_size_t index,
    char* row,
    int32_t column) {
  auto numKeys = keyTypes_.size();
  if (column < numKeys && !nullableKeys_) {
    VELOX_DYNAMIC_TYPE_DISPATCH(
        storeNoNulls,
        typeKinds_[column],
        decoded,
        index,
        row,
        offsets_[column]);
  } else {
    VELOX_DCHECK(column < keyTypes_.size() || aggregates_.empty());
    auto rowColumn = rowColumns_[column];
    VELOX_DYNAMIC_TYPE_DISPATCH_ALL(
        storeWithNulls,
        typeKinds_[column],
        decoded,
        index,
        row,
        rowColumn.offset(),
        rowColumn.nullByte(),
        rowColumn.nullMask());
  }
}

void RowContainer::prepareRead(
    const char* row,
    int32_t offset,
    ByteStream& stream) {
  auto view = reinterpret_cast<const StringView*>(row + offset);
  if (view->isInline()) {
    stream.setRange(ByteRange{
        const_cast<uint8_t*>(reinterpret_cast<const uint8_t*>(view->data())),
        static_cast<int32_t>(view->size()),
        0});
    return;
  }
  // We set 'stream' to range over the ranges that start at the Header
  // immediately below the first character in the StringView.
  HashStringAllocator::prepareRead(
      HashStringAllocator::headerOf(view->data()), stream);
}

void RowContainer::extractString(
    StringView value,
    FlatVector<StringView>* values,
    vector_size_t index) {
  if (value.isInline() ||
      reinterpret_cast<const HashStringAllocator::Header*>(value.data())[-1]
              .size() >= value.size()) {
    // The string is inline or all in one piece out of line.
    values->set(index, value);
    return;
  }
  BufferPtr buffer = values->getBufferWithSpace(value.size());
  auto start = buffer->size();
  buffer->setSize(start + value.size());
  ByteStream stream;
  HashStringAllocator::prepareRead(
      HashStringAllocator::headerOf(value.data()), stream);
  stream.readBytes(buffer->asMutable<char>() + start, value.size());
  values->setNoCopy(
      index, StringView(buffer->as<char>() + start, value.size()));
}

void RowContainer::storeComplexType(
    const DecodedVector& decoded,
    vector_size_t index,
    char* row,
    int32_t offset,
    int32_t nullByte,
    uint8_t nullMask) {
  if (decoded.isNullAt(index)) {
    VELOX_DCHECK(nullMask);
    row[nullByte] |= nullMask;
    return;
  }
  ByteStream stream(&stringAllocator_, false, false);
  auto position = stringAllocator_.newWrite(stream);
  serde_.serialize(*decoded.base(), decoded.index(index), stream);
  stringAllocator_.finishWrite(stream, 0);
  valueAt<StringView>(row, offset) =
      StringView(reinterpret_cast<char*>(position.position), stream.size());
}

void RowContainer::extractComplexType(
    const char* const* rows,
    int32_t numRows,
    RowColumn column,
    VectorPtr result) {
  ByteStream stream;
  auto nullByte = column.nullByte();
  auto nullMask = column.nullMask();
  auto offset = column.offset();
  result->resize(numRows);
  for (int i = 0; i < numRows; ++i) {
    auto row = rows[i];
    if (!row || row[nullByte] & nullMask) {
      result->setNull(i, true);
    } else {
      prepareRead(row, offset, stream);
      ContainerRowSerde::instance().deserialize(stream, i, result.get());
    }
  }
}

//   static
int32_t RowContainer::compareStringAsc(
    StringView left,
    const DecodedVector& decoded,
    vector_size_t index) {
  std::string storage;
  return HashStringAllocator::contiguousString(left, storage)
      .compare(decoded.valueAt<StringView>(index));
}

// static
int RowContainer::compareComplexType(
    const char* row,
    int32_t offset,
    const DecodedVector& decoded,
    vector_size_t index,
    CompareFlags flags) {
  ByteStream stream;
  prepareRead(row, offset, stream);
  return serde_.compare(stream, decoded, index, flags);
}

int32_t RowContainer::compareStringAsc(StringView left, StringView right) {
  std::string leftStorage;
  std::string rightStorage;
  return HashStringAllocator::contiguousString(left, leftStorage)
      .compare(HashStringAllocator::contiguousString(right, rightStorage));
}

int32_t RowContainer::compareComplexType(
    const char* left,
    const char* right,
    const Type* type,
    int32_t offset,
    CompareFlags flags) {
  ByteStream leftStream;
  ByteStream rightStream;
  prepareRead(left, offset, leftStream);
  prepareRead(right, offset, rightStream);
  return serde_.compare(leftStream, rightStream, type, flags);
}

template <TypeKind Kind>
void RowContainer::hashTyped(
    const Type* type,
    RowColumn column,
    bool nullable,
    folly::Range<char**> rows,
    bool mix,
    uint64_t* result) {
  using T = typename KindToFlatVector<Kind>::HashRowType;
  auto nullByte = column.nullByte();
  auto nullMask = column.nullMask();
  auto offset = column.offset();
  std::string storage;
  auto numRows = rows.size();
  for (int32_t i = 0; i < numRows; ++i) {
    char* row = rows[i];
    if (nullable && isNullAt(row, nullByte, nullMask)) {
      result[i] = mix ? bits::hashMix(result[i], BaseVector::kNullHash)
                      : BaseVector::kNullHash;
    } else {
      uint64_t hash;
      if (Kind == TypeKind::VARCHAR || Kind == TypeKind::VARBINARY) {
        hash =
            folly::hasher<StringView>()(HashStringAllocator::contiguousString(
                valueAt<StringView>(row, offset), storage));
      } else if (
          Kind == TypeKind::ROW || Kind == TypeKind::ARRAY ||
          Kind == TypeKind::MAP) {
        ByteStream in;
        prepareRead(row, offset, in);
        hash = serde_.hash(in, type);
      } else {
        hash = folly::hasher<T>()(valueAt<T>(row, offset));
      }
      result[i] = mix ? bits::hashMix(result[i], hash) : hash;
    }
  }
}

void RowContainer::hash(
    int32_t column,
    folly::Range<char**> rows,
    bool mix,
    uint64_t* result) {
  bool nullable = column >= keyTypes_.size() || nullableKeys_;
  VELOX_DYNAMIC_TYPE_DISPATCH(
      hashTyped,
      typeKinds_[column],
      types_[column].get(),
      columnAt(column),
      nullable,
      rows,
      mix,
      result);
}

void RowContainer::clear() {
  rows_.clear();
  stringAllocator_.clear();
  numRows_ = 0;
  numRowsWithNormalizedKey_ = 0;
  if (hasNormalizedKeys_) {
    normalizedKeySize_ = sizeof(normalized_key_t);
  }
}

<<<<<<< HEAD
TypePtr RowContainer::spillType() {
  if (spillType_) {
    return spillType_;
  }
  std::vector<std::string> names;
  std::vector<TypePtr> types = keyTypes_;
  for (auto& aggregate : aggregates_) {
    types.push_back(aggregate->accumulatorType());
  }
  types.insert(types.end(), types_.begin() + keyTypes_.size(), types_.end());
  for (auto i = 0; i < types.size(); ++i) {
    names.push_back(fmt::format("c{}", i));
  }
  return spillType_ = ROW(std::move(names), std::move(types));
}

void RowContainer::extractSpill(folly::Range<char**> rows, RowVector* result) {
  result->resize(rows.size());
  for (auto i = 0; i < keyTypes_.size(); ++i) {
    extractColumn(rows.data(), rows.size(), i, result->childAt(i));
  }
  for (auto i = 0; i < aggregates_.size(); ++i) {
    aggregates_[i]->finalize(        rows.data(), rows.size());
    aggregates_[i]->extractAccumulators(
        rows.data(), rows.size(), &result->childAt(i + keyTypes_.size()));
  }
}

namespace {
// A stream of ordered groups being read from the in memory
// container. This is the part of a spillable range that is not yet
// spilled when starting to produce output.
class RowContainerSpillStream : public SpillStream {
 public:
  RowContainerSpillStream(
      TypePtr type,
      memory::MemoryPool& pool,
      std::vector<char*>&& rows,
      RowContainer* container)
      : SpillStream(type, pool),
        rows_(std::move(rows)),
        container_(container) {}

  bool atEnd() const override {
    return index_ >= numRows_ && nextBatchIndex_ == rows_.size();
  }

 protected:
  void nextBatch() override {
    constexpr vector_size_t kMaxRows = 64;
    constexpr uint64_t kMaxBytes = 4 << 20;
    if (!rowVector_) {
      rowVector_ = std::static_pointer_cast<RowVector>(
          BaseVector::create(container_->spillType(), kMaxRows, &pool_));
    }
    size_t bytes = 0;
    vector_size_t numRows = 0;
    auto limit = std::min<size_t>(rows_.size() - nextBatchIndex_, kMaxRows);
    for (; numRows < limit; ++numRows) {
      bytes += container_->rowSize(rows_[nextBatchIndex_ + numRows]);
      if (bytes > kMaxBytes) {
        ++numRows;
        break;
      }
    }
    container_->extractSpill(
        folly::Range(&rows_[nextBatchIndex_], numRows), rowVector_.get());
    nextBatchIndex_ += numRows;
  }

 private:
  std::vector<char*> rows_;
  RowContainer* container_;
  size_t nextBatchIndex_ = 0;
};
} // namespace

std::unique_ptr<SpillStream> RowContainer::spillStreamOverRows(
    uint16_t way,
    memory::MemoryPool& pool) {
  VELOX_CHECK(way < spillRuns_.size());
  return std::make_unique<RowContainerSpillStream>(
      spillType(), pool, std::move(spillRuns_[way].rows), this);
}

void RowContainer::advanceSpill(SpillState& spill, Eraser eraser) {
  if (!spillVector_) {
    spillVector_ = std::static_pointer_cast<RowVector>(
        BaseVector::create(spillType(), 1, &spill.pool()));
  }
  for (auto runIndex = 0; runIndex < spillRuns_.size(); ++runIndex) {
    if (spillingRuns_.find(runIndex) == spillingRuns_.end()) {
      continue;
    }
    auto& run = spillRuns_[runIndex];
    uint64_t bytes = 0;
    int32_t i = 0;
    int32_t limit = std::min<uint64_t>(128, run.rows.size());
    for (; i < limit; ++i) {
      bytes += rowSize(run.rows[i]);
      if (bytes > spill.targetBatchSize()) {
        break;
      }
    }
    folly::Range<char**> spilled(run.rows.data(), i);
    extractSpill(spilled, spillVector_.get());
    IndexRange range{0, spillVector_->size()};
    spill.write(runIndex, spillVector_, folly::Range<IndexRange*>(&range, 1));
    if (eraser) {
      eraser(spilled);
    }
    run.rows.erase(run.rows.begin(), run.rows.begin() + i);
    if (run.rows.empty()) {
      // Sorted run ends, start with a new file next time.
      run.size = 0;
      spill.finishWrite(runIndex);
      spillingRuns_.erase(runIndex);
    }
  }
}

void RowContainer::spill(
    SpillState& spill,
    uint64_t targetFreeRows,
    uint64_t targetFreeSpace,
    RowContainerIterator& iterator,
    Eraser eraser) {
  bool doneFullSweep = false;
  bool startedFullSweep = false;
  if (!spill.numWays()) {
    spill.setNumWays(1);
  }
  for (;;) {
    if (numFreeRows_ >= targetFreeRows &&
        stringAllocator_.freeSpace() > targetFreeSpace) {
      return;
    }
    if (!spillingRuns_.empty()) {
      advanceSpill(spill, eraser);
      if (!spillingRuns_.empty()) {
        continue;
      }
    }
    if (doneFullSweep) {
      return;
    }
    auto targetSize = spill.targetSize();
    for (auto newWay = spillRuns_.size(); newWay < spill.numWays(); ++newWay) {
      spillRuns_.emplace_back();
    }
    clearSpillRuns();
    iterator.reset();
    if (fillSpillRuns(spill, eraser, iterator, spill.targetSize())) {
      // Arrived at end of the container. Add more spilled ranges if any left.
      if (spill.numWays() < spill.maxWays()) {
        spill.setNumWays(spill.numWays() + 1);
      } else {
        doneFullSweep = startedFullSweep;
        startedFullSweep = true;
      }
      iterator.reset();
    }
  }
}

void RowContainer::clearSpillRuns() {
  for (auto& run : spillRuns_) {
    run.rows.clear();
    run.size = 0;
  }
}

bool RowContainer::fillSpillRuns(
    SpillState& spill,
    Eraser eraser,
    RowContainerIterator& iterator,
    uint64_t targetSize,
    std::vector<char*>* nonSpilledRows) {
  constexpr int32_t kRowsInBatch = 1024;
  std::vector<uint64_t> hashes(kRowsInBatch);
  std::vector<char*> rows(kRowsInBatch);
  for (;;) {
    auto numRows = listRows(&iterator, rows.size(), targetSize, rows.data());
    for (auto i = 0; i < keyTypes_.size(); ++i) {
      hash(i, folly::Range<char**>(rows.data(), numRows), i > 0, hashes.data());
    }
    for (auto i = 0; i < numRows; ++i) {
      auto way = spill.way(hashes[i]);
      if (way < 0) {
        if (nonSpilledRows) {
          nonSpilledRows->push_back(rows[i]);
        }
        continue;
      }
      spillRuns_[way].rows.push_back(rows[i]);
      spillRuns_[way].size += rowSize(rows[i]);
    }
    int64_t totalSize = 0;
    int64_t totalSpillableSize = 0;
    for (auto i = 0; i < spillRuns_.size(); ++i) {
      totalSpillableSize += spillRuns_[i].size;
    }
    for (auto i = 0; i < spillRuns_.size(); ++i) {
      if (!numRows || spillRuns_[i].size > targetSize) {
        for (auto j = 0; j < spillRuns_.size(); ++j) {
          if (!isJoinBuild_) {
            if (targetSize != kUnlimited &&
                spillRuns_[j].size < totalSpillableSize / spillRuns_.size()) {
              // Do not start spilling if the run would be below
              // average size.  Avoid making sorted runs that are too
              // small and blow up the fanout. If called with
              // unlimited targetSize, include all runs.
              spillRuns_[j].rows.clear();
              spillRuns_[j].size = 0;
              continue;
            }
            std::sort(
                spillRuns_[j].rows.begin(),
                spillRuns_[j].rows.end(),
                [&](const char* left, const char* right) {
                  return compareRows(left, right) <= 0;
                });
          }
          spillingRuns_.insert(j);
        }
        return numRows == 0;
      }
    }
=======
void RowContainer::setProbedFlag(char** rows, int32_t numRows) {
  for (auto i = 0; i < numRows; i++) {
    bits::setBit(rows[i], probedFlagOffset_);
>>>>>>> 3cdd4232
  }
}

} // namespace facebook::velox::exec<|MERGE_RESOLUTION|>--- conflicted
+++ resolved
@@ -170,13 +170,7 @@
     }
   }
   if (hasProbedFlag) {
-<<<<<<< HEAD
-    bits::clearBit(
-        initialNulls_.data(),
-        nullOffsets_[nullOffsets_.size() - 2] - nullOffsets_[0]);
-=======
     bits::clearBit(initialNulls_.data(), probedFlagOffset_ - nullOffsets_[0]);
->>>>>>> 3cdd4232
   }
   normalizedKeySize_ = hasNormalizedKeys_ ? sizeof(normalized_key_t) : 0;
   for (auto i = 0; i < offsets_.size(); ++i) {
@@ -185,7 +179,7 @@
         (nullableKeys_ || i >= keyTypes_.size()) ? nullOffsets_[i]
                                                  : RowColumn::kNotNullOffset);
   }
-  }
+}
 
 char* RowContainer::newRow() {
   char* row;
@@ -219,11 +213,7 @@
         initialNulls_.size());
   }
   if (rowSizeOffset_) {
-<<<<<<< HEAD
-    *reinterpret_cast<uint32_t*>(row + rowSizeOffset_) = 0;
-=======
     variableRowSize(row) = 0;
->>>>>>> 3cdd4232
   }
   return row;
 }
@@ -297,66 +287,6 @@
   }
 }
 
-<<<<<<< HEAD
-int32_t RowContainer::listRows(
-    RowContainerIterator* iter,
-    int32_t maxRows,
-    uint64_t maxBytes,
-    char** rows) {
-  int32_t count = 0;
-  uint64_t totalBytes = 0;
-  auto numAllocations = rows_.numAllocations();
-  if (iter->allocationIndex == 0 && iter->runIndex == 0 &&
-      iter->rowOffset == 0) {
-    iter->normalizedKeysLeft = numRowsWithNormalizedKey_;
-  }
-  int32_t rowSize = fixedRowSize_ +
-      (iter->normalizedKeysLeft > 0 ? sizeof(normalized_key_t) : 0);
-  for (auto i = iter->allocationIndex; i < numAllocations; ++i) {
-    auto allocation = rows_.allocationAt(i);
-    auto numRuns = allocation->numRuns();
-    for (auto runIndex = iter->runIndex; runIndex < numRuns; ++runIndex) {
-      memory::MappedMemory::PageRun run = allocation->runAt(runIndex);
-      auto data = run.data<char>();
-      int64_t limit;
-      if (i == numAllocations - 1 && runIndex == rows_.currentRunIndex()) {
-        limit = rows_.currentOffset();
-      } else {
-        limit = run.numPages() * memory::MappedMemory::kPageSize;
-      }
-      auto row = iter->rowOffset;
-      while (row + rowSize <= limit) {
-        rows[count++] = data + row +
-            (iter->normalizedKeysLeft > 0 ? sizeof(normalized_key_t) : 0);
-        row += rowSize;
-        if (--iter->normalizedKeysLeft == 0) {
-          rowSize -= sizeof(normalized_key_t);
-        }
-        if (bits::isBitSet(rows[count - 1], freeFlagOffset_)) {
-          --count;
-          continue;
-        }
-        if (rowSizeOffset_) {
-          totalBytes +=
-              *reinterpret_cast<uint32_t*>(rows[count - 1] + rowSizeOffset_);
-        }
-        if (count == maxRows || totalBytes > maxBytes) {
-          iter->rowOffset = row;
-          iter->runIndex = runIndex;
-          iter->allocationIndex = i;
-          return count;
-        }
-      }
-      iter->rowOffset = 0;
-    }
-    iter->runIndex = 0;
-  }
-  iter->allocationIndex = std::numeric_limits<int32_t>::max();
-  return count;
-}
-
-=======
->>>>>>> 3cdd4232
 void RowContainer::store(
     const DecodedVector& decoded,
     vector_size_t index,
@@ -575,7 +505,12 @@
   }
 }
 
-<<<<<<< HEAD
+void RowContainer::setProbedFlag(char** rows, int32_t numRows) {
+  for (auto i = 0; i < numRows; i++) {
+    bits::setBit(rows[i], probedFlagOffset_);
+  }
+}
+
 TypePtr RowContainer::spillType() {
   if (spillType_) {
     return spillType_;
@@ -598,7 +533,7 @@
     extractColumn(rows.data(), rows.size(), i, result->childAt(i));
   }
   for (auto i = 0; i < aggregates_.size(); ++i) {
-    aggregates_[i]->finalize(        rows.data(), rows.size());
+    aggregates_[i]->finalize(rows.data(), rows.size());
     aggregates_[i]->extractAccumulators(
         rows.data(), rows.size(), &result->childAt(i + keyTypes_.size()));
   }
@@ -804,11 +739,6 @@
         return numRows == 0;
       }
     }
-=======
-void RowContainer::setProbedFlag(char** rows, int32_t numRows) {
-  for (auto i = 0; i < numRows; i++) {
-    bits::setBit(rows[i], probedFlagOffset_);
->>>>>>> 3cdd4232
   }
 }
 
