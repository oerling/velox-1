/*
 * Copyright (c) Facebook, Inc. and its affiliates.
 *
 * Licensed under the Apache License, Version 2.0 (the "License");
 * you may not use this file except in compliance with the License.
 * You may obtain a copy of the License at
 *
 *     http://www.apache.org/licenses/LICENSE-2.0
 *
 * Unless required by applicable law or agreed to in writing, software
 * distributed under the License is distributed on an "AS IS" BASIS,
 * WITHOUT WARRANTIES OR CONDITIONS OF ANY KIND, either express or implied.
 * See the License for the specific language governing permissions and
 * limitations under the License.
 */

#include "velox/exec/RowContainer.h"

#include "velox/exec/Aggregate.h"
#include "velox/exec/ContainerRowSerde.h"
#include "velox/exec/Operator.h"

namespace facebook::velox::exec {
namespace {
template <TypeKind Kind>
static int32_t kindSize() {
  return sizeof(typename KindToFlatVector<Kind>::HashRowType);
}

static int32_t typeKindSize(TypeKind kind) {
  if (kind == TypeKind::UNKNOWN) {
    return sizeof(UnknownValue);
  }

  return VELOX_DYNAMIC_TYPE_DISPATCH(kindSize, kind);
}

#if defined(__has_feature)
#if __has_feature(thread_sanitizer)
__attribute__((__no_sanitize__("thread")))
#endif
#endif
inline void
setBit(char* bits, uint32_t idx) {
  auto bitsAs8Bit = reinterpret_cast<uint8_t*>(bits);
  bitsAs8Bit[idx / 8] |= (1 << (idx % 8));
}
} // namespace

Accumulator::Accumulator(Aggregate* aggregate)
    : isFixedSize_{aggregate->isFixedSize()},
      fixedSize_{aggregate->accumulatorFixedWidthSize()},
      usesExternalMemory_{aggregate->accumulatorUsesExternalMemory()},
      alignment_{aggregate->accumulatorAlignmentSize()},
      destroyFunction_{[aggregate](folly::Range<char**> groups) {
        aggregate->destroy(groups);
      }},
      aggregate_{aggregate} {
  VELOX_CHECK_NOT_NULL(aggregate_);
}

Accumulator::Accumulator(
    bool isFixedSize,
    int32_t fixedSize,
    bool usesExternalMemory,
    int32_t alignment,
    std::function<void(folly::Range<char**> groups)> destroyFunction)
    : isFixedSize_{isFixedSize},
      fixedSize_{fixedSize},
      usesExternalMemory_{usesExternalMemory},
      alignment_{alignment},
      destroyFunction_{destroyFunction} {}

bool Accumulator::isFixedSize() const {
  return isFixedSize_;
}

int32_t Accumulator::fixedWidthSize() const {
  return fixedSize_;
}

bool Accumulator::usesExternalMemory() const {
  return usesExternalMemory_;
}

int32_t Accumulator::alignment() const {
  return alignment_;
}

void Accumulator::destroy(folly::Range<char**> groups) {
  destroyFunction_(groups);
}

// static
int32_t RowContainer::combineAlignments(int32_t a, int32_t b) {
  VELOX_CHECK_EQ(__builtin_popcount(a), 1, "Alignment can only be power of 2");
  VELOX_CHECK_EQ(__builtin_popcount(b), 1, "Alignment can only be power of 2");
  return std::max(a, b);
}

RowContainer::RowContainer(
    const std::vector<TypePtr>& keyTypes,
    bool nullableKeys,
    const std::vector<Accumulator>& accumulators,
    const std::vector<TypePtr>& dependentTypes,
    bool hasNext,
    bool isJoinBuild,
    bool hasProbedFlag,
    bool hasNormalizedKeys,
<<<<<<< HEAD
    memory::MemoryPool* pool,
    const RowSerde& serde,
    RowContainer* shareStringsWith)
=======
    memory::MemoryPool* pool)
>>>>>>> 8f9e0399
    : keyTypes_(keyTypes),
      nullableKeys_(nullableKeys),
      accumulators_(accumulators),
      isJoinBuild_(isJoinBuild),
      hasNormalizedKeys_(hasNormalizedKeys),
      rows_(pool),
<<<<<<< HEAD
      stringAllocator_(
          shareStringsWith ? shareStringsWith->stringAllocator_
                           : std::make_shared<HashStringAllocator>(pool)),
      serde_(serde) {
=======
      stringAllocator_(pool) {
>>>>>>> 8f9e0399
  // Compute the layout of the payload row.  The row has keys, null
  // flags, accumulators, dependent fields. All fields are fixed
  // width. If variable width data is referenced, this is done with
  // StringView that inlines or points to the data.  The number of
  // bytes used by each key is determined by keyTypes[i].  Null flags
  // are one bit per field. If nullableKeys is true there is a null
  // flag for each key. A null bit for each accumulator and dependent
  // field follows.  If hasProbedFlag is true, there is an extra bit
  // to track if the row has been selected by a hash join probe. This
  // is followed by a free bit which is set if the row is in a free
  // list. The accumulators come next, with size given by
  // Aggregate::accumulatorFixedWidthSize(). Dependent fields follow.
  // These are non-key columns for hash join or order by. If there are variable
  // length columns or accumulators, i.e. ones that allocate extra space, this
  // space is tracked by a uint32_t after the dependent columns. If this is a
  // hash join build side, the pointer to the next row with the same key is
  // after the optional row size.
  //
  // In most cases, rows are prefixed with a normalized_key_t at index
  // -1, 8 bytes below the pointer. This space is reserved for a 64
  // bit unique digest of the keys for speeding up comparison. This
  // space is reserved for the rows that are inserted before the
  // cardinality grows too large for packing all in 64
  // bits. 'numRowsWithNormalizedKey_' gives the number of rows with
  // the extra field.
  int32_t offset = 0;
  int32_t nullOffset = 0;
  bool isVariableWidth = false;
  for (auto& type : keyTypes_) {
    typeKinds_.push_back(type->kind());
    types_.push_back(type);
    offsets_.push_back(offset);
    offset += typeKindSize(type->kind());
    nullOffsets_.push_back(nullOffset);
    isVariableWidth |= !type->isFixedWidth();
    if (nullableKeys) {
      ++nullOffset;
    }
  }
  // Make offset at least sizeof pointer so that there is space for a
  // free list next pointer below the bit at 'freeFlagOffset_'.
  offset = std::max<int32_t>(offset, sizeof(void*));
  int32_t firstAggregate = offsets_.size();
  int32_t firstAggregateOffset = offset;
  for (const auto& accumulator : accumulators) {
    nullOffsets_.push_back(nullOffset);
    ++nullOffset;
    isVariableWidth |= !accumulator.isFixedSize();
    usesExternalMemory_ |= accumulator.usesExternalMemory();
    alignment_ = combineAlignments(accumulator.alignment(), alignment_);
  }
  for (auto& type : dependentTypes) {
    types_.push_back(type);
    typeKinds_.push_back(type->kind());
    nullOffsets_.push_back(nullOffset);
    ++nullOffset;
    isVariableWidth |= !type->isFixedWidth();
  }
  if (hasProbedFlag) {
    nullOffsets_.push_back(nullOffset);
    probedFlagOffset_ = nullOffset + firstAggregateOffset * 8;
    ++nullOffset;
  }
  // Free flag.
  nullOffsets_.push_back(nullOffset);
  freeFlagOffset_ = nullOffset + firstAggregateOffset * 8;
  ++nullOffset;
  // Fixup nullOffsets_ to be the bit number from the start of the row.
  for (int32_t i = 0; i < nullOffsets_.size(); ++i) {
    nullOffsets_[i] += firstAggregateOffset * 8;
  }
  int32_t nullBytes = bits::nbytes(nullOffsets_.size());
  offset += nullBytes;
  for (const auto& accumulator : accumulators) {
    // Accumulator offset must be aligned by their alignment size.
    offset = bits::roundUp(offset, accumulator.alignment());
    offsets_.push_back(offset);
    offset += accumulator.fixedWidthSize();
  }
  for (auto& type : dependentTypes) {
    offsets_.push_back(offset);
    offset += typeKindSize(type->kind());
  }
  if (isVariableWidth) {
    rowSizeOffset_ = offset;
    offset += sizeof(uint32_t);
  }
  if (hasNext) {
    nextOffset_ = offset;
    offset += sizeof(void*);
  }
  fixedRowSize_ = bits::roundUp(offset, alignment_);
  for (int i = 0; i < accumulators_.size(); ++i) {
    nullOffset = nullOffsets_[i + firstAggregate];
  }
  // A distinct hash table has no aggregates and if the hash table has
  // no nulls, it may be that there are no null flags.
  if (!nullOffsets_.empty()) {
    // All flags like free and probed flags and null flags for keys and non-keys
    // start as 0.
    initialNulls_.resize(nullBytes, 0x0);
    // Aggregates are null on a new row.
    auto aggregateNullOffset = nullableKeys ? keyTypes.size() : 0;
    for (int32_t i = 0; i < accumulators_.size(); ++i) {
      bits::setBit(initialNulls_.data(), i + aggregateNullOffset);
    }
  }
  originalNormalizedKeySize_ = hasNormalizedKeys_
      ? bits::roundUp(sizeof(normalized_key_t), alignment_)
      : 0;
  normalizedKeySize_ = originalNormalizedKeySize_;
  for (auto i = 0; i < offsets_.size(); ++i) {
    rowColumns_.emplace_back(
        offsets_[i],
        (nullableKeys_ || i >= keyTypes_.size()) ? nullOffsets_[i]
                                                 : RowColumn::kNotNullOffset);
  }
}

RowContainer::~RowContainer() {
  clear();
}

char* RowContainer::newRow() {
  char* row;
  VELOX_DCHECK(
      !partitions_, "Rows may not be added after partitions() has been called");
  ++numRows_;
  if (firstFreeRow_) {
    row = firstFreeRow_;
    VELOX_CHECK(bits::isBitSet(row, freeFlagOffset_));
    firstFreeRow_ = nextFree(row);
    --numFreeRows_;
  } else {
    row = rows_.allocateFixed(fixedRowSize_ + normalizedKeySize_, alignment_) +
        normalizedKeySize_;
    if (normalizedKeySize_) {
      ++numRowsWithNormalizedKey_;
    }
  }
  return initializeRow(row, false /* reuse */);
}

char* RowContainer::initializeRow(char* row, bool reuse) {
  if (reuse) {
    auto rows = folly::Range<char**>(&row, 1);
    freeVariableWidthFields(rows);
    freeAggregates(rows);
  }

  if (!nullOffsets_.empty()) {
    memcpy(
        row + nullByte(nullOffsets_[0]),
        initialNulls_.data(),
        initialNulls_.size());
  }
  if (rowSizeOffset_) {
    variableRowSize(row) = 0;
  }
  bits::clearBit(row, freeFlagOffset_);
  return row;
}

void RowContainer::eraseRows(folly::Range<char**> rows) {
  freeVariableWidthFields(rows);
  freeAggregates(rows);
  numRows_ -= rows.size();
  for (auto* row : rows) {
    VELOX_CHECK(!bits::isBitSet(row, freeFlagOffset_), "Double free of row");
    bits::setBit(row, freeFlagOffset_);
    nextFree(row) = firstFreeRow_;
    firstFreeRow_ = row;
  }
  numFreeRows_ += rows.size();
}

void RowContainer::freeVariableWidthFields(folly::Range<char**> rows) {
  for (auto i = 0; i < types_.size(); ++i) {
    switch (typeKinds_[i]) {
      case TypeKind::VARCHAR:
      case TypeKind::VARBINARY:
      case TypeKind::ROW:
      case TypeKind::ARRAY:
      case TypeKind::MAP: {
        auto column = columnAt(i);
        for (auto row : rows) {
          if (!isNullAt(row, column.nullByte(), column.nullMask())) {
            StringView view = valueAt<StringView>(row, column.offset());
            if (!view.isInline()) {
              stringAllocator_->free(
                  HashStringAllocator::headerOf(view.data()));
            }
          }
        }
      } break;
      default:;
    }
  }
}

void RowContainer::checkConsistency() {
  constexpr int32_t kBatch = 1000;
  std::vector<char*> rows(kBatch);

  RowContainerIterator iter;
  int64_t allocatedRows = 0;
  for (;;) {
    int64_t numRows = listRows(&iter, kBatch, rows.data());
    if (!numRows) {
      break;
    }
    for (auto i = 0; i < numRows; ++i) {
      auto row = rows[i];
      VELOX_CHECK(!bits::isBitSet(row, freeFlagOffset_));
      ++allocatedRows;
    }
  }

  size_t numFree = 0;
  for (auto free = firstFreeRow_; free; free = nextFree(free)) {
    ++numFree;
    VELOX_CHECK(bits::isBitSet(free, freeFlagOffset_));
  }
  VELOX_CHECK_EQ(numFree, numFreeRows_);
  VELOX_CHECK_EQ(allocatedRows, numRows_);
}

void RowContainer::freeAggregates(folly::Range<char**> rows) {
  for (auto& accumulator : accumulators_) {
    accumulator.destroy(rows);
  }
}

void RowContainer::store(
    const DecodedVector& decoded,
    vector_size_t index,
    char* row,
    int32_t column) {
  auto numKeys = keyTypes_.size();
  if (column < numKeys && !nullableKeys_) {
    VELOX_DYNAMIC_TYPE_DISPATCH(
        storeNoNulls,
        typeKinds_[column],
        decoded,
        index,
        row,
        offsets_[column]);
  } else {
    VELOX_DCHECK(column < keyTypes_.size() || accumulators_.empty());
    auto rowColumn = rowColumns_[column];
    VELOX_DYNAMIC_TYPE_DISPATCH_ALL(
        storeWithNulls,
        typeKinds_[column],
        decoded,
        index,
        row,
        rowColumn.offset(),
        rowColumn.nullByte(),
        rowColumn.nullMask());
  }
}

void RowContainer::prepareRead(
    const char* row,
    int32_t offset,
    ByteStream& stream) {
  auto view = reinterpret_cast<const StringView*>(row + offset);
  if (view->isInline()) {
    stream.setRange(ByteRange{
        const_cast<uint8_t*>(reinterpret_cast<const uint8_t*>(view->data())),
        static_cast<int32_t>(view->size()),
        0});
    return;
  }
  // We set 'stream' to range over the ranges that start at the Header
  // immediately below the first character in the StringView.
  HashStringAllocator::prepareRead(
      HashStringAllocator::headerOf(view->data()), stream);
}

void RowContainer::extractString(
    StringView value,
    FlatVector<StringView>* values,
    vector_size_t index) {
  if (value.isInline() ||
      reinterpret_cast<const HashStringAllocator::Header*>(value.data())[-1]
              .size() >= value.size()) {
    // The string is inline or all in one piece out of line.
    values->set(index, value);
    return;
  }
  auto rawBuffer = values->getRawStringBufferWithSpace(value.size());
  ByteStream stream;
  HashStringAllocator::prepareRead(
      HashStringAllocator::headerOf(value.data()), stream);
  stream.readBytes(rawBuffer, value.size());
  values->setNoCopy(index, StringView(rawBuffer, value.size()));
}

void RowContainer::storeComplexType(
    const DecodedVector& decoded,
    vector_size_t index,
    char* row,
    int32_t offset,
    int32_t nullByte,
    uint8_t nullMask) {
  if (decoded.isNullAt(index)) {
    VELOX_DCHECK(nullMask);
    row[nullByte] |= nullMask;
    return;
  }
<<<<<<< HEAD
  RowSizeTracker tracker(row[rowSizeOffset_], *stringAllocator_);
  ByteStream stream(stringAllocator_.get(), false, false);
  auto position = stringAllocator_->newWrite(stream);
  serde_.serialize(*decoded.base(), decoded.index(index), stream);
  stringAllocator_->finishWrite(stream, 0);
=======
  RowSizeTracker tracker(row[rowSizeOffset_], stringAllocator_);
  ByteStream stream(&stringAllocator_, false, false);
  auto position = stringAllocator_.newWrite(stream);
  ContainerRowSerde::serialize(*decoded.base(), decoded.index(index), stream);
  stringAllocator_.finishWrite(stream, 0);
>>>>>>> 8f9e0399
  valueAt<StringView>(row, offset) =
      StringView(reinterpret_cast<char*>(position.position), stream.size());
}

//   static
int32_t RowContainer::compareStringAsc(
    StringView left,
    const DecodedVector& decoded,
    vector_size_t index) {
  std::string storage;
  return HashStringAllocator::contiguousString(left, storage)
      .compare(decoded.valueAt<StringView>(index));
}

// static
int RowContainer::compareComplexType(
    const char* row,
    int32_t offset,
    const DecodedVector& decoded,
    vector_size_t index,
    CompareFlags flags) {
  VELOX_DCHECK(!flags.stopAtNull, "not supported compare flag");

  ByteStream stream;
  prepareRead(row, offset, stream);
  return ContainerRowSerde::compare(stream, decoded, index, flags);
}

int32_t RowContainer::compareStringAsc(StringView left, StringView right) {
  std::string leftStorage;
  std::string rightStorage;
  return HashStringAllocator::contiguousString(left, leftStorage)
      .compare(HashStringAllocator::contiguousString(right, rightStorage));
}

int32_t RowContainer::compareComplexType(
    const char* left,
    const char* right,
    const Type* type,
    int32_t leftOffset,
    int32_t rightOffset,
    CompareFlags flags) {
  VELOX_DCHECK(!flags.stopAtNull, "not supported compare flag");

  ByteStream leftStream;
  ByteStream rightStream;
  prepareRead(left, leftOffset, leftStream);
  prepareRead(right, rightOffset, rightStream);
  return ContainerRowSerde::compare(leftStream, rightStream, type, flags);
}

int32_t RowContainer::compareComplexType(
    const char* left,
    const char* right,
    const Type* type,
    int32_t offset,
    CompareFlags flags) {
  return compareComplexType(left, right, type, offset, offset, flags);
}

template <TypeKind Kind>
void RowContainer::hashTyped(
    const Type* type,
    RowColumn column,
    bool nullable,
    folly::Range<char**> rows,
    bool mix,
    uint64_t* result) {
  using T = typename KindToFlatVector<Kind>::HashRowType;
  auto nullByte = column.nullByte();
  auto nullMask = column.nullMask();
  auto offset = column.offset();
  std::string storage;
  auto numRows = rows.size();
  for (int32_t i = 0; i < numRows; ++i) {
    char* row = rows[i];
    if (nullable && isNullAt(row, nullByte, nullMask)) {
      result[i] = mix ? bits::hashMix(result[i], BaseVector::kNullHash)
                      : BaseVector::kNullHash;
    } else {
      uint64_t hash;
      if (Kind == TypeKind::VARCHAR || Kind == TypeKind::VARBINARY) {
        hash =
            folly::hasher<StringView>()(HashStringAllocator::contiguousString(
                valueAt<StringView>(row, offset), storage));
      } else if (
          Kind == TypeKind::ROW || Kind == TypeKind::ARRAY ||
          Kind == TypeKind::MAP) {
        ByteStream in;
        prepareRead(row, offset, in);
        hash = ContainerRowSerde::hash(in, type);
      } else {
        hash = folly::hasher<T>()(valueAt<T>(row, offset));
      }
      result[i] = mix ? bits::hashMix(result[i], hash) : hash;
    }
  }
}

void RowContainer::hash(
    int32_t column,
    folly::Range<char**> rows,
    bool mix,
    uint64_t* result) {
  bool nullable = column >= keyTypes_.size() || nullableKeys_;
  VELOX_DYNAMIC_TYPE_DISPATCH(
      hashTyped,
      typeKinds_[column],
      types_[column].get(),
      columnAt(column),
      nullable,
      rows,
      mix,
      result);
}

void RowContainer::clear() {
  constexpr bool checksFrees = true;
  bool sharesStrings = !stringAllocator_.unique();
  if (checksFrees || sharesStrings || usesExternalMemory_) {
    constexpr int32_t kBatch = 1000;
    std::vector<char*> rows(kBatch);

    RowContainerIterator iter;
    while (auto numRows = listRows(&iter, kBatch, rows.data())) {
      eraseRows(folly::Range<char**>(rows.data(), numRows));
    }
  }
  rows_.clear();
  if (!sharesStrings) {
    if (checksFrees) {
      stringAllocator_->checkEmpty();
    }
    stringAllocator_->clear();
  }
  numRows_ = 0;
  numRowsWithNormalizedKey_ = 0;
  normalizedKeySize_ = originalNormalizedKeySize_;
  numFreeRows_ = 0;
  firstFreeRow_ = nullptr;
}

void RowContainer::setProbedFlag(char** rows, int32_t numRows) {
  for (auto i = 0; i < numRows; i++) {
    // Row may be null in case of a FULL join.
    if (rows[i]) {
      setBit(rows[i], probedFlagOffset_);
    }
  }
}

void RowContainer::extractProbedFlags(
    const char* FOLLY_NONNULL const* FOLLY_NONNULL rows,
    int32_t numRows,
    bool setNullForNullKeysRow,
    bool setNullForNonProbedRow,
    const VectorPtr& result) {
  result->resize(numRows);
  result->clearAllNulls();
  auto flatResult = result->as<FlatVector<bool>>();
  auto* rawValues = flatResult->mutableRawValues<uint64_t>();
  for (auto i = 0; i < numRows; ++i) {
    // Check if this row has null keys.
    bool nullResult = false;
    if (setNullForNullKeysRow && nullableKeys_) {
      for (auto c = 0; c < keyTypes_.size(); ++c) {
        bool isNull =
            isNullAt(rows[i], columnAt(c).nullByte(), columnAt(c).nullMask());
        if (isNull) {
          nullResult = true;
          break;
        }
      }
    }

    if (nullResult) {
      flatResult->setNull(i, true);
    } else {
      bool probed = bits::isBitSet(rows[i], probedFlagOffset_);
      if (setNullForNonProbedRow && !probed) {
        flatResult->setNull(i, true);
      } else {
        bits::setBit(rawValues, i, probed);
      }
    }
  }
}

std::optional<int64_t> RowContainer::estimateRowSize() const {
  if (numRows_ == 0) {
    return std::nullopt;
  }
  int64_t freeBytes = rows_.freeBytes() + fixedRowSize_ * numFreeRows_;
  int64_t usedSize = rows_.allocatedBytes() - freeBytes +
      stringAllocator_->retainedSize() - stringAllocator_->freeSpace();
  int64_t rowSize = usedSize / numRows_;
  VELOX_CHECK_GT(
      rowSize, 0, "Estimated row size of the RowContainer must be positive.");
  return rowSize;
}

int64_t RowContainer::sizeIncrement(
    vector_size_t numRows,
    int64_t variableLengthBytes) const {
  // Small containers can grow in smaller units but for spilling the practical
  // minimum increment is a huge page.
  constexpr int32_t kAllocUnit = memory::AllocationTraits::kHugePageSize;
  int32_t needRows = std::max<int64_t>(0, numRows - numFreeRows_);
  int64_t needBytes =
      std::max<int64_t>(0, variableLengthBytes - stringAllocator_->freeSpace());
  return bits::roundUp(needRows * fixedRowSize_, kAllocUnit) +
      bits::roundUp(needBytes, kAllocUnit);
}

void RowContainer::skip(RowContainerIterator& iter, int32_t numRows) {
  VELOX_DCHECK(accumulators_.empty(), "Used in join only");
  VELOX_DCHECK_LE(0, numRows);
  if (!iter.endOfRun) {
    // Set to first row.
    VELOX_DCHECK_EQ(0, iter.rowNumber);
    VELOX_DCHECK_EQ(0, iter.allocationIndex);
    iter.normalizedKeysLeft = numRowsWithNormalizedKey_;
    iter.normalizedKeySize = originalNormalizedKeySize_;
    auto range = rows_.rangeAt(0);
    iter.rowBegin = range.data();
    iter.endOfRun = iter.rowBegin + range.size();
  }
  if (iter.rowNumber + numRows >= numRows_) {
    iter.rowNumber = numRows_;
    iter.rowBegin = nullptr;
    return;
  }
  int32_t rowSize = fixedRowSize_ +
      (iter.normalizedKeysLeft > 0 ? originalNormalizedKeySize_ : 0);
  auto toSkip = numRows;
  if (iter.normalizedKeysLeft && iter.normalizedKeysLeft < numRows) {
    toSkip -= iter.normalizedKeysLeft;
    skip(iter, iter.normalizedKeysLeft);
    rowSize = fixedRowSize_;
  }
  while (toSkip) {
    if (iter.rowBegin &&
        toSkip * rowSize <= (iter.endOfRun - iter.rowBegin) - rowSize) {
      iter.rowBegin += toSkip * rowSize;
      break;
    }
    int32_t rowsInRun = (iter.endOfRun - iter.rowBegin) / rowSize;
    toSkip -= rowsInRun;
    ++iter.allocationIndex;
    auto range = rows_.rangeAt(iter.allocationIndex);
    iter.endOfRun = range.data() + range.size();
    iter.rowBegin = range.data();
  }
  if (iter.normalizedKeysLeft) {
    iter.normalizedKeysLeft -= numRows;
  }
  iter.rowNumber += numRows;
}

RowPartitions& RowContainer::partitions() {
  if (!partitions_) {
    partitions_ = std::make_unique<RowPartitions>(numRows_, *rows_.pool());
  }
  return *partitions_;
}

int32_t RowContainer::listPartitionRows(
    RowContainerIterator& iter,
    uint8_t partition,
    int32_t maxRows,
    char** result) {
  if (!numRows_) {
    return 0;
  }
  VELOX_CHECK(
      partitions_, "partitions() must be called before listPartitionRows()");
  VELOX_CHECK_EQ(
      partitions_->size(), numRows_, "All rows must have a partition");
  auto partitionNumberVector = xsimd::batch<uint8_t>::broadcast(partition);
  auto& allocation = partitions_->allocation();
  auto numRuns = allocation.numRuns();
  int32_t numResults = 0;
  while (numResults < maxRows && iter.rowNumber < numRows_) {
    constexpr int32_t kBatch = xsimd::batch<uint8_t>::size;
    // Start at multiple of kBatch.
    auto startRow = iter.rowNumber / kBatch * kBatch;
    // Ignore the possible hits at or below iter.rowNumber.
    uint32_t firstBatchMask = ~bits::lowMask(iter.rowNumber - startRow);
    int32_t runIndex;
    int32_t offsetInRun;
    VELOX_CHECK_LT(startRow, numRows_);
    allocation.findRun(startRow, &runIndex, &offsetInRun);
    auto run = allocation.runAt(runIndex);
    auto runEnd = run.numBytes();
    auto runBytes = run.data<uint8_t>();
    for (; offsetInRun < runEnd; offsetInRun += kBatch) {
      auto bits =
          simd::toBitMask(
              partitionNumberVector ==
              xsimd::batch<uint8_t>::load_unaligned(runBytes + offsetInRun)) &
          firstBatchMask;
      firstBatchMask = ~0;
      bool atEnd = false;
      if (startRow + kBatch >= numRows_) {
        // Clear bits that are for rows past numRows_ - 1.
        bits &= bits::lowMask(numRows_ - startRow);
        atEnd = true;
      }
      while (bits) {
        int32_t hit = __builtin_ctz(bits);
        auto distance = hit + startRow - iter.rowNumber;
        skip(iter, distance);
        result[numResults++] = iter.currentRow();
        if (numResults == maxRows) {
          skip(iter, 1);
          return numResults;
        }
        // Clear last set bit in 'bits'.
        bits &= bits - 1;
      }
      startRow += kBatch;
      // The last batch of 32 bytes may have been partly filled. If so, we could
      // have skipped past end.
      if (atEnd) {
        iter.rowNumber = numRows_;
        return numResults;
      }

      if (iter.rowNumber != startRow) {
        skip(iter, startRow - iter.rowNumber);
      }
    }
  }
  return numResults;
}

RowPartitions::RowPartitions(int32_t numRows, memory::MemoryPool& pool)
    : capacity_(numRows) {
  auto numPages =
      bits::roundUp(capacity_, memory::AllocationTraits::kPageSize) /
      memory::AllocationTraits::kPageSize;
  pool.allocateNonContiguous(numPages, allocation_);
}

void RowPartitions::appendPartitions(folly::Range<const uint8_t*> partitions) {
  int32_t toAdd = partitions.size();
  int index = 0;
  VELOX_CHECK_LE(size_ + toAdd, capacity_);
  while (toAdd) {
    int32_t run;
    int32_t offset;
    allocation_.findRun(size_, &run, &offset);
    auto runSize = allocation_.runAt(run).numBytes();
    auto copySize = std::min<int32_t>(toAdd, runSize - offset);
    memcpy(
        allocation_.runAt(run).data<uint8_t>() + offset,
        &partitions[index],
        copySize);
    size_ += copySize;
    index += copySize;
    toAdd -= copySize;
    // Zero out to the next multiple of SIMD width for asan/valgring.
    if (!toAdd) {
      bits::padToAlignment(
          allocation_.runAt(run).data<uint8_t>(),
          runSize,
          offset + copySize,
          xsimd::batch<uint8_t>::size);
    }
  }
}

RowComparator::RowComparator(
    const RowTypePtr& rowType,
    const std::vector<core::FieldAccessTypedExprPtr>& sortingKeys,
    const std::vector<core::SortOrder>& sortingOrders,
    RowContainer* rowContainer)
    : rowContainer_(rowContainer) {
  const auto numKeys = sortingKeys.size();
  for (auto i = 0; i < numKeys; ++i) {
    const auto channel = exprToChannel(sortingKeys[i].get(), rowType);
    VELOX_USER_CHECK_NE(
        channel,
        kConstantChannel,
        "RowComparator doesn't allow constant comparison keys");
    keyInfo_.push_back(std::make_pair(channel, sortingOrders[i]));
  }
}

bool RowComparator::operator()(const char* lhs, const char* rhs) {
  if (lhs == rhs) {
    return false;
  }
  for (auto& key : keyInfo_) {
    if (auto result = rowContainer_->compare(
            lhs,
            rhs,
            key.first,
            {key.second.isNullsFirst(), key.second.isAscending(), false})) {
      return result < 0;
    }
  }
  return false;
}

bool RowComparator::operator()(
    const std::vector<DecodedVector>& decodedVectors,
    vector_size_t index,
    const char* rhs) {
  for (auto& key : keyInfo_) {
    if (auto result = rowContainer_->compare(
            rhs,
            rowContainer_->columnAt(key.first),
            decodedVectors[key.first],
            index,
            {key.second.isNullsFirst(), key.second.isAscending(), false})) {
      return result > 0;
    }
  }
  return false;
}
} // namespace facebook::velox::exec<|MERGE_RESOLUTION|>--- conflicted
+++ resolved
@@ -107,27 +107,17 @@
     bool isJoinBuild,
     bool hasProbedFlag,
     bool hasNormalizedKeys,
-<<<<<<< HEAD
     memory::MemoryPool* pool,
-    const RowSerde& serde,
     RowContainer* shareStringsWith)
-=======
-    memory::MemoryPool* pool)
->>>>>>> 8f9e0399
     : keyTypes_(keyTypes),
       nullableKeys_(nullableKeys),
       accumulators_(accumulators),
       isJoinBuild_(isJoinBuild),
       hasNormalizedKeys_(hasNormalizedKeys),
       rows_(pool),
-<<<<<<< HEAD
       stringAllocator_(
           shareStringsWith ? shareStringsWith->stringAllocator_
-                           : std::make_shared<HashStringAllocator>(pool)),
-      serde_(serde) {
-=======
-      stringAllocator_(pool) {
->>>>>>> 8f9e0399
+	  : std::make_shared<HashStringAllocator>(pool)) {
   // Compute the layout of the payload row.  The row has keys, null
   // flags, accumulators, dependent fields. All fields are fixed
   // width. If variable width data is referenced, this is done with
@@ -439,19 +429,11 @@
     row[nullByte] |= nullMask;
     return;
   }
-<<<<<<< HEAD
   RowSizeTracker tracker(row[rowSizeOffset_], *stringAllocator_);
-  ByteStream stream(stringAllocator_.get(), false, false);
-  auto position = stringAllocator_->newWrite(stream);
-  serde_.serialize(*decoded.base(), decoded.index(index), stream);
-  stringAllocator_->finishWrite(stream, 0);
-=======
-  RowSizeTracker tracker(row[rowSizeOffset_], stringAllocator_);
   ByteStream stream(&stringAllocator_, false, false);
   auto position = stringAllocator_.newWrite(stream);
   ContainerRowSerde::serialize(*decoded.base(), decoded.index(index), stream);
   stringAllocator_.finishWrite(stream, 0);
->>>>>>> 8f9e0399
   valueAt<StringView>(row, offset) =
       StringView(reinterpret_cast<char*>(position.position), stream.size());
 }
