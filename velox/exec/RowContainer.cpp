--- conflicted
+++ resolved
@@ -677,13 +677,7 @@
     auto numRuns = 1;
     ++iter.allocationIndex;
     auto range = rows_.rangeAt(iter.allocationIndex);
-<<<<<<< HEAD
-    iter.endOfRun = range.data() +
-        (iter.allocationIndex == rows_.numRanges() - 1 ? rows_.currentOffset()
-                                                       : range.size());
-=======
     iter.endOfRun = range.data() + range.size();
->>>>>>> 9d9f1c1f
     iter.rowBegin = range.data();
   }
   if (iter.normalizedKeysLeft) {
