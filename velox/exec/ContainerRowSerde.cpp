--- conflicted
+++ resolved
@@ -174,14 +174,7 @@
   auto wrappedIndex = vector.wrappedIndex(index);
   auto size = map->sizeAt(wrappedIndex);
   auto offset = map->offsetAt(wrappedIndex);
-<<<<<<< HEAD
-  std::vector<vector_size_t> indices(size);
-  map->sortedKeyIndices(
-      wrappedIndex,
-      folly::Range<vector_size_t*>(indices.data(), indices.size()));
-=======
   auto indices = map->sortedKeyIndices(wrappedIndex);
->>>>>>> 29cb9709
   serializeArray(*map->mapKeys(), indices, out);
   serializeArray(*map->mapValues(), indices, out);
 }
@@ -529,13 +522,7 @@
   auto wrappedIndex = right.wrappedIndex(index);
   auto size = map->sizeAt(wrappedIndex);
   std::vector<vector_size_t> indices(size);
-<<<<<<< HEAD
-  auto rightIndices =
-      folly::Range<vector_size_t*>(indices.data(), indices.size());
-  map->sortedKeyIndices(wrappedIndex, rightIndices);
-=======
   auto rightIndices = map->sortedKeyIndices(wrappedIndex);
->>>>>>> 29cb9709
   auto result = compareArrayIndices(left, *map->mapKeys(), rightIndices, flags);
   if (result) {
     return result;
