/*
 * Copyright (c) Facebook, Inc. and its affiliates.
 *
 * Licensed under the Apache License, Version 2.0 (the "License");
 * you may not use this file except in compliance with the License.
 * You may obtain a copy of the License at
 *
 *     http://www.apache.org/licenses/LICENSE-2.0
 *
 * Unless required by applicable law or agreed to in writing, software
 * distributed under the License is distributed on an "AS IS" BASIS,
 * WITHOUT WARRANTIES OR CONDITIONS OF ANY KIND, either express or implied.
 * See the License for the specific language governing permissions and
 * limitations under the License.
 */
#include "velox/exec/OperatorUtils.h"
#include "velox/exec/VectorHasher.h"
#include "velox/expression/EvalCtx.h"
#include "velox/vector/ConstantVector.h"
#include "velox/vector/FlatVector.h"

namespace facebook::velox::exec {

namespace {

template <TypeKind kind>
void scalarGatherCopy(
    BaseVector* target,
    vector_size_t targetIndex,
    vector_size_t count,
    const std::vector<const RowVector*>& sources,
    const std::vector<vector_size_t>& sourceIndices,
    column_index_t sourceColumnChannel) {
  VELOX_DCHECK(target->isFlatEncoding());

  using T = typename TypeTraits<kind>::NativeType;
  auto* flatVector = target->template asUnchecked<FlatVector<T>>();
  uint64_t* rawNulls = nullptr;
  if (std::is_same_v<T, StringView>) {
    for (int i = 0; i < count; ++i) {
      VELOX_DCHECK(!sources[i]->mayHaveNulls());
      if (sources[i]
              ->childAt(sourceColumnChannel)
              ->isNullAt(sourceIndices[i])) {
        if (FOLLY_UNLIKELY(rawNulls == nullptr)) {
          rawNulls = target->mutableRawNulls();
        }
        bits::setNull(rawNulls, targetIndex + i, true);
        continue;
      }
      auto* source = sources[i]->childAt(sourceColumnChannel).get();
      flatVector->setNoCopy(
          targetIndex + i,
          source->template asUnchecked<FlatVector<T>>()->valueAt(
              sourceIndices[i]));
      flatVector->acquireSharedStringBuffers(source);
    }
  } else {
    for (int i = 0; i < count; ++i) {
      VELOX_DCHECK(!sources[i]->mayHaveNulls());
      if (sources[i]
              ->childAt(sourceColumnChannel)
              ->isNullAt(sourceIndices[i])) {
        if (FOLLY_UNLIKELY(rawNulls == nullptr)) {
          rawNulls = target->mutableRawNulls();
        }
        bits::setNull(rawNulls, targetIndex + i, true);
        continue;
      }
      flatVector->set(
          targetIndex + i,
          sources[i]
              ->childAt(sourceColumnChannel)
              ->template asUnchecked<FlatVector<T>>()
              ->valueAt(sourceIndices[i]));
    }
  }
}

void complexGatherCopy(
    BaseVector* target,
    vector_size_t targetIndex,
    vector_size_t count,
    const std::vector<const RowVector*>& sources,
    const std::vector<vector_size_t>& sourceIndices,
    column_index_t sourceChannel) {
  for (int i = 0; i < count; ++i) {
    target->copy(
        sources[i]->childAt(sourceChannel).get(),
        targetIndex + i,
        sourceIndices[i],
        1);
  }
}

void gatherCopy(
    BaseVector* target,
    vector_size_t targetIndex,
    vector_size_t count,
    const std::vector<const RowVector*>& sources,
    const std::vector<vector_size_t>& sourceIndices,
    column_index_t sourceChannel) {
  if (target->isScalar()) {
    VELOX_DYNAMIC_SCALAR_TYPE_DISPATCH(
        scalarGatherCopy,
        target->type()->kind(),
        target,
        targetIndex,
        count,
        sources,
        sourceIndices,
        sourceChannel);
  } else {
    complexGatherCopy(
        target, targetIndex, count, sources, sourceIndices, sourceChannel);
  }
}

// We want to aggregate some operator runtime metrics per operator rather than
// per event. This function returns true for such metrics.
bool shouldAggregateRuntimeMetric(const std::string& name) {
  static const folly::F14FastSet<std::string> metricNames{
      "dataSourceWallNanos",
      "dataSourceLazyWallNanos",
      "queuedWallNanos",
      "flushTimes"};
  if (metricNames.contains(name)) {
    return true;
  }

  // 'blocked*WallNanos'
  if (name.size() > 16 and strncmp(name.c_str(), "blocked", 7) == 0) {
    return true;
  }

  return false;
}

} // namespace

void deselectRowsWithNulls(
    const std::vector<std::unique_ptr<VectorHasher>>& hashers,
    SelectivityVector& rows) {
  bool anyChange = false;
  for (int32_t i = 0; i < hashers.size(); ++i) {
    auto& decoded = hashers[i]->decodedVector();
    if (decoded.mayHaveNulls()) {
      anyChange = true;
      const auto* nulls = hashers[i]->decodedVector().nulls();
      bits::andBits(rows.asMutableRange().bits(), nulls, 0, rows.end());
    }
  }

  if (anyChange) {
    rows.updateBounds();
  }
}

uint64_t* FilterEvalCtx::getRawSelectedBits(
    vector_size_t size,
    memory::MemoryPool* pool) {
  uint64_t* rawBits;
  BaseVector::ensureBuffer<bool, uint64_t>(size, pool, &selectedBits, &rawBits);
  return rawBits;
}

vector_size_t* FilterEvalCtx::getRawSelectedIndices(
    vector_size_t size,
    memory::MemoryPool* pool) {
  vector_size_t* rawSelected;
  BaseVector::ensureBuffer<vector_size_t>(
      size, pool, &selectedIndices, &rawSelected);
  return rawSelected;
}

namespace {
vector_size_t processConstantFilterResults(
    const VectorPtr& filterResult,
    const SelectivityVector& rows) {
  auto constant = filterResult->as<ConstantVector<bool>>();
  if (constant->isNullAt(0) || constant->valueAt(0) == false) {
    return 0;
  }
  return rows.size();
}

vector_size_t processFlatFilterResults(
    const VectorPtr& filterResult,
    const SelectivityVector& rows,
    FilterEvalCtx& filterEvalCtx,
    memory::MemoryPool* pool) {
  auto size = rows.size();

  auto selectedBits = filterEvalCtx.getRawSelectedBits(size, pool);
  auto nonNullBits =
      filterResult->as<FlatVector<bool>>()->rawValues<uint64_t>();
  if (filterResult->mayHaveNulls()) {
    bits::andBits(selectedBits, nonNullBits, filterResult->rawNulls(), 0, size);
  } else {
    memcpy(selectedBits, nonNullBits, bits::nbytes(size));
  }

  vector_size_t passed = 0;
  auto* rawSelected = filterEvalCtx.getRawSelectedIndices(size, pool);
  bits::forEachSetBit(
      selectedBits, 0, size, [&rawSelected, &passed](vector_size_t row) {
        rawSelected[passed++] = row;
      });
  return passed;
}

vector_size_t processEncodedFilterResults(
    const VectorPtr& filterResult,
    const SelectivityVector& rows,
    FilterEvalCtx& filterEvalCtx,
    memory::MemoryPool* pool) {
  auto size = rows.size();

  DecodedVector& decoded = filterEvalCtx.decodedResult;
  decoded.decode(*filterResult.get(), rows);
  auto values = decoded.data<uint64_t>();
  auto nulls = decoded.nulls();
  auto indices = decoded.indices();

  vector_size_t passed = 0;
  auto* rawSelected = filterEvalCtx.getRawSelectedIndices(size, pool);
  auto* rawSelectedBits = filterEvalCtx.getRawSelectedBits(size, pool);
  memset(rawSelectedBits, 0, bits::nbytes(size));
  for (int32_t i = 0; i < size; ++i) {
    auto index = indices[i];
    if ((!nulls || !bits::isBitNull(nulls, i)) &&
        bits::isBitSet(values, index)) {
      rawSelected[passed++] = i;
      bits::setBit(rawSelectedBits, i);
    }
  }
  return passed;
}
} // namespace

vector_size_t processFilterResults(
    const VectorPtr& filterResult,
    const SelectivityVector& rows,
    FilterEvalCtx& filterEvalCtx,
    memory::MemoryPool* pool) {
  switch (filterResult->encoding()) {
    case VectorEncoding::Simple::CONSTANT:
      return processConstantFilterResults(filterResult, rows);
    case VectorEncoding::Simple::FLAT:
      return processFlatFilterResults(filterResult, rows, filterEvalCtx, pool);
    default:
      return processEncodedFilterResults(
          filterResult, rows, filterEvalCtx, pool);
  }
}

VectorPtr wrapOne(
    vector_size_t size,
    BufferPtr mapping,
    const VectorPtr& vector,
    BufferPtr extraNulls,
    WrapState& state) {
  if (!mapping) {
    return vector;
  }
  if (vector->encoding() != VectorEncoding::Simple::DICTIONARY) {
    return BaseVector::wrapInDictionary(extraNulls, mapping, size, vector);
  }
  if (state.transposeResults.empty()) {
    state.nulls = extraNulls.get();
  } else {
    VELOX_CHECK(
        state.nulls == extraNulls.get(),
        "Must have identical extra nulls for all wrapped columns");
  }
  auto indices = vector->wrapInfo();
  auto base = vector->valueVector();
  auto rawNulls = vector->rawNulls();
  if (!rawNulls) {
    // if another column had the same indices as this one and this one does not
    // add nulls, we use the same transposed wrapping.
    for (auto& result : state.transposeResults) {
      if (indices.get() == result.first) {
        return BaseVector::wrapInDictionary(
            extraNulls, BufferPtr(result.second), size, base);
      }
    }
  }

  if (rawNulls) {
    // Dictionary adds nulls.
    BufferPtr newIndices =
        AlignedBuffer::allocate<vector_size_t>(size, vector->pool());
    BufferPtr newNulls = AlignedBuffer::allocate<bool>(size, vector->pool());
    const uint64_t* rawExtraNulls =
        extraNulls ? extraNulls->as<uint64_t>() : nullptr;
    BaseVector::transposeIndicesWithNulls(
        indices->as<vector_size_t>(),
        rawNulls,
        size,
        mapping->as<vector_size_t>(),
        rawExtraNulls,
        newIndices->asMutable<vector_size_t>(),
        newNulls->asMutable<uint64_t>());

    return BaseVector::wrapInDictionary(newNulls, newIndices, size, base);
  }
  auto newIndices =
      AlignedBuffer::allocate<vector_size_t>(size, vector->pool());
  BaseVector::transposeIndices(
      indices->as<vector_size_t>(),
      size,
      mapping->as<vector_size_t>(),
      newIndices->asMutable<vector_size_t>());
  // If another column has the same wrapping and does not add nulls, we can use
  // the same transposed indices.
  state.transposeResults.push_back(
      std::make_pair<Buffer*, Buffer*>(indices.get(), newIndices.get()));
  return BaseVector::wrapInDictionary(extraNulls, newIndices, size, base);
}

VectorPtr wrapChild(
    vector_size_t size,
    BufferPtr mapping,
    const VectorPtr& child,
    BufferPtr nulls) {
  if (!mapping) {
    return child;
  }

  return BaseVector::wrapInDictionary(nulls, mapping, size, child);
}

RowVectorPtr
wrap(vector_size_t size, BufferPtr mapping, const RowVectorPtr& vector) {
  if (!mapping) {
    return vector;
  }

  return wrap(
      size,
      std::move(mapping),
      asRowType(vector->type()),
      vector->children(),
      vector->pool());
}

RowVectorPtr wrap(
    vector_size_t size,
    BufferPtr mapping,
    const RowTypePtr& rowType,
    const std::vector<VectorPtr>& childVectors,
    memory::MemoryPool* pool) {
  if (mapping == nullptr) {
    return RowVector::createEmpty(rowType, pool);
  }
  std::vector<VectorPtr> wrappedChildren;
  wrappedChildren.reserve(childVectors.size());
  WrapState state;
  for (auto& child : childVectors) {
    wrappedChildren.emplace_back(wrapOne(size, mapping, child, nullptr, state));
  }
  return std::make_shared<RowVector>(
      pool, rowType, nullptr, size, wrappedChildren);
}

void loadColumns(const RowVectorPtr& input, core::ExecCtx& execCtx) {
  LocalDecodedVector decodedHolder(execCtx);
  LocalSelectivityVector baseRowsHolder(&execCtx);
  LocalSelectivityVector rowsHolder(&execCtx);
  SelectivityVector* rows = nullptr;
  for (auto& child : input->children()) {
    if (isLazyNotLoaded(*child)) {
      if (!rows) {
        rows = rowsHolder.get(input->size());
        rows->setAll();
      }
      LazyVector::ensureLoadedRows(
          child,
          *rows,
          *decodedHolder.get(),
          *baseRowsHolder.get(input->size()));
    }
  }
}

void gatherCopy(
    RowVector* target,
    vector_size_t targetIndex,
    vector_size_t count,
    const std::vector<const RowVector*>& sources,
    const std::vector<vector_size_t>& sourceIndices,
    const std::vector<IdentityProjection>& columnMap) {
  VELOX_DCHECK_GE(count, 0);
  if (FOLLY_UNLIKELY(count <= 0)) {
    return;
  }
  VELOX_CHECK_LE(count, sources.size());
  VELOX_CHECK_LE(count, sourceIndices.size());
  VELOX_DCHECK_EQ(sources.size(), sourceIndices.size());
  if (!columnMap.empty()) {
    for (const auto& columnProjection : columnMap) {
      gatherCopy(
          target->childAt(columnProjection.outputChannel).get(),
          targetIndex,
          count,
          sources,
          sourceIndices,
          columnProjection.inputChannel);
    }
  } else {
    for (auto i = 0; i < target->type()->size(); ++i) {
      gatherCopy(
          target->childAt(i).get(),
          targetIndex,
          count,
          sources,
          sourceIndices,
          i);
    }
  }
}

std::string makeOperatorSpillPath(
    const std::string& spillDir,
    int pipelineId,
    int driverId,
    int32_t operatorId) {
  VELOX_CHECK(!spillDir.empty());
  return fmt::format("{}/{}_{}_{}", spillDir, pipelineId, driverId, operatorId);
}

void addOperatorRuntimeStats(
    const std::string& name,
    const RuntimeCounter& value,
    std::unordered_map<std::string, RuntimeMetric>& stats) {
  if (UNLIKELY(stats.count(name) == 0)) {
    stats.insert(std::pair(name, RuntimeMetric(value.unit)));
  } else {
    VELOX_CHECK_EQ(stats.at(name).unit, value.unit);
  }
  stats.at(name).addValue(value.value);
}

void aggregateOperatorRuntimeStats(
    std::unordered_map<std::string, RuntimeMetric>& stats) {
  for (auto& runtimeMetric : stats) {
    if (shouldAggregateRuntimeMetric(runtimeMetric.first)) {
      runtimeMetric.second.aggregate();
    }
  }
}

folly::Range<vector_size_t*> initializeRowNumberMapping(
    BufferPtr& mapping,
    vector_size_t size,
    memory::MemoryPool* pool) {
  if (!mapping || !mapping->unique() ||
      mapping->size() < sizeof(vector_size_t) * size) {
    mapping = allocateIndices(size, pool);
  }
  return folly::Range(mapping->asMutable<vector_size_t>(), size);
}

void projectChildren(
    std::vector<VectorPtr>& projectedChildren,
    const RowVectorPtr& src,
    const std::vector<IdentityProjection>& projections,
    int32_t size,
<<<<<<< HEAD
    const BufferPtr& mapping,
    WrapState* state) {
  projectChildren(dest, src->children(), projections, size, mapping, state);
=======
    const BufferPtr& mapping) {
  projectChildren(
      projectedChildren, src->children(), projections, size, mapping);
>>>>>>> ba1b6a22
}

void projectChildren(
    std::vector<VectorPtr>& projectedChildren,
    const std::vector<VectorPtr>& src,
    const std::vector<IdentityProjection>& projections,
    int32_t size,
<<<<<<< HEAD
    const BufferPtr& mapping,
    WrapState* state) {
  for (const auto& projection : projections) {
    dest->childAt(projection.outputChannel) = state
        ? wrapOne(size, mapping, src[projection.inputChannel], nullptr, *state)
        : wrapChild(size, mapping, src[projection.inputChannel]);
=======
    const BufferPtr& mapping) {
  for (auto [inputChannel, outputChannel] : projections) {
    if (outputChannel >= projectedChildren.size()) {
      projectedChildren.resize(outputChannel + 1);
    }
    projectedChildren[outputChannel] =
        wrapChild(size, mapping, src[inputChannel]);
>>>>>>> ba1b6a22
  }
}
} // namespace facebook::velox::exec<|MERGE_RESOLUTION|>--- conflicted
+++ resolved
@@ -467,15 +467,9 @@
     const RowVectorPtr& src,
     const std::vector<IdentityProjection>& projections,
     int32_t size,
-<<<<<<< HEAD
     const BufferPtr& mapping,
     WrapState* state) {
-  projectChildren(dest, src->children(), projections, size, mapping, state);
-=======
-    const BufferPtr& mapping) {
-  projectChildren(
-      projectedChildren, src->children(), projections, size, mapping);
->>>>>>> ba1b6a22
+  projectChildren(projectedChildren, src->children(), projections, size, mapping, state);
 }
 
 void projectChildren(
@@ -483,22 +477,12 @@
     const std::vector<VectorPtr>& src,
     const std::vector<IdentityProjection>& projections,
     int32_t size,
-<<<<<<< HEAD
     const BufferPtr& mapping,
     WrapState* state) {
   for (const auto& projection : projections) {
-    dest->childAt(projection.outputChannel) = state
+    projectedChildren[projection.outputChannel] = state
         ? wrapOne(size, mapping, src[projection.inputChannel], nullptr, *state)
         : wrapChild(size, mapping, src[projection.inputChannel]);
-=======
-    const BufferPtr& mapping) {
-  for (auto [inputChannel, outputChannel] : projections) {
-    if (outputChannel >= projectedChildren.size()) {
-      projectedChildren.resize(outputChannel + 1);
-    }
-    projectedChildren[outputChannel] =
-        wrapChild(size, mapping, src[inputChannel]);
->>>>>>> ba1b6a22
   }
 }
 } // namespace facebook::velox::exec