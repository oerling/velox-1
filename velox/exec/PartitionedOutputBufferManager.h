/*
 * Copyright (c) Facebook, Inc. and its affiliates.
 *
 * Licensed under the Apache License, Version 2.0 (the "License");
 * you may not use this file except in compliance with the License.
 * You may obtain a copy of the License at
 *
 *     http://www.apache.org/licenses/LICENSE-2.0
 *
 * Unless required by applicable law or agreed to in writing, software
 * distributed under the License is distributed on an "AS IS" BASIS,
 * WITHOUT WARRANTIES OR CONDITIONS OF ANY KIND, either express or implied.
 * See the License for the specific language governing permissions and
 * limitations under the License.
 */
#pragma once

#include "velox/exec/Exchange.h"
#include "velox/exec/Operator.h"
#include "velox/exec/Task.h"

namespace facebook::velox::exec {

// nullptr in pages indicates that there is no more data.
// sequence is the same as specified in BufferManager::getData call. The caller
// is expected to advance sequence by the number of entries in groups and call
// BufferManager::acknowledge.
using DataAvailableCallback = std::function<void(
    std::vector<std::shared_ptr<SerializedPage>>& pages,
    int64_t sequence)>;

struct DataAvailable {
  DataAvailableCallback callback;
  int64_t sequence;
  std::vector<std::shared_ptr<SerializedPage>> data;

  void notify() {
    if (callback) {
      callback(data, sequence);
    }
  }
};

class DestinationBuffer {
 public:
  void enqueue(std::shared_ptr<SerializedPage> data) {
    // drop duplicate end markers
    if (data == nullptr && !data_.empty() && data_.back() == nullptr) {
      return;
    }

    data_.push_back(std::move(data));
  }

  // Copies data starting at 'sequence' into 'result', stopping after
  // exceeding 'maxBytes'. If there is no data, 'notify' is installed
  // so that this gets called when data is added.
  void getData(
      uint64_t maxBytes,
      int64_t sequence,
      DataAvailableCallback notify,
      std::vector<std::shared_ptr<SerializedPage>>& result);

  // Removes data from the queue. If 'fromGetData' we do not give a
  // warning for the case where no data is removed, otherwise we
  // expect that data does get freed. We cannot assert that data gets
  // deleted because acknowledge messages can arrive out of order.
  std::vector<std::shared_ptr<SerializedPage>> acknowledge(
      int64_t sequence,
      bool fromGetData);

  // Returns all data to be freed in 'freed' and their size in
  // 'totalFreed'. 'this' can be destroyed after this.
  std::vector<std::shared_ptr<SerializedPage>> deleteResults();

  // Returns and clears the notify callback, if any, along with arguments for
  // the callback.
  DataAvailable getAndClearNotify();

  std::string toString();

 private:
  std::vector<std::shared_ptr<SerializedPage>> data_;
  // The sequence number of the first in 'data_'.
  int64_t sequence_ = 0;
  DataAvailableCallback notify_ = nullptr;
  // The sequence number of the first item to pass to 'notify'.
  int64_t notifySequence_;
  uint64_t notifyMaxBytes_;
};

class PartitionedOutputBuffer {
 public:
  PartitionedOutputBuffer(
      std::shared_ptr<Task> task,
      bool broadcast,
      int numDestinations,
      uint32_t numDrivers);

  /// The total number of broadcast buffers may not be known at the task start
  /// time. This method can be called to update the total number of broadcast
  /// destinations while the task is running.
  void updateBroadcastOutputBuffers(int numBuffers, bool noMoreBuffers);

  /// When we understand the final number of split groups (for grouped execution
  /// only), we need to update the number of producing drivers here.
  void updateNumDrivers(uint32_t newNumDrivers);

  BlockingReason enqueue(
      int destination,
      std::shared_ptr<SerializedPage> data,
      ContinueFuture* future);

  void noMoreData();

  void noMoreDrivers();

  bool isFinished();

  bool isFinishedLocked();

  void acknowledge(int destination, int64_t sequence);

  // Deletes all data for 'destination'. Returns true if all
  // destinations are deleted, meaning that the buffer is fully
  // consumed and the producer can be marked finished and the buffers
  // freed.
  bool deleteResults(int destination);

  void getData(
      int destination,
      uint64_t maxSize,
      int64_t sequence,
      DataAvailableCallback notify);

  // Continues any possibly waiting producers. Called when the
  // producer task has an error or cancellation.
  void terminate();

  std::string toString();

 private:
  // Percentage of maxSize below which a blocked producer should
  // be unblocked.
  static constexpr int32_t kContinuePct = 90;

  /// If this is called due to a driver processed all its data (no more data),
  /// we increment the number of finished drivers. If it is called due to us
  /// updating the total number of drivers, we don't.
  void checkIfDone(bool oneDriverFinished);

  // Updates buffered size and returns possibly continuable producer promises in
  // 'promises'.
  void updateAfterAcknowledgeLocked(
      const std::vector<std::shared_ptr<SerializedPage>>& freed,
      std::vector<VeloxPromise<bool>>& promises);

  /// Given an updated total number of broadcast buffers, add any missing ones
  /// and enqueue data that has been produced so far (e.g. dataToBroadcast_).
  void addBroadcastOutputBuffersLocked(int numBuffers);

  std::shared_ptr<Task> task_;
  const bool broadcast_;
  /// Total number of drivers expected to produce results. This number will
  /// decrease in the end of grouped execution, when we understand the real
  /// number of producer drivers (depending on the number of split groups).
  uint32_t numDrivers_{0};
  /// If 'totalSize_' > 'maxSize_', each producer is blocked after adding data.
  const uint64_t maxSize_;
  /// When 'totalSize_' goes below 'continueSize_', blocked producers are
  /// resumed.
  const uint64_t continueSize_;

  bool noMoreBroadcastBuffers_ = false;

  // While noMoreBroadcastBuffers_ is false, stores the enqueued data to
  // broadcast to destinations that have not yet been initialized. Cleared
  // after receiving no-more-broadcast-buffers signal.
  std::vector<std::shared_ptr<SerializedPage>> dataToBroadcast_;

  std::mutex mutex_;
  // Actual data size in 'buffers_'.
  uint64_t totalSize_ = 0;
  std::vector<VeloxPromise<bool>> promises_;
  // One buffer per destination
  std::vector<std::unique_ptr<DestinationBuffer>> buffers_;
  uint32_t numFinished_{0};
  // When this reaches buffers_.size(), 'this' can be freed.
  int numFinalAcknowledges_ = 0;
  bool atEnd_ = false;
};

class PartitionedOutputBufferManager {
 public:
  void initializeTask(
      std::shared_ptr<Task> task,
      bool broadcast,
      int numDestinations,
      int numDrivers);

  void updateBroadcastOutputBuffers(
      const std::string& taskId,
      int numBuffers,
      bool noMoreBuffers);

  /// When we understand the final number of split groups (for grouped execution
  /// only), we need to update the number of producing drivers here.
  void updateNumDrivers(const std::string& taskId, uint32_t newNumDrivers);

  // Adds data to the outgoing queue for 'destination'. 'data' must not be
  // nullptr. 'data' is always added but if the buffers are full the future is
  // set to a ContinueFuture that will be realized when there is space.
  BlockingReason enqueue(
      const std::string& taskId,
      int destination,
      std::shared_ptr<SerializedPage> data,
      ContinueFuture* future);

  void noMoreData(const std::string& taskId);

  // Returns true if noMoreData has been called and all the accumulated data
  // have been fetched and acknowledged.
  bool isFinished(const std::string& taskId);

  // Removes data with sequence number < 'sequence' from the queue for
  // 'destination_'.
  void
  acknowledge(const std::string& taskId, int destination, int64_t sequence);

  void deleteResults(const std::string& taskId, int destination);

  // Adds up to 'maxBytes' bytes worth of data for 'destination' from
  // 'taskId'. The sequence number of the data must be >=
  // 'sequence'. If there is no data, 'notify' will be registered and
  // called when there is data or the source is at end. Existing data
  // with a sequence number < sequence is deleted. The caller is
  // expected to increment the sequence number between calls by the
  // number of items received. In this way the next call implicitly
  // acknowledges receipt of the results from the previous. The
  // acknowledge method is offered for an early ack, so that the
  // producer can continue before the consumer is done processing the
  // received data.
  void getData(
      const std::string& taskId,
      int destination,
      uint64_t maxBytes,
      int64_t sequence,
      DataAvailableCallback notify);

  void removeTask(const std::string& taskId);

  // Returns the instance corresponding to the logical host
  // 'host'. Multiple logical servers can be collocated in one process
  // for testing, for example with Presto, these are differentiated by
  // the Host header in the messages coming to each.
  static std::weak_ptr<PartitionedOutputBufferManager> getInstance(
      const std::string& host = "local");

<<<<<<< HEAD
  std::unique_ptr<OutputStreamListener> newChecksumListener() const {
    return checksumListenerFactory_ ? checksumListenerFactory_() : nullptr;
  }

  void setChecksumListenerFactory(
      std::function<std::unique_ptr<OutputStreamListener>()> factory) {
    checksumListenerFactory_ = factory;
=======
  // Returns a new stream listener if a listener factory has been set.
  std::unique_ptr<OutputStreamListener> newListener() const {
    return listenerFactory_ ? listenerFactory_() : nullptr;
  }

  // Sets the stream listener factory. This allows custom processing of data for
  // repartitioning, e.g. computing checksums.
  void setListenerFactory(
      std::function<std::unique_ptr<OutputStreamListener>()> factory) {
    listenerFactory_ = factory;
>>>>>>> 5a0a469b
  }

  std::string toString();

 private:
  // Retrieves the set of buffers for a query.
  std::shared_ptr<PartitionedOutputBuffer> getBuffer(const std::string& taskId);

  folly::Synchronized<
      std::unordered_map<std::string, std::shared_ptr<PartitionedOutputBuffer>>,
      std::mutex>
      buffers_;

<<<<<<< HEAD
  std::function<std::unique_ptr<OutputStreamListener>()>
      checksumListenerFactory_{nullptr};
=======
  std::function<std::unique_ptr<OutputStreamListener>()> listenerFactory_{
      nullptr};
>>>>>>> 5a0a469b
};
} // namespace facebook::velox::exec<|MERGE_RESOLUTION|>--- conflicted
+++ resolved
@@ -256,15 +256,6 @@
   static std::weak_ptr<PartitionedOutputBufferManager> getInstance(
       const std::string& host = "local");
 
-<<<<<<< HEAD
-  std::unique_ptr<OutputStreamListener> newChecksumListener() const {
-    return checksumListenerFactory_ ? checksumListenerFactory_() : nullptr;
-  }
-
-  void setChecksumListenerFactory(
-      std::function<std::unique_ptr<OutputStreamListener>()> factory) {
-    checksumListenerFactory_ = factory;
-=======
   // Returns a new stream listener if a listener factory has been set.
   std::unique_ptr<OutputStreamListener> newListener() const {
     return listenerFactory_ ? listenerFactory_() : nullptr;
@@ -275,7 +266,6 @@
   void setListenerFactory(
       std::function<std::unique_ptr<OutputStreamListener>()> factory) {
     listenerFactory_ = factory;
->>>>>>> 5a0a469b
   }
 
   std::string toString();
@@ -289,12 +279,7 @@
       std::mutex>
       buffers_;
 
-<<<<<<< HEAD
-  std::function<std::unique_ptr<OutputStreamListener>()>
-      checksumListenerFactory_{nullptr};
-=======
   std::function<std::unique_ptr<OutputStreamListener>()> listenerFactory_{
       nullptr};
->>>>>>> 5a0a469b
 };
 } // namespace facebook::velox::exec