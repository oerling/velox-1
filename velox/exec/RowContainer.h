/*
 * Copyright (c) Facebook, Inc. and its affiliates.
 *
 * Licensed under the Apache License, Version 2.0 (the "License");
 * you may not use this file except in compliance with the License.
 * You may obtain a copy of the License at
 *
 *     http://www.apache.org/licenses/LICENSE-2.0
 *
 * Unless required by applicable law or agreed to in writing, software
 * distributed under the License is distributed on an "AS IS" BASIS,
 * WITHOUT WARRANTIES OR CONDITIONS OF ANY KIND, either express or implied.
 * See the License for the specific language governing permissions and
 * limitations under the License.
 */
#pragma once

#include "velox/common/memory/MappedMemory.h"
#include "velox/exec/Aggregate.h"
#include "velox/exec/ContainerRowSerde.h"
#include "velox/exec/HashStringAllocator.h"
#include "velox/exec/Spill.h"
#include "velox/vector/FlatVector.h"
#include "velox/vector/VectorTypeUtils.h"
namespace facebook::velox::exec {

struct RowContainerIterator {
  int32_t allocationIndex = 0;
  int32_t runIndex = 0;
  int32_t rowOffset = 0;
  // Number of unvisited entries that are prefixed by a uint64_t for
  // normalized key. Set in listRows() on first call.
  int64_t normalizedKeysLeft = 0;

  void reset() {
    allocationIndex = 0;
    runIndex = 0;
    rowOffset = 0;
    normalizedKeysLeft = 0;
  }
};

// Packed representation of offset, null byte offset and null mask for
// a column inside a RowContainer.
class RowColumn {
 public:
  // Used as null offset for a non-null column.
  static constexpr int32_t kNotNullOffset = -1;

  RowColumn(int32_t offset, int32_t nullOffset)
      : packedOffsets_(PackOffsets(offset, nullOffset)) {}
  int32_t offset() const {
    return packedOffsets_ >> 32;
  }

  int32_t nullByte() const {
    return static_cast<uint32_t>(packedOffsets_) >> 8;
  }

  uint8_t nullMask() const {
    return packedOffsets_ & 0xff;
  }

 private:
  static uint64_t PackOffsets(int32_t offset, int32_t nullOffset) {
    if (nullOffset == kNotNullOffset) {
      // If the column is not nullable, The low word is 0, meaning
      // that a null check will AND 0 to the 0th byte of the row,
      // which is always false and always safe to do.
      return static_cast<uint64_t>(offset) << 32;
    }
    return (1UL << (nullOffset & 7)) | ((nullOffset & ~7UL) << 5) |
        static_cast<uint64_t>(offset) << 32;
  }

  const uint64_t packedOffsets_;
};

using normalized_key_t = uint64_t;

// Collection of rows for aggregation, hash join, order by
class RowContainer {
 public:
  static constexpr uint64_t kUnlimited = std::numeric_limits<uint64_t>::max();
  using Eraser = std::function<void(folly::Range<char**> rows)>;

  // 'keyTypes' gives the type of row and use 'mappedMemory' for bulk
  // allocation.
  RowContainer(
      const std::vector<TypePtr>& keyTypes,
      memory::MappedMemory* mappedMemory)
      : RowContainer(
            keyTypes,
            true, // nullableKeys
            emptyAggregates(),
            std::vector<TypePtr>(),
            false, // hasNext
            false, // isJoinBuild
            false, // hasProbedFlag
            false, // hasNormalizedKey
            mappedMemory,
            ContainerRowSerde::instance()) {}

  // 'keyTypes' gives the type of the key of each row. For a group by,
  // order by or right outer join build side these may be
  // nullable. 'nullableKeys' specifies if these have a null flag.
  // 'aggregates' is a vector of Aggregate for a group by payload,
  // empty otherwise. 'DependentTypes' gives the types of non-key
  // columns for a hash join build side or an order by. 'hasNext' is
  // true for a hash join build side where keys can be
  // non-unique. 'isJoinBuild' is true for hash join build sides. This
  // implies that hashing of keys ignores null keys even if these were
  // allowed. 'hasProbedFlag' indicates that an extra bit is reserved
  // for a probed state of a full or right outer
  // join. 'hasNormalizedKey' specifies that an extra word is left
  // below each row for a normlized key that collapses all parts
  // into one word for faster comparison. The bulk allocation is done
  // from 'mappedMemory'.  'serde_' is used for serializing complex
  // type values into the container.
  RowContainer(
      const std::vector<TypePtr>& keyTypes,
      bool nullableKeys,
      const std::vector<std::unique_ptr<Aggregate>>& aggregates,
      const std::vector<TypePtr>& dependentTypes,
      bool hasNext,
      bool isJoinBuild,
      bool hasProbedFlag,
      bool hasNormalizedKey,
      memory::MappedMemory* mappedMemory,
      const RowSerde& serde);

  // Allocates a new row and initializes possible aggregates to null.
  char* newRow();

<<<<<<< HEAD
  void deleteRows(folly::Range<char**> rows);

  uint32_t rowSize(const char* row) const {
    return fixedRowSize_ +
        (rowSizeOffset_
             ? *reinterpret_cast<const uint32_t*>(row + rowSizeOffset_)
             : 0);
  }

  void incrementRowSize(char* row, uint64_t bytes) {
    uint32_t* ptr = reinterpret_cast<uint32_t*>(row + rowSizeOffset_);
    uint64_t size = *ptr + bytes;
    *ptr = std::min<uint64_t>(bytes, std::numeric_limits<uint32_t>::max());
  }


=======
  // Adds 'rows' to the free rows list and frees any associated
  // variable length data.
  void eraseRows(folly::Range<char**> rows);
>>>>>>> 6b2d5123

  // Initialize row. 'reuse' specifies whether the 'row' is reused or
  // not. If it is reused, it will free memory associated with the row
  // elsewhere (such as in HashStringAllocator).
  char* initializeRow(char* row, bool reuse);

  // Stores the 'index'th value in 'decoded' into 'row' at
  // 'columnIndex'.
  void store(
      const DecodedVector& decoded,
      vector_size_t index,
      char* row,
      int32_t columnIndex);

  HashStringAllocator& stringAllocator() {
    return stringAllocator_;
  }

  // Returns the number of used rows in 'this'. This is the number of
  // rows a RowContainerIterator would access.
  int64_t numRows() const {
    return numRows_;
  }

  // Copies the values at 'col' into 'result' for the
  // 'numRows' rows pointed to by 'rows'. If an entry in 'rows' is null, sets
  // corresponding row in 'result' to null.
  static void extractColumn(
      const char* const* rows,
      int32_t numRows,
      RowColumn col,
      VectorPtr result);

  // Copies the values at 'columnIndex' into 'result' for the
  // 'numRows' rows pointed to by 'rows'. If an entry in 'rows' is null, sets
  //  corresponding row in 'result' to null.
  void extractColumn(
      const char* const* rows,
      int32_t numRows,
      int32_t columnIndex,
      VectorPtr result) {
    extractColumn(rows, numRows, columnAt(columnIndex), result);
  }

  static inline int32_t nullByte(int32_t nullOffset) {
    return nullOffset / 8;
  }

  static inline uint8_t nullMask(int32_t nullOffset) {
    return 1 << (nullOffset & 7);
  }

  // Extracts up to 'maxRows' rows starting at the position of
  // 'iter'. A default constructed or reset iter starts at the
  // beginning. Returns the number of rows written to 'rows'. Returns
  // 0 when at end. Stops after te total size of returned rows exceeds
  // maxBytes.
  int32_t listRows(
      RowContainerIterator* iter,
      int32_t maxRows,
      uint64_t maxBytes,
      char** rows);

  // Returns true if 'row' at 'column' equals the value at 'index' in
  // 'decoded'. 'mayHaveNulls' specifies if nulls need to be checked. This is
  // a fast path for compare().
  template <bool mayHaveNulls>
  bool equals(
      const char* row,
      RowColumn column,
      const DecodedVector& decoded,
      vector_size_t index);

  // Compares the value at 'column' in 'row' with the value at 'index'
  // in 'decoded'. Returns 0 for equal, < 0 for 'row' < 'decoded', > 0
  // otherwise.
  int32_t compare(
      const char* row,
      RowColumn column,
      const DecodedVector& decoded,
      vector_size_t index,
      CompareFlags flags = CompareFlags());

  // Compares the value at 'columnIndex' between 'left' and 'right'. Returns 0
  // for equal, < 0 for left < right, > 0 otherwise.
  int32_t compare(
      const char* left,
      const char* right,
      int32_t columnIndex,
      CompareFlags flags = CompareFlags());

  // Allows get/set of the normalized key. If normalized keys are
  // used, they are stored in the word immediately below the hash
  // table row.
  static inline normalized_key_t& normalizedKey(char* group) {
    return reinterpret_cast<normalized_key_t*>(group)[-1];
  }

  void disableNormalizedKeys() {
    normalizedKeySize_ = 0;
  }

  RowColumn columnAt(int32_t index) const {
    return rowColumns_[index];
  }

  // Bit offset of the probed flag for a full or right outer join  payload. 0 if
  // not applicable.
  int32_t probedFlagOffset() const {
    return probedFlagOffset_;
  }

  // Returns the offset of a uint32_t row size or 0 if the row has no
  // variable width fields or accumulators.
  int32_t rowSizeOffset() const {
    return rowSizeOffset_;
  }

  // For a hash join table with possible non-unique entries, the offset of
  // the pointer to the next row with the same key. 0 if keys are
  // guaranteed unique, e.g. for a group by or semijoin build.
  int32_t nextOffset() const {
    return nextOffset_;
  }

  // Hashes the values of 'columnIndex' for 'rows'.  If 'mix' is true,
  // mixes the hash with the existing value in 'result'.
  void hash(
      int32_t columnIndex,
      folly::Range<char**> rows,
      bool mix,
      uint64_t* result);

  uint64_t allocatedBytes() const {
    return rows_.allocatedBytes() + stringAllocator_.retainedSize();
  }

  // Returns the number of fixed size rows that can be allocated
  // without growing the container and the number of unused bytes of
  // reserved storage for variable length data.
  std::pair<uint64_t, uint64_t> freeSpace() {
    return std::make_pair<uint64_t, uint64_t>(
        rows_.availableInRun() / fixedRowSize_ + numFreeRows_,
        stringAllocator_.freeSpace());
  }

  // Resets the state to be as after construction. Frees memory for payload.
  void clear();

  int32_t compareRows(const char* left, const char* right) {
    for (auto i = 0; i < keyTypes_.size(); ++i) {
      auto result = compare(left, right, i);
      if (result) {
        return result;
      }
    }
    return 0;
  }

  void spill(
      SpillState& spill,
      uint64_t targetFreeRows,
      uint64_t targetFreeSpace,
      RowContainerIterator& iterator,
      Eraser eraser);

  // Clears pending spill state.
  void clearSpillRuns();

  // Prepares spill runs for the spillable hash number ranges in 'spill'.
  bool fillSpillRuns(
      SpillState& spill,
      Eraser eraser,
      RowContainerIterator& iterator,
      uint64_t targetSize,
      std::vector<char*>* nonSpilledRows = nullptr);

  // Returns a mergeable stream that goes over unspilled in-memory
  // rows for the spill way 'way'. fillSpillRuns must have been called
  // first and 'way' must specify a spilled hash number range.
  std::unique_ptr<SpillStream> spillStreamOverRows(
      uint16_t way,
      memory::MemoryPool& pool);

  TypePtr spillType();

  void extractSpill(folly::Range<char**> rows, RowVector* result);

  void checkConsistency();

  // Returns estimated number of rows a batch can support for
  // the given batchSizeInBytes.
  // FIXME(venkatra): estimate num rows for variable length fields.
  int32_t estimatedNumRowsPerBatch(int32_t batchSizeInBytes) {
    return (batchSizeInBytes / fixedRowSize_) +
        ((batchSizeInBytes % fixedRowSize_) ? 1 : 0);
  }

  // Adds new row to the row container and copy the 'srcRow' into the new row.
  char* addRow(const char* srcRow, const RowVectorPtr& extractedCols) {
    static const SelectivityVector kOneRow(1);

    auto* destRow = newRow();
    DecodedVector decoded;
    for (int i = 0; i < keyTypes_.size(); ++i) {
      RowContainer::extractColumn(
          &srcRow, 1, columnAt(i), extractedCols->childAt(i));
      decoded.decode(*extractedCols->childAt(i), kOneRow, true);
      store(decoded, 0, destRow, i);
    }
    return destRow;
  }

  // Extract column values for 'rows' into 'result'.
  void extractRows(const std::vector<char*>& rows, const RowVectorPtr& result) {
    VELOX_CHECK_EQ(rows.size(), result->size());
    for (int i = 0; i < result->childrenSize(); ++i) {
      RowContainer::extractColumn(
          rows.data(), rows.size(), columnAt(i), result->childAt(i));
    }
  }

  // Checks that row and free row counts match and that free list
  // membership is consistent with free flag.
  void checkConsistency();

 private:
<<<<<<< HEAD
  struct SpillRun {
    std::vector<char*> rows;
    std::vector<uint64_t> hashes;
    uint64_t size = 0;
  };
=======
  // Offset of the pointer to the next free row on a free row.
  static constexpr int32_t kNextFreeOffset = 0;
>>>>>>> 6b2d5123

  static inline bool
  isNullAt(const char* row, int32_t nullByte, uint8_t nullMask) {
    return (row[nullByte] & nullMask) != 0;
  }

  template <typename T>
  static inline T valueAt(const char* group, int32_t offset) {
    return *reinterpret_cast<const T*>(group + offset);
  }

  template <typename T>
  static inline T& valueAt(char* group, int32_t offset) {
    return *reinterpret_cast<T*>(group + offset);
  }

  template <TypeKind Kind>
  static void extractColumnTyped(
      const char* const* rows,
      int32_t numRows,
      RowColumn column,
      VectorPtr result) {
    if (Kind == TypeKind::ROW || Kind == TypeKind::ARRAY ||
        Kind == TypeKind::MAP) {
      extractComplexType(rows, numRows, column, result);
      return;
    }
    using T = typename KindToFlatVector<Kind>::HashRowType;
    auto* flatResult = result->as<FlatVector<T>>();
    auto nullMask = column.nullMask();
    auto offset = column.offset();
    if (!nullMask) {
      extractValuesNoNulls<T>(rows, numRows, offset, flatResult);
    } else {
      extractValuesWithNulls<T>(
          rows, numRows, offset, column.nullByte(), nullMask, flatResult);
    }
  }

  char*& nextFree(char* row) {
<<<<<<< HEAD
    return *reinterpret_cast<char**>(row + nextFreeOffset_);
=======
    return *reinterpret_cast<char**>(row + kNextFreeOffset);
>>>>>>> 6b2d5123
  }

  template <TypeKind Kind>
  inline void storeWithNulls(
      const DecodedVector& decoded,
      vector_size_t index,
      char* row,
      int32_t offset,
      int32_t nullByte,
      uint8_t nullMask) {
    using T = typename TypeTraits<Kind>::NativeType;
    if (decoded.isNullAt(index)) {
      row[nullByte] |= nullMask;
      // Do not leave an uninitialized value in the case of a
      // null. This is an error with valgrind/asan.
      *reinterpret_cast<T*>(row + offset) = T();
      return;
    }
    *reinterpret_cast<T*>(row + offset) = decoded.valueAt<T>(index);
    if constexpr (std::is_same<T, StringView>::value) {
      stringAllocator_.copyMultipart(row, offset);
    }
  }

  template <TypeKind Kind>
  inline void storeNoNulls(
      const DecodedVector& decoded,
      vector_size_t index,
      char* group,
      int32_t offset) {
    using T = typename TypeTraits<Kind>::NativeType;
    *reinterpret_cast<T*>(group + offset) = decoded.valueAt<T>(index);
    if constexpr (std::is_same<T, StringView>::value) {
      stringAllocator_.copyMultipart(group, offset);
    }
  }

  template <typename T>
  static void extractValuesWithNulls(
      const char* const* rows,
      int32_t numRows,
      int32_t offset,
      int32_t nullByte,
      uint8_t nullMask,
      FlatVector<T>* result) {
    result->resize(numRows);
    BufferPtr nullBuffer = result->mutableNulls(numRows);
    auto nulls = nullBuffer->asMutable<uint64_t>();
    BufferPtr valuesBuffer = result->mutableValues(numRows);
    auto values = valuesBuffer->asMutableRange<T>();
    for (int32_t i = 0; i < numRows; ++i) {
      if (rows[i] == nullptr) {
        bits::setNull(nulls, i, true);
      } else {
        bits::setNull(nulls, i, isNullAt(rows[i], nullByte, nullMask));
        values[i] = valueAt<T>(rows[i], offset);
      }
    }
  }

  template <typename T>
  static void extractValuesNoNulls(
      const char* const* rows,
      int32_t numRows,
      int32_t offset,
      FlatVector<T>* result) {
    result->resize(numRows);
    BufferPtr valuesBuffer = result->mutableValues(numRows);
    auto values = valuesBuffer->asMutableRange<T>();
    for (int32_t i = 0; i < numRows; ++i) {
      if (rows[i] == nullptr) {
        result->setNull(i, true);
      } else {
        result->setNull(i, false);
        // Here a StringView will reference the hash table, not copy.
        values[i] = valueAt<T>(rows[i], offset);
      }
    }
  }

  static void prepareRead(const char* row, int32_t offset, ByteStream& stream);

  template <TypeKind Kind>
  void hashTyped(
      const Type* type,
      RowColumn column,
      bool nullable,
      folly::Range<char**> rows,
      bool mix,
      uint64_t* result);

  template <TypeKind Kind>
  inline bool equalsWithNulls(
      const char* row,
      int32_t offset,
      int32_t nullByte,
      uint8_t nullMask,
      const DecodedVector& decoded,
      vector_size_t index) {
    using T = typename KindToFlatVector<Kind>::HashRowType;
    bool rowIsNull = isNullAt(row, nullByte, nullMask);
    bool indexIsNull = decoded.isNullAt(index);
    if (rowIsNull || indexIsNull) {
      return rowIsNull == indexIsNull;
    }
    if (Kind == TypeKind::ROW || Kind == TypeKind::ARRAY ||
        Kind == TypeKind::MAP) {
      return compareComplexType(row, offset, decoded, index) == 0;
    }
    if (Kind == TypeKind::VARCHAR || Kind == TypeKind::VARBINARY) {
      return compareStringAsc(
                 valueAt<StringView>(row, offset), decoded, index) == 0;
    }
    return decoded.valueAt<T>(index) == valueAt<T>(row, offset);
  }

  template <TypeKind Kind>
  inline bool equalsNoNulls(
      const char* row,
      int32_t offset,
      const DecodedVector& decoded,
      vector_size_t index) {
    using T = typename KindToFlatVector<Kind>::HashRowType;

    if (Kind == TypeKind::ROW || Kind == TypeKind::ARRAY ||
        Kind == TypeKind::MAP) {
      return compareComplexType(row, offset, decoded, index) == 0;
    }
    if (Kind == TypeKind::VARCHAR || Kind == TypeKind::VARBINARY) {
      return compareStringAsc(
                 valueAt<StringView>(row, offset), decoded, index) == 0;
    }

    return decoded.valueAt<T>(index) == valueAt<T>(row, offset);
  }

  template <TypeKind Kind>
  inline int compare(
      const char* row,
      RowColumn column,
      const DecodedVector& decoded,
      vector_size_t index,
      CompareFlags flags) {
    using T = typename KindToFlatVector<Kind>::HashRowType;
    bool rowIsNull = isNullAt(row, column.nullByte(), column.nullMask());
    bool indexIsNull = decoded.isNullAt(index);
    if (rowIsNull) {
      return indexIsNull ? 0 : flags.nullsFirst ? -1 : 1;
    }
    if (indexIsNull) {
      return flags.nullsFirst ? 1 : -1;
    }
    if (Kind == TypeKind::ROW || Kind == TypeKind::ARRAY ||
        Kind == TypeKind::MAP) {
      return compareComplexType(row, column.offset(), decoded, index);
    }
    if (Kind == TypeKind::VARCHAR || Kind == TypeKind::VARBINARY) {
      auto result = compareStringAsc(
          valueAt<StringView>(row, column.offset()), decoded, index);
      return flags.ascending ? result : result * -1;
    }
    auto left = valueAt<T>(row, column.offset());
    auto right = decoded.valueAt<T>(index);
    auto result = left < right ? -1 : left == right ? 0 : 1;
    return flags.ascending ? result : result * -1;
  }

  template <TypeKind Kind>
  inline int compare(
      const char* left,
      const char* right,
      const Type* type,
      RowColumn column,
      CompareFlags flags) {
    using T = typename KindToFlatVector<Kind>::HashRowType;
    auto nullByte = column.nullByte();
    auto nullMask = column.nullMask();
    bool leftIsNull = isNullAt(left, nullByte, nullMask);
    bool rightIsNull = isNullAt(right, nullByte, nullMask);
    if (leftIsNull) {
      return rightIsNull ? 0 : flags.nullsFirst ? -1 : 1;
    }
    if (rightIsNull) {
      return flags.nullsFirst ? 1 : -1;
    }
    auto offset = column.offset();
    if (Kind == TypeKind::ROW || Kind == TypeKind::ARRAY ||
        Kind == TypeKind::MAP) {
      return compareComplexType(left, right, type, offset, flags);
    }
    if (Kind == TypeKind::VARCHAR || Kind == TypeKind::VARBINARY) {
      auto leftValue = valueAt<StringView>(left, offset);
      auto rightValue = valueAt<StringView>(right, offset);
      auto result = compareStringAsc(leftValue, rightValue);
      return flags.ascending ? result : result * -1;
    }
    auto leftValue = valueAt<T>(left, offset);
    auto rightValue = valueAt<T>(right, offset);
    auto result = leftValue < rightValue ? -1 : leftValue == rightValue ? 0 : 1;
    return flags.ascending ? result : result * -1;
  }

  void storeComplexType(
      const DecodedVector& decoded,
      vector_size_t index,
      char* row,
      int32_t offset,
      int32_t nullByte = 0,
      uint8_t nullMask = 0);

  static void extractComplexType(
      const char* const* rows,
      int32_t numRows,
      RowColumn column,
      VectorPtr result);

  static void extractString(
      StringView value,
      FlatVector<StringView>* values,
      vector_size_t index);

  static int32_t compareStringAsc(
      StringView left,
      const DecodedVector& decoded,
      vector_size_t index);

  static int32_t compareStringAsc(StringView left, StringView right);

  int32_t compareComplexType(
      const char* row,
      int32_t offset,
      const DecodedVector& decoded,
      vector_size_t index,
      CompareFlags flags = CompareFlags());

  int32_t compareComplexType(
      const char* left,
      const char* right,
      const Type* type,
      int32_t offset,
      CompareFlags flags);

  void advanceSpill(SpillState& spill, Eraser eraser);

  // Free any variable-width fields associated with the 'rows'.
  void freeVariableWidthFields(folly::Range<char**> rows);

  // Free any aggregates associated with the 'rows'.
  void freeAggregates(folly::Range<char**> rows);

  const std::vector<TypePtr> keyTypes_;
  const bool nullableKeys_;

  // Aggregates in payload. TODO: Separate out aggregate metadata
  // needed to manage memory of accumulators and the executable
  // aggregates. Store the metadata here.
  const std::vector<std::unique_ptr<Aggregate>>& aggregates_;
  // Types of non-aggregate columns. Keys first. Corresponds pairwise
  // to 'typeKinds_' and 'rowColumns_'.
  std::vector<TypePtr> types_;
  std::vector<TypeKind> typeKinds_;
  const bool isJoinBuild_;
  int32_t nextOffset_ = 0;
  // Bit position of null bit  in the row. 0 if no null flag. Order is keys,
  // accumulators, dependent.
  std::vector<int32_t> nullOffsets_;
  // Position of field or accumulator. Corresponds 1:1 to 'nullOffset_'.
  std::vector<int32_t> offsets_;
  // Offset and null indicator offset of non-aggregate fields as a single word.
  // Corresponds pairwise to 'types_'.
  std::vector<RowColumn> rowColumns_;
  // Bit position of probed flag, 0 if none.
  int32_t probedFlagOffset_ = 0;
<<<<<<< HEAD
  int32_t freeFlagOffset_ = 0;
  int32_t nextFreeOffset_ = 0;
  int32_t rowSizeOffset_ = 0;
=======
  // Bit position of free bit.
  int32_t freeFlagOffset_{0};
>>>>>>> 6b2d5123
  int32_t fixedRowSize_;
  // True if normalized keys are enabled in initial state.
  const bool hasNormalizedKeys_;
  // The count of entries that have an extra normalized_key_t before the
  // start.
  int64_t numRowsWithNormalizedKey_ = 0;
  // Extra bytes to reserve before  each added row for a normalized key. Set to
  // 0 after deciding not to use normalized keys.
  int8_t normalizedKeySize_ = sizeof(normalized_key_t);
  // Copied over the null bits of each row on initialization. Keys are
  // not null, aggregates are null.
  std::vector<uint8_t> initialNulls_;
<<<<<<< HEAD
  uint64_t numRows_ = 0;
  // Head of linked list of free rows.
  char* firstFreeRow_ = nullptr;
  uint64_t numFreeRows_ = 0;
=======
  int64_t numRows_ = 0;
  // Head of linked list of free rows.
  char* firstFreeRow_ = nullptr;
  uint64_t numFreeRows_ = 0;

>>>>>>> 6b2d5123
  AllocationPool rows_;
  HashStringAllocator stringAllocator_;
  const RowSerde& serde_;
  std::vector<SpillRun> spillRuns_;
  // Indices into 'spillRuns_' that are currently getting spilled.
  std::unordered_set<int32_t> spillingRuns_;
  TypePtr spillType_;
  RowVectorPtr spillVector_;

  // RowContainer requires a valid reference to a vector of aggregates. We use
  // a static constant to ensure the aggregates_ is valid throughout the
  // lifetime of the RowContainer.
  static const std::vector<std::unique_ptr<Aggregate>>& emptyAggregates() {
    static const std::vector<std::unique_ptr<Aggregate>> kEmptyAggregates;
    return kEmptyAggregates;
  }
};

template <>
inline void RowContainer::storeWithNulls<TypeKind::ROW>(
    const DecodedVector& decoded,
    vector_size_t index,
    char* row,
    int32_t offset,
    int32_t nullByte,
    uint8_t nullMask) {
  storeComplexType(decoded, index, row, offset, nullByte, nullMask);
}

template <>
inline void RowContainer::storeNoNulls<TypeKind::ROW>(
    const DecodedVector& decoded,
    vector_size_t index,
    char* row,
    int32_t offset) {
  storeComplexType(decoded, index, row, offset);
}

template <>
inline void RowContainer::storeWithNulls<TypeKind::ARRAY>(
    const DecodedVector& decoded,
    vector_size_t index,
    char* row,
    int32_t offset,
    int32_t nullByte,
    uint8_t nullMask) {
  storeComplexType(decoded, index, row, offset, nullByte, nullMask);
}

template <>
inline void RowContainer::storeNoNulls<TypeKind::ARRAY>(
    const DecodedVector& decoded,
    vector_size_t index,
    char* row,
    int32_t offset) {
  storeComplexType(decoded, index, row, offset);
}

template <>
inline void RowContainer::storeWithNulls<TypeKind::MAP>(
    const DecodedVector& decoded,
    vector_size_t index,
    char* row,
    int32_t offset,
    int32_t nullByte,
    uint8_t nullMask) {
  storeComplexType(decoded, index, row, offset, nullByte, nullMask);
}

template <>
inline void RowContainer::storeNoNulls<TypeKind::MAP>(
    const DecodedVector& decoded,
    vector_size_t index,
    char* row,
    int32_t offset) {
  storeComplexType(decoded, index, row, offset);
}

template <>
inline void RowContainer::extractValuesNoNulls<StringView>(
    const char* const* rows,
    int32_t numRows,
    int32_t offset,
    FlatVector<StringView>* result) {
  result->resize(numRows);
  for (int32_t i = 0; i < numRows; ++i) {
    if (rows[i] == nullptr) {
      result->setNull(i, true);
    } else {
      result->setNull(i, false);
      extractString(valueAt<StringView>(rows[i], offset), result, i);
    }
  }
}

template <>
inline void RowContainer::extractValuesWithNulls<StringView>(
    const char* const* rows,
    int32_t numRows,
    int32_t offset,
    int32_t nullByte,
    uint8_t nullMask,
    FlatVector<StringView>* result) {
  result->resize(numRows);
  for (int32_t i = 0; i < numRows; ++i) {
    if (!rows[i] || isNullAt(rows[i], nullByte, nullMask)) {
      result->setNull(i, true);
    } else {
      extractString(valueAt<StringView>(rows[i], offset), result, i);
    }
  }
}

template <>
inline void RowContainer::extractColumnTyped<TypeKind::OPAQUE>(
    const char* const* /*rows*/,
    int32_t /*numRows*/,
    RowColumn /*column*/,
    VectorPtr /*result*/) {
  VELOX_UNSUPPORTED("RowContainer doesn't support values of type OPAQUE");
}

inline void RowContainer::extractColumn(
    const char* const* rows,
    int32_t numRows,
    RowColumn column,
    VectorPtr result) {
  VELOX_DYNAMIC_TYPE_DISPATCH_ALL(
      extractColumnTyped, result->typeKind(), rows, numRows, column, result);
}

template <bool mayHaveNulls>
inline bool RowContainer::equals(
    const char* row,
    RowColumn column,
    const DecodedVector& decoded,
    vector_size_t index) {
  if (!mayHaveNulls) {
    return VELOX_DYNAMIC_TYPE_DISPATCH(
        equalsNoNulls,
        decoded.base()->typeKind(),
        row,
        column.offset(),
        decoded,
        index);
  } else {
    return VELOX_DYNAMIC_TYPE_DISPATCH(
        equalsWithNulls,
        decoded.base()->typeKind(),
        row,
        column.offset(),
        column.nullByte(),
        column.nullMask(),
        decoded,
        index);
  }
}

inline int RowContainer::compare(
    const char* row,
    RowColumn column,
    const DecodedVector& decoded,
    vector_size_t index,
    CompareFlags flags) {
  return VELOX_DYNAMIC_TYPE_DISPATCH(
      compare, decoded.base()->typeKind(), row, column, decoded, index, flags);
}

inline int RowContainer::compare(
    const char* left,
    const char* right,
    int columnIndex,
    CompareFlags flags) {
  auto type = types_[columnIndex].get();
  return VELOX_DYNAMIC_TYPE_DISPATCH(
      compare, type->kind(), left, right, type, columnAt(columnIndex), flags);
}

} // namespace facebook::velox::exec<|MERGE_RESOLUTION|>--- conflicted
+++ resolved
@@ -132,9 +132,6 @@
   // Allocates a new row and initializes possible aggregates to null.
   char* newRow();
 
-<<<<<<< HEAD
-  void deleteRows(folly::Range<char**> rows);
-
   uint32_t rowSize(const char* row) const {
     return fixedRowSize_ +
         (rowSizeOffset_
@@ -142,18 +139,15 @@
              : 0);
   }
 
+  // Adds 'rows' to the free rows list and frees any associated
+  // variable length data.
+  void eraseRows(folly::Range<char**> rows);
+
   void incrementRowSize(char* row, uint64_t bytes) {
     uint32_t* ptr = reinterpret_cast<uint32_t*>(row + rowSizeOffset_);
     uint64_t size = *ptr + bytes;
     *ptr = std::min<uint64_t>(bytes, std::numeric_limits<uint32_t>::max());
   }
-
-
-=======
-  // Adds 'rows' to the free rows list and frees any associated
-  // variable length data.
-  void eraseRows(folly::Range<char**> rows);
->>>>>>> 6b2d5123
 
   // Initialize row. 'reuse' specifies whether the 'row' is reused or
   // not. If it is reused, it will free memory associated with the row
@@ -217,6 +211,10 @@
       uint64_t maxBytes,
       char** rows);
 
+  int32_t listRows(RowContainerIterator* iter, int32_t maxRows, char** rows) {
+    return listRows(iter, maxRows, kUnlimited, rows);
+  }
+
   // Returns true if 'row' at 'column' equals the value at 'index' in
   // 'decoded'. 'mayHaveNulls' specifies if nulls need to be checked. This is
   // a fast path for compare().
@@ -381,16 +379,14 @@
   void checkConsistency();
 
  private:
-<<<<<<< HEAD
+  // Offset of the pointer to the next free row on a free row.
+  static constexpr int32_t kNextFreeOffset = 0;
+
   struct SpillRun {
     std::vector<char*> rows;
     std::vector<uint64_t> hashes;
     uint64_t size = 0;
   };
-=======
-  // Offset of the pointer to the next free row on a free row.
-  static constexpr int32_t kNextFreeOffset = 0;
->>>>>>> 6b2d5123
 
   static inline bool
   isNullAt(const char* row, int32_t nullByte, uint8_t nullMask) {
@@ -431,11 +427,7 @@
   }
 
   char*& nextFree(char* row) {
-<<<<<<< HEAD
-    return *reinterpret_cast<char**>(row + nextFreeOffset_);
-=======
     return *reinterpret_cast<char**>(row + kNextFreeOffset);
->>>>>>> 6b2d5123
   }
 
   template <TypeKind Kind>
@@ -709,14 +701,12 @@
   std::vector<RowColumn> rowColumns_;
   // Bit position of probed flag, 0 if none.
   int32_t probedFlagOffset_ = 0;
-<<<<<<< HEAD
+
+  // Bit position of free bit.
   int32_t freeFlagOffset_ = 0;
   int32_t nextFreeOffset_ = 0;
   int32_t rowSizeOffset_ = 0;
-=======
-  // Bit position of free bit.
-  int32_t freeFlagOffset_{0};
->>>>>>> 6b2d5123
+
   int32_t fixedRowSize_;
   // True if normalized keys are enabled in initial state.
   const bool hasNormalizedKeys_;
@@ -729,18 +719,11 @@
   // Copied over the null bits of each row on initialization. Keys are
   // not null, aggregates are null.
   std::vector<uint8_t> initialNulls_;
-<<<<<<< HEAD
   uint64_t numRows_ = 0;
   // Head of linked list of free rows.
   char* firstFreeRow_ = nullptr;
   uint64_t numFreeRows_ = 0;
-=======
-  int64_t numRows_ = 0;
-  // Head of linked list of free rows.
-  char* firstFreeRow_ = nullptr;
-  uint64_t numFreeRows_ = 0;
-
->>>>>>> 6b2d5123
+
   AllocationPool rows_;
   HashStringAllocator stringAllocator_;
   const RowSerde& serde_;
