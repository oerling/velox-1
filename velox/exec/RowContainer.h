/*
 * Copyright (c) Facebook, Inc. and its affiliates.
 *
 * Licensed under the Apache License, Version 2.0 (the "License");
 * you may not use this file except in compliance with the License.
 * You may obtain a copy of the License at
 *
 *     http://www.apache.org/licenses/LICENSE-2.0
 *
 * Unless required by applicable law or agreed to in writing, software
 * distributed under the License is distributed on an "AS IS" BASIS,
 * WITHOUT WARRANTIES OR CONDITIONS OF ANY KIND, either express or implied.
 * See the License for the specific language governing permissions and
 * limitations under the License.
 */
#pragma once

#include "velox/common/memory/HashStringAllocator.h"
#include "velox/common/memory/MappedMemory.h"
#include "velox/exec/Aggregate.h"
#include "velox/exec/ContainerRowSerde.h"
#include "velox/exec/Spill.h"
#include "velox/vector/FlatVector.h"
#include "velox/vector/VectorTypeUtils.h"
namespace facebook::velox::exec {

struct RowContainerIterator {
  int32_t allocationIndex = 0;
  int32_t runIndex = 0;
  int32_t rowOffset = 0;
  // Number of unvisited entries that are prefixed by a uint64_t for
  // normalized key. Set in listRows() on first call.
  int64_t normalizedKeysLeft = 0;

  void reset() {
    allocationIndex = 0;
    runIndex = 0;
    rowOffset = 0;
    normalizedKeysLeft = 0;
  }
};

// Packed representation of offset, null byte offset and null mask for
// a column inside a RowContainer.
class RowColumn {
 public:
  // Used as null offset for a non-null column.
  static constexpr int32_t kNotNullOffset = -1;

  RowColumn(int32_t offset, int32_t nullOffset)
      : packedOffsets_(PackOffsets(offset, nullOffset)) {}
  int32_t offset() const {
    return packedOffsets_ >> 32;
  }

  int32_t nullByte() const {
    return static_cast<uint32_t>(packedOffsets_) >> 8;
  }

  uint8_t nullMask() const {
    return packedOffsets_ & 0xff;
  }

 private:
  static uint64_t PackOffsets(int32_t offset, int32_t nullOffset) {
    if (nullOffset == kNotNullOffset) {
      // If the column is not nullable, The low word is 0, meaning
      // that a null check will AND 0 to the 0th byte of the row,
      // which is always false and always safe to do.
      return static_cast<uint64_t>(offset) << 32;
    }
    return (1UL << (nullOffset & 7)) | ((nullOffset & ~7UL) << 5) |
        static_cast<uint64_t>(offset) << 32;
  }

  const uint64_t packedOffsets_;
};

using normalized_key_t = uint64_t;

// Collection of rows for aggregation, hash join, order by
class RowContainer {
 public:
  static constexpr uint64_t kUnlimited = std::numeric_limits<uint64_t>::max();
  using Eraser = std::function<void(folly::Range<char**> rows)>;

  // 'keyTypes' gives the type of row and use 'mappedMemory' for bulk
  // allocation.
  RowContainer(
      const std::vector<TypePtr>& keyTypes,
      memory::MappedMemory* mappedMemory)
      : RowContainer(
            keyTypes,
            true, // nullableKeys
            emptyAggregates(),
            std::vector<TypePtr>(),
            false, // hasNext
            false, // isJoinBuild
            false, // hasProbedFlag
            false, // hasNormalizedKey
            mappedMemory,
            ContainerRowSerde::instance()) {}

  // 'keyTypes' gives the type of the key of each row. For a group by,
  // order by or right outer join build side these may be
  // nullable. 'nullableKeys' specifies if these have a null flag.
  // 'aggregates' is a vector of Aggregate for a group by payload,
  // empty otherwise. 'DependentTypes' gives the types of non-key
  // columns for a hash join build side or an order by. 'hasNext' is
  // true for a hash join build side where keys can be
  // non-unique. 'isJoinBuild' is true for hash join build sides. This
  // implies that hashing of keys ignores null keys even if these were
  // allowed. 'hasProbedFlag' indicates that an extra bit is reserved
  // for a probed state of a full or right outer
  // join. 'hasNormalizedKey' specifies that an extra word is left
  // below each row for a normalized key that collapses all parts
  // into one word for faster comparison. The bulk allocation is done
  // from 'mappedMemory'.  'serde_' is used for serializing complex
  // type values into the container.
  RowContainer(
      const std::vector<TypePtr>& keyTypes,
      bool nullableKeys,
      const std::vector<std::unique_ptr<Aggregate>>& aggregates,
      const std::vector<TypePtr>& dependentTypes,
      bool hasNext,
      bool isJoinBuild,
      bool hasProbedFlag,
      bool hasNormalizedKey,
      memory::MappedMemory* mappedMemory,
      const RowSerde& serde);

  // Allocates a new row and initializes possible aggregates to null.
  char* newRow();

  uint32_t rowSize(const char* row) const {
    return fixedRowSize_ +
        (rowSizeOffset_
             ? *reinterpret_cast<const uint32_t*>(row + rowSizeOffset_)
             : 0);
  }

  // Adds 'rows' to the free rows list and frees any associated
  // variable length data.
  void eraseRows(folly::Range<char**> rows);

  void incrementRowSize(char* row, uint64_t bytes) {
    uint32_t* ptr = reinterpret_cast<uint32_t*>(row + rowSizeOffset_);
    uint64_t size = *ptr + bytes;
    *ptr = std::min<uint64_t>(size, std::numeric_limits<uint32_t>::max());
  }

  // Initialize row. 'reuse' specifies whether the 'row' is reused or
  // not. If it is reused, it will free memory associated with the row
  // elsewhere (such as in HashStringAllocator).
  char* initializeRow(char* row, bool reuse);

  // Stores the 'index'th value in 'decoded' into 'row' at
  // 'columnIndex'.
  void store(
      const DecodedVector& decoded,
      vector_size_t index,
      char* row,
      int32_t columnIndex);

  HashStringAllocator& stringAllocator() {
    return stringAllocator_;
  }

  // Returns the number of used rows in 'this'. This is the number of
  // rows a RowContainerIterator would access.
  int64_t numRows() const {
    return numRows_;
  }

  // Copies the values at 'col' into 'result' for the
  // 'numRows' rows pointed to by 'rows'. If an entry in 'rows' is null, sets
  // corresponding row in 'result' to null.
  static void extractColumn(
      const char* const* rows,
      int32_t numRows,
      RowColumn col,
      VectorPtr result);

  // Copies the values at 'columnIndex' into 'result' for the
  // 'numRows' rows pointed to by 'rows'. If an entry in 'rows' is null, sets
  //  corresponding row in 'result' to null.
  void extractColumn(
      const char* const* rows,
      int32_t numRows,
      int32_t columnIndex,
      VectorPtr result) {
    extractColumn(rows, numRows, columnAt(columnIndex), result);
  }

  static inline int32_t nullByte(int32_t nullOffset) {
    return nullOffset / 8;
  }

  static inline uint8_t nullMask(int32_t nullOffset) {
    return 1 << (nullOffset & 7);
  }
  // Extracts up to 'maxRows' rows starting at the position of
  // 'iter'. A default constructed or reset iter starts at the
  // beginning. Returns the number of rows written to 'rows'. Returns
  // 0 when at end. Stops after the total size of returned rows exceeds
  // maxBytes.
  int32_t listRows(
      RowContainerIterator* iter,
      int32_t maxRows,
      uint64_t maxBytes,
      char** rows) {
    return listRows<false>(iter, maxRows, maxBytes, rows);
  }

  int32_t listRows(RowContainerIterator* iter, int32_t maxRows, char** rows) {
    return listRows<false>(iter, maxRows, kUnlimited, rows);
  }

<<<<<<< HEAD
  /// Sets 'probed' flag for the specified rows. Used by the right join to
  /// mark build-side rows that matches join condition.
=======
  /// Sets 'probed' flag for the specified rows. Used by the right and full join
  /// to mark build-side rows that matches join condition. 'rows' may contain
  /// duplicate entries for the cases where single probe row matched multiple
  /// build rows. In case of the full join, 'rows' may include null entries that
  /// correspond to probe rows with no match.
>>>>>>> d36bec1a
  void setProbedFlag(char** rows, int32_t numRows);

  /// Returns rows with 'probed' flag unset. Used by the right and full join.
  int32_t listNotProbedRows(
      RowContainerIterator* iter,
      int32_t maxRows,
      uint64_t maxBytes,
      char** rows) {
    return listRows<true>(iter, maxRows, maxBytes, rows);
  }

  // Returns true if 'row' at 'column' equals the value at 'index' in
  // 'decoded'. 'mayHaveNulls' specifies if nulls need to be checked. This
  // is a fast path for compare().
  template <bool mayHaveNulls>
  bool equals(
      const char* row,
      RowColumn column,
      const DecodedVector& decoded,
      vector_size_t index);

  // Compares the value at 'column' in 'row' with the value at 'index'
  // in 'decoded'. Returns 0 for equal, < 0 for 'row' < 'decoded', > 0
  // otherwise.
  int32_t compare(
      const char* row,
      RowColumn column,
      const DecodedVector& decoded,
      vector_size_t index,
      CompareFlags flags = CompareFlags());

  // Compares the value at 'columnIndex' between 'left' and 'right'. Returns
  // 0 for equal, < 0 for left < right, > 0 otherwise.
  int32_t compare(
      const char* left,
      const char* right,
      int32_t columnIndex,
      CompareFlags flags = CompareFlags());

  // Allows get/set of the normalized key. If normalized keys are
  // used, they are stored in the word immediately below the hash
  // table row.
  static inline normalized_key_t& normalizedKey(char* group) {
    return reinterpret_cast<normalized_key_t*>(group)[-1];
  }

  void disableNormalizedKeys() {
    normalizedKeySize_ = 0;
  }

  RowColumn columnAt(int32_t index) const {
    return rowColumns_[index];
  }

  // Bit offset of the probed flag for a full or right outer join  payload.
  // 0 if not applicable.
  int32_t probedFlagOffset() const {
    return probedFlagOffset_;
  }

  // Returns the offset of a uint32_t row size or 0 if the row has no
  // variable width fields or accumulators.
  int32_t rowSizeOffset() const {
    return rowSizeOffset_;
  }

  // For a hash join table with possible non-unique entries, the offset of
  // the pointer to the next row with the same key. 0 if keys are
  // guaranteed unique, e.g. for a group by or semijoin build.
  int32_t nextOffset() const {
    return nextOffset_;
  }

  // Hashes the values of 'columnIndex' for 'rows'.  If 'mix' is true,
  // mixes the hash with the existing value in 'result'.
  void hash(
      int32_t columnIndex,
      folly::Range<char**> rows,
      bool mix,
      uint64_t* result);

  uint64_t allocatedBytes() const {
    return rows_.allocatedBytes() + stringAllocator_.retainedSize();
  }

  // Returns the number of fixed size rows that can be allocated
  // without growing the container and the number of unused bytes of
  // reserved storage for variable length data.
  std::pair<uint64_t, uint64_t> freeSpace() const {
    return std::make_pair<uint64_t, uint64_t>(
        rows_.availableInRun() / fixedRowSize_ + numFreeRows_,
        stringAllocator_.freeSpace());
  }

  // Resets the state to be as after construction. Frees memory for payload.
  void clear();

  int32_t compareRows(const char* left, const char* right) {
    for (auto i = 0; i < keyTypes_.size(); ++i) {
      auto result = compare(left, right, i);
      if (result) {
        return result;
      }
    }
    return 0;
  }

  // Spills rows from 'this' into 'spill' until there are
  // 'targetFreeRows' free rows and 'targetFreeBytes' of free space or
  // everything has been spilled. 'iterator' should be at the start of
  // 'this' on first call. 'eraser' is called to remove rows after
  // they are spilled. This may for example remove these from a group
  // by hash table in addition to removing these from 'this'. 'eraser'
  // is required and minimally removes the rows it gets from
  // 'this'. 'spill' may specify multiple spill partitions. spill()
  // starts with one spill partition and initializes more spill
  // partitions as needed to hit the size target. If there is no more
  // data to spill in one hash range, it starts spilling another hash
  // range until all hash ranges are spilling. Must be called once
  // with 'isFinal' true before starting to read spilled data. On the
  // final call, rowsFromNonSpillingPartitions is filled with rows
  // from partitions that have not started spilling.
  void spill(
      SpillState& spill,
      uint64_t targetFreeRows,
      uint64_t targetFreeSpace,
      RowContainerIterator& iterator,
      Eraser eraser);

  // Finishes spilling and returns the rows that are in partitions that have not
  // started spilling.
  std::vector<char*> finishSpill(SpillState& spill);

  // Returns a mergeable stream that goes over unspilled in-memory
  // rows for the spill partition  'partition'. finishSpill()
  // first and 'partition' must specify a partition that has started spilling.
  std::unique_ptr<SpillStream> spillStreamOverRows(
      int32_t partition,
      memory::MemoryPool& pool);

  void extractSpill(
      folly::Range<char**> rows,
      memory::MemoryPool& pool,
      RowVectorPtr* result);

  // Returns estimated number of rows a batch can support for
  // the given batchSizeInBytes.
  // FIXME(venkatra): estimate num rows for variable length fields.
  int32_t estimatedNumRowsPerBatch(int32_t batchSizeInBytes) {
    return (batchSizeInBytes / fixedRowSize_) +
        ((batchSizeInBytes % fixedRowSize_) ? 1 : 0);
  }

  // Returns a new row initialized from 'srcRow'. 'extractedCols' s used as
  // intermediate storage and must have the same types as 'this'.
  char* addRow(const char* srcRow, const RowVectorPtr& extractedCols) {
    static const SelectivityVector kOneRow(1);

    auto* destRow = newRow();
    DecodedVector decoded;
    for (int i = 0; i < keyTypes_.size(); ++i) {
      RowContainer::extractColumn(
          &srcRow, 1, columnAt(i), extractedCols->childAt(i));
      decoded.decode(*extractedCols->childAt(i), kOneRow, true);
      store(decoded, 0, destRow, i);
    }
    return destRow;
  }

  // Extract column values for 'rows' into 'result'.
  void extractRows(const std::vector<char*>& rows, const RowVectorPtr& result) {
    VELOX_CHECK_EQ(rows.size(), result->size());
    for (int i = 0; i < result->childrenSize(); ++i) {
      RowContainer::extractColumn(
          rows.data(), rows.size(), columnAt(i), result->childAt(i));
    }
  }

  memory::MappedMemory* mappedMemory() const {
    return stringAllocator_.mappedMemory();
  }

  // Checks that row and free row counts match and that free list
  // membership is consistent with free flag.
  void checkConsistency();

 private:
  // Offset of the pointer to the next free row on a free row.
  static constexpr int32_t kNextFreeOffset = 0;

  // Represents a run of rows from a spillable partition of
  // 'this'. Rows that hash to the same partition are accumulated here
  // and sorted in the case of sorted spilling. The run is then
  // spilled into storage as multiple batches. The rows are deleted
  // from this and the RowContainer as they are written. When 'rows'
  // goes empty this is refilled from the RowContainer for the next
  // spill run from the same partition.
  struct SpillRun {
    // Spillable rows from the RowContainer.
    std::vector<char*> rows;
    // The partitioning has of each element in 'rows'.
    std::vector<uint64_t> hashes;
    // The total byte size of rows referenced from 'rows'.
    uint64_t size = 0;

    void clear() {
      rows.clear();
      hashes.clear();
      size = 0;
    }
  };

  // Returns the type of a row of content.
  RowTypePtr rowType() const;

  static inline bool
  isNullAt(const char* row, int32_t nullByte, uint8_t nullMask) {
    return (row[nullByte] & nullMask) != 0;
  }

  template <typename T>
  static inline T valueAt(const char* group, int32_t offset) {
    return *reinterpret_cast<const T*>(group + offset);
  }

  template <typename T>
  static inline T& valueAt(char* group, int32_t offset) {
    return *reinterpret_cast<T*>(group + offset);
  }

  template <TypeKind Kind>
  static void extractColumnTyped(
      const char* const* rows,
      int32_t numRows,
      RowColumn column,
      VectorPtr result) {
    if (Kind == TypeKind::ROW || Kind == TypeKind::ARRAY ||
        Kind == TypeKind::MAP) {
      extractComplexType(rows, numRows, column, result);
      return;
    }
    using T = typename KindToFlatVector<Kind>::HashRowType;
    auto* flatResult = result->as<FlatVector<T>>();
    auto nullMask = column.nullMask();
    auto offset = column.offset();
    if (!nullMask) {
      extractValuesNoNulls<T>(rows, numRows, offset, flatResult);
    } else {
      extractValuesWithNulls<T>(
          rows, numRows, offset, column.nullByte(), nullMask, flatResult);
    }
  }

  char*& nextFree(char* row) {
    return *reinterpret_cast<char**>(row + kNextFreeOffset);
  }

  uint32_t& variableRowSize(char* row) {
    DCHECK(rowSizeOffset_);
    return *reinterpret_cast<uint32_t*>(row + rowSizeOffset_);
  }

  template <TypeKind Kind>
  inline void storeWithNulls(
      const DecodedVector& decoded,
      vector_size_t index,
      char* row,
      int32_t offset,
      int32_t nullByte,
      uint8_t nullMask) {
    using T = typename TypeTraits<Kind>::NativeType;
    if (decoded.isNullAt(index)) {
      row[nullByte] |= nullMask;
      // Do not leave an uninitialized value in the case of a
      // null. This is an error with valgrind/asan.
      *reinterpret_cast<T*>(row + offset) = T();
      return;
    }
    *reinterpret_cast<T*>(row + offset) = decoded.valueAt<T>(index);
    if constexpr (std::is_same<T, StringView>::value) {
      stringAllocator_.copyMultipart(row, offset);
    }
  }

  template <TypeKind Kind>
  inline void storeNoNulls(
      const DecodedVector& decoded,
      vector_size_t index,
      char* group,
      int32_t offset) {
    using T = typename TypeTraits<Kind>::NativeType;
    *reinterpret_cast<T*>(group + offset) = decoded.valueAt<T>(index);
    if constexpr (std::is_same<T, StringView>::value) {
      stringAllocator_.copyMultipart(group, offset);
    }
  }

  template <typename T>
  static void extractValuesWithNulls(
      const char* const* rows,
      int32_t numRows,
      int32_t offset,
      int32_t nullByte,
      uint8_t nullMask,
      FlatVector<T>* result) {
    result->resize(numRows);
    BufferPtr nullBuffer = result->mutableNulls(numRows);
    auto nulls = nullBuffer->asMutable<uint64_t>();
    BufferPtr valuesBuffer = result->mutableValues(numRows);
    auto values = valuesBuffer->asMutableRange<T>();
    for (int32_t i = 0; i < numRows; ++i) {
      if (rows[i] == nullptr) {
        bits::setNull(nulls, i, true);
      } else {
        bits::setNull(nulls, i, isNullAt(rows[i], nullByte, nullMask));
        values[i] = valueAt<T>(rows[i], offset);
      }
    }
  }

  template <typename T>
  static void extractValuesNoNulls(
      const char* const* rows,
      int32_t numRows,
      int32_t offset,
      FlatVector<T>* result) {
    result->resize(numRows);
    BufferPtr valuesBuffer = result->mutableValues(numRows);
    auto values = valuesBuffer->asMutableRange<T>();
    for (int32_t i = 0; i < numRows; ++i) {
      if (rows[i] == nullptr) {
        result->setNull(i, true);
      } else {
        result->setNull(i, false);
        // Here a StringView will reference the hash table, not copy.
        values[i] = valueAt<T>(rows[i], offset);
      }
    }
  }

  static void prepareRead(const char* row, int32_t offset, ByteStream& stream);

  template <TypeKind Kind>
  void hashTyped(
      const Type* type,
      RowColumn column,
      bool nullable,
      folly::Range<char**> rows,
      bool mix,
      uint64_t* result);

  template <TypeKind Kind>
  inline bool equalsWithNulls(
      const char* row,
      int32_t offset,
      int32_t nullByte,
      uint8_t nullMask,
      const DecodedVector& decoded,
      vector_size_t index) {
    using T = typename KindToFlatVector<Kind>::HashRowType;
    bool rowIsNull = isNullAt(row, nullByte, nullMask);
    bool indexIsNull = decoded.isNullAt(index);
    if (rowIsNull || indexIsNull) {
      return rowIsNull == indexIsNull;
    }
    if (Kind == TypeKind::ROW || Kind == TypeKind::ARRAY ||
        Kind == TypeKind::MAP) {
      return compareComplexType(row, offset, decoded, index) == 0;
    }
    if (Kind == TypeKind::VARCHAR || Kind == TypeKind::VARBINARY) {
      return compareStringAsc(
                 valueAt<StringView>(row, offset), decoded, index) == 0;
    }
    return decoded.valueAt<T>(index) == valueAt<T>(row, offset);
  }

  template <TypeKind Kind>
  inline bool equalsNoNulls(
      const char* row,
      int32_t offset,
      const DecodedVector& decoded,
      vector_size_t index) {
    using T = typename KindToFlatVector<Kind>::HashRowType;

    if (Kind == TypeKind::ROW || Kind == TypeKind::ARRAY ||
        Kind == TypeKind::MAP) {
      return compareComplexType(row, offset, decoded, index) == 0;
    }
    if (Kind == TypeKind::VARCHAR || Kind == TypeKind::VARBINARY) {
      return compareStringAsc(
                 valueAt<StringView>(row, offset), decoded, index) == 0;
    }

    return decoded.valueAt<T>(index) == valueAt<T>(row, offset);
  }

  template <TypeKind Kind>
  inline int compare(
      const char* row,
      RowColumn column,
      const DecodedVector& decoded,
      vector_size_t index,
      CompareFlags flags) {
    using T = typename KindToFlatVector<Kind>::HashRowType;
    bool rowIsNull = isNullAt(row, column.nullByte(), column.nullMask());
    bool indexIsNull = decoded.isNullAt(index);
    if (rowIsNull) {
      return indexIsNull ? 0 : flags.nullsFirst ? -1 : 1;
    }
    if (indexIsNull) {
      return flags.nullsFirst ? 1 : -1;
    }
    if (Kind == TypeKind::ROW || Kind == TypeKind::ARRAY ||
        Kind == TypeKind::MAP) {
      return compareComplexType(row, column.offset(), decoded, index);
    }
    if (Kind == TypeKind::VARCHAR || Kind == TypeKind::VARBINARY) {
      auto result = compareStringAsc(
          valueAt<StringView>(row, column.offset()), decoded, index);
      return flags.ascending ? result : result * -1;
    }
    auto left = valueAt<T>(row, column.offset());
    auto right = decoded.valueAt<T>(index);
    auto result = comparePrimitiveAsc(left, right);
    return flags.ascending ? result : result * -1;
  }

  template <TypeKind Kind>
  inline int compare(
      const char* left,
      const char* right,
      const Type* type,
      RowColumn column,
      CompareFlags flags) {
    using T = typename KindToFlatVector<Kind>::HashRowType;
    auto nullByte = column.nullByte();
    auto nullMask = column.nullMask();
    bool leftIsNull = isNullAt(left, nullByte, nullMask);
    bool rightIsNull = isNullAt(right, nullByte, nullMask);
    if (leftIsNull) {
      return rightIsNull ? 0 : flags.nullsFirst ? -1 : 1;
    }
    if (rightIsNull) {
      return flags.nullsFirst ? 1 : -1;
    }
    auto offset = column.offset();
    if (Kind == TypeKind::ROW || Kind == TypeKind::ARRAY ||
        Kind == TypeKind::MAP) {
      return compareComplexType(left, right, type, offset, flags);
    }
    if (Kind == TypeKind::VARCHAR || Kind == TypeKind::VARBINARY) {
      auto leftValue = valueAt<StringView>(left, offset);
      auto rightValue = valueAt<StringView>(right, offset);
      auto result = compareStringAsc(leftValue, rightValue);
      return flags.ascending ? result : result * -1;
    }
    auto leftValue = valueAt<T>(left, offset);
    auto rightValue = valueAt<T>(right, offset);
    auto result = comparePrimitiveAsc(leftValue, rightValue);
    return flags.ascending ? result : result * -1;
  }

  template <typename T>
  static inline int comparePrimitiveAsc(const T& left, const T& right) {
    if constexpr (std::is_floating_point<T>::value) {
      bool isLeftNan = std::isnan(left);
      bool isRightNan = std::isnan(right);
      if (isLeftNan) {
        return isRightNan ? 0 : 1;
      }
      if (isRightNan) {
        return -1;
      }
    }
    return left < right ? -1 : left == right ? 0 : 1;
  }

  void storeComplexType(
      const DecodedVector& decoded,
      vector_size_t index,
      char* row,
      int32_t offset,
      int32_t nullByte = 0,
      uint8_t nullMask = 0);

  template <bool nonProbedRowsOnly>
  int32_t listRows(
      RowContainerIterator* iter,
      int32_t maxRows,
      uint64_t maxBytes,
      char** rows) {
    int32_t count = 0;
    uint64_t totalBytes = 0;
    auto numAllocations = rows_.numAllocations();
    if (iter->allocationIndex == 0 && iter->runIndex == 0 &&
        iter->rowOffset == 0) {
      iter->normalizedKeysLeft = numRowsWithNormalizedKey_;
    }
    int32_t rowSize = fixedRowSize_ +
        (iter->normalizedKeysLeft > 0 ? sizeof(normalized_key_t) : 0);
    for (auto i = iter->allocationIndex; i < numAllocations; ++i) {
      auto allocation = rows_.allocationAt(i);
      auto numRuns = allocation->numRuns();
      for (auto runIndex = iter->runIndex; runIndex < numRuns; ++runIndex) {
        memory::MappedMemory::PageRun run = allocation->runAt(runIndex);
        auto data = run.data<char>();
        int64_t limit;
        if (i == numAllocations - 1 && runIndex == rows_.currentRunIndex()) {
          limit = rows_.currentOffset();
        } else {
          limit = run.numPages() * memory::MappedMemory::kPageSize;
        }
        auto row = iter->rowOffset;
        while (row + rowSize <= limit) {
          rows[count++] = data + row +
              (iter->normalizedKeysLeft > 0 ? sizeof(normalized_key_t) : 0);
          row += rowSize;
          if (--iter->normalizedKeysLeft == 0) {
            rowSize -= sizeof(normalized_key_t);
          }
          if (bits::isBitSet(rows[count - 1], freeFlagOffset_)) {
            --count;
            continue;
          }
          if constexpr (nonProbedRowsOnly) {
            if (bits::isBitSet(rows[count - 1], probedFlagOffset_)) {
              --count;
              continue;
            }
          }
          totalBytes += rowSize;
          if (rowSizeOffset_) {
            totalBytes += variableRowSize(rows[count - 1]);
          }
          if (count == maxRows || totalBytes > maxBytes) {
            iter->rowOffset = row;
            iter->runIndex = runIndex;
            iter->allocationIndex = i;
            return count;
          }
        }
        iter->rowOffset = 0;
      }
      iter->runIndex = 0;
    }
    iter->allocationIndex = std::numeric_limits<int32_t>::max();
    return count;
  }

  static void extractComplexType(
      const char* const* rows,
      int32_t numRows,
      RowColumn column,
      VectorPtr result);

  static void extractString(
      StringView value,
      FlatVector<StringView>* values,
      vector_size_t index);

  static int32_t compareStringAsc(
      StringView left,
      const DecodedVector& decoded,
      vector_size_t index);

  static int32_t compareStringAsc(StringView left, StringView right);

  int32_t compareComplexType(
      const char* row,
      int32_t offset,
      const DecodedVector& decoded,
      vector_size_t index,
      CompareFlags flags = CompareFlags());

  int32_t compareComplexType(
      const char* left,
      const char* right,
      const Type* type,
      int32_t offset,
      CompareFlags flags);

  // Prepares spill runs for the spillable hash number ranges in
  // 'spill'. Returns true if at end of 'iterator'. Returns false
  // before reaching end of iterator if found enough to spill. Adds spillable
  // runs to 'pendingSpillPartitions_'.
  bool fillSpillRuns(
      SpillState& spill,
      Eraser eraser,
      RowContainerIterator& iterator,
      uint64_t targetSize,
      std::vector<char*>* rowsFromNonSpillingPartitions = nullptr);

  // Clears pending spill state.
  void clearSpillRuns();

  void clearNonSpillingRuns();

  // Creates a vector to append to spilling and erases the coresponding rows
  // after spilling.
  void advanceSpill(SpillState& spill, Eraser eraser);

  // Free any variable-width fields associated with the 'rows'.
  void freeVariableWidthFields(folly::Range<char**> rows);

  // Free any aggregates associated with the 'rows'.
  void freeAggregates(folly::Range<char**> rows);

  const std::vector<TypePtr> keyTypes_;
  const bool nullableKeys_;

  // Aggregates in payload. TODO: Separate out aggregate metadata
  // needed to manage memory of accumulators and the executable
  // aggregates. Store the metadata here.
  const std::vector<std::unique_ptr<Aggregate>>& aggregates_;
  bool usesExternalMemory_ = false;
  // Types of non-aggregate columns. Keys first. Corresponds pairwise
  // to 'typeKinds_' and 'rowColumns_'.
  std::vector<TypePtr> types_;
  std::vector<TypeKind> typeKinds_;
  const bool isJoinBuild_;
  int32_t nextOffset_ = 0;
  // Bit position of null bit  in the row. 0 if no null flag. Order is keys,
  // accumulators, dependent.
  std::vector<int32_t> nullOffsets_;
  // Position of field or accumulator. Corresponds 1:1 to 'nullOffset_'.
  std::vector<int32_t> offsets_;
  // Offset and null indicator offset of non-aggregate fields as a single
  // word. Corresponds pairwise to 'types_'.
  std::vector<RowColumn> rowColumns_;
  // Bit position of probed flag, 0 if none.
  int32_t probedFlagOffset_ = 0;

  // Bit position of free bit.
  int32_t freeFlagOffset_ = 0;
  int32_t rowSizeOffset_ = 0;

  int32_t fixedRowSize_;
  // True if normalized keys are enabled in initial state.
  const bool hasNormalizedKeys_;
  // The count of entries that have an extra normalized_key_t before the
  // start.
  int64_t numRowsWithNormalizedKey_ = 0;
  // Extra bytes to reserve before  each added row for a normalized key. Set
  // to 0 after deciding not to use normalized keys.
  int8_t normalizedKeySize_ = sizeof(normalized_key_t);
  // Copied over the null bits of each row on initialization. Keys are
  // not null, aggregates are null.
  std::vector<uint8_t> initialNulls_;
  uint64_t numRows_ = 0;
  // Head of linked list of free rows.
  char* firstFreeRow_ = nullptr;
  uint64_t numFreeRows_ = 0;

  AllocationPool rows_;
  HashStringAllocator stringAllocator_;
  const RowSerde& serde_;

  // One spill run for each partition of spillable data.
  std::vector<SpillRun> spillRuns_;

  // Indices into 'spillRuns_' that are currently getting spilled.
  std::unordered_set<int32_t> pendingSpillPartitions_;

  // Type of the row written to spill.
  RowTypePtr spillType_;

  // Temporary vector for adding to spilled data.
  RowVectorPtr spillVector_;

  // True if all rows of spilling partitions are in 'spillRuns_', so
  // that one can start reading these back. This means that the rows
  // that are not written out and deleted will be captured by
  // spillStreamOverRows().
  bool spillFinalized_{false};

  // RowContainer requires a valid reference to a vector of aggregates. We
  // use a static constant to ensure the aggregates_ is valid throughout the
  // lifetime of the RowContainer.
  static const std::vector<std::unique_ptr<Aggregate>>& emptyAggregates() {
    static const std::vector<std::unique_ptr<Aggregate>> kEmptyAggregates;
    return kEmptyAggregates;
  }
};

template <>
inline void RowContainer::storeWithNulls<TypeKind::ROW>(
    const DecodedVector& decoded,
    vector_size_t index,
    char* row,
    int32_t offset,
    int32_t nullByte,
    uint8_t nullMask) {
  storeComplexType(decoded, index, row, offset, nullByte, nullMask);
}

template <>
inline void RowContainer::storeNoNulls<TypeKind::ROW>(
    const DecodedVector& decoded,
    vector_size_t index,
    char* row,
    int32_t offset) {
  storeComplexType(decoded, index, row, offset);
}

template <>
inline void RowContainer::storeWithNulls<TypeKind::ARRAY>(
    const DecodedVector& decoded,
    vector_size_t index,
    char* row,
    int32_t offset,
    int32_t nullByte,
    uint8_t nullMask) {
  storeComplexType(decoded, index, row, offset, nullByte, nullMask);
}

template <>
inline void RowContainer::storeNoNulls<TypeKind::ARRAY>(
    const DecodedVector& decoded,
    vector_size_t index,
    char* row,
    int32_t offset) {
  storeComplexType(decoded, index, row, offset);
}

template <>
inline void RowContainer::storeWithNulls<TypeKind::MAP>(
    const DecodedVector& decoded,
    vector_size_t index,
    char* row,
    int32_t offset,
    int32_t nullByte,
    uint8_t nullMask) {
  storeComplexType(decoded, index, row, offset, nullByte, nullMask);
}

template <>
inline void RowContainer::storeNoNulls<TypeKind::MAP>(
    const DecodedVector& decoded,
    vector_size_t index,
    char* row,
    int32_t offset) {
  storeComplexType(decoded, index, row, offset);
}

template <>
inline void RowContainer::extractValuesNoNulls<StringView>(
    const char* const* rows,
    int32_t numRows,
    int32_t offset,
    FlatVector<StringView>* result) {
  result->resize(numRows);
  for (int32_t i = 0; i < numRows; ++i) {
    if (rows[i] == nullptr) {
      result->setNull(i, true);
    } else {
      result->setNull(i, false);
      extractString(valueAt<StringView>(rows[i], offset), result, i);
    }
  }
}

template <>
inline void RowContainer::extractValuesWithNulls<StringView>(
    const char* const* rows,
    int32_t numRows,
    int32_t offset,
    int32_t nullByte,
    uint8_t nullMask,
    FlatVector<StringView>* result) {
  result->resize(numRows);
  for (int32_t i = 0; i < numRows; ++i) {
    if (!rows[i] || isNullAt(rows[i], nullByte, nullMask)) {
      result->setNull(i, true);
    } else {
      extractString(valueAt<StringView>(rows[i], offset), result, i);
    }
  }
}

template <>
inline void RowContainer::extractColumnTyped<TypeKind::OPAQUE>(
    const char* const* /*rows*/,
    int32_t /*numRows*/,
    RowColumn /*column*/,
    VectorPtr /*result*/) {
  VELOX_UNSUPPORTED("RowContainer doesn't support values of type OPAQUE");
}

inline void RowContainer::extractColumn(
    const char* const* rows,
    int32_t numRows,
    RowColumn column,
    VectorPtr result) {
  VELOX_DYNAMIC_TYPE_DISPATCH_ALL(
      extractColumnTyped, result->typeKind(), rows, numRows, column, result);
}

template <bool mayHaveNulls>
inline bool RowContainer::equals(
    const char* row,
    RowColumn column,
    const DecodedVector& decoded,
    vector_size_t index) {
  if (!mayHaveNulls) {
    return VELOX_DYNAMIC_TYPE_DISPATCH(
        equalsNoNulls,
        decoded.base()->typeKind(),
        row,
        column.offset(),
        decoded,
        index);
  } else {
    return VELOX_DYNAMIC_TYPE_DISPATCH(
        equalsWithNulls,
        decoded.base()->typeKind(),
        row,
        column.offset(),
        column.nullByte(),
        column.nullMask(),
        decoded,
        index);
  }
}

inline int RowContainer::compare(
    const char* row,
    RowColumn column,
    const DecodedVector& decoded,
    vector_size_t index,
    CompareFlags flags) {
  return VELOX_DYNAMIC_TYPE_DISPATCH(
      compare, decoded.base()->typeKind(), row, column, decoded, index, flags);
}

inline int RowContainer::compare(
    const char* left,
    const char* right,
    int columnIndex,
    CompareFlags flags) {
  auto type = types_[columnIndex].get();
  return VELOX_DYNAMIC_TYPE_DISPATCH(
      compare, type->kind(), left, right, type, columnAt(columnIndex), flags);
}

} // namespace facebook::velox::exec<|MERGE_RESOLUTION|>--- conflicted
+++ resolved
@@ -216,16 +216,11 @@
     return listRows<false>(iter, maxRows, kUnlimited, rows);
   }
 
-<<<<<<< HEAD
-  /// Sets 'probed' flag for the specified rows. Used by the right join to
-  /// mark build-side rows that matches join condition.
-=======
   /// Sets 'probed' flag for the specified rows. Used by the right and full join
   /// to mark build-side rows that matches join condition. 'rows' may contain
   /// duplicate entries for the cases where single probe row matched multiple
   /// build rows. In case of the full join, 'rows' may include null entries that
   /// correspond to probe rows with no match.
->>>>>>> d36bec1a
   void setProbedFlag(char** rows, int32_t numRows);
 
   /// Returns rows with 'probed' flag unset. Used by the right and full join.
