/*
 * Copyright (c) Facebook, Inc. and its affiliates.
 *
 * Licensed under the Apache License, Version 2.0 (the "License");
 * you may not use this file except in compliance with the License.
 * You may obtain a copy of the License at
 *
 *     http://www.apache.org/licenses/LICENSE-2.0
 *
 * Unless required by applicable law or agreed to in writing, software
 * distributed under the License is distributed on an "AS IS" BASIS,
 * WITHOUT WARRANTIES OR CONDITIONS OF ANY KIND, either express or implied.
 * See the License for the specific language governing permissions and
 * limitations under the License.
 */
#pragma once

#include "velox/common/memory/HashStringAllocator.h"
#include "velox/common/memory/MappedMemory.h"
#include "velox/exec/Aggregate.h"
#include "velox/exec/ContainerRowSerde.h"
<<<<<<< HEAD
#include "velox/exec/Spiller.h"
=======
#include "velox/exec/Spill.h"
>>>>>>> 1a36ea35
#include "velox/vector/FlatVector.h"
#include "velox/vector/VectorTypeUtils.h"
namespace facebook::velox::exec {

struct RowContainerIterator {
  int32_t allocationIndex = 0;
  int32_t runIndex = 0;
  int32_t rowOffset = 0;
  // Number of unvisited entries that are prefixed by a uint64_t for
  // normalized key. Set in listRows() on first call.
  int64_t normalizedKeysLeft = 0;

  void reset() {
    allocationIndex = 0;
    runIndex = 0;
    rowOffset = 0;
    normalizedKeysLeft = 0;
  }
};

// Packed representation of offset, null byte offset and null mask for
// a column inside a RowContainer.
class RowColumn {
 public:
  // Used as null offset for a non-null column.
  static constexpr int32_t kNotNullOffset = -1;

  RowColumn(int32_t offset, int32_t nullOffset)
      : packedOffsets_(PackOffsets(offset, nullOffset)) {}
  int32_t offset() const {
    return packedOffsets_ >> 32;
  }

  int32_t nullByte() const {
    return static_cast<uint32_t>(packedOffsets_) >> 8;
  }

  uint8_t nullMask() const {
    return packedOffsets_ & 0xff;
  }

 private:
  static uint64_t PackOffsets(int32_t offset, int32_t nullOffset) {
    if (nullOffset == kNotNullOffset) {
      // If the column is not nullable, The low word is 0, meaning
      // that a null check will AND 0 to the 0th byte of the row,
      // which is always false and always safe to do.
      return static_cast<uint64_t>(offset) << 32;
    }
    return (1UL << (nullOffset & 7)) | ((nullOffset & ~7UL) << 5) |
        static_cast<uint64_t>(offset) << 32;
  }

  const uint64_t packedOffsets_;
};

using normalized_key_t = uint64_t;

// Collection of rows for aggregation, hash join, order by
class RowContainer {
 public:
  static constexpr uint64_t kUnlimited = std::numeric_limits<uint64_t>::max();
  using Eraser = std::function<void(folly::Range<char**> rows)>;

  // 'keyTypes' gives the type of row and use 'mappedMemory' for bulk
  // allocation.
  RowContainer(
      const std::vector<TypePtr>& keyTypes,
      memory::MappedMemory* mappedMemory)
      : RowContainer(
            keyTypes,
            true, // nullableKeys
            emptyAggregates(),
            std::vector<TypePtr>(),
            false, // hasNext
            false, // isJoinBuild
            false, // hasProbedFlag
            false, // hasNormalizedKey
            mappedMemory,
            ContainerRowSerde::instance()) {}

  // 'keyTypes' gives the type of the key of each row. For a group by,
  // order by or right outer join build side these may be
  // nullable. 'nullableKeys' specifies if these have a null flag.
  // 'aggregates' is a vector of Aggregate for a group by payload,
  // empty otherwise. 'DependentTypes' gives the types of non-key
  // columns for a hash join build side or an order by. 'hasNext' is
  // true for a hash join build side where keys can be
  // non-unique. 'isJoinBuild' is true for hash join build sides. This
  // implies that hashing of keys ignores null keys even if these were
  // allowed. 'hasProbedFlag' indicates that an extra bit is reserved
  // for a probed state of a full or right outer
  // join. 'hasNormalizedKey' specifies that an extra word is left
  // below each row for a normalized key that collapses all parts
  // into one word for faster comparison. The bulk allocation is done
  // from 'mappedMemory'.  'serde_' is used for serializing complex
  // type values into the container.
  RowContainer(
      const std::vector<TypePtr>& keyTypes,
      bool nullableKeys,
      const std::vector<std::unique_ptr<Aggregate>>& aggregates,
      const std::vector<TypePtr>& dependentTypes,
      bool hasNext,
      bool isJoinBuild,
      bool hasProbedFlag,
      bool hasNormalizedKey,
      memory::MappedMemory* mappedMemory,
      const RowSerde& serde);

  // Allocates a new row and initializes possible aggregates to null.
  char* newRow();

  uint32_t rowSize(const char* row) const {
    return fixedRowSize_ +
        (rowSizeOffset_
             ? *reinterpret_cast<const uint32_t*>(row + rowSizeOffset_)
             : 0);
  }

  // The row size excluding any out-of-line stored variable length values.
  int32_t fixedRowSize() const {
    return fixedRowSize_;
  }

  // Adds 'rows' to the free rows list and frees any associated
  // variable length data.
  void eraseRows(folly::Range<char**> rows);

  void incrementRowSize(char* row, uint64_t bytes) {
    uint32_t* ptr = reinterpret_cast<uint32_t*>(row + rowSizeOffset_);
    uint64_t size = *ptr + bytes;
    *ptr = std::min<uint64_t>(size, std::numeric_limits<uint32_t>::max());
  }

  // Initialize row. 'reuse' specifies whether the 'row' is reused or
  // not. If it is reused, it will free memory associated with the row
  // elsewhere (such as in HashStringAllocator).
  char* initializeRow(char* row, bool reuse);

  // Stores the 'index'th value in 'decoded' into 'row' at
  // 'columnIndex'.
  void store(
      const DecodedVector& decoded,
      vector_size_t index,
      char* row,
      int32_t columnIndex);

  HashStringAllocator& stringAllocator() {
    return stringAllocator_;
  }

  // Returns the number of used rows in 'this'. This is the number of
  // rows a RowContainerIterator would access.
  int64_t numRows() const {
    return numRows_;
  }

  // Copies the values at 'col' into 'result' for the
  // 'numRows' rows pointed to by 'rows'. If an entry in 'rows' is null, sets
  // corresponding row in 'result' to null.
  static void extractColumn(
      const char* const* rows,
      int32_t numRows,
      RowColumn col,
      VectorPtr result);

  // Copies the values at 'columnIndex' into 'result' for the
  // 'numRows' rows pointed to by 'rows'. If an entry in 'rows' is null, sets
  //  corresponding row in 'result' to null.
  void extractColumn(
      const char* const* rows,
      int32_t numRows,
      int32_t columnIndex,
      VectorPtr result) {
    extractColumn(rows, numRows, columnAt(columnIndex), result);
  }

  static inline int32_t nullByte(int32_t nullOffset) {
    return nullOffset / 8;
  }

  static inline uint8_t nullMask(int32_t nullOffset) {
    return 1 << (nullOffset & 7);
  }
  // Extracts up to 'maxRows' rows starting at the position of
  // 'iter'. A default constructed or reset iter starts at the
  // beginning. Returns the number of rows written to 'rows'. Returns
  // 0 when at end. Stops after the total size of returned rows exceeds
  // maxBytes.
  int32_t listRows(
      RowContainerIterator* iter,
      int32_t maxRows,
      uint64_t maxBytes,
      char** rows) {
    return listRows<false>(iter, maxRows, maxBytes, rows);
  }

  int32_t listRows(RowContainerIterator* iter, int32_t maxRows, char** rows) {
    return listRows<false>(iter, maxRows, kUnlimited, rows);
  }

  /// Sets 'probed' flag for the specified rows. Used by the right and full join
  /// to mark build-side rows that matches join condition. 'rows' may contain
  /// duplicate entries for the cases where single probe row matched multiple
  /// build rows. In case of the full join, 'rows' may include null entries that
  /// correspond to probe rows with no match.
  void setProbedFlag(char** rows, int32_t numRows);

  /// Returns rows with 'probed' flag unset. Used by the right and full join.
  int32_t listNotProbedRows(
      RowContainerIterator* iter,
      int32_t maxRows,
      uint64_t maxBytes,
      char** rows) {
    return listRows<true>(iter, maxRows, maxBytes, rows);
  }

  // Returns true if 'row' at 'column' equals the value at 'index' in
  // 'decoded'. 'mayHaveNulls' specifies if nulls need to be checked. This
  // is a fast path for compare().
  template <bool mayHaveNulls>
  bool equals(
      const char* row,
      RowColumn column,
      const DecodedVector& decoded,
      vector_size_t index);

  // Compares the value at 'column' in 'row' with the value at 'index'
  // in 'decoded'. Returns 0 for equal, < 0 for 'row' < 'decoded', > 0
  // otherwise.
  int32_t compare(
      const char* row,
      RowColumn column,
      const DecodedVector& decoded,
      vector_size_t index,
      CompareFlags flags = CompareFlags());

  // Compares the value at 'columnIndex' between 'left' and 'right'. Returns
  // 0 for equal, < 0 for left < right, > 0 otherwise.
  int32_t compare(
      const char* left,
      const char* right,
      int32_t columnIndex,
      CompareFlags flags = CompareFlags());

  // Allows get/set of the normalized key. If normalized keys are
  // used, they are stored in the word immediately below the hash
  // table row.
  static inline normalized_key_t& normalizedKey(char* group) {
    return reinterpret_cast<normalized_key_t*>(group)[-1];
  }

  void disableNormalizedKeys() {
    normalizedKeySize_ = 0;
  }

  RowColumn columnAt(int32_t index) const {
    return rowColumns_[index];
  }

  // Bit offset of the probed flag for a full or right outer join  payload.
  // 0 if not applicable.
  int32_t probedFlagOffset() const {
    return probedFlagOffset_;
  }

  // Returns the offset of a uint32_t row size or 0 if the row has no
  // variable width fields or accumulators.
  int32_t rowSizeOffset() const {
    return rowSizeOffset_;
  }

  // For a hash join table with possible non-unique entries, the offset of
  // the pointer to the next row with the same key. 0 if keys are
  // guaranteed unique, e.g. for a group by or semijoin build.
  int32_t nextOffset() const {
    return nextOffset_;
  }

  // Hashes the values of 'columnIndex' for 'rows'.  If 'mix' is true,
  // mixes the hash with the existing value in 'result'.
  void hash(
      int32_t columnIndex,
      folly::Range<char**> rows,
      bool mix,
      uint64_t* result);

  uint64_t allocatedBytes() const {
    return rows_.allocatedBytes() + stringAllocator_.retainedSize();
  }

  // Returns the number of fixed size rows that can be allocated
  // without growing the container and the number of unused bytes of
  // reserved storage for variable length data.
<<<<<<< HEAD
  std::pair<uint64_t, uint64_t> freeSpace() {
=======
  std::pair<uint64_t, uint64_t> freeSpace() const {
>>>>>>> 1a36ea35
    return std::make_pair<uint64_t, uint64_t>(
        rows_.availableInRun() / fixedRowSize_ + numFreeRows_,
        stringAllocator_.freeSpace());
  }

  // Resets the state to be as after construction. Frees memory for payload.
  void clear();

  int32_t compareRows(const char* left, const char* right) {
    for (auto i = 0; i < keyTypes_.size(); ++i) {
      auto result = compare(left, right, i);
      if (result) {
        return result;
      }
    }
    return 0;
  }

  void spill(
      SpillState& spill,
      uint64_t targetFreeRows,
      uint64_t targetFreeSpace,
      RowContainerIterator& iterator,
      Eraser eraser);

  // Clears pending spill state.
  void clearSpillRuns();

  // Prepares spill runs for the spillable hash number ranges in 'spill'.
  bool fillSpillRuns(
      SpillState& spill,
      Eraser eraser,
      RowContainerIterator& iterator,
      uint64_t targetSize,
      std::vector<char*>* nonSpilledRows = nullptr);

  // Returns a mergeable stream that goes over unspilled in-memory
  // rows for the spill way 'way'. fillSpillRuns must have been called
  // first and 'way' must specify a spilled hash number range.
  std::unique_ptr<SpillStream> spillStreamOverRows(
      uint16_t way,
      memory::MemoryPool& pool);

  TypePtr spillType();

  void extractSpill(folly::Range<char**> rows, RowVector* result);

  // Returns estimated number of rows a batch can support for
  // the given batchSizeInBytes.
  // FIXME(venkatra): estimate num rows for variable length fields.
  int32_t estimatedNumRowsPerBatch(int32_t batchSizeInBytes) {
    return (batchSizeInBytes / fixedRowSize_) +
        ((batchSizeInBytes % fixedRowSize_) ? 1 : 0);
  }

  // Extract column values for 'rows' into 'result'.
  void extractRows(const std::vector<char*>& rows, const RowVectorPtr& result) {
    VELOX_CHECK_EQ(rows.size(), result->size());
    for (int i = 0; i < result->childrenSize(); ++i) {
      RowContainer::extractColumn(
          rows.data(), rows.size(), columnAt(i), result->childAt(i));
    }
  }

  memory::MappedMemory* mappedMemory() const {
    return stringAllocator_.mappedMemory();
  }

  // Returns the types of all non-aggregate columns of 'this', keys first.
  const auto& columnTypes() const {
    return types_;
  }

  const auto& keyTypes() const {
    return keyTypes_;
  }

  const auto& aggregates() const {
    return aggregates_;
  }

  auto numFreeRows() const {
    return numFreeRows_;
  }

  const HashStringAllocator& stringAllocator() const {
    return stringAllocator_;
  }

  // Checks that row and free row counts match and that free list
  // membership is consistent with free flag.
  void checkConsistency();

 private:
  // Offset of the pointer to the next free row on a free row.
  static constexpr int32_t kNextFreeOffset = 0;

  struct SpillRun {
    std::vector<char*> rows;
    std::vector<uint64_t> hashes;
    uint64_t size = 0;
  };

  static inline bool
  isNullAt(const char* row, int32_t nullByte, uint8_t nullMask) {
    return (row[nullByte] & nullMask) != 0;
  }

  template <typename T>
  static inline T valueAt(const char* group, int32_t offset) {
    return *reinterpret_cast<const T*>(group + offset);
  }

  template <typename T>
  static inline T& valueAt(char* group, int32_t offset) {
    return *reinterpret_cast<T*>(group + offset);
  }

  template <TypeKind Kind>
  static void extractColumnTyped(
      const char* const* rows,
      int32_t numRows,
      RowColumn column,
      VectorPtr result) {
    if (Kind == TypeKind::ROW || Kind == TypeKind::ARRAY ||
        Kind == TypeKind::MAP) {
      extractComplexType(rows, numRows, column, result);
      return;
    }
    using T = typename KindToFlatVector<Kind>::HashRowType;
    auto* flatResult = result->as<FlatVector<T>>();
    auto nullMask = column.nullMask();
    auto offset = column.offset();
    if (!nullMask) {
      extractValuesNoNulls<T>(rows, numRows, offset, flatResult);
    } else {
      extractValuesWithNulls<T>(
          rows, numRows, offset, column.nullByte(), nullMask, flatResult);
    }
  }

  char*& nextFree(char* row) {
    return *reinterpret_cast<char**>(row + kNextFreeOffset);
  }

  uint32_t& variableRowSize(char* row) {
    DCHECK(rowSizeOffset_);
    return *reinterpret_cast<uint32_t*>(row + rowSizeOffset_);
  }

  template <TypeKind Kind>
  inline void storeWithNulls(
      const DecodedVector& decoded,
      vector_size_t index,
      char* row,
      int32_t offset,
      int32_t nullByte,
      uint8_t nullMask) {
    using T = typename TypeTraits<Kind>::NativeType;
    if (decoded.isNullAt(index)) {
      row[nullByte] |= nullMask;
      // Do not leave an uninitialized value in the case of a
      // null. This is an error with valgrind/asan.
      *reinterpret_cast<T*>(row + offset) = T();
      return;
    }
    *reinterpret_cast<T*>(row + offset) = decoded.valueAt<T>(index);
    if constexpr (std::is_same<T, StringView>::value) {
      RowSizeTracker tracker(row[rowSizeOffset_], stringAllocator_);
      stringAllocator_.copyMultipart(row, offset);
    }
  }

  template <TypeKind Kind>
  inline void storeNoNulls(
      const DecodedVector& decoded,
      vector_size_t index,
      char* group,
      int32_t offset) {
    using T = typename TypeTraits<Kind>::NativeType;
    *reinterpret_cast<T*>(group + offset) = decoded.valueAt<T>(index);
    if constexpr (std::is_same<T, StringView>::value) {
      RowSizeTracker tracker(group[rowSizeOffset_], stringAllocator_);
      stringAllocator_.copyMultipart(group, offset);
    }
  }

  template <typename T>
  static void extractValuesWithNulls(
      const char* const* rows,
      int32_t numRows,
      int32_t offset,
      int32_t nullByte,
      uint8_t nullMask,
      FlatVector<T>* result) {
    result->resize(numRows);
    BufferPtr nullBuffer = result->mutableNulls(numRows);
    auto nulls = nullBuffer->asMutable<uint64_t>();
    BufferPtr valuesBuffer = result->mutableValues(numRows);
    auto values = valuesBuffer->asMutableRange<T>();
    for (int32_t i = 0; i < numRows; ++i) {
      if (rows[i] == nullptr) {
        bits::setNull(nulls, i, true);
      } else {
        bits::setNull(nulls, i, isNullAt(rows[i], nullByte, nullMask));
        values[i] = valueAt<T>(rows[i], offset);
      }
    }
  }

  template <typename T>
  static void extractValuesNoNulls(
      const char* const* rows,
      int32_t numRows,
      int32_t offset,
      FlatVector<T>* result) {
    result->resize(numRows);
    BufferPtr valuesBuffer = result->mutableValues(numRows);
    auto values = valuesBuffer->asMutableRange<T>();
    for (int32_t i = 0; i < numRows; ++i) {
      if (rows[i] == nullptr) {
        result->setNull(i, true);
      } else {
        result->setNull(i, false);
        // Here a StringView will reference the hash table, not copy.
        values[i] = valueAt<T>(rows[i], offset);
      }
    }
  }

  static void prepareRead(const char* row, int32_t offset, ByteStream& stream);

  template <TypeKind Kind>
  void hashTyped(
      const Type* type,
      RowColumn column,
      bool nullable,
      folly::Range<char**> rows,
      bool mix,
      uint64_t* result);

  template <TypeKind Kind>
  inline bool equalsWithNulls(
      const char* row,
      int32_t offset,
      int32_t nullByte,
      uint8_t nullMask,
      const DecodedVector& decoded,
      vector_size_t index) {
    using T = typename KindToFlatVector<Kind>::HashRowType;
    bool rowIsNull = isNullAt(row, nullByte, nullMask);
    bool indexIsNull = decoded.isNullAt(index);
    if (rowIsNull || indexIsNull) {
      return rowIsNull == indexIsNull;
    }
    if (Kind == TypeKind::ROW || Kind == TypeKind::ARRAY ||
        Kind == TypeKind::MAP) {
      return compareComplexType(row, offset, decoded, index) == 0;
    }
    if (Kind == TypeKind::VARCHAR || Kind == TypeKind::VARBINARY) {
      return compareStringAsc(
                 valueAt<StringView>(row, offset), decoded, index) == 0;
    }
    return decoded.valueAt<T>(index) == valueAt<T>(row, offset);
  }

  template <TypeKind Kind>
  inline bool equalsNoNulls(
      const char* row,
      int32_t offset,
      const DecodedVector& decoded,
      vector_size_t index) {
    using T = typename KindToFlatVector<Kind>::HashRowType;

    if (Kind == TypeKind::ROW || Kind == TypeKind::ARRAY ||
        Kind == TypeKind::MAP) {
      return compareComplexType(row, offset, decoded, index) == 0;
    }
    if (Kind == TypeKind::VARCHAR || Kind == TypeKind::VARBINARY) {
      return compareStringAsc(
                 valueAt<StringView>(row, offset), decoded, index) == 0;
    }

    return decoded.valueAt<T>(index) == valueAt<T>(row, offset);
  }

  template <TypeKind Kind>
  inline int compare(
      const char* row,
      RowColumn column,
      const DecodedVector& decoded,
      vector_size_t index,
      CompareFlags flags) {
    using T = typename KindToFlatVector<Kind>::HashRowType;
    bool rowIsNull = isNullAt(row, column.nullByte(), column.nullMask());
    bool indexIsNull = decoded.isNullAt(index);
    if (rowIsNull) {
      return indexIsNull ? 0 : flags.nullsFirst ? -1 : 1;
    }
    if (indexIsNull) {
      return flags.nullsFirst ? 1 : -1;
    }
    if (Kind == TypeKind::ROW || Kind == TypeKind::ARRAY ||
        Kind == TypeKind::MAP) {
      return compareComplexType(row, column.offset(), decoded, index);
    }
    if (Kind == TypeKind::VARCHAR || Kind == TypeKind::VARBINARY) {
      auto result = compareStringAsc(
          valueAt<StringView>(row, column.offset()), decoded, index);
      return flags.ascending ? result : result * -1;
    }
    auto left = valueAt<T>(row, column.offset());
    auto right = decoded.valueAt<T>(index);
    auto result = comparePrimitiveAsc(left, right);
    return flags.ascending ? result : result * -1;
  }

  template <TypeKind Kind>
  inline int compare(
      const char* left,
      const char* right,
      const Type* type,
      RowColumn column,
      CompareFlags flags) {
    using T = typename KindToFlatVector<Kind>::HashRowType;
    auto nullByte = column.nullByte();
    auto nullMask = column.nullMask();
    bool leftIsNull = isNullAt(left, nullByte, nullMask);
    bool rightIsNull = isNullAt(right, nullByte, nullMask);
    if (leftIsNull) {
      return rightIsNull ? 0 : flags.nullsFirst ? -1 : 1;
    }
    if (rightIsNull) {
      return flags.nullsFirst ? 1 : -1;
    }
    auto offset = column.offset();
    if (Kind == TypeKind::ROW || Kind == TypeKind::ARRAY ||
        Kind == TypeKind::MAP) {
      return compareComplexType(left, right, type, offset, flags);
    }
    if (Kind == TypeKind::VARCHAR || Kind == TypeKind::VARBINARY) {
      auto leftValue = valueAt<StringView>(left, offset);
      auto rightValue = valueAt<StringView>(right, offset);
      auto result = compareStringAsc(leftValue, rightValue);
      return flags.ascending ? result : result * -1;
    }
    auto leftValue = valueAt<T>(left, offset);
    auto rightValue = valueAt<T>(right, offset);
    auto result = comparePrimitiveAsc(leftValue, rightValue);
    return flags.ascending ? result : result * -1;
  }

  template <typename T>
  static inline int comparePrimitiveAsc(const T& left, const T& right) {
    if constexpr (std::is_floating_point<T>::value) {
      bool isLeftNan = std::isnan(left);
      bool isRightNan = std::isnan(right);
      if (isLeftNan) {
        return isRightNan ? 0 : 1;
      }
      if (isRightNan) {
        return -1;
      }
    }
    return left < right ? -1 : left == right ? 0 : 1;
  }

  void storeComplexType(
      const DecodedVector& decoded,
      vector_size_t index,
      char* row,
      int32_t offset,
      int32_t nullByte = 0,
      uint8_t nullMask = 0);

  template <bool nonProbedRowsOnly>
  int32_t listRows(
      RowContainerIterator* iter,
      int32_t maxRows,
      uint64_t maxBytes,
      char** rows) {
    int32_t count = 0;
    uint64_t totalBytes = 0;
    auto numAllocations = rows_.numAllocations();
    if (iter->allocationIndex == 0 && iter->runIndex == 0 &&
        iter->rowOffset == 0) {
      iter->normalizedKeysLeft = numRowsWithNormalizedKey_;
    }
    int32_t rowSize = fixedRowSize_ +
        (iter->normalizedKeysLeft > 0 ? sizeof(normalized_key_t) : 0);
    for (auto i = iter->allocationIndex; i < numAllocations; ++i) {
      auto allocation = rows_.allocationAt(i);
      auto numRuns = allocation->numRuns();
      for (auto runIndex = iter->runIndex; runIndex < numRuns; ++runIndex) {
        memory::MappedMemory::PageRun run = allocation->runAt(runIndex);
        auto data = run.data<char>();
        int64_t limit;
        if (i == numAllocations - 1 && runIndex == rows_.currentRunIndex()) {
          limit = rows_.currentOffset();
        } else {
          limit = run.numPages() * memory::MappedMemory::kPageSize;
        }
        auto row = iter->rowOffset;
        while (row + rowSize <= limit) {
          rows[count++] = data + row +
              (iter->normalizedKeysLeft > 0 ? sizeof(normalized_key_t) : 0);
          row += rowSize;
          if (--iter->normalizedKeysLeft == 0) {
            rowSize -= sizeof(normalized_key_t);
          }
          if (bits::isBitSet(rows[count - 1], freeFlagOffset_)) {
            --count;
            continue;
          }
          if constexpr (nonProbedRowsOnly) {
            if (bits::isBitSet(rows[count - 1], probedFlagOffset_)) {
              --count;
              continue;
            }
          }
          totalBytes += rowSize;
          if (rowSizeOffset_) {
            totalBytes += variableRowSize(rows[count - 1]);
          }
          if (count == maxRows || totalBytes > maxBytes) {
            iter->rowOffset = row;
            iter->runIndex = runIndex;
            iter->allocationIndex = i;
            return count;
          }
        }
        iter->rowOffset = 0;
      }
      iter->runIndex = 0;
    }
    iter->allocationIndex = std::numeric_limits<int32_t>::max();
    return count;
  }

  static void extractComplexType(
      const char* const* rows,
      int32_t numRows,
      RowColumn column,
      VectorPtr result);

  static void extractString(
      StringView value,
      FlatVector<StringView>* values,
      vector_size_t index);

  static int32_t compareStringAsc(
      StringView left,
      const DecodedVector& decoded,
      vector_size_t index);

  static int32_t compareStringAsc(StringView left, StringView right);

  int32_t compareComplexType(
      const char* row,
      int32_t offset,
      const DecodedVector& decoded,
      vector_size_t index,
      CompareFlags flags = CompareFlags());

  int32_t compareComplexType(
      const char* left,
      const char* right,
      const Type* type,
      int32_t offset,
      CompareFlags flags);

  void advanceSpill(SpillState& spill, Eraser eraser);

  // Free any variable-width fields associated with the 'rows'.
  void freeVariableWidthFields(folly::Range<char**> rows);

  // Free any aggregates associated with the 'rows'.
  void freeAggregates(folly::Range<char**> rows);

  const std::vector<TypePtr> keyTypes_;
  const bool nullableKeys_;

  // Aggregates in payload. TODO: Separate out aggregate metadata
  // needed to manage memory of accumulators and the executable
  // aggregates. Store the metadata here.
  const std::vector<std::unique_ptr<Aggregate>>& aggregates_;
  bool usesExternalMemory_ = false;
  // Types of non-aggregate columns. Keys first. Corresponds pairwise
  // to 'typeKinds_' and 'rowColumns_'.
  std::vector<TypePtr> types_;
  std::vector<TypeKind> typeKinds_;
  const bool isJoinBuild_;
  int32_t nextOffset_ = 0;
  // Bit position of null bit  in the row. 0 if no null flag. Order is keys,
  // accumulators, dependent.
  std::vector<int32_t> nullOffsets_;
  // Position of field or accumulator. Corresponds 1:1 to 'nullOffset_'.
  std::vector<int32_t> offsets_;
  // Offset and null indicator offset of non-aggregate fields as a single
  // word. Corresponds pairwise to 'types_'.
  std::vector<RowColumn> rowColumns_;
  // Bit position of probed flag, 0 if none.
  int32_t probedFlagOffset_ = 0;

  // Bit position of free bit.
  int32_t freeFlagOffset_ = 0;
  int32_t nextFreeOffset_ = 0;
  int32_t rowSizeOffset_ = 0;

  int32_t fixedRowSize_;
  // True if normalized keys are enabled in initial state.
  const bool hasNormalizedKeys_;
  // The count of entries that have an extra normalized_key_t before the
  // start.
  int64_t numRowsWithNormalizedKey_ = 0;
  // Extra bytes to reserve before  each added row for a normalized key. Set
  // to 0 after deciding not to use normalized keys.
  int8_t normalizedKeySize_ = sizeof(normalized_key_t);
  // Copied over the null bits of each row on initialization. Keys are
  // not null, aggregates are null.
  std::vector<uint8_t> initialNulls_;
  uint64_t numRows_ = 0;
  // Head of linked list of free rows.
  char* firstFreeRow_ = nullptr;
  uint64_t numFreeRows_ = 0;

  AllocationPool rows_;
  HashStringAllocator stringAllocator_;

  const RowSerde& serde_;
<<<<<<< HEAD
  std::vector<SpillRun> spillRuns_;
  // Indices into 'spillRuns_' that are currently getting spilled.
  std::unordered_set<int32_t> spillingRuns_;
  TypePtr spillType_;
  RowVectorPtr spillVector_;

  // RowContainer requires a valid reference to a vector of aggregates. We use
  // a static constant to ensure the aggregates_ is valid throughout the
=======
  // RowContainer requires a valid reference to a vector of aggregates. We
  // use a static constant to ensure the aggregates_ is valid throughout the
>>>>>>> 1a36ea35
  // lifetime of the RowContainer.
  static const std::vector<std::unique_ptr<Aggregate>>& emptyAggregates() {
    static const std::vector<std::unique_ptr<Aggregate>> kEmptyAggregates;
    return kEmptyAggregates;
  }
};

template <>
inline void RowContainer::storeWithNulls<TypeKind::ROW>(
    const DecodedVector& decoded,
    vector_size_t index,
    char* row,
    int32_t offset,
    int32_t nullByte,
    uint8_t nullMask) {
  storeComplexType(decoded, index, row, offset, nullByte, nullMask);
}

template <>
inline void RowContainer::storeNoNulls<TypeKind::ROW>(
    const DecodedVector& decoded,
    vector_size_t index,
    char* row,
    int32_t offset) {
  storeComplexType(decoded, index, row, offset);
}

template <>
inline void RowContainer::storeWithNulls<TypeKind::ARRAY>(
    const DecodedVector& decoded,
    vector_size_t index,
    char* row,
    int32_t offset,
    int32_t nullByte,
    uint8_t nullMask) {
  storeComplexType(decoded, index, row, offset, nullByte, nullMask);
}

template <>
inline void RowContainer::storeNoNulls<TypeKind::ARRAY>(
    const DecodedVector& decoded,
    vector_size_t index,
    char* row,
    int32_t offset) {
  storeComplexType(decoded, index, row, offset);
}

template <>
inline void RowContainer::storeWithNulls<TypeKind::MAP>(
    const DecodedVector& decoded,
    vector_size_t index,
    char* row,
    int32_t offset,
    int32_t nullByte,
    uint8_t nullMask) {
  storeComplexType(decoded, index, row, offset, nullByte, nullMask);
}

template <>
inline void RowContainer::storeNoNulls<TypeKind::MAP>(
    const DecodedVector& decoded,
    vector_size_t index,
    char* row,
    int32_t offset) {
  storeComplexType(decoded, index, row, offset);
}

template <>
inline void RowContainer::extractValuesNoNulls<StringView>(
    const char* const* rows,
    int32_t numRows,
    int32_t offset,
    FlatVector<StringView>* result) {
  result->resize(numRows);
  for (int32_t i = 0; i < numRows; ++i) {
    if (rows[i] == nullptr) {
      result->setNull(i, true);
    } else {
      result->setNull(i, false);
      extractString(valueAt<StringView>(rows[i], offset), result, i);
    }
  }
}

template <>
inline void RowContainer::extractValuesWithNulls<StringView>(
    const char* const* rows,
    int32_t numRows,
    int32_t offset,
    int32_t nullByte,
    uint8_t nullMask,
    FlatVector<StringView>* result) {
  result->resize(numRows);
  for (int32_t i = 0; i < numRows; ++i) {
    if (!rows[i] || isNullAt(rows[i], nullByte, nullMask)) {
      result->setNull(i, true);
    } else {
      extractString(valueAt<StringView>(rows[i], offset), result, i);
    }
  }
}

template <>
inline void RowContainer::extractColumnTyped<TypeKind::OPAQUE>(
    const char* const* /*rows*/,
    int32_t /*numRows*/,
    RowColumn /*column*/,
    VectorPtr /*result*/) {
  VELOX_UNSUPPORTED("RowContainer doesn't support values of type OPAQUE");
}

inline void RowContainer::extractColumn(
    const char* const* rows,
    int32_t numRows,
    RowColumn column,
    VectorPtr result) {
  VELOX_DYNAMIC_TYPE_DISPATCH_ALL(
      extractColumnTyped, result->typeKind(), rows, numRows, column, result);
}

template <bool mayHaveNulls>
inline bool RowContainer::equals(
    const char* row,
    RowColumn column,
    const DecodedVector& decoded,
    vector_size_t index) {
  if (!mayHaveNulls) {
    return VELOX_DYNAMIC_TYPE_DISPATCH(
        equalsNoNulls,
        decoded.base()->typeKind(),
        row,
        column.offset(),
        decoded,
        index);
  } else {
    return VELOX_DYNAMIC_TYPE_DISPATCH(
        equalsWithNulls,
        decoded.base()->typeKind(),
        row,
        column.offset(),
        column.nullByte(),
        column.nullMask(),
        decoded,
        index);
  }
}

inline int RowContainer::compare(
    const char* row,
    RowColumn column,
    const DecodedVector& decoded,
    vector_size_t index,
    CompareFlags flags) {
  return VELOX_DYNAMIC_TYPE_DISPATCH(
      compare, decoded.base()->typeKind(), row, column, decoded, index, flags);
}

inline int RowContainer::compare(
    const char* left,
    const char* right,
    int columnIndex,
    CompareFlags flags) {
  auto type = types_[columnIndex].get();
  return VELOX_DYNAMIC_TYPE_DISPATCH(
      compare, type->kind(), left, right, type, columnAt(columnIndex), flags);
}

} // namespace facebook::velox::exec<|MERGE_RESOLUTION|>--- conflicted
+++ resolved
@@ -19,11 +19,7 @@
 #include "velox/common/memory/MappedMemory.h"
 #include "velox/exec/Aggregate.h"
 #include "velox/exec/ContainerRowSerde.h"
-<<<<<<< HEAD
-#include "velox/exec/Spiller.h"
-=======
 #include "velox/exec/Spill.h"
->>>>>>> 1a36ea35
 #include "velox/vector/FlatVector.h"
 #include "velox/vector/VectorTypeUtils.h"
 namespace facebook::velox::exec {
@@ -318,11 +314,7 @@
   // Returns the number of fixed size rows that can be allocated
   // without growing the container and the number of unused bytes of
   // reserved storage for variable length data.
-<<<<<<< HEAD
-  std::pair<uint64_t, uint64_t> freeSpace() {
-=======
   std::pair<uint64_t, uint64_t> freeSpace() const {
->>>>>>> 1a36ea35
     return std::make_pair<uint64_t, uint64_t>(
         rows_.availableInRun() / fixedRowSize_ + numFreeRows_,
         stringAllocator_.freeSpace());
@@ -341,35 +333,6 @@
     return 0;
   }
 
-  void spill(
-      SpillState& spill,
-      uint64_t targetFreeRows,
-      uint64_t targetFreeSpace,
-      RowContainerIterator& iterator,
-      Eraser eraser);
-
-  // Clears pending spill state.
-  void clearSpillRuns();
-
-  // Prepares spill runs for the spillable hash number ranges in 'spill'.
-  bool fillSpillRuns(
-      SpillState& spill,
-      Eraser eraser,
-      RowContainerIterator& iterator,
-      uint64_t targetSize,
-      std::vector<char*>* nonSpilledRows = nullptr);
-
-  // Returns a mergeable stream that goes over unspilled in-memory
-  // rows for the spill way 'way'. fillSpillRuns must have been called
-  // first and 'way' must specify a spilled hash number range.
-  std::unique_ptr<SpillStream> spillStreamOverRows(
-      uint16_t way,
-      memory::MemoryPool& pool);
-
-  TypePtr spillType();
-
-  void extractSpill(folly::Range<char**> rows, RowVector* result);
-
   // Returns estimated number of rows a batch can support for
   // the given batchSizeInBytes.
   // FIXME(venkatra): estimate num rows for variable length fields.
@@ -419,12 +382,6 @@
  private:
   // Offset of the pointer to the next free row on a free row.
   static constexpr int32_t kNextFreeOffset = 0;
-
-  struct SpillRun {
-    std::vector<char*> rows;
-    std::vector<uint64_t> hashes;
-    uint64_t size = 0;
-  };
 
   static inline bool
   isNullAt(const char* row, int32_t nullByte, uint8_t nullMask) {
@@ -794,8 +751,6 @@
       int32_t offset,
       CompareFlags flags);
 
-  void advanceSpill(SpillState& spill, Eraser eraser);
-
   // Free any variable-width fields associated with the 'rows'.
   void freeVariableWidthFields(folly::Range<char**> rows);
 
@@ -829,7 +784,6 @@
 
   // Bit position of free bit.
   int32_t freeFlagOffset_ = 0;
-  int32_t nextFreeOffset_ = 0;
   int32_t rowSizeOffset_ = 0;
 
   int32_t fixedRowSize_;
@@ -853,19 +807,8 @@
   HashStringAllocator stringAllocator_;
 
   const RowSerde& serde_;
-<<<<<<< HEAD
-  std::vector<SpillRun> spillRuns_;
-  // Indices into 'spillRuns_' that are currently getting spilled.
-  std::unordered_set<int32_t> spillingRuns_;
-  TypePtr spillType_;
-  RowVectorPtr spillVector_;
-
-  // RowContainer requires a valid reference to a vector of aggregates. We use
-  // a static constant to ensure the aggregates_ is valid throughout the
-=======
   // RowContainer requires a valid reference to a vector of aggregates. We
   // use a static constant to ensure the aggregates_ is valid throughout the
->>>>>>> 1a36ea35
   // lifetime of the RowContainer.
   static const std::vector<std::unique_ptr<Aggregate>>& emptyAggregates() {
     static const std::vector<std::unique_ptr<Aggregate>> kEmptyAggregates;
