/*
 * Copyright (c) Facebook, Inc. and its affiliates.
 *
 * Licensed under the Apache License, Version 2.0 (the "License");
 * you may not use this file except in compliance with the License.
 * You may obtain a copy of the License at
 *
 *     http://www.apache.org/licenses/LICENSE-2.0
 *
 * Unless required by applicable law or agreed to in writing, software
 * distributed under the License is distributed on an "AS IS" BASIS,
 * WITHOUT WARRANTIES OR CONDITIONS OF ANY KIND, either express or implied.
 * See the License for the specific language governing permissions and
 * limitations under the License.
 */
#pragma once

#include "velox/common/memory/HashStringAllocator.h"
#include "velox/common/memory/MemoryAllocator.h"
#include "velox/core/PlanNode.h"
#include "velox/exec/ContainerRowSerde.h"
#include "velox/exec/Spill.h"
#include "velox/vector/FlatVector.h"
#include "velox/vector/VectorTypeUtils.h"

namespace facebook::velox::exec {

class Aggregate;

class Accumulator {
 public:
  Accumulator(
      bool isFixedSize,
      int32_t fixedSize,
      bool usesExternalMemory,
      int32_t alignment,
      std::function<void(folly::Range<char**> groups)> destroyFunction);

  explicit Accumulator(Aggregate* aggregate);

  bool isFixedSize() const;

  int32_t fixedWidthSize() const;

  bool usesExternalMemory() const;

  int32_t alignment() const;

  void destroy(folly::Range<char**> groups);

  /// Used only for spilling. Do not introduce other usages.
  Aggregate* aggregateForSpill() const {
    VELOX_CHECK_NOT_NULL(aggregate_);
    return aggregate_;
  }

 private:
  const bool isFixedSize_;
  const int32_t fixedSize_;
  const bool usesExternalMemory_;
  const int32_t alignment_;
  std::function<void(folly::Range<char**> groups)> destroyFunction_;
  Aggregate* aggregate_{nullptr};
};

using normalized_key_t = uint64_t;

struct RowContainerIterator {
  int32_t allocationIndex = 0;
  int32_t rowOffset = 0;
  // Number of unvisited entries that are prefixed by an uint64_t for
  // normalized key. Set in listRows() on first call.
  int64_t normalizedKeysLeft = 0;
  int normalizedKeySize = 0;

  // Ordinal position of 'currentRow' in RowContainer.
  int32_t rowNumber{0};
  char* FOLLY_NULLABLE rowBegin{nullptr};
  // First byte after the end of the range containing 'currentRow'.
  char* FOLLY_NULLABLE endOfRun{nullptr};

  // Returns the current row, skipping a possible normalized key below the first
  // byte of row.
  inline char* currentRow() const {
    return (rowBegin && normalizedKeysLeft) ? rowBegin + normalizedKeySize
                                            : rowBegin;
  }

  void reset() {
    *this = {};
  }
};

/// Container with a 8-bit partition number field for each row in a
/// RowContainer. The partition number bytes correspond 1:1 to rows. Used only
/// for parallel hash join build.
class RowPartitions {
 public:
  /// Initializes this to hold up to 'numRows'.
  RowPartitions(int32_t numRows, memory::MemoryPool& pool);

  /// Appends 'partitions' to the end of 'this'. Throws if adding more than the
  /// capacity given at construction.
  void appendPartitions(folly::Range<const uint8_t*> partitions);

  auto& allocation() const {
    return allocation_;
  }

  int32_t size() const {
    return size_;
  }

 private:
  const int32_t capacity_;

  // Number of partition numbers added.
  int32_t size_{0};

  // Partition numbers. 1 byte each.
  memory::Allocation allocation_;
};

// Packed representation of offset, null byte offset and null mask for
// a column inside a RowContainer.
class RowColumn {
 public:
  // Used as null offset for a non-null column.
  static constexpr int32_t kNotNullOffset = -1;

  RowColumn(int32_t offset, int32_t nullOffset)
      : packedOffsets_(PackOffsets(offset, nullOffset)) {}

  int32_t offset() const {
    return packedOffsets_ >> 32;
  }

  int32_t nullByte() const {
    return static_cast<uint32_t>(packedOffsets_) >> 8;
  }

  uint8_t nullMask() const {
    return packedOffsets_ & 0xff;
  }

 private:
  static uint64_t PackOffsets(int32_t offset, int32_t nullOffset) {
    if (nullOffset == kNotNullOffset) {
      // If the column is not nullable, The low word is 0, meaning
      // that a null check will AND 0 to the 0th byte of the row,
      // which is always false and always safe to do.
      return static_cast<uint64_t>(offset) << 32;
    }
    return (1UL << (nullOffset & 7)) | ((nullOffset & ~7UL) << 5) |
        static_cast<uint64_t>(offset) << 32;
  }

  const uint64_t packedOffsets_;
};

// Collection of rows for aggregation, hash join, order by
class RowContainer {
 public:
  static constexpr uint64_t kUnlimited = std::numeric_limits<uint64_t>::max();
  using Eraser = std::function<void(folly::Range<char**> rows)>;

  // 'keyTypes' gives the type of row and use 'allocator' for bulk
  // allocation.
  RowContainer(
      const std::vector<TypePtr>& keyTypes,
      memory::MemoryPool* FOLLY_NONNULL pool)
      : RowContainer(keyTypes, std::vector<TypePtr>{}, pool) {}

  RowContainer(
      const std::vector<TypePtr>& keyTypes,
      const std::vector<TypePtr>& dependentTypes,
      memory::MemoryPool* FOLLY_NONNULL pool)
      : RowContainer(
            keyTypes,
            true, // nullableKeys
            std::vector<Accumulator>{},
            dependentTypes,
            false, // hasNext
            false, // isJoinBuild
            false, // hasProbedFlag
            false, // hasNormalizedKey
            pool) {}

  ~RowContainer();

  static int32_t combineAlignments(int32_t a, int32_t b);

  // 'keyTypes' gives the type of the key of each row. For a group by,
  // order by or right outer join build side these may be
  // nullable. 'nullableKeys' specifies if these have a null flag.
  // 'aggregates' is a vector of Aggregate for a group by payload,
  // empty otherwise. 'DependentTypes' gives the types of non-key
  // columns for a hash join build side or an order by. 'hasNext' is
  // true for a hash join build side where keys can be
  // non-unique. 'isJoinBuild' is true for hash join build sides. This
  // implies that hashing of keys ignores null keys even if these were
  // allowed. 'hasProbedFlag' indicates that an extra bit is reserved
  // for a probed state of a full or right outer
  // join. 'hasNormalizedKey' specifies that an extra word is left
<<<<<<< HEAD
  // below each row for a normalized key that collapses all parts into
  // one word for faster comparison. The bulk allocation is done from
  // 'allocator'.  'serde_' is used for serializing complex type
  // values into the container. If 'shareStringsWith' is given, 'this'
  // shares 'stringAllocator_' with the given RowContainer. this is
  // needed for spilling where the same aggregates are used for
  // reading one container and merging into another.
=======
  // below each row for a normalized key that collapses all parts
  // into one word for faster comparison. The bulk allocation is done
  // from 'allocator'. ContainerRowSerde is used for serializing complex
  // type values into the container.
>>>>>>> 8f9e0399
  RowContainer(
      const std::vector<TypePtr>& keyTypes,
      bool nullableKeys,
      const std::vector<Accumulator>& accumulators,
      const std::vector<TypePtr>& dependentTypes,
      bool hasNext,
      bool isJoinBuild,
      bool hasProbedFlag,
      bool hasNormalizedKey,
<<<<<<< HEAD
      memory::MemoryPool* FOLLY_NONNULL pool,
      const RowSerde& serde,
      RowContainer* shareStringsWith = nullptr);
=======
      memory::MemoryPool* FOLLY_NONNULL pool);
>>>>>>> 8f9e0399

  // Allocates a new row and initializes possible aggregates to null.
  char* FOLLY_NONNULL newRow();

  uint32_t rowSize(const char* FOLLY_NONNULL row) const {
    return fixedRowSize_ +
        (rowSizeOffset_
             ? *reinterpret_cast<const uint32_t*>(row + rowSizeOffset_)
             : 0);
  }

  /// Sets all fields, aggregates, keys and dependents to null. Used
  /// when making a row with uninitialized keys for aggregates with
  /// no-op partial aggregation.
  void setAllNull(char* FOLLY_NONNULL row) {
    if (!nullOffsets_.empty()) {
      memset(row + nullByte(nullOffsets_[0]), 0xff, initialNulls_.size());
      bits::clearBit(row, freeFlagOffset_);
    }
  }

  // The row size excluding any out-of-line stored variable length values.
  int32_t fixedRowSize() const {
    return fixedRowSize_;
  }

  // Adds 'rows' to the free rows list and frees any associated
  // variable length data.
  void eraseRows(folly::Range<char**> rows);

  void incrementRowSize(char* FOLLY_NONNULL row, uint64_t bytes) {
    uint32_t* ptr = reinterpret_cast<uint32_t*>(row + rowSizeOffset_);
    uint64_t size = *ptr + bytes;
    *ptr = std::min<uint64_t>(size, std::numeric_limits<uint32_t>::max());
  }

  // Initialize row. 'reuse' specifies whether the 'row' is reused or
  // not. If it is reused, it will free memory associated with the row
  // elsewhere (such as in HashStringAllocator).
  char* FOLLY_NONNULL initializeRow(char* FOLLY_NONNULL row, bool reuse);

  // Stores the 'index'th value in 'decoded' into 'row' at
  // 'columnIndex'.
  void store(
      const DecodedVector& decoded,
      vector_size_t index,
      char* FOLLY_NONNULL row,
      int32_t columnIndex);

  HashStringAllocator& stringAllocator() {
    return *stringAllocator_;
  }

  // Returns the number of used rows in 'this'. This is the number of
  // rows a RowContainerIterator would access.
  int64_t numRows() const {
    return numRows_;
  }

  /// Copies the values at 'col' into 'result' (starting at 'resultOffset')
  /// for the 'numRows' rows pointed to by 'rows'. If a 'row' is null, sets
  /// corresponding row in 'result' to null.
  static void extractColumn(
      const char* FOLLY_NONNULL const* FOLLY_NONNULL rows,
      int32_t numRows,
      RowColumn col,
      vector_size_t resultOffset,
      const VectorPtr& result);

  // Copies the values at 'col' into 'result' for the
  // 'numRows' rows pointed to by 'rows'. If an entry in 'rows' is null, sets
  // corresponding row in 'result' to null.
  static void extractColumn(
      const char* FOLLY_NONNULL const* FOLLY_NONNULL rows,
      int32_t numRows,
      RowColumn col,
      const VectorPtr& result) {
    extractColumn(rows, numRows, col, 0, result);
  }

  /// Copies the values from the array pointed to by 'rows' at 'col' into
  /// 'result' (starting at 'resultOffset') for the rows at positions in
  /// the 'rowNumbers' array. If a 'row' is null, sets
  /// corresponding row in 'result' to null. The positions in 'rowNumbers'
  /// array can repeat and also appear out of order. If rowNumbers has a
  /// negative value, then the corresponding row in 'result' is set to null.
  static void extractColumn(
      const char* FOLLY_NONNULL const* FOLLY_NONNULL rows,
      folly::Range<const vector_size_t*> rowNumbers,
      RowColumn col,
      vector_size_t resultOffset,
      const VectorPtr& result);

  /// Sets in result all locations with null values in col for rows
  /// (for numRows number of rows).
  static void extractNulls(
      const char* FOLLY_NONNULL const* FOLLY_NONNULL rows,
      int32_t numRows,
      RowColumn col,
      const BufferPtr& result);

  // Copies the values at 'columnIndex' into 'result' for the
  // 'numRows' rows pointed to by 'rows'. If an entry in 'rows' is null, sets
  //  corresponding row in 'result' to null.
  void extractColumn(
      const char* FOLLY_NONNULL const* FOLLY_NONNULL rows,
      int32_t numRows,
      int32_t columnIndex,
      const VectorPtr& result) {
    extractColumn(rows, numRows, columnAt(columnIndex), result);
  }

  /// Copies the values at 'columnIndex' into 'result' (starting at
  /// 'resultOffset') for the 'numRows' rows pointed to by 'rows'. If an
  /// entry in 'rows' is null, sets corresponding row in 'result' to null.
  void extractColumn(
      const char* FOLLY_NONNULL const* FOLLY_NONNULL rows,
      int32_t numRows,
      int32_t columnIndex,
      int32_t resultOffset,
      const VectorPtr& result) {
    extractColumn(rows, numRows, columnAt(columnIndex), resultOffset, result);
  }

  /// Copies the values at 'columnIndex' at positions in the 'rowNumbers' array
  /// for the rows pointed to by 'rows'. The values are copied into the 'result'
  /// vector at the offset pointed by 'resultOffset'. If an entry in 'rows'
  /// is null, sets corresponding row in 'result' to null. The positions in
  /// 'rowNumbers' array can repeat and also appear out of order. If rowNumbers
  /// has a negative value, then the corresponding row in 'result' is set to
  /// null.
  void extractColumn(
      const char* FOLLY_NONNULL const* FOLLY_NONNULL rows,
      folly::Range<const vector_size_t*> rowNumbers,
      int32_t columnIndex,
      const vector_size_t resultOffset,
      const VectorPtr& result) {
    extractColumn(
        rows, rowNumbers, columnAt(columnIndex), resultOffset, result);
  }

  /// Sets in result all locations with null values in columnIndex for rows.
  void extractNulls(
      const char* FOLLY_NONNULL const* FOLLY_NONNULL rows,
      int32_t numRows,
      int32_t columnIndex,
      const BufferPtr& result) {
    extractNulls(rows, numRows, columnAt(columnIndex), result);
  }

  /// Copies the 'probed' flags for the specified rows into 'result'.
  /// The 'result' is expected to be flat vector of type boolean.
  /// For rows with null keys, sets null in 'result' if 'setNullForNullKeysRow'
  /// is true and false otherwise. For rows with 'false' probed flag, sets null
  /// in 'result' if 'setNullForNonProbedRow' is true and false otherwise. This
  /// is used for null aware and regular right semi project join types.
  void extractProbedFlags(
      const char* FOLLY_NONNULL const* FOLLY_NONNULL rows,
      int32_t numRows,
      bool setNullForNullKeysRow,
      bool setNullForNonProbedRow,
      const VectorPtr& result);

  static inline int32_t nullByte(int32_t nullOffset) {
    return nullOffset / 8;
  }

  static inline uint8_t nullMask(int32_t nullOffset) {
    return 1 << (nullOffset & 7);
  }

  // No tsan because probed flags may have been set by a different
  // thread. There is a barrier but tsan does not know this.
  enum class ProbeType { kAll, kProbed, kNotProbed };

  template <ProbeType probeType>
#if defined(__has_feature)
#if __has_feature(thread_sanitizer)
  __attribute__((__no_sanitize__("thread")))
#endif
#endif
  int32_t
  listRows(
      RowContainerIterator* FOLLY_NONNULL iter,
      int32_t maxRows,
      uint64_t maxBytes,
      char* FOLLY_NONNULL* FOLLY_NONNULL rows) {
    int32_t count = 0;
    uint64_t totalBytes = 0;
    auto numAllocations = rows_.numRanges();
    if (iter->allocationIndex == 0 && iter->rowOffset == 0) {
      iter->normalizedKeysLeft = numRowsWithNormalizedKey_;
      iter->normalizedKeySize = originalNormalizedKeySize_;
    }
    int32_t rowSize = fixedRowSize_ +
        (iter->normalizedKeysLeft > 0 ? originalNormalizedKeySize_ : 0);
    for (auto i = iter->allocationIndex; i < numAllocations; ++i) {
      auto range = rows_.rangeAt(i);
      auto* data =
          range.data() + memory::alignmentPadding(range.data(), alignment_);
      auto limit = range.size();
      auto row = iter->rowOffset;
      while (row + rowSize <= limit) {
        rows[count++] = data + row +
            (iter->normalizedKeysLeft > 0 ? originalNormalizedKeySize_ : 0);
        VELOX_DCHECK_EQ(
            reinterpret_cast<uintptr_t>(rows[count - 1]) % alignment_, 0);
        row += rowSize;
        auto newTotalBytes = totalBytes + rowSize;
        if (--iter->normalizedKeysLeft == 0) {
          rowSize -= originalNormalizedKeySize_;
        }
        if (bits::isBitSet(rows[count - 1], freeFlagOffset_)) {
          --count;
          continue;
        }
        if constexpr (probeType == ProbeType::kNotProbed) {
          if (bits::isBitSet(rows[count - 1], probedFlagOffset_)) {
            --count;
            continue;
          }
        }
        if constexpr (probeType == ProbeType::kProbed) {
          if (not(bits::isBitSet(rows[count - 1], probedFlagOffset_))) {
            --count;
            continue;
          }
        }
        totalBytes = newTotalBytes;
        if (rowSizeOffset_) {
          totalBytes += variableRowSize(rows[count - 1]);
        }
        if (count == maxRows || totalBytes > maxBytes) {
          iter->rowOffset = row;
          iter->allocationIndex = i;
          return count;
        }
      }
      iter->rowOffset = 0;
    }
    iter->allocationIndex = std::numeric_limits<int32_t>::max();
    return count;
  }

  // Extracts up to 'maxRows' rows starting at the position of
  // 'iter'. A default constructed or reset iter starts at the
  // beginning. Returns the number of rows written to 'rows'. Returns
  // 0 when at end. Stops after the total size of returned rows exceeds
  // maxBytes.
  int32_t listRows(
      RowContainerIterator* FOLLY_NONNULL iter,
      int32_t maxRows,
      uint64_t maxBytes,
      char* FOLLY_NONNULL* FOLLY_NONNULL rows) {
    return listRows<ProbeType::kAll>(iter, maxRows, maxBytes, rows);
  }

  int32_t listRows(
      RowContainerIterator* FOLLY_NONNULL iter,
      int32_t maxRows,
      char* FOLLY_NONNULL* FOLLY_NONNULL rows) {
    return listRows<ProbeType::kAll>(iter, maxRows, kUnlimited, rows);
  }

  /// Sets 'probed' flag for the specified rows. Used by the right and
  /// full join to mark build-side rows that matches join
  /// condition. 'rows' may contain duplicate entries for the cases
  /// where single probe row matched multiple build rows. In case of
  /// the full join, 'rows' may include null entries that correspond
  /// to probe rows with no match. No tsan because any thread can set
  /// this without synchronization. There is a barrier between setting
  /// and reading.
#if defined(__has_feature)
#if __has_feature(thread_sanitizer)
  __attribute__((__no_sanitize__("thread")))
#endif
#endif
  void
  setProbedFlag(char* FOLLY_NONNULL* FOLLY_NONNULL rows, int32_t numRows);

  // Returns true if 'row' at 'column' equals the value at 'index' in
  // 'decoded'. 'mayHaveNulls' specifies if nulls need to be checked. This is
  // a fast path for compare().
  template <bool mayHaveNulls>
  bool equals(
      const char* FOLLY_NONNULL row,
      RowColumn column,
      const DecodedVector& decoded,
      vector_size_t index);

  // Compares the value at 'column' in 'row' with the value at 'index'
  // in 'decoded'. Returns 0 for equal, < 0 for 'row' < 'decoded', > 0
  // otherwise.
  int32_t compare(
      const char* FOLLY_NONNULL row,
      RowColumn column,
      const DecodedVector& decoded,
      vector_size_t index,
      CompareFlags flags = CompareFlags());

  // Compares the value at 'columnIndex' between 'left' and 'right'. Returns
  // 0 for equal, < 0 for left < right, > 0 otherwise.
  int32_t compare(
      const char* FOLLY_NONNULL left,
      const char* FOLLY_NONNULL right,
      int32_t columnIndex,
      CompareFlags flags = CompareFlags());

  // Compares the value between 'left' at 'leftIndex' and 'right' and
  // 'rightIndex'. Returns 0 for equal, < 0 for left < right, > 0 otherwise.
  // Both columns should have the same type.
  int32_t compare(
      const char* FOLLY_NONNULL left,
      const char* FOLLY_NONNULL right,
      int leftColumnIndex,
      int rightColumnIndex,
      CompareFlags flags = CompareFlags());

  // Allows get/set of the normalized key. If normalized keys are
  // used, they are stored in the word immediately below the hash
  // table row.
  static inline normalized_key_t& normalizedKey(char* FOLLY_NONNULL group) {
    return reinterpret_cast<normalized_key_t*>(group)[-1];
  }

  void disableNormalizedKeys() {
    normalizedKeySize_ = 0;
  }

  RowColumn columnAt(int32_t index) const {
    return rowColumns_[index];
  }

  // Bit offset of the probed flag for a full or right outer join  payload.
  // 0 if not applicable.
  int32_t probedFlagOffset() const {
    return probedFlagOffset_;
  }

  // Returns the offset of a uint32_t row size or 0 if the row has no
  // variable width fields or accumulators.
  int32_t rowSizeOffset() const {
    return rowSizeOffset_;
  }

  // For a hash join table with possible non-unique entries, the offset of
  // the pointer to the next row with the same key. 0 if keys are
  // guaranteed unique, e.g. for a group by or semijoin build.
  int32_t nextOffset() const {
    return nextOffset_;
  }

  // Hashes the values of 'columnIndex' for 'rows'.  If 'mix' is true,
  // mixes the hash with the existing value in 'result'.
  void hash(
      int32_t columnIndex,
      folly::Range<char**> rows,
      bool mix,
      uint64_t* FOLLY_NONNULL result);

  uint64_t allocatedBytes() const {
    return rows_.allocatedBytes() + stringAllocator_->retainedSize();
  }

  // Returns the number of fixed size rows that can be allocated
  // without growing the container and the number of unused bytes of
  // reserved storage for variable length data.
  std::pair<uint64_t, uint64_t> freeSpace() const {
    return std::make_pair<uint64_t, uint64_t>(
        rows_.freeBytes() / fixedRowSize_ + numFreeRows_,
        stringAllocator_->freeSpace());
  }

  // Returns the average size of rows in bytes stored in this container.
  std::optional<int64_t> estimateRowSize() const;

  // Returns a cap on  extra memory that may be needed when adding 'numRows'
  // and variableLengthBytes of out-of-line variable length data.
  int64_t sizeIncrement(vector_size_t numRows, int64_t variableLengthBytes)
      const;

  // Resets the state to be as after construction. Frees memory for payload.
  void clear();

  int32_t compareRows(
      const char* FOLLY_NONNULL left,
      const char* FOLLY_NONNULL right,
      const std::vector<CompareFlags>& flags = {}) {
    VELOX_DCHECK(flags.empty() || flags.size() == keyTypes_.size());
    for (auto i = 0; i < keyTypes_.size(); ++i) {
      auto result =
          compare(left, right, i, flags.empty() ? CompareFlags() : flags[i]);
      if (result) {
        return result;
      }
    }
    return 0;
  }

  memory::MemoryPool* FOLLY_NONNULL pool() const {
    return stringAllocator_->pool();
  }

  // Returns the types of all non-aggregate columns of 'this', keys first.
  const auto& columnTypes() const {
    return types_;
  }

  const auto& keyTypes() const {
    return keyTypes_;
  }

  const std::vector<Accumulator>& accumulators() const {
    return accumulators_;
  }

  const HashStringAllocator& stringAllocator() const {
    return *stringAllocator_;
  }

  // Checks that row and free row counts match and that free list
  // membership is consistent with free flag.
  void checkConsistency();

  static inline bool
  isNullAt(const char* FOLLY_NONNULL row, int32_t nullByte, uint8_t nullMask) {
    return (row[nullByte] & nullMask) != 0;
  }

  /// Retrieves rows from 'iterator' whose partition equals
  /// 'partition'. Writes up to 'maxRows' pointers to the rows in
  /// 'result'. Returns the number of rows retrieved, 0 when no more
  /// rows are found. 'iterator' is expected to be in initial state
  /// on first call.
  int32_t listPartitionRows(
      RowContainerIterator& iterator,
      uint8_t partition,
      int32_t maxRows,
      char* FOLLY_NONNULL* FOLLY_NONNULL result);

  /// Returns a container with a partition number for each row. This
  /// is created on first use. The caller is responsible for filling
  /// this.
  RowPartitions& partitions();

  /// Advances 'iterator' by 'numRows'. The current row after skip is
  /// in iter.currentRow(). This is null if past end. Public for testing.
  void skip(RowContainerIterator& iterator, int32_t numRows);

 private:
  // Offset of the pointer to the next free row on a free row.
  static constexpr int32_t kNextFreeOffset = 0;

  template <typename T>
  static inline T valueAt(const char* FOLLY_NONNULL group, int32_t offset) {
    return *reinterpret_cast<const T*>(group + offset);
  }

  template <typename T>
  static inline T& valueAt(char* FOLLY_NONNULL group, int32_t offset) {
    return *reinterpret_cast<T*>(group + offset);
  }

  template <TypeKind Kind>
  static void extractColumnTyped(
      const char* FOLLY_NONNULL const* FOLLY_NONNULL rows,
      folly::Range<const vector_size_t*> rowNumbers,
      int32_t numRows,
      RowColumn column,
      int32_t resultOffset,
      const VectorPtr& result) {
    if (rowNumbers.size() > 0) {
      extractColumnTypedInternal<true, Kind>(
          rows, rowNumbers, rowNumbers.size(), column, resultOffset, result);
    } else {
      extractColumnTypedInternal<false, Kind>(
          rows, rowNumbers, numRows, column, resultOffset, result);
    }
  }

  template <bool useRowNumbers, TypeKind Kind>
  static void extractColumnTypedInternal(
      const char* FOLLY_NONNULL const* FOLLY_NONNULL rows,
      folly::Range<const vector_size_t*> rowNumbers,
      int32_t numRows,
      RowColumn column,
      int32_t resultOffset,
      const VectorPtr& result) {
    // Resize the result vector before all copies.
    result->resize(numRows + resultOffset);

    if (Kind == TypeKind::ROW || Kind == TypeKind::ARRAY ||
        Kind == TypeKind::MAP) {
      extractComplexType<useRowNumbers>(
          rows, rowNumbers, numRows, column, resultOffset, result);
      return;
    }
    using T = typename KindToFlatVector<Kind>::HashRowType;
    auto* flatResult = result->as<FlatVector<T>>();
    auto nullMask = column.nullMask();
    auto offset = column.offset();
    if (!nullMask) {
      extractValuesNoNulls<useRowNumbers, T>(
          rows, rowNumbers, numRows, offset, resultOffset, flatResult);
    } else {
      extractValuesWithNulls<useRowNumbers, T>(
          rows,
          rowNumbers,
          numRows,
          offset,
          column.nullByte(),
          nullMask,
          resultOffset,
          flatResult);
    }
  }

  char* FOLLY_NULLABLE& nextFree(char* FOLLY_NONNULL row) {
    return *reinterpret_cast<char**>(row + kNextFreeOffset);
  }

  uint32_t& variableRowSize(char* FOLLY_NONNULL row) {
    DCHECK(rowSizeOffset_);
    return *reinterpret_cast<uint32_t*>(row + rowSizeOffset_);
  }

  template <TypeKind Kind>
  inline void storeWithNulls(
      const DecodedVector& decoded,
      vector_size_t index,
      char* FOLLY_NONNULL row,
      int32_t offset,
      int32_t nullByte,
      uint8_t nullMask) {
    using T = typename TypeTraits<Kind>::NativeType;
    if (decoded.isNullAt(index)) {
      row[nullByte] |= nullMask;
      // Do not leave an uninitialized value in the case of a
      // null. This is an error with valgrind/asan.
      *reinterpret_cast<T*>(row + offset) = T();
      return;
    }
    *reinterpret_cast<T*>(row + offset) = decoded.valueAt<T>(index);
    if constexpr (std::is_same_v<T, StringView>) {
      RowSizeTracker tracker(row[rowSizeOffset_], *stringAllocator_);
      stringAllocator_->copyMultipart(row, offset);
    }
  }

  template <TypeKind Kind>
  inline void storeNoNulls(
      const DecodedVector& decoded,
      vector_size_t index,
      char* FOLLY_NONNULL group,
      int32_t offset) {
    using T = typename TypeTraits<Kind>::NativeType;
    *reinterpret_cast<T*>(group + offset) = decoded.valueAt<T>(index);
    if constexpr (std::is_same_v<T, StringView>) {
      RowSizeTracker tracker(group[rowSizeOffset_], *stringAllocator_);
      stringAllocator_->copyMultipart(group, offset);
    }
  }

  template <bool useRowNumbers, typename T>
  static void extractValuesWithNulls(
      const char* FOLLY_NONNULL const* FOLLY_NONNULL rows,
      folly::Range<const vector_size_t*> rowNumbers,
      int32_t numRows,
      int32_t offset,
      int32_t nullByte,
      uint8_t nullMask,
      int32_t resultOffset,
      FlatVector<T>* FOLLY_NONNULL result) {
    auto maxRows = numRows + resultOffset;
    VELOX_DCHECK_LE(maxRows, result->size());

    BufferPtr nullBuffer = result->mutableNulls(maxRows);
    auto nulls = nullBuffer->asMutable<uint64_t>();
    BufferPtr valuesBuffer = result->mutableValues(maxRows);
    auto values = valuesBuffer->asMutableRange<T>();
    for (int32_t i = 0; i < numRows; ++i) {
      const char* row;
      if constexpr (useRowNumbers) {
        auto rowNumber = rowNumbers[i];
        row = rowNumber >= 0 ? rows[rowNumber] : nullptr;
      } else {
        row = rows[i];
      }
      auto resultIndex = resultOffset + i;
      if (row == nullptr || isNullAt(row, nullByte, nullMask)) {
        bits::setNull(nulls, resultIndex, true);
      } else {
        bits::setNull(nulls, resultIndex, false);
        if constexpr (std::is_same_v<T, StringView>) {
          extractString(valueAt<StringView>(row, offset), result, resultIndex);
        } else {
          values[resultIndex] = valueAt<T>(row, offset);
        }
      }
    }
  }

  template <bool useRowNumbers, typename T>
  static void extractValuesNoNulls(
      const char* FOLLY_NONNULL const* FOLLY_NONNULL rows,
      folly::Range<const vector_size_t*> rowNumbers,
      int32_t numRows,
      int32_t offset,
      int32_t resultOffset,
      FlatVector<T>* FOLLY_NONNULL result) {
    auto maxRows = numRows + resultOffset;
    VELOX_DCHECK_LE(maxRows, result->size());
    BufferPtr valuesBuffer = result->mutableValues(maxRows);
    auto values = valuesBuffer->asMutableRange<T>();
    for (int32_t i = 0; i < numRows; ++i) {
      const char* row;
      if constexpr (useRowNumbers) {
        auto rowNumber = rowNumbers[i];
        row = rowNumber >= 0 ? rows[rowNumber] : nullptr;
      } else {
        row = rows[i];
      }
      auto resultIndex = resultOffset + i;
      if (row == nullptr) {
        result->setNull(resultIndex, true);
      } else {
        result->setNull(resultIndex, false);
        if constexpr (std::is_same_v<T, StringView>) {
          extractString(valueAt<StringView>(row, offset), result, resultIndex);
        } else {
          values[resultIndex] = valueAt<T>(row, offset);
        }
      }
    }
  }

  static void prepareRead(
      const char* FOLLY_NONNULL row,
      int32_t offset,
      ByteStream& stream);

  template <TypeKind Kind>
  void hashTyped(
      const Type* FOLLY_NONNULL type,
      RowColumn column,
      bool nullable,
      folly::Range<char**> rows,
      bool mix,
      uint64_t* FOLLY_NONNULL result);

  template <TypeKind Kind>
  inline bool equalsWithNulls(
      const char* FOLLY_NONNULL row,
      int32_t offset,
      int32_t nullByte,
      uint8_t nullMask,
      const DecodedVector& decoded,
      vector_size_t index) {
    using T = typename KindToFlatVector<Kind>::HashRowType;
    bool rowIsNull = isNullAt(row, nullByte, nullMask);
    bool indexIsNull = decoded.isNullAt(index);
    if (rowIsNull || indexIsNull) {
      return rowIsNull == indexIsNull;
    }
    if (Kind == TypeKind::ROW || Kind == TypeKind::ARRAY ||
        Kind == TypeKind::MAP) {
      return compareComplexType(row, offset, decoded, index) == 0;
    }
    if (Kind == TypeKind::VARCHAR || Kind == TypeKind::VARBINARY) {
      return compareStringAsc(
                 valueAt<StringView>(row, offset), decoded, index) == 0;
    }
    return decoded.valueAt<T>(index) == valueAt<T>(row, offset);
  }

  template <TypeKind Kind>
  inline bool equalsNoNulls(
      const char* FOLLY_NONNULL row,
      int32_t offset,
      const DecodedVector& decoded,
      vector_size_t index) {
    using T = typename KindToFlatVector<Kind>::HashRowType;

    if (Kind == TypeKind::ROW || Kind == TypeKind::ARRAY ||
        Kind == TypeKind::MAP) {
      return compareComplexType(row, offset, decoded, index) == 0;
    }
    if (Kind == TypeKind::VARCHAR || Kind == TypeKind::VARBINARY) {
      return compareStringAsc(
                 valueAt<StringView>(row, offset), decoded, index) == 0;
    }

    return decoded.valueAt<T>(index) == valueAt<T>(row, offset);
  }

  template <TypeKind Kind>
  inline int compare(
      const char* FOLLY_NONNULL row,
      RowColumn column,
      const DecodedVector& decoded,
      vector_size_t index,
      CompareFlags flags) {
    using T = typename KindToFlatVector<Kind>::HashRowType;
    bool rowIsNull = isNullAt(row, column.nullByte(), column.nullMask());
    bool indexIsNull = decoded.isNullAt(index);
    if (rowIsNull) {
      return indexIsNull ? 0 : flags.nullsFirst ? -1 : 1;
    }
    if (indexIsNull) {
      return flags.nullsFirst ? 1 : -1;
    }
    if (Kind == TypeKind::ROW || Kind == TypeKind::ARRAY ||
        Kind == TypeKind::MAP) {
      return compareComplexType(row, column.offset(), decoded, index);
    }
    if (Kind == TypeKind::VARCHAR || Kind == TypeKind::VARBINARY) {
      auto result = compareStringAsc(
          valueAt<StringView>(row, column.offset()), decoded, index);
      return flags.ascending ? result : result * -1;
    }
    auto left = valueAt<T>(row, column.offset());
    auto right = decoded.valueAt<T>(index);
    auto result = comparePrimitiveAsc(left, right);
    return flags.ascending ? result : result * -1;
  }

  template <TypeKind Kind>
  inline int compare(
      const char* FOLLY_NONNULL left,
      const char* FOLLY_NONNULL right,
      const Type* FOLLY_NONNULL type,
      RowColumn leftColumn,
      RowColumn rightColumn,
      CompareFlags flags) {
    using T = typename KindToFlatVector<Kind>::HashRowType;
    bool leftIsNull =
        isNullAt(left, leftColumn.nullByte(), leftColumn.nullMask());
    bool rightIsNull =
        isNullAt(right, rightColumn.nullByte(), rightColumn.nullMask());
    if (leftIsNull) {
      return rightIsNull ? 0 : flags.nullsFirst ? -1 : 1;
    }
    if (rightIsNull) {
      return flags.nullsFirst ? 1 : -1;
    }

    auto leftOffset = leftColumn.offset();
    auto rightOffset = rightColumn.offset();
    if (Kind == TypeKind::ROW || Kind == TypeKind::ARRAY ||
        Kind == TypeKind::MAP) {
      return compareComplexType(
          left, right, type, leftOffset, rightOffset, flags);
    }
    if (Kind == TypeKind::VARCHAR || Kind == TypeKind::VARBINARY) {
      auto leftValue = valueAt<StringView>(left, leftOffset);
      auto rightValue = valueAt<StringView>(right, rightOffset);
      auto result = compareStringAsc(leftValue, rightValue);
      return flags.ascending ? result : result * -1;
    }

    auto leftValue = valueAt<T>(left, leftOffset);
    auto rightValue = valueAt<T>(right, rightOffset);
    auto result = comparePrimitiveAsc(leftValue, rightValue);
    return flags.ascending ? result : result * -1;
  }

  template <TypeKind Kind>
  inline int compare(
      const char* FOLLY_NONNULL left,
      const char* FOLLY_NONNULL right,
      const Type* FOLLY_NONNULL type,
      RowColumn column,
      CompareFlags flags) {
    return compare<Kind>(left, right, type, column, column, flags);
  }

  template <typename T>
  static inline int comparePrimitiveAsc(const T& left, const T& right) {
    if constexpr (std::is_floating_point<T>::value) {
      bool isLeftNan = std::isnan(left);
      bool isRightNan = std::isnan(right);
      if (isLeftNan) {
        return isRightNan ? 0 : 1;
      }
      if (isRightNan) {
        return -1;
      }
    }
    return left < right ? -1 : left == right ? 0 : 1;
  }

  void storeComplexType(
      const DecodedVector& decoded,
      vector_size_t index,
      char* FOLLY_NONNULL row,
      int32_t offset,
      int32_t nullByte = 0,
      uint8_t nullMask = 0);

  template <bool useRowNumbers>
  static void extractComplexType(
      const char* FOLLY_NONNULL const* FOLLY_NONNULL rows,
      folly::Range<const vector_size_t*> rowNumbers,
      int32_t numRows,
      RowColumn column,
      int32_t resultOffset,
      const VectorPtr& result) {
    ByteStream stream;
    auto nullByte = column.nullByte();
    auto nullMask = column.nullMask();
    auto offset = column.offset();

    VELOX_DCHECK_LE(numRows + resultOffset, result->size());
    for (int i = 0; i < numRows; ++i) {
      const char* row;
      if constexpr (useRowNumbers) {
        auto rowNumber = rowNumbers[i];
        row = rowNumber >= 0 ? rows[rowNumber] : nullptr;
      } else {
        row = rows[i];
      }
      auto resultIndex = resultOffset + i;
      if (!row || isNullAt(row, nullByte, nullMask)) {
        result->setNull(resultIndex, true);
      } else {
        prepareRead(row, offset, stream);
        ContainerRowSerde::deserialize(stream, resultIndex, result.get());
      }
    }
  }

  static void extractString(
      StringView value,
      FlatVector<StringView>* FOLLY_NONNULL values,
      vector_size_t index);

  static int32_t compareStringAsc(
      StringView left,
      const DecodedVector& decoded,
      vector_size_t index);

  static int32_t compareStringAsc(StringView left, StringView right);

  int32_t compareComplexType(
      const char* FOLLY_NONNULL row,
      int32_t offset,
      const DecodedVector& decoded,
      vector_size_t index,
      CompareFlags flags = CompareFlags());

  int32_t compareComplexType(
      const char* FOLLY_NONNULL left,
      const char* FOLLY_NONNULL right,
      const Type* FOLLY_NONNULL type,
      int32_t offset,
      CompareFlags flags);

  int32_t compareComplexType(
      const char* FOLLY_NONNULL left,
      const char* FOLLY_NONNULL right,
      const Type* FOLLY_NONNULL type,
      int32_t leftOffset,
      int32_t rightOffset,
      CompareFlags flags = CompareFlags());

  // Free any variable-width fields associated with the 'rows'.
  void freeVariableWidthFields(folly::Range<char**> rows);

  // Free any aggregates associated with the 'rows'.
  void freeAggregates(folly::Range<char**> rows);

  const std::vector<TypePtr> keyTypes_;
  const bool nullableKeys_;

  std::vector<Accumulator> accumulators_;

  bool usesExternalMemory_ = false;
  // Types of non-aggregate columns. Keys first. Corresponds pairwise
  // to 'typeKinds_' and 'rowColumns_'.
  std::vector<TypePtr> types_;
  std::vector<TypeKind> typeKinds_;
  const bool isJoinBuild_;
  int32_t nextOffset_ = 0;
  // Bit position of null bit  in the row. 0 if no null flag. Order is keys,
  // accumulators, dependent.
  std::vector<int32_t> nullOffsets_;
  // Position of field or accumulator. Corresponds 1:1 to 'nullOffset_'.
  std::vector<int32_t> offsets_;
  // Offset and null indicator offset of non-aggregate fields as a single word.
  // Corresponds pairwise to 'types_'.
  std::vector<RowColumn> rowColumns_;
  // Bit offset of the probed flag for a full or right outer join  payload. 0 if
  // not applicable.
  int32_t probedFlagOffset_ = 0;

  // Bit position of free bit.
  int32_t freeFlagOffset_ = 0;
  int32_t rowSizeOffset_ = 0;

  int32_t fixedRowSize_;
  // True if normalized keys are enabled in initial state.
  const bool hasNormalizedKeys_;
  // The count of entries that have an extra normalized_key_t before the
  // start.
  int64_t numRowsWithNormalizedKey_ = 0;
  // This is the original normalized key size regardless of whether
  // disableNormalizedKeys() is called or not.
  int originalNormalizedKeySize_;
  // Extra bytes to reserve before  each added row for a normalized key. Set to
  // 0 after deciding not to use normalized keys.
  int normalizedKeySize_;
  // Copied over the null bits of each row on initialization. Keys are
  // not null, aggregates are null.
  std::vector<uint8_t> initialNulls_;
  uint64_t numRows_ = 0;
  // Head of linked list of free rows.
  char* FOLLY_NULLABLE firstFreeRow_ = nullptr;
  uint64_t numFreeRows_ = 0;

  memory::AllocationPool rows_;
  std::shared_ptr<HashStringAllocator> stringAllocator_;

  // Partition number for each row. Used only in parallel hash join build.
  std::unique_ptr<RowPartitions> partitions_;

  int alignment_ = 1;
};

template <>
inline int128_t RowContainer::valueAt<int128_t>(
    const char* FOLLY_NONNULL group,
    int32_t offset) {
  return HugeInt::deserialize(group + offset);
}

template <>
inline void RowContainer::storeWithNulls<TypeKind::ROW>(
    const DecodedVector& decoded,
    vector_size_t index,
    char* FOLLY_NONNULL row,
    int32_t offset,
    int32_t nullByte,
    uint8_t nullMask) {
  storeComplexType(decoded, index, row, offset, nullByte, nullMask);
}

template <>
inline void RowContainer::storeNoNulls<TypeKind::ROW>(
    const DecodedVector& decoded,
    vector_size_t index,
    char* FOLLY_NONNULL row,
    int32_t offset) {
  storeComplexType(decoded, index, row, offset);
}

template <>
inline void RowContainer::storeWithNulls<TypeKind::ARRAY>(
    const DecodedVector& decoded,
    vector_size_t index,
    char* FOLLY_NONNULL row,
    int32_t offset,
    int32_t nullByte,
    uint8_t nullMask) {
  storeComplexType(decoded, index, row, offset, nullByte, nullMask);
}

template <>
inline void RowContainer::storeNoNulls<TypeKind::ARRAY>(
    const DecodedVector& decoded,
    vector_size_t index,
    char* FOLLY_NONNULL row,
    int32_t offset) {
  storeComplexType(decoded, index, row, offset);
}

template <>
inline void RowContainer::storeWithNulls<TypeKind::MAP>(
    const DecodedVector& decoded,
    vector_size_t index,
    char* FOLLY_NONNULL row,
    int32_t offset,
    int32_t nullByte,
    uint8_t nullMask) {
  storeComplexType(decoded, index, row, offset, nullByte, nullMask);
}

template <>
inline void RowContainer::storeNoNulls<TypeKind::MAP>(
    const DecodedVector& decoded,
    vector_size_t index,
    char* FOLLY_NONNULL row,
    int32_t offset) {
  storeComplexType(decoded, index, row, offset);
}

template <>
inline void RowContainer::storeWithNulls<TypeKind::HUGEINT>(
    const DecodedVector& decoded,
    vector_size_t index,
    char* FOLLY_NONNULL row,
    int32_t offset,
    int32_t nullByte,
    uint8_t nullMask) {
  HugeInt::serialize(decoded.valueAt<int128_t>(index), row + offset);
  if (decoded.isNullAt(index)) {
    row[nullByte] |= nullMask;
  }
}

template <>
inline void RowContainer::storeNoNulls<TypeKind::HUGEINT>(
    const DecodedVector& decoded,
    vector_size_t index,
    char* FOLLY_NONNULL row,
    int32_t offset) {
  HugeInt::serialize(decoded.valueAt<int128_t>(index), row + offset);
}

template <>
inline void RowContainer::extractColumnTyped<TypeKind::OPAQUE>(
    const char* FOLLY_NONNULL const* FOLLY_NONNULL /*rows*/,
    folly::Range<const vector_size_t*> /*rowNumbers*/,
    int32_t /*numRows*/,
    RowColumn /*column*/,
    int32_t /*resultOffset*/,
    const VectorPtr& /*result*/) {
  VELOX_UNSUPPORTED("RowContainer doesn't support values of type OPAQUE");
}

inline void RowContainer::extractColumn(
    const char* FOLLY_NONNULL const* FOLLY_NONNULL rows,
    int32_t numRows,
    RowColumn column,
    int32_t resultOffset,
    const VectorPtr& result) {
  VELOX_DYNAMIC_TYPE_DISPATCH_ALL(
      extractColumnTyped,
      result->typeKind(),
      rows,
      {},
      numRows,
      column,
      resultOffset,
      result);
}

inline void RowContainer::extractColumn(
    const char* FOLLY_NONNULL const* FOLLY_NONNULL rows,
    folly::Range<const vector_size_t*> rowNumbers,
    RowColumn column,
    int32_t resultOffset,
    const VectorPtr& result) {
  VELOX_DYNAMIC_TYPE_DISPATCH_ALL(
      extractColumnTyped,
      result->typeKind(),
      rows,
      rowNumbers,
      rowNumbers.size(),
      column,
      resultOffset,
      result);
}

inline void RowContainer::extractNulls(
    const char* FOLLY_NONNULL const* FOLLY_NONNULL rows,
    int32_t numRows,
    RowColumn column,
    const BufferPtr& result) {
  VELOX_DCHECK(result->size() >= bits::nbytes(numRows));
  auto* rawResult = result->asMutable<uint64_t>();
  bits::fillBits(rawResult, 0, numRows, false);

  auto nullMask = column.nullMask();
  if (!nullMask) {
    return;
  }

  auto nullByte = column.nullByte();
  for (int32_t i = 0; i < numRows; ++i) {
    const char* row = rows[i];
    if (row == nullptr || isNullAt(row, nullByte, nullMask)) {
      bits::setBit(rawResult, i, true);
    }
  }
}

template <bool mayHaveNulls>
inline bool RowContainer::equals(
    const char* FOLLY_NONNULL row,
    RowColumn column,
    const DecodedVector& decoded,
    vector_size_t index) {
  if (!mayHaveNulls) {
    return VELOX_DYNAMIC_TYPE_DISPATCH(
        equalsNoNulls,
        decoded.base()->typeKind(),
        row,
        column.offset(),
        decoded,
        index);
  } else {
    return VELOX_DYNAMIC_TYPE_DISPATCH(
        equalsWithNulls,
        decoded.base()->typeKind(),
        row,
        column.offset(),
        column.nullByte(),
        column.nullMask(),
        decoded,
        index);
  }
}

inline int RowContainer::compare(
    const char* FOLLY_NONNULL row,
    RowColumn column,
    const DecodedVector& decoded,
    vector_size_t index,
    CompareFlags flags) {
  return VELOX_DYNAMIC_TYPE_DISPATCH(
      compare, decoded.base()->typeKind(), row, column, decoded, index, flags);
}

inline int RowContainer::compare(
    const char* FOLLY_NONNULL left,
    const char* FOLLY_NONNULL right,
    int columnIndex,
    CompareFlags flags) {
  auto type = types_[columnIndex].get();
  return VELOX_DYNAMIC_TYPE_DISPATCH(
      compare, type->kind(), left, right, type, columnAt(columnIndex), flags);
}

inline int RowContainer::compare(
    const char* FOLLY_NONNULL left,
    const char* FOLLY_NONNULL right,
    int leftColumnIndex,
    int rightColumnIndex,
    CompareFlags flags) {
  auto leftType = types_[leftColumnIndex].get();
  auto rightType = types_[rightColumnIndex].get();
  VELOX_CHECK(leftType->equivalent(*rightType));
  return VELOX_DYNAMIC_TYPE_DISPATCH(
      compare,
      leftType->kind(),
      left,
      right,
      leftType,
      columnAt(leftColumnIndex),
      columnAt(rightColumnIndex),
      flags);
}

/// A comparator of rows stored in the RowContainer compatible with
/// std::priority_queue. Uses specified columns and sorting orders for
/// comparison.
class RowComparator {
 public:
  RowComparator(
      const RowTypePtr& rowType,
      const std::vector<core::FieldAccessTypedExprPtr>& sortingKeys,
      const std::vector<core::SortOrder>& sortingOrders,
      RowContainer* rowContainer);

  /// Returns true if lhs < rhs, false otherwise.
  bool operator()(const char* lhs, const char* rhs);

  /// Returns true if decodeVectors[index] < rhs, false otherwise.
  bool operator()(
      const std::vector<DecodedVector>& decodedVectors,
      vector_size_t index,
      const char* rhs);

 private:
  std::vector<std::pair<column_index_t, core::SortOrder>> keyInfo_;
  RowContainer* rowContainer_;
};

} // namespace facebook::velox::exec<|MERGE_RESOLUTION|>--- conflicted
+++ resolved
@@ -202,20 +202,14 @@
   // allowed. 'hasProbedFlag' indicates that an extra bit is reserved
   // for a probed state of a full or right outer
   // join. 'hasNormalizedKey' specifies that an extra word is left
-<<<<<<< HEAD
-  // below each row for a normalized key that collapses all parts into
-  // one word for faster comparison. The bulk allocation is done from
-  // 'allocator'.  'serde_' is used for serializing complex type
-  // values into the container. If 'shareStringsWith' is given, 'this'
-  // shares 'stringAllocator_' with the given RowContainer. this is
-  // needed for spilling where the same aggregates are used for
-  // reading one container and merging into another.
-=======
   // below each row for a normalized key that collapses all parts
   // into one word for faster comparison. The bulk allocation is done
   // from 'allocator'. ContainerRowSerde is used for serializing complex
   // type values into the container.
->>>>>>> 8f9e0399
+  /// If 'shareStringsWith' is given, 'this'
+  // shares 'stringAllocator_' with the given RowContainer. this is
+  // needed for spilling where the same aggregates are used for
+  // reading one container and merging into another.
   RowContainer(
       const std::vector<TypePtr>& keyTypes,
       bool nullableKeys,
@@ -225,13 +219,8 @@
       bool isJoinBuild,
       bool hasProbedFlag,
       bool hasNormalizedKey,
-<<<<<<< HEAD
       memory::MemoryPool* FOLLY_NONNULL pool,
-      const RowSerde& serde,
       RowContainer* shareStringsWith = nullptr);
-=======
-      memory::MemoryPool* FOLLY_NONNULL pool);
->>>>>>> 8f9e0399
 
   // Allocates a new row and initializes possible aggregates to null.
   char* FOLLY_NONNULL newRow();
