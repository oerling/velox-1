/*
 * Copyright (c) Facebook, Inc. and its affiliates.
 *
 * Licensed under the Apache License, Version 2.0 (the "License");
 * you may not use this file except in compliance with the License.
 * You may obtain a copy of the License at
 *
 *     http://www.apache.org/licenses/LICENSE-2.0
 *
 * Unless required by applicable law or agreed to in writing, software
 * distributed under the License is distributed on an "AS IS" BASIS,
 * WITHOUT WARRANTIES OR CONDITIONS OF ANY KIND, either express or implied.
 * See the License for the specific language governing permissions and
 * limitations under the License.
 */
#pragma once

#include "velox/common/memory/MappedMemory.h"
#include "velox/exec/Aggregate.h"
#include "velox/exec/ContainerRowSerde.h"
#include "velox/exec/HashStringAllocator.h"
#include "velox/exec/Spill.h"
#include "velox/vector/FlatVector.h"
#include "velox/vector/VectorTypeUtils.h"
namespace facebook::velox::exec {

struct RowContainerIterator {
  int32_t allocationIndex = 0;
  int32_t runIndex = 0;
  int32_t rowOffset = 0;
  // Number of unvisited entries that are prefixed by a uint64_t for
  // normalized key. Set in listRows() on first call.
  int64_t normalizedKeysLeft = 0;

  void reset() {
    allocationIndex = 0;
    runIndex = 0;
    rowOffset = 0;
    normalizedKeysLeft = 0;
  }
};

// Packed representation of offset, null byte offset and null mask for
// a column inside a RowContainer.
class RowColumn {
 public:
  // Used as null offset for a non-null column.
  static constexpr int32_t kNotNullOffset = -1;

  RowColumn(int32_t offset, int32_t nullOffset)
      : packedOffsets_(PackOffsets(offset, nullOffset)) {}
  int32_t offset() const {
    return packedOffsets_ >> 32;
  }

  int32_t nullByte() const {
    return static_cast<uint32_t>(packedOffsets_) >> 8;
  }

  uint8_t nullMask() const {
    return packedOffsets_ & 0xff;
  }

 private:
  static uint64_t PackOffsets(int32_t offset, int32_t nullOffset) {
    if (nullOffset == kNotNullOffset) {
      // If the column is not nullable, The low word is 0, meaning
      // that a null check will AND 0 to the 0th byte of the row,
      // which is always false and always safe to do.
      return static_cast<uint64_t>(offset) << 32;
    }
    return (1UL << (nullOffset & 7)) | ((nullOffset & ~7UL) << 5) |
        static_cast<uint64_t>(offset) << 32;
  }

  const uint64_t packedOffsets_;
};

using normalized_key_t = uint64_t;

// Collection of rows for aggregation, hash join, order by
class RowContainer {
 public:
  static constexpr uint64_t kUnlimited = std::numeric_limits<uint64_t>::max();
  using Eraser = std::function<void(folly::Range<char**> rows)>;

  // 'keyTypes' gives the type of row and use 'mappedMemory' for bulk
  // allocation.
  RowContainer(
      const std::vector<TypePtr>& keyTypes,
      memory::MappedMemory* mappedMemory)
      : RowContainer(
            keyTypes,
            true, // nullableKeys
            emptyAggregates(),
            std::vector<TypePtr>(),
            false, // hasNext
            false, // isJoinBuild
            false, // hasProbedFlag
            false, // hasNormalizedKey
            mappedMemory,
            ContainerRowSerde::instance()) {}

  // 'keyTypes' gives the type of the key of each row. For a group by,
  // order by or right outer join build side these may be
  // nullable. 'nullableKeys' specifies if these have a null flag.
  // 'aggregates' is a vector of Aggregate for a group by payload,
  // empty otherwise. 'DependentTypes' gives the types of non-key
  // columns for a hash join build side or an order by. 'hasNext' is
  // true for a hash join build side where keys can be
  // non-unique. 'isJoinBuild' is true for hash join build sides. This
  // implies that hashing of keys ignores null keys even if these were
  // allowed. 'hasProbedFlag' indicates that an extra bit is reserved
  // for a probed state of a full or right outer
  // join. 'hasNormalizedKey' specifies that an extra word is left
  // below each row for a normlized key that collapses all parts
  // into one word for faster comparison. The bulk allocation is done
  // from 'mappedMemory'.  'serde_' is used for serializing complex
  // type values into the container.
  RowContainer(
      const std::vector<TypePtr>& keyTypes,
      bool nullableKeys,
      const std::vector<std::unique_ptr<Aggregate>>& aggregates,
      const std::vector<TypePtr>& dependentTypes,
      bool hasNext,
      bool isJoinBuild,
      bool hasProbedFlag,
      bool hasNormalizedKey,
      memory::MappedMemory* mappedMemory,
      const RowSerde& serde);

  // Allocates a new row and initializes possible aggregates to null.
  char* newRow();

  uint32_t rowSize(const char* row) const {
    return fixedRowSize_ +
        (rowSizeOffset_
             ? *reinterpret_cast<const uint32_t*>(row + rowSizeOffset_)
             : 0);
  }

  // Adds 'rows' to the free rows list and frees any associated
  // variable length data.
  void eraseRows(folly::Range<char**> rows);

  void incrementRowSize(char* row, uint64_t bytes) {
    uint32_t* ptr = reinterpret_cast<uint32_t*>(row + rowSizeOffset_);
    uint64_t size = *ptr + bytes;
<<<<<<< HEAD
    *ptr = std::min<uint64_t>(bytes, std::numeric_limits<uint32_t>::max());
=======
    *ptr = std::min<uint64_t>(size, std::numeric_limits<uint32_t>::max());
>>>>>>> 3cdd4232
  }

  // Initialize row. 'reuse' specifies whether the 'row' is reused or
  // not. If it is reused, it will free memory associated with the row
  // elsewhere (such as in HashStringAllocator).
  char* initializeRow(char* row, bool reuse);

  // Stores the 'index'th value in 'decoded' into 'row' at
  // 'columnIndex'.
  void store(
      const DecodedVector& decoded,
      vector_size_t index,
      char* row,
      int32_t columnIndex);

  HashStringAllocator& stringAllocator() {
    return stringAllocator_;
  }

  // Returns the number of used rows in 'this'. This is the number of
  // rows a RowContainerIterator would access.
  int64_t numRows() const {
    return numRows_;
  }

  // Copies the values at 'col' into 'result' for the
  // 'numRows' rows pointed to by 'rows'. If an entry in 'rows' is null, sets
  // corresponding row in 'result' to null.
  static void extractColumn(
      const char* const* rows,
      int32_t numRows,
      RowColumn col,
      VectorPtr result);

  // Copies the values at 'columnIndex' into 'result' for the
  // 'numRows' rows pointed to by 'rows'. If an entry in 'rows' is null, sets
  //  corresponding row in 'result' to null.
  void extractColumn(
      const char* const* rows,
      int32_t numRows,
      int32_t columnIndex,
      VectorPtr result) {
    extractColumn(rows, numRows, columnAt(columnIndex), result);
  }

  static inline int32_t nullByte(int32_t nullOffset) {
    return nullOffset / 8;
  }

  static inline uint8_t nullMask(int32_t nullOffset) {
    return 1 << (nullOffset & 7);
  }

  // Extracts up to 'maxRows' rows starting at the position of
  // 'iter'. A default constructed or reset iter starts at the
  // beginning. Returns the number of rows written to 'rows'. Returns
<<<<<<< HEAD
  // 0 when at end. Stops after te total size of returned rows exceeds
=======
  // 0 when at end. Stops after the total size of returned rows exceeds
>>>>>>> 3cdd4232
  // maxBytes.
  int32_t listRows(
      RowContainerIterator* iter,
      int32_t maxRows,
      uint64_t maxBytes,
<<<<<<< HEAD
      char** rows);

  int32_t listRows(RowContainerIterator* iter, int32_t maxRows, char** rows) {
    return listRows(iter, maxRows, kUnlimited, rows);
=======
      char** rows) {
    return listRows<false>(iter, maxRows, maxBytes, rows);
  }

  int32_t listRows(RowContainerIterator* iter, int32_t maxRows, char** rows) {
    return listRows<false>(iter, maxRows, kUnlimited, rows);
  }

  /// Sets 'probed' flag for the specified rows. Used by the right join to mark
  /// build-side rows that matches join condition.
  void setProbedFlag(char** rows, int32_t numRows);

  /// Returns rows with 'probed' flag unset. Used by the right join.
  int32_t listNotProbedRows(
      RowContainerIterator* iter,
      int32_t maxRows,
      uint64_t maxBytes,
      char** rows) {
    return listRows<true>(iter, maxRows, maxBytes, rows);
>>>>>>> 3cdd4232
  }

  // Returns true if 'row' at 'column' equals the value at 'index' in
  // 'decoded'. 'mayHaveNulls' specifies if nulls need to be checked. This is
  // a fast path for compare().
  template <bool mayHaveNulls>
  bool equals(
      const char* row,
      RowColumn column,
      const DecodedVector& decoded,
      vector_size_t index);

  // Compares the value at 'column' in 'row' with the value at 'index'
  // in 'decoded'. Returns 0 for equal, < 0 for 'row' < 'decoded', > 0
  // otherwise.
  int32_t compare(
      const char* row,
      RowColumn column,
      const DecodedVector& decoded,
      vector_size_t index,
      CompareFlags flags = CompareFlags());

  // Compares the value at 'columnIndex' between 'left' and 'right'. Returns 0
  // for equal, < 0 for left < right, > 0 otherwise.
  int32_t compare(
      const char* left,
      const char* right,
      int32_t columnIndex,
      CompareFlags flags = CompareFlags());

  // Allows get/set of the normalized key. If normalized keys are
  // used, they are stored in the word immediately below the hash
  // table row.
  static inline normalized_key_t& normalizedKey(char* group) {
    return reinterpret_cast<normalized_key_t*>(group)[-1];
  }

  void disableNormalizedKeys() {
    normalizedKeySize_ = 0;
  }

  RowColumn columnAt(int32_t index) const {
    return rowColumns_[index];
  }

  // Bit offset of the probed flag for a full or right outer join  payload. 0 if
  // not applicable.
  int32_t probedFlagOffset() const {
    return probedFlagOffset_;
  }

  // Returns the offset of a uint32_t row size or 0 if the row has no
  // variable width fields or accumulators.
  int32_t rowSizeOffset() const {
    return rowSizeOffset_;
  }

  // For a hash join table with possible non-unique entries, the offset of
  // the pointer to the next row with the same key. 0 if keys are
  // guaranteed unique, e.g. for a group by or semijoin build.
  int32_t nextOffset() const {
    return nextOffset_;
  }

  // Hashes the values of 'columnIndex' for 'rows'.  If 'mix' is true,
  // mixes the hash with the existing value in 'result'.
  void hash(
      int32_t columnIndex,
      folly::Range<char**> rows,
      bool mix,
      uint64_t* result);

  uint64_t allocatedBytes() const {
    return rows_.allocatedBytes() + stringAllocator_.retainedSize();
  }

  // Returns the number of fixed size rows that can be allocated
  // without growing the container and the number of unused bytes of
  // reserved storage for variable length data.
  std::pair<uint64_t, uint64_t> freeSpace() {
    return std::make_pair<uint64_t, uint64_t>(
        rows_.availableInRun() / fixedRowSize_ + numFreeRows_,
        stringAllocator_.freeSpace());
  }

  // Resets the state to be as after construction. Frees memory for payload.
  void clear();

  int32_t compareRows(const char* left, const char* right) {
    for (auto i = 0; i < keyTypes_.size(); ++i) {
      auto result = compare(left, right, i);
      if (result) {
        return result;
      }
    }
    return 0;
  }

<<<<<<< HEAD
  void spill(
      SpillState& spill,
      uint64_t targetFreeRows,
      uint64_t targetFreeSpace,
      RowContainerIterator& iterator,
      Eraser eraser);

  // Clears pending spill state.
  void clearSpillRuns();

  // Prepares spill runs for the spillable hash number ranges in 'spill'.
  bool fillSpillRuns(
      SpillState& spill,
      Eraser eraser,
      RowContainerIterator& iterator,
      uint64_t targetSize,
      std::vector<char*>* nonSpilledRows = nullptr);

  // Returns a mergeable stream that goes over unspilled in-memory
  // rows for the spill way 'way'. fillSpillRuns must have been called
  // first and 'way' must specify a spilled hash number range.
  std::unique_ptr<SpillStream> spillStreamOverRows(
      uint16_t way,
      memory::MemoryPool& pool);

  TypePtr spillType();

  void extractSpill(folly::Range<char**> rows, RowVector* result);

=======
>>>>>>> 3cdd4232
  // Returns estimated number of rows a batch can support for
  // the given batchSizeInBytes.
  // FIXME(venkatra): estimate num rows for variable length fields.
  int32_t estimatedNumRowsPerBatch(int32_t batchSizeInBytes) {
    return (batchSizeInBytes / fixedRowSize_) +
        ((batchSizeInBytes % fixedRowSize_) ? 1 : 0);
  }

  // Adds new row to the row container and copy the 'srcRow' into the new row.
  char* addRow(const char* srcRow, const RowVectorPtr& extractedCols) {
    static const SelectivityVector kOneRow(1);

    auto* destRow = newRow();
    DecodedVector decoded;
    for (int i = 0; i < keyTypes_.size(); ++i) {
      RowContainer::extractColumn(
          &srcRow, 1, columnAt(i), extractedCols->childAt(i));
      decoded.decode(*extractedCols->childAt(i), kOneRow, true);
      store(decoded, 0, destRow, i);
    }
    return destRow;
  }

  // Extract column values for 'rows' into 'result'.
  void extractRows(const std::vector<char*>& rows, const RowVectorPtr& result) {
    VELOX_CHECK_EQ(rows.size(), result->size());
    for (int i = 0; i < result->childrenSize(); ++i) {
      RowContainer::extractColumn(
          rows.data(), rows.size(), columnAt(i), result->childAt(i));
    }
  }

  // Checks that row and free row counts match and that free list
  // membership is consistent with free flag.
  void checkConsistency();

 private:
  // Offset of the pointer to the next free row on a free row.
  static constexpr int32_t kNextFreeOffset = 0;

  struct SpillRun {
    std::vector<char*> rows;
    std::vector<uint64_t> hashes;
    uint64_t size = 0;
  };

  static inline bool
  isNullAt(const char* row, int32_t nullByte, uint8_t nullMask) {
    return (row[nullByte] & nullMask) != 0;
  }

  template <typename T>
  static inline T valueAt(const char* group, int32_t offset) {
    return *reinterpret_cast<const T*>(group + offset);
  }

  template <typename T>
  static inline T& valueAt(char* group, int32_t offset) {
    return *reinterpret_cast<T*>(group + offset);
  }

  template <TypeKind Kind>
  static void extractColumnTyped(
      const char* const* rows,
      int32_t numRows,
      RowColumn column,
      VectorPtr result) {
    if (Kind == TypeKind::ROW || Kind == TypeKind::ARRAY ||
        Kind == TypeKind::MAP) {
      extractComplexType(rows, numRows, column, result);
      return;
    }
    using T = typename KindToFlatVector<Kind>::HashRowType;
    auto* flatResult = result->as<FlatVector<T>>();
    auto nullMask = column.nullMask();
    auto offset = column.offset();
    if (!nullMask) {
      extractValuesNoNulls<T>(rows, numRows, offset, flatResult);
    } else {
      extractValuesWithNulls<T>(
          rows, numRows, offset, column.nullByte(), nullMask, flatResult);
    }
  }

  char*& nextFree(char* row) {
    return *reinterpret_cast<char**>(row + kNextFreeOffset);
  }

  uint32_t& variableRowSize(char* row) {
    DCHECK(rowSizeOffset_);
    return *reinterpret_cast<uint32_t*>(row + rowSizeOffset_);
  }

  template <TypeKind Kind>
  inline void storeWithNulls(
      const DecodedVector& decoded,
      vector_size_t index,
      char* row,
      int32_t offset,
      int32_t nullByte,
      uint8_t nullMask) {
    using T = typename TypeTraits<Kind>::NativeType;
    if (decoded.isNullAt(index)) {
      row[nullByte] |= nullMask;
      // Do not leave an uninitialized value in the case of a
      // null. This is an error with valgrind/asan.
      *reinterpret_cast<T*>(row + offset) = T();
      return;
    }
    *reinterpret_cast<T*>(row + offset) = decoded.valueAt<T>(index);
    if constexpr (std::is_same<T, StringView>::value) {
      stringAllocator_.copyMultipart(row, offset);
    }
  }

  template <TypeKind Kind>
  inline void storeNoNulls(
      const DecodedVector& decoded,
      vector_size_t index,
      char* group,
      int32_t offset) {
    using T = typename TypeTraits<Kind>::NativeType;
    *reinterpret_cast<T*>(group + offset) = decoded.valueAt<T>(index);
    if constexpr (std::is_same<T, StringView>::value) {
      stringAllocator_.copyMultipart(group, offset);
    }
  }

  template <typename T>
  static void extractValuesWithNulls(
      const char* const* rows,
      int32_t numRows,
      int32_t offset,
      int32_t nullByte,
      uint8_t nullMask,
      FlatVector<T>* result) {
    result->resize(numRows);
    BufferPtr nullBuffer = result->mutableNulls(numRows);
    auto nulls = nullBuffer->asMutable<uint64_t>();
    BufferPtr valuesBuffer = result->mutableValues(numRows);
    auto values = valuesBuffer->asMutableRange<T>();
    for (int32_t i = 0; i < numRows; ++i) {
      if (rows[i] == nullptr) {
        bits::setNull(nulls, i, true);
      } else {
        bits::setNull(nulls, i, isNullAt(rows[i], nullByte, nullMask));
        values[i] = valueAt<T>(rows[i], offset);
      }
    }
  }

  template <typename T>
  static void extractValuesNoNulls(
      const char* const* rows,
      int32_t numRows,
      int32_t offset,
      FlatVector<T>* result) {
    result->resize(numRows);
    BufferPtr valuesBuffer = result->mutableValues(numRows);
    auto values = valuesBuffer->asMutableRange<T>();
    for (int32_t i = 0; i < numRows; ++i) {
      if (rows[i] == nullptr) {
        result->setNull(i, true);
      } else {
        result->setNull(i, false);
        // Here a StringView will reference the hash table, not copy.
        values[i] = valueAt<T>(rows[i], offset);
      }
    }
  }

  static void prepareRead(const char* row, int32_t offset, ByteStream& stream);

  template <TypeKind Kind>
  void hashTyped(
      const Type* type,
      RowColumn column,
      bool nullable,
      folly::Range<char**> rows,
      bool mix,
      uint64_t* result);

  template <TypeKind Kind>
  inline bool equalsWithNulls(
      const char* row,
      int32_t offset,
      int32_t nullByte,
      uint8_t nullMask,
      const DecodedVector& decoded,
      vector_size_t index) {
    using T = typename KindToFlatVector<Kind>::HashRowType;
    bool rowIsNull = isNullAt(row, nullByte, nullMask);
    bool indexIsNull = decoded.isNullAt(index);
    if (rowIsNull || indexIsNull) {
      return rowIsNull == indexIsNull;
    }
    if (Kind == TypeKind::ROW || Kind == TypeKind::ARRAY ||
        Kind == TypeKind::MAP) {
      return compareComplexType(row, offset, decoded, index) == 0;
    }
    if (Kind == TypeKind::VARCHAR || Kind == TypeKind::VARBINARY) {
      return compareStringAsc(
                 valueAt<StringView>(row, offset), decoded, index) == 0;
    }
    return decoded.valueAt<T>(index) == valueAt<T>(row, offset);
  }

  template <TypeKind Kind>
  inline bool equalsNoNulls(
      const char* row,
      int32_t offset,
      const DecodedVector& decoded,
      vector_size_t index) {
    using T = typename KindToFlatVector<Kind>::HashRowType;

    if (Kind == TypeKind::ROW || Kind == TypeKind::ARRAY ||
        Kind == TypeKind::MAP) {
      return compareComplexType(row, offset, decoded, index) == 0;
    }
    if (Kind == TypeKind::VARCHAR || Kind == TypeKind::VARBINARY) {
      return compareStringAsc(
                 valueAt<StringView>(row, offset), decoded, index) == 0;
    }

    return decoded.valueAt<T>(index) == valueAt<T>(row, offset);
  }

  template <TypeKind Kind>
  inline int compare(
      const char* row,
      RowColumn column,
      const DecodedVector& decoded,
      vector_size_t index,
      CompareFlags flags) {
    using T = typename KindToFlatVector<Kind>::HashRowType;
    bool rowIsNull = isNullAt(row, column.nullByte(), column.nullMask());
    bool indexIsNull = decoded.isNullAt(index);
    if (rowIsNull) {
      return indexIsNull ? 0 : flags.nullsFirst ? -1 : 1;
    }
    if (indexIsNull) {
      return flags.nullsFirst ? 1 : -1;
    }
    if (Kind == TypeKind::ROW || Kind == TypeKind::ARRAY ||
        Kind == TypeKind::MAP) {
      return compareComplexType(row, column.offset(), decoded, index);
    }
    if (Kind == TypeKind::VARCHAR || Kind == TypeKind::VARBINARY) {
      auto result = compareStringAsc(
          valueAt<StringView>(row, column.offset()), decoded, index);
      return flags.ascending ? result : result * -1;
    }
    auto left = valueAt<T>(row, column.offset());
    auto right = decoded.valueAt<T>(index);
    auto result = left < right ? -1 : left == right ? 0 : 1;
    return flags.ascending ? result : result * -1;
  }

  template <TypeKind Kind>
  inline int compare(
      const char* left,
      const char* right,
      const Type* type,
      RowColumn column,
      CompareFlags flags) {
    using T = typename KindToFlatVector<Kind>::HashRowType;
    auto nullByte = column.nullByte();
    auto nullMask = column.nullMask();
    bool leftIsNull = isNullAt(left, nullByte, nullMask);
    bool rightIsNull = isNullAt(right, nullByte, nullMask);
    if (leftIsNull) {
      return rightIsNull ? 0 : flags.nullsFirst ? -1 : 1;
    }
    if (rightIsNull) {
      return flags.nullsFirst ? 1 : -1;
    }
    auto offset = column.offset();
    if (Kind == TypeKind::ROW || Kind == TypeKind::ARRAY ||
        Kind == TypeKind::MAP) {
      return compareComplexType(left, right, type, offset, flags);
    }
    if (Kind == TypeKind::VARCHAR || Kind == TypeKind::VARBINARY) {
      auto leftValue = valueAt<StringView>(left, offset);
      auto rightValue = valueAt<StringView>(right, offset);
      auto result = compareStringAsc(leftValue, rightValue);
      return flags.ascending ? result : result * -1;
    }
    auto leftValue = valueAt<T>(left, offset);
    auto rightValue = valueAt<T>(right, offset);
    auto result = leftValue < rightValue ? -1 : leftValue == rightValue ? 0 : 1;
    return flags.ascending ? result : result * -1;
  }

  void storeComplexType(
      const DecodedVector& decoded,
      vector_size_t index,
      char* row,
      int32_t offset,
      int32_t nullByte = 0,
      uint8_t nullMask = 0);

  template <bool nonProbedRowsOnly>
  int32_t listRows(
      RowContainerIterator* iter,
      int32_t maxRows,
      uint64_t maxBytes,
      char** rows) {
    int32_t count = 0;
    uint64_t totalBytes = 0;
    auto numAllocations = rows_.numAllocations();
    if (iter->allocationIndex == 0 && iter->runIndex == 0 &&
        iter->rowOffset == 0) {
      iter->normalizedKeysLeft = numRowsWithNormalizedKey_;
    }
    int32_t rowSize = fixedRowSize_ +
        (iter->normalizedKeysLeft > 0 ? sizeof(normalized_key_t) : 0);
    for (auto i = iter->allocationIndex; i < numAllocations; ++i) {
      auto allocation = rows_.allocationAt(i);
      auto numRuns = allocation->numRuns();
      for (auto runIndex = iter->runIndex; runIndex < numRuns; ++runIndex) {
        memory::MappedMemory::PageRun run = allocation->runAt(runIndex);
        auto data = run.data<char>();
        int64_t limit;
        if (i == numAllocations - 1 && runIndex == rows_.currentRunIndex()) {
          limit = rows_.currentOffset();
        } else {
          limit = run.numPages() * memory::MappedMemory::kPageSize;
        }
        auto row = iter->rowOffset;
        while (row + rowSize <= limit) {
          rows[count++] = data + row +
              (iter->normalizedKeysLeft > 0 ? sizeof(normalized_key_t) : 0);
          row += rowSize;
          if (--iter->normalizedKeysLeft == 0) {
            rowSize -= sizeof(normalized_key_t);
          }
          if (bits::isBitSet(rows[count - 1], freeFlagOffset_)) {
            --count;
            continue;
          }
          if constexpr (nonProbedRowsOnly) {
            if (bits::isBitSet(rows[count - 1], probedFlagOffset_)) {
              --count;
              continue;
            }
          }
          totalBytes += rowSize;
          if (rowSizeOffset_) {
            totalBytes += variableRowSize(rows[count - 1]);
          }
          if (count == maxRows || totalBytes > maxBytes) {
            iter->rowOffset = row;
            iter->runIndex = runIndex;
            iter->allocationIndex = i;
            return count;
          }
        }
        iter->rowOffset = 0;
      }
      iter->runIndex = 0;
    }
    iter->allocationIndex = std::numeric_limits<int32_t>::max();
    return count;
  }

  static void extractComplexType(
      const char* const* rows,
      int32_t numRows,
      RowColumn column,
      VectorPtr result);

  static void extractString(
      StringView value,
      FlatVector<StringView>* values,
      vector_size_t index);

  static int32_t compareStringAsc(
      StringView left,
      const DecodedVector& decoded,
      vector_size_t index);

  static int32_t compareStringAsc(StringView left, StringView right);

  int32_t compareComplexType(
      const char* row,
      int32_t offset,
      const DecodedVector& decoded,
      vector_size_t index,
      CompareFlags flags = CompareFlags());

  int32_t compareComplexType(
      const char* left,
      const char* right,
      const Type* type,
      int32_t offset,
      CompareFlags flags);

  void advanceSpill(SpillState& spill, Eraser eraser);

  // Free any variable-width fields associated with the 'rows'.
  void freeVariableWidthFields(folly::Range<char**> rows);

  // Free any aggregates associated with the 'rows'.
  void freeAggregates(folly::Range<char**> rows);

  const std::vector<TypePtr> keyTypes_;
  const bool nullableKeys_;

  // Aggregates in payload. TODO: Separate out aggregate metadata
  // needed to manage memory of accumulators and the executable
  // aggregates. Store the metadata here.
  const std::vector<std::unique_ptr<Aggregate>>& aggregates_;
  // Types of non-aggregate columns. Keys first. Corresponds pairwise
  // to 'typeKinds_' and 'rowColumns_'.
  std::vector<TypePtr> types_;
  std::vector<TypeKind> typeKinds_;
  const bool isJoinBuild_;
  int32_t nextOffset_ = 0;
  // Bit position of null bit  in the row. 0 if no null flag. Order is keys,
  // accumulators, dependent.
  std::vector<int32_t> nullOffsets_;
  // Position of field or accumulator. Corresponds 1:1 to 'nullOffset_'.
  std::vector<int32_t> offsets_;
  // Offset and null indicator offset of non-aggregate fields as a single word.
  // Corresponds pairwise to 'types_'.
  std::vector<RowColumn> rowColumns_;
  // Bit position of probed flag, 0 if none.
  int32_t probedFlagOffset_ = 0;

  // Bit position of free bit.
  int32_t freeFlagOffset_ = 0;
<<<<<<< HEAD
  int32_t nextFreeOffset_ = 0;
=======
>>>>>>> 3cdd4232
  int32_t rowSizeOffset_ = 0;

  int32_t fixedRowSize_;
  // True if normalized keys are enabled in initial state.
  const bool hasNormalizedKeys_;
  // The count of entries that have an extra normalized_key_t before the
  // start.
  int64_t numRowsWithNormalizedKey_ = 0;
  // Extra bytes to reserve before  each added row for a normalized key. Set to
  // 0 after deciding not to use normalized keys.
  int8_t normalizedKeySize_ = sizeof(normalized_key_t);
  // Copied over the null bits of each row on initialization. Keys are
  // not null, aggregates are null.
  std::vector<uint8_t> initialNulls_;
  uint64_t numRows_ = 0;
  // Head of linked list of free rows.
  char* firstFreeRow_ = nullptr;
  uint64_t numFreeRows_ = 0;

  AllocationPool rows_;
  HashStringAllocator stringAllocator_;
  const RowSerde& serde_;
<<<<<<< HEAD
  std::vector<SpillRun> spillRuns_;
  // Indices into 'spillRuns_' that are currently getting spilled.
  std::unordered_set<int32_t> spillingRuns_;
  TypePtr spillType_;
  RowVectorPtr spillVector_;

=======
>>>>>>> 3cdd4232
  // RowContainer requires a valid reference to a vector of aggregates. We use
  // a static constant to ensure the aggregates_ is valid throughout the
  // lifetime of the RowContainer.
  static const std::vector<std::unique_ptr<Aggregate>>& emptyAggregates() {
    static const std::vector<std::unique_ptr<Aggregate>> kEmptyAggregates;
    return kEmptyAggregates;
  }
};

template <>
inline void RowContainer::storeWithNulls<TypeKind::ROW>(
    const DecodedVector& decoded,
    vector_size_t index,
    char* row,
    int32_t offset,
    int32_t nullByte,
    uint8_t nullMask) {
  storeComplexType(decoded, index, row, offset, nullByte, nullMask);
}

template <>
inline void RowContainer::storeNoNulls<TypeKind::ROW>(
    const DecodedVector& decoded,
    vector_size_t index,
    char* row,
    int32_t offset) {
  storeComplexType(decoded, index, row, offset);
}

template <>
inline void RowContainer::storeWithNulls<TypeKind::ARRAY>(
    const DecodedVector& decoded,
    vector_size_t index,
    char* row,
    int32_t offset,
    int32_t nullByte,
    uint8_t nullMask) {
  storeComplexType(decoded, index, row, offset, nullByte, nullMask);
}

template <>
inline void RowContainer::storeNoNulls<TypeKind::ARRAY>(
    const DecodedVector& decoded,
    vector_size_t index,
    char* row,
    int32_t offset) {
  storeComplexType(decoded, index, row, offset);
}

template <>
inline void RowContainer::storeWithNulls<TypeKind::MAP>(
    const DecodedVector& decoded,
    vector_size_t index,
    char* row,
    int32_t offset,
    int32_t nullByte,
    uint8_t nullMask) {
  storeComplexType(decoded, index, row, offset, nullByte, nullMask);
}

template <>
inline void RowContainer::storeNoNulls<TypeKind::MAP>(
    const DecodedVector& decoded,
    vector_size_t index,
    char* row,
    int32_t offset) {
  storeComplexType(decoded, index, row, offset);
}

template <>
inline void RowContainer::extractValuesNoNulls<StringView>(
    const char* const* rows,
    int32_t numRows,
    int32_t offset,
    FlatVector<StringView>* result) {
  result->resize(numRows);
  for (int32_t i = 0; i < numRows; ++i) {
    if (rows[i] == nullptr) {
      result->setNull(i, true);
    } else {
      result->setNull(i, false);
      extractString(valueAt<StringView>(rows[i], offset), result, i);
    }
  }
}

template <>
inline void RowContainer::extractValuesWithNulls<StringView>(
    const char* const* rows,
    int32_t numRows,
    int32_t offset,
    int32_t nullByte,
    uint8_t nullMask,
    FlatVector<StringView>* result) {
  result->resize(numRows);
  for (int32_t i = 0; i < numRows; ++i) {
    if (!rows[i] || isNullAt(rows[i], nullByte, nullMask)) {
      result->setNull(i, true);
    } else {
      extractString(valueAt<StringView>(rows[i], offset), result, i);
    }
  }
}

template <>
inline void RowContainer::extractColumnTyped<TypeKind::OPAQUE>(
    const char* const* /*rows*/,
    int32_t /*numRows*/,
    RowColumn /*column*/,
    VectorPtr /*result*/) {
  VELOX_UNSUPPORTED("RowContainer doesn't support values of type OPAQUE");
}

inline void RowContainer::extractColumn(
    const char* const* rows,
    int32_t numRows,
    RowColumn column,
    VectorPtr result) {
  VELOX_DYNAMIC_TYPE_DISPATCH_ALL(
      extractColumnTyped, result->typeKind(), rows, numRows, column, result);
}

template <bool mayHaveNulls>
inline bool RowContainer::equals(
    const char* row,
    RowColumn column,
    const DecodedVector& decoded,
    vector_size_t index) {
  if (!mayHaveNulls) {
    return VELOX_DYNAMIC_TYPE_DISPATCH(
        equalsNoNulls,
        decoded.base()->typeKind(),
        row,
        column.offset(),
        decoded,
        index);
  } else {
    return VELOX_DYNAMIC_TYPE_DISPATCH(
        equalsWithNulls,
        decoded.base()->typeKind(),
        row,
        column.offset(),
        column.nullByte(),
        column.nullMask(),
        decoded,
        index);
  }
}

inline int RowContainer::compare(
    const char* row,
    RowColumn column,
    const DecodedVector& decoded,
    vector_size_t index,
    CompareFlags flags) {
  return VELOX_DYNAMIC_TYPE_DISPATCH(
      compare, decoded.base()->typeKind(), row, column, decoded, index, flags);
}

inline int RowContainer::compare(
    const char* left,
    const char* right,
    int columnIndex,
    CompareFlags flags) {
  auto type = types_[columnIndex].get();
  return VELOX_DYNAMIC_TYPE_DISPATCH(
      compare, type->kind(), left, right, type, columnAt(columnIndex), flags);
}

} // namespace facebook::velox::exec<|MERGE_RESOLUTION|>--- conflicted
+++ resolved
@@ -146,11 +146,7 @@
   void incrementRowSize(char* row, uint64_t bytes) {
     uint32_t* ptr = reinterpret_cast<uint32_t*>(row + rowSizeOffset_);
     uint64_t size = *ptr + bytes;
-<<<<<<< HEAD
-    *ptr = std::min<uint64_t>(bytes, std::numeric_limits<uint32_t>::max());
-=======
     *ptr = std::min<uint64_t>(size, std::numeric_limits<uint32_t>::max());
->>>>>>> 3cdd4232
   }
 
   // Initialize row. 'reuse' specifies whether the 'row' is reused or
@@ -203,26 +199,15 @@
   static inline uint8_t nullMask(int32_t nullOffset) {
     return 1 << (nullOffset & 7);
   }
-
   // Extracts up to 'maxRows' rows starting at the position of
   // 'iter'. A default constructed or reset iter starts at the
   // beginning. Returns the number of rows written to 'rows'. Returns
-<<<<<<< HEAD
-  // 0 when at end. Stops after te total size of returned rows exceeds
-=======
   // 0 when at end. Stops after the total size of returned rows exceeds
->>>>>>> 3cdd4232
   // maxBytes.
   int32_t listRows(
       RowContainerIterator* iter,
       int32_t maxRows,
       uint64_t maxBytes,
-<<<<<<< HEAD
-      char** rows);
-
-  int32_t listRows(RowContainerIterator* iter, int32_t maxRows, char** rows) {
-    return listRows(iter, maxRows, kUnlimited, rows);
-=======
       char** rows) {
     return listRows<false>(iter, maxRows, maxBytes, rows);
   }
@@ -231,8 +216,8 @@
     return listRows<false>(iter, maxRows, kUnlimited, rows);
   }
 
-  /// Sets 'probed' flag for the specified rows. Used by the right join to mark
-  /// build-side rows that matches join condition.
+  /// Sets 'probed' flag for the specified rows. Used by the right join to
+  /// mark build-side rows that matches join condition.
   void setProbedFlag(char** rows, int32_t numRows);
 
   /// Returns rows with 'probed' flag unset. Used by the right join.
@@ -242,12 +227,11 @@
       uint64_t maxBytes,
       char** rows) {
     return listRows<true>(iter, maxRows, maxBytes, rows);
->>>>>>> 3cdd4232
   }
 
   // Returns true if 'row' at 'column' equals the value at 'index' in
-  // 'decoded'. 'mayHaveNulls' specifies if nulls need to be checked. This is
-  // a fast path for compare().
+  // 'decoded'. 'mayHaveNulls' specifies if nulls need to be checked. This
+  // is a fast path for compare().
   template <bool mayHaveNulls>
   bool equals(
       const char* row,
@@ -265,8 +249,8 @@
       vector_size_t index,
       CompareFlags flags = CompareFlags());
 
-  // Compares the value at 'columnIndex' between 'left' and 'right'. Returns 0
-  // for equal, < 0 for left < right, > 0 otherwise.
+  // Compares the value at 'columnIndex' between 'left' and 'right'. Returns
+  // 0 for equal, < 0 for left < right, > 0 otherwise.
   int32_t compare(
       const char* left,
       const char* right,
@@ -288,8 +272,8 @@
     return rowColumns_[index];
   }
 
-  // Bit offset of the probed flag for a full or right outer join  payload. 0 if
-  // not applicable.
+  // Bit offset of the probed flag for a full or right outer join  payload.
+  // 0 if not applicable.
   int32_t probedFlagOffset() const {
     return probedFlagOffset_;
   }
@@ -341,7 +325,6 @@
     return 0;
   }
 
-<<<<<<< HEAD
   void spill(
       SpillState& spill,
       uint64_t targetFreeRows,
@@ -371,8 +354,6 @@
 
   void extractSpill(folly::Range<char**> rows, RowVector* result);
 
-=======
->>>>>>> 3cdd4232
   // Returns estimated number of rows a batch can support for
   // the given batchSizeInBytes.
   // FIXME(venkatra): estimate num rows for variable length fields.
@@ -381,7 +362,8 @@
         ((batchSizeInBytes % fixedRowSize_) ? 1 : 0);
   }
 
-  // Adds new row to the row container and copy the 'srcRow' into the new row.
+  // Adds new row to the row container and copy the 'srcRow' into the new
+  // row.
   char* addRow(const char* srcRow, const RowVectorPtr& extractedCols) {
     static const SelectivityVector kOneRow(1);
 
@@ -796,18 +778,14 @@
   std::vector<int32_t> nullOffsets_;
   // Position of field or accumulator. Corresponds 1:1 to 'nullOffset_'.
   std::vector<int32_t> offsets_;
-  // Offset and null indicator offset of non-aggregate fields as a single word.
-  // Corresponds pairwise to 'types_'.
+  // Offset and null indicator offset of non-aggregate fields as a single
+  // word. Corresponds pairwise to 'types_'.
   std::vector<RowColumn> rowColumns_;
   // Bit position of probed flag, 0 if none.
   int32_t probedFlagOffset_ = 0;
 
   // Bit position of free bit.
   int32_t freeFlagOffset_ = 0;
-<<<<<<< HEAD
-  int32_t nextFreeOffset_ = 0;
-=======
->>>>>>> 3cdd4232
   int32_t rowSizeOffset_ = 0;
 
   int32_t fixedRowSize_;
@@ -816,8 +794,8 @@
   // The count of entries that have an extra normalized_key_t before the
   // start.
   int64_t numRowsWithNormalizedKey_ = 0;
-  // Extra bytes to reserve before  each added row for a normalized key. Set to
-  // 0 after deciding not to use normalized keys.
+  // Extra bytes to reserve before  each added row for a normalized key. Set
+  // to 0 after deciding not to use normalized keys.
   int8_t normalizedKeySize_ = sizeof(normalized_key_t);
   // Copied over the null bits of each row on initialization. Keys are
   // not null, aggregates are null.
@@ -830,17 +808,15 @@
   AllocationPool rows_;
   HashStringAllocator stringAllocator_;
   const RowSerde& serde_;
-<<<<<<< HEAD
+
   std::vector<SpillRun> spillRuns_;
   // Indices into 'spillRuns_' that are currently getting spilled.
   std::unordered_set<int32_t> spillingRuns_;
   TypePtr spillType_;
   RowVectorPtr spillVector_;
 
-=======
->>>>>>> 3cdd4232
-  // RowContainer requires a valid reference to a vector of aggregates. We use
-  // a static constant to ensure the aggregates_ is valid throughout the
+  // RowContainer requires a valid reference to a vector of aggregates. We
+  // use a static constant to ensure the aggregates_ is valid throughout the
   // lifetime of the RowContainer.
   static const std::vector<std::unique_ptr<Aggregate>>& emptyAggregates() {
     static const std::vector<std::unique_ptr<Aggregate>> kEmptyAggregates;
