--- conflicted
+++ resolved
@@ -119,11 +119,7 @@
         auto driver = state->driver_;
         {
           std::lock_guard<std::mutex> l(*driver->cancelPool()->mutex());
-<<<<<<< HEAD
-          VELOX_CHECK(!driver->state().isCancelFree);
-=======
           VELOX_CHECK(!driver->state().isSuspended);
->>>>>>> 10de4579
           VELOX_CHECK(driver->state().hasBlockingFuture);
           driver->state().hasBlockingFuture = false;
           if (driver->cancelPool()->pauseRequested()) {
@@ -221,13 +217,8 @@
     std::shared_ptr<Driver> driver,
     folly::Executor* executor) {
   // This is expected to be called inside the Driver's CancelPool mutex.
-<<<<<<< HEAD
-  VELOX_CHECK(!driver->state().enqueued);
-  driver->state().enqueued = true;
-=======
   VELOX_CHECK(!driver->state().isEnqueued);
   driver->state().isEnqueued = true;
->>>>>>> 10de4579
   auto currentExecutor = (executor ? executor : Driver::executor());
   currentExecutor->add(
       [driver, currentExecutor]() { Driver::run(driver, currentExecutor); });
@@ -504,22 +495,23 @@
   out << "}";
   return out.str();
 }
-<<<<<<< HEAD
-CancelFreeSection::CancelFreeSection(Driver* driver) : driver_(driver) {
-  if (driver->cancelPool()->enterCancelFree(driver->state()) !=
+
+SuspendedSection::SuspendedSection(Driver* FOLLY_NONNULL driver)
+    : driver_(driver) {
+  if (driver->cancelPool()->enterSuspended(driver->state()) !=
       core::StopReason::kNone) {
-    VELOX_FAIL("Terminate detected when entering cancel-free");
-  }
-}
-
-CancelFreeSection::~CancelFreeSection() {
-  if (driver_->cancelPool()->leaveCancelFree(driver_->state()) !=
+    VELOX_FAIL("Terminate detected when entering suspended section");
+  }
+}
+
+SuspendedSection::~SuspendedSection() {
+  if (driver_->cancelPool()->leaveSuspended(driver_->state()) !=
       core::StopReason::kNone) {
-    VELOX_FAIL("Terminate detected when leaving cancel-free");
-  }
-}
-
-std::string Driver::label() {
+    VELOX_FAIL("Terminate detected when leaving suspended section");
+  }
+}
+
+std::string Driver::label() const {
   return fmt::format("<Driver {}:{}>", ctx_->task->taskId(), ctx_->driverId);
 }
 
@@ -527,7 +519,7 @@
     memory::UsageType type,
     int64_t size,
     memory::MemoryUsageTracker* /*tracker*/) {
-  CancelFreeSection guard(this);
+  SuspendedSection guard(this);
   return memory::MemoryManagerStrategy::instance()->recover(
       driverCtx()->task, type, size);
 }
@@ -541,25 +533,5 @@
   }
   return spilled;
 }
-=======
-SuspendedSection::SuspendedSection(Driver* FOLLY_NONNULL driver)
-    : driver_(driver) {
-  if (driver->cancelPool()->enterSuspended(driver->state()) !=
-      core::StopReason::kNone) {
-    VELOX_FAIL("Terminate detected when entering suspended section");
-  }
-}
-
-SuspendedSection::~SuspendedSection() {
-  if (driver_->cancelPool()->leaveSuspended(driver_->state()) !=
-      core::StopReason::kNone) {
-    VELOX_FAIL("Terminate detected when leaving suspended section");
-  }
-}
-
-std::string Driver::label() const {
-  return fmt::format("<Driver {}:{}>", ctx_->task->taskId(), ctx_->driverId);
-}
->>>>>>> 10de4579
 
 } // namespace facebook::velox::exec