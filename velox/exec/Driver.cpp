--- conflicted
+++ resolved
@@ -523,22 +523,11 @@
   Task::removeDriver(task, this);
 }
 
-<<<<<<< HEAD
-bool Driver::terminate() {
-  if (!task_) {
-    return false;
-  }
-  auto stop = task_->enterForTerminate(state_);
-  if (stop == StopReason::kTerminate) {
-    close();
-    return true;
-=======
 void Driver::closeByTask() {
   VELOX_CHECK(isTerminated());
   addStatsToTask();
   for (auto& op : operators_) {
     op->close();
->>>>>>> bad75c1b
   }
   task_ = nullptr;
 }
