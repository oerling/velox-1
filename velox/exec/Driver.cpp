/*
 * Copyright (c) Facebook, Inc. and its affiliates.
 *
 * Licensed under the Apache License, Version 2.0 (the "License");
 * you may not use this file except in compliance with the License.
 * You may obtain a copy of the License at
 *
 *     http://www.apache.org/licenses/LICENSE-2.0
 *
 * Unless required by applicable law or agreed to in writing, software
 * distributed under the License is distributed on an "AS IS" BASIS,
 * WITHOUT WARRANTIES OR CONDITIONS OF ANY KIND, either express or implied.
 * See the License for the specific language governing permissions and
 * limitations under the License.
 */

#include <folly/ScopeGuard.h>
#include <folly/executors/QueuedImmediateExecutor.h>
#include <folly/executors/task_queue/UnboundedBlockingQueue.h>
#include <folly/executors/thread_factory/InitThreadFactory.h>
#include <gflags/gflags.h>
#include "velox/common/time/Timer.h"
#include "velox/exec/Operator.h"
#include "velox/exec/Task.h"
#include "velox/expression/Expr.h"

DEFINE_int32(
    velox_num_query_threads,
    std::thread::hardware_concurrency(),
    "Process-wide number of query execution threads");

namespace facebook::velox::exec {
namespace {
// Basic implementation of the connector::ExpressionEvaluator interface.
class SimpleExpressionEvaluator : public connector::ExpressionEvaluator {
 public:
  explicit SimpleExpressionEvaluator(core::ExecCtx* execCtx)
      : execCtx_(execCtx) {}

  std::unique_ptr<exec::ExprSet> compile(
      const std::shared_ptr<const core::ITypedExpr>& expression)
      const override {
    auto expressions = {expression};
    return std::make_unique<exec::ExprSet>(std::move(expressions), execCtx_);
  }

  void evaluate(
      exec::ExprSet* exprSet,
      const SelectivityVector& rows,
      RowVectorPtr& input,
      VectorPtr* result) const override {
    exec::EvalCtx context(execCtx_, exprSet, input.get());

    std::vector<VectorPtr> results = {*result};
    exprSet->eval(0, 1, true, rows, &context, &results);

    *result = results[0];
  }

 private:
  core::ExecCtx* execCtx_;
};
} // namespace

DriverCtx::DriverCtx(
    std::shared_ptr<Task> _task,
    int _driverId,
    int _pipelineId,
    int32_t _numDrivers)
    : task(_task),
      execCtx(std::make_unique<core::ExecCtx>(
          task->addDriverPool(),
          task->queryCtx().get())),
      expressionEvaluator(
          std::make_unique<SimpleExpressionEvaluator>(execCtx.get())),
      driverId(_driverId),
      pipelineId(_pipelineId),
      numDrivers(_numDrivers) {}

velox::memory::MemoryPool* FOLLY_NONNULL DriverCtx::addOperatorPool() {
  return task->addOperatorPool(execCtx->pool());
}

std::unique_ptr<connector::ConnectorQueryCtx>
DriverCtx::createConnectorQueryCtx(
    const std::string& connectorId,
    const std::string& planNodeId) const {
  return std::make_unique<connector::ConnectorQueryCtx>(
      execCtx->pool(),
      task->queryCtx()->getConnectorConfig(connectorId),
      expressionEvaluator.get(),
      task->queryCtx()->mappedMemory(),
      fmt::format("{}.{}", task->taskId(), planNodeId));
}

BlockingState::BlockingState(
    std::shared_ptr<Driver> driver,
    ContinueFuture&& future,
    Operator* op,
    BlockingReason reason)
    : driver_(std::move(driver)),
      future_(std::move(future)),
      operator_(op),
      reason_(reason),
      sinceMicros_(
          std::chrono::duration_cast<std::chrono::microseconds>(
              std::chrono::high_resolution_clock::now().time_since_epoch())
              .count()) {
  // Set before leaving the thread.
  driver_->state().hasBlockingFuture = true;
}

// static
void BlockingState::setResume(std::shared_ptr<BlockingState> state) {
  VELOX_CHECK(!state->driver_->isOnThread());
  auto& exec = folly::QueuedImmediateExecutor::instance();
  std::move(state->future_)
      .via(&exec)
      .thenValue([state](bool /* unused */) {
        state->operator_->recordBlockingTime(state->sinceMicros_);
        auto driver = state->driver_;
        auto task = driver->task();
        if (!task) {
          //'driver' is already removed from its task. No Just drop remaining
          // references.
          return;
        }
        {
          std::lock_guard<std::mutex> l(task->mutex());
          VELOX_CHECK(!driver->state().isSuspended);
          VELOX_CHECK(driver->state().hasBlockingFuture);
          driver->state().hasBlockingFuture = false;
          if (task->pauseRequested()) {
            // The thread will be enqueued at resume.
            return;
          }
          Driver::enqueue(state->driver_);
        }
      })
      .thenError(
          folly::tag_t<std::exception>{}, [state](std::exception const& e) {
            LOG(ERROR)
                << "A ContinueFuture should not be realized with an error"
                << e.what();
            state->driver_->setError(std::make_exception_ptr(e));
          });
}

namespace {

// Ensures that the thread is removed from its Task's thread count on exit.
class CancelGuard {
 public:
  CancelGuard(
      Task* task,
      ThreadState* state,
      std::function<void(StopReason)> onTerminate)
      : task_(task), state_(state), onTerminate_(onTerminate) {}

  void notThrown() {
    isThrow_ = false;
  }

  ~CancelGuard() {
    bool onTerminateCalled = false;
    if (isThrow_) {
      // Runtime error. Driver is on thread, hence safe.
      state_->isTerminated = true;
      onTerminate_(StopReason::kNone);
      onTerminateCalled = true;
    }
    auto reason = task_->leave(*state_);
    if (reason == StopReason::kTerminate) {
      // Terminate requested via Task. The Driver is not on
      // thread but 'terminated_' is set, hence no other threads will
      // enter. onTerminateCalled will be true if both runtime error and
      // terminate requested via CancelPool.
      if (!onTerminateCalled) {
        onTerminate_(reason);
      }
    }
  }

 private:
  Task* task_;
  ThreadState* state_;
  std::function<void(StopReason reason)> onTerminate_;
  bool isThrow_ = true;
};
} // namespace

static std::unique_ptr<folly::CPUThreadPoolExecutor>& getExecutor() {
  static std::unique_ptr<folly::CPUThreadPoolExecutor> executor;
  return executor;
}

// static
folly::CPUThreadPoolExecutor* Driver::executor(int32_t threads) {
  static std::mutex mutex;
  std::lock_guard<std::mutex> l(mutex);
  if (!getExecutor().get()) {
    auto numThreads = threads > 0 ? threads : FLAGS_velox_num_query_threads;
    auto queue = std::make_unique<
        folly::UnboundedBlockingQueue<folly::CPUThreadPoolExecutor::CPUTask>>();
    getExecutor().reset(new folly::CPUThreadPoolExecutor(
        numThreads,
        std::move(queue),
        std::make_shared<folly::NamedThreadFactory>("velox_query")));
  }
  return getExecutor().get();
}

// static
void Driver::testingJoinAndReinitializeExecutor(int32_t threads) {
  executor()->join();
  getExecutor().reset();
  executor(threads);
}

// static
void Driver::enqueue(std::shared_ptr<Driver> driver) {
  // This is expected to be called inside the Driver's Tasks's mutex.
  driver->enqueueInternal();
  auto& task = driver->task_;
  auto executor = task ? task->queryCtx()->executor() : nullptr;
  if (!executor) {
    executor = Driver::executor();
  }
  executor->add([driver]() { Driver::run(driver); });
}

Driver::Driver(
    std::unique_ptr<DriverCtx> ctx,
    std::vector<std::unique_ptr<Operator>>&& operators)
    : ctx_(std::move(ctx)),
      task_(ctx_->task),
      operators_(std::move(operators)) {
  curOpIndex_ = operators_.size() - 1;
  // Operators need access to their Driver for adaptation.
  ctx_->driver = this;
}

namespace {
/// Checks if output channel is produced using identity projection and returns
/// input channel if so.
std::optional<ChannelIndex> getIdentityProjection(
    const std::vector<IdentityProjection>& projections,
    ChannelIndex outputChannel) {
  for (const auto& projection : projections) {
    if (projection.outputChannel == outputChannel) {
      return projection.inputChannel;
    }
  }
  return std::nullopt;
}
} // namespace

void Driver::pushdownFilters(int operatorIndex) {
  auto op = operators_[operatorIndex].get();
  const auto& filters = op->getDynamicFilters();
  if (filters.empty()) {
    return;
  }

  op->stats().addRuntimeStat("dynamicFiltersProduced", filters.size());

  // Walk operator list upstream and find a place to install the filters.
  for (const auto& entry : filters) {
    auto channel = entry.first;
    for (auto i = operatorIndex - 1; i >= 0; --i) {
      auto prevOp = operators_[i].get();

      if (i == 0) {
        // Source operator.
        VELOX_CHECK(
            prevOp->canAddDynamicFilter(),
            "Cannot push down dynamic filters produced by {}",
            op->toString());
        prevOp->addDynamicFilter(channel, entry.second);
        prevOp->stats().addRuntimeStat("dynamicFiltersAccepted", 1);
        break;
      }

      const auto& identityProjections = prevOp->identityProjections();
      auto inputChannel = getIdentityProjection(identityProjections, channel);
      if (!inputChannel.has_value()) {
        // Filter channel is not an identity projection.
        VELOX_CHECK(
            prevOp->canAddDynamicFilter(),
            "Cannot push down dynamic filters produced by {}",
            op->toString());
        prevOp->addDynamicFilter(channel, entry.second);
        prevOp->stats().addRuntimeStat("dynamicFiltersAccepted", 1);
        break;
      }

      // Continue walking upstream.
      channel = inputChannel.value();
    }
  }

  op->clearDynamicFilters();
}

void Driver::enqueueInternal() {
  VELOX_CHECK(!state_.isEnqueued);
  state_.isEnqueued = true;
  // When enqueuing, starting timing the queue time.
  queueTimeStartMicros_ = getCurrentTimeMicro();
}

StopReason Driver::runInternal(
    std::shared_ptr<Driver>& self,
    std::shared_ptr<BlockingState>* blockingState) {
  // Update the next operator's queueTime.
  if (curOpIndex_ < operators_.size()) {
    operators_[curOpIndex_]->stats().addRuntimeStat(
        "queuedWallNanos",
        (getCurrentTimeMicro() - queueTimeStartMicros_) * 1'000);
  }
  // Get 'task_' into a local because this could be unhooked from it on another
  // thread.
  auto task = task_;
  auto stop = !task ? StopReason::kTerminate : task->enter(state_);
  if (stop != StopReason::kNone) {
    if (stop == StopReason::kTerminate) {
      // ctx_ still has a reference to the Task.
      ctx_->task->setError(std::make_exception_ptr(VeloxRuntimeError(
          __FILE__,
          __LINE__,
          __FUNCTION__,
          "",
          "Cancelled",
          error_source::kErrorSourceRuntime,
          error_code::kInvalidState,
          false)));
      close();
    }
    return stop;
  }

  CancelGuard guard(task_.get(), &state_, [this](StopReason reason) {
    // Copy 'task_' to a local to protect against other threads
    // unhooking 'this' from 'task_'. 'task_' will in this way stay
    // live so that error state can be set etc.
    auto taskPtrCopy = task_;
    if (taskPtrCopy && reason == StopReason::kTerminate) {
      taskPtrCopy->setError(std::make_exception_ptr(VeloxRuntimeError(
          __FILE__,
          __LINE__,
          __FUNCTION__,
          "",
          "Cancelled",
          error_source::kErrorSourceRuntime,
          error_code::kInvalidState,
          false)));
    }
    close();
  });

  // Ensure we remove the writer we might have set when we exit this function in
  // any way.
  const auto statWriterGuard =
      folly::makeGuard([]() { setRunTimeStatWriter(nullptr); });

  try {
    int32_t numOperators = operators_.size();
    ContinueFuture future(false);

    for (;;) {
      for (int32_t i = numOperators - 1; i >= 0; --i) {
        stop = task_->shouldStop();
        if (stop != StopReason::kNone) {
          guard.notThrown();
          return stop;
        }

        auto op = operators_[i].get();
        // In case we are blocked, this index will point to the operator, whose
        // queuedTime we should update.
        curOpIndex_ = i;
        // Set up the runtime stats writer with the current operator, whose
        // runtime stats would be updated (for instance time taken to load lazy
        // vectors).
        setRunTimeStatWriter(std::make_unique<OperatorRuntimeStatWriter>(op));

        blockingReason_ = op->isBlocked(&future);
        if (blockingReason_ != BlockingReason::kNotBlocked) {
          *blockingState = std::make_shared<BlockingState>(
              self, std::move(future), op, blockingReason_);
          guard.notThrown();
          return StopReason::kBlock;
        }
        Operator* nextOp = nullptr;
        if (i < operators_.size() - 1) {
          nextOp = operators_[i + 1].get();
          blockingReason_ = nextOp->isBlocked(&future);
          if (blockingReason_ != BlockingReason::kNotBlocked) {
            *blockingState = std::make_shared<BlockingState>(
                self, std::move(future), nextOp, blockingReason_);
            guard.notThrown();
            return StopReason::kBlock;
          }
          if (nextOp->needsInput()) {
            uint64_t resultBytes = 0;
            RowVectorPtr result;
            {
              CpuWallTimer timer(op->stats().getOutputTiming);
              result = op->getOutput();
              if (result) {
                op->stats().outputPositions += result->size();
                resultBytes = result->retainedSize();
                op->stats().outputBytes += resultBytes;
              }
            }
            pushdownFilters(i);
            if (result) {
              CpuWallTimer timer(nextOp->stats().addInputTiming);
              nextOp->stats().inputPositions += result->size();
              nextOp->stats().inputBytes += resultBytes;
              nextOp->addInput(result);
              // The next iteration will see if operators_[i + 1] has
              // output now that it got input.
              i += 2;
              continue;
            } else {
              stop = task_->shouldStop();
              if (stop != StopReason::kNone) {
                guard.notThrown();
                return stop;
              }
              // The op is at end. If this is finishing, propagate the
              // finish to the next op. The op could have run out
              // because it is blocked. If the op is the source and it
              // is not blocked and empty, this is finished. If this is
              // not the source, just try to get output from the one
              // before.
              blockingReason_ = op->isBlocked(&future);
              if (blockingReason_ != BlockingReason::kNotBlocked) {
                *blockingState = std::make_shared<BlockingState>(
                    self, std::move(future), op, blockingReason_);
                guard.notThrown();
                return StopReason::kBlock;
              }
              if (op->isFinishing()) {
                if (!nextOp->isFinishing()) {
                  CpuWallTimer timer(nextOp->stats().finishTiming);
                  nextOp->finish();
                  break;
                }
              }
            }
          }
        } else {
          // A sink (last) operator, after getting unblocked, gets
          // control here so it can advance. If it is again blocked,
          // this will be detected when trying to add input and we
          // will come back here after this is again on thread.
          {
            CpuWallTimer timer(op->stats().getOutputTiming);
            op->getOutput();
          }
          pushdownFilters(i);
          continue;
        }
        if (i == 0) {
          // The source is not blocked and not interrupted.
          if (op->isFinishing()) {
            guard.notThrown();
            close();
            return StopReason::kAtEnd;
          }
          CpuWallTimer timer(op->stats().finishTiming);
          op->finish();
          break;
        }
      }
    }
  } catch (velox::VeloxException& e) {
    task_->setError(std::current_exception());
    // The CancelPoolGuard will close 'self' and remove from task_.
    return StopReason::kAlreadyTerminated;
  } catch (std::exception& e) {
    task_->setError(std::current_exception());
    // The CancelGuard will close 'self' and remove from task_.
    return StopReason::kAlreadyTerminated;
  }
}

// static
void Driver::run(std::shared_ptr<Driver> self) {
  std::shared_ptr<BlockingState> blockingState;
  auto reason = self->runInternal(self, &blockingState);
  switch (reason) {
    case StopReason::kBlock:
      // Set the resume action outside of the Task so that, if the
      // future is already realized we do not have a second thread
      // entering the same Driver.
      BlockingState::setResume(blockingState);
      return;

    case StopReason::kYield:
      // Go to the end of the queue.
      enqueue(self);
      return;

    case StopReason::kPause:
    case StopReason::kTerminate:
    case StopReason::kAlreadyTerminated:
    case StopReason::kAtEnd:
      return;
    default:
      VELOX_CHECK(false, "Unhandled stop reason");
  }
}

void Driver::initializeOperatorStats(std::vector<OperatorStats>& stats) {
  stats.resize(operators_.size(), OperatorStats(0, 0, "", ""));
  // initialize the place in stats given by the operatorId. Use the
  // operatorId instead of i as the index to document the usage. The
  // operators are sequentially numbered but they could be reordered
  // in the pipeline later, so the ordinal position of the Operator is
  // not always the index into the stats.
  for (auto& op : operators_) {
    auto id = op->stats().operatorId;
    assert(id < stats.size());
    stats[id] = op->stats();
  }
}

void Driver::addStatsToTask() {
  for (auto& op : operators_) {
    auto& stats = op->stats();
    stats.memoryStats.update(op->pool()->getMemoryUsageTracker());
    task_->addOperatorStats(stats);
  }
}

void Driver::close() {
  if (!task_) {
    // Already closed.
    return;
  }
  addStatsToTask();
  for (auto& op : operators_) {
    op->close();
  }
  Task::removeDriver(task_, this);
  task_ = nullptr;
}

bool Driver::terminate() {
  auto stop = task_->enterForTerminate(state_);
  if (stop == StopReason::kTerminate) {
    close();
    return true;
  }
  return false;
}

bool Driver::mayPushdownAggregation(Operator* aggregation) const {
  for (auto i = 1; i < operators_.size(); ++i) {
    auto op = operators_[i].get();
    if (aggregation == op) {
      return true;
    }
    if (!op->isFilter() || !op->preservesOrder()) {
      return false;
    }
  }
  VELOX_FAIL(
      "Aggregation operator not found in its Driver: {}",
      aggregation->toString());
}

std::unordered_set<ChannelIndex> Driver::canPushdownFilters(
    Operator* FOLLY_NONNULL filterSource,
    const std::vector<ChannelIndex>& channels) const {
  int filterSourceIndex = -1;
  for (auto i = 0; i < operators_.size(); ++i) {
    auto op = operators_[i].get();
    if (filterSource == op) {
      filterSourceIndex = i;
      break;
    }
  }
  VELOX_CHECK_GE(
      filterSourceIndex,
      0,
      "Operator not found in its Driver: {}",
      filterSource->toString());

  std::unordered_set<ChannelIndex> supportedChannels;
  for (auto i = 0; i < channels.size(); ++i) {
    auto channel = channels[i];
    for (auto j = filterSourceIndex - 1; j >= 0; --j) {
      auto prevOp = operators_[j].get();

      if (j == 0) {
        // Source operator.
        if (prevOp->canAddDynamicFilter()) {
          supportedChannels.emplace(channels[i]);
        }
        break;
      }

      const auto& identityProjections = prevOp->identityProjections();
      auto inputChannel = getIdentityProjection(identityProjections, channel);
      if (!inputChannel.has_value()) {
        // Filter channel is not an identity projection.
        if (prevOp->canAddDynamicFilter()) {
          supportedChannels.emplace(channels[i]);
        }
        break;
      }

      // Continue walking upstream.
      channel = inputChannel.value();
    }
  }

  return supportedChannels;
}

Operator* FOLLY_NULLABLE
Driver::findOperator(std::string_view planNodeId) const {
  for (auto& op : operators_) {
    if (op->planNodeId() == planNodeId) {
      return op.get();
    }
  }
  return nullptr;
}

void Driver::setError(std::exception_ptr exception) {
  ctx_->task->setError(exception);
}

std::string Driver::toString() {
  std::stringstream out;
  out << "{Driver: ";
  if (state_.isOnThread()) {
    out << "running ";
  } else {
    out << "blocked " << static_cast<int>(blockingReason_) << " ";
  }
  for (auto& op : operators_) {
    out << op->toString() << " ";
  }
  out << "}";
  return out.str();
}

void Driver::checkTerminate() {
  if (cancelPool()->shouldStop() == core::StopReason::kTerminate) {
    VELOX_FAIL("Cancelled");
  }
}

SuspendedSection::SuspendedSection(Driver* FOLLY_NONNULL driver)
    : driver_(driver) {
  if (driver->task()->enterSuspended(driver->state()) != StopReason::kNone) {
    VELOX_FAIL("Terminate detected when entering suspended section");
  }
}

SuspendedSection::~SuspendedSection() {
<<<<<<< HEAD
  driver_->cancelPool()->leaveSuspended(driver_->state());
=======
  if (driver_->task()->leaveSuspended(driver_->state()) != StopReason::kNone) {
    VELOX_FAIL("Terminate detected when leaving suspended section");
  }
>>>>>>> 1bdf9fc2
}


std::string Driver::label() const {
  return fmt::format("<Driver {}:{}>", ctx_->task->taskId(), ctx_->driverId);
}

bool Driver::growTaskMemory(
    memory::UsageType type,
    int64_t size,
    memory::MemoryUsageTracker* /*tracker*/) {
  SuspendedSection::suspended(this, [&]() {
    return memory::MemoryManagerStrategy::instance()->recover(
        driverCtx()->task, type, size);
  });
}
int64_t Driver::spill(int64_t size) {
  int64_t spilled = 0;
  if (size > 0) {
    // Prefer to spill last operator first, e.g. group by should spill
    // before a colocated hash probe. Most often there will only be
    // one spillable operator.
    for (int32_t i = operators_.size() - 1; i >= 0; --i) {
      auto op = operators_[i].get();
      auto spilledByOp = op->spill(std::max(size - spilled, int64_t{}));
      VELOX_CHECK_LE(0, spilledByOp, "Negative spilled size");
      spilled += spilledByOp;
      if (spilled >= size) {
        break;
      }
    }
  }
  return spilled;
}

} // namespace facebook::velox::exec<|MERGE_RESOLUTION|>--- conflicted
+++ resolved
@@ -652,7 +652,7 @@
 }
 
 void Driver::checkTerminate() {
-  if (cancelPool()->shouldStop() == core::StopReason::kTerminate) {
+  if (task_->shouldStop() == core::StopReason::kTerminate) {
     VELOX_FAIL("Cancelled");
   }
 }
@@ -665,13 +665,7 @@
 }
 
 SuspendedSection::~SuspendedSection() {
-<<<<<<< HEAD
-  driver_->cancelPool()->leaveSuspended(driver_->state());
-=======
-  if (driver_->task()->leaveSuspended(driver_->state()) != StopReason::kNone) {
-    VELOX_FAIL("Terminate detected when leaving suspended section");
-  }
->>>>>>> 1bdf9fc2
+  driver_->task_->leaveSuspended(driver_->state());
 }
 
 
@@ -679,6 +673,16 @@
   return fmt::format("<Driver {}:{}>", ctx_->task->taskId(), ctx_->driverId);
 }
 
+  uint64_t Driver::recoverableMemory() const {
+    int64_t total = 0;
+    for (auto& operator : operators_) {
+      total += operator->recoverableMemory();
+    }
+    return total;
+  }
+  
+
+  
 bool Driver::growTaskMemory(
     memory::UsageType type,
     int64_t size,
