--- conflicted
+++ resolved
@@ -191,11 +191,7 @@
   if (task_) {
     LOG(ERROR) << "Driver destructed while still in Task: "
                << task_->toString();
-<<<<<<< HEAD
-    DLOG(FATAL) << "Driber destroyed while referencing task";
-=======
     DLOG(FATAL) << "Driver destructed while referencing task";
->>>>>>> f556a44d
   }
 }
 
