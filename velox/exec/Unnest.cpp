/*
 * Copyright (c) Facebook, Inc. and its affiliates.
 *
 * Licensed under the Apache License, Version 2.0 (the "License");
 * you may not use this file except in compliance with the License.
 * You may obtain a copy of the License at
 *
 *     http://www.apache.org/licenses/LICENSE-2.0
 *
 * Unless required by applicable law or agreed to in writing, software
 * distributed under the License is distributed on an "AS IS" BASIS,
 * WITHOUT WARRANTIES OR CONDITIONS OF ANY KIND, either express or implied.
 * See the License for the specific language governing permissions and
 * limitations under the License.
 */

#include "velox/exec/Unnest.h"
#include "velox/common/base/Nulls.h"
#include "velox/vector/FlatVector.h"

namespace facebook::velox::exec {
Unnest::Unnest(
    int32_t operatorId,
    DriverCtx* driverCtx,
    const std::shared_ptr<const core::UnnestNode>& unnestNode)
    : Operator(
          driverCtx,
          unnestNode->outputType(),
          operatorId,
          unnestNode->id(),
          "Unnest"),
      withOrdinality_(unnestNode->withOrdinality()) {
  const auto& inputType = unnestNode->sources()[0]->outputType();
  const auto& unnestVariables = unnestNode->unnestVariables();
  for (const auto& variable : unnestVariables) {
    if (!variable->type()->isArray() && !variable->type()->isMap()) {
      VELOX_UNSUPPORTED("Unnest operator supports only ARRAY and MAP types")
    }
    unnestChannels_.push_back(inputType->getChildIdx(variable->name()));
  }

  unnestDecoded_.resize(unnestVariables.size());

  if (withOrdinality_) {
    VELOX_CHECK_EQ(
        outputType_->children().back(),
        BIGINT(),
        "Ordinality column should be BIGINT type.")
  }

  column_index_t outputChannel = 0;
  for (const auto& variable : unnestNode->replicateVariables()) {
    identityProjections_.emplace_back(
        inputType->getChildIdx(variable->name()), outputChannel++);
  }
}

void Unnest::addInput(RowVectorPtr input) {
  input_ = std::move(input);

  for (auto& child : input_->children()) {
    child->loadedVector();
  }

  const auto size = input_->size();

  // The max number of elements at each row across all unnested columns.
  maxSizes_ = allocateSizes(size, pool());
  rawMaxSizes_ = maxSizes_->asMutable<vector_size_t>();

  rawSizes_.resize(unnestChannels_.size());
  rawOffsets_.resize(unnestChannels_.size());
  rawIndices_.resize(unnestChannels_.size());

  for (auto channel = 0; channel < unnestChannels_.size(); ++channel) {
    const auto& unnestVector = input_->childAt(unnestChannels_[channel]);

    auto& currentDecoded = unnestDecoded_[channel];
    currentDecoded.decode(*unnestVector);

    rawIndices_[channel] = currentDecoded.indices();

    if (unnestVector->typeKind() == TypeKind::ARRAY) {
      const auto* unnestBaseArray = currentDecoded.base()->as<ArrayVector>();
      rawSizes_[channel] = unnestBaseArray->rawSizes();
      rawOffsets_[channel] = unnestBaseArray->rawOffsets();
    } else {
      VELOX_CHECK(unnestVector->typeKind() == TypeKind::MAP);
      const auto* unnestBaseMap = currentDecoded.base()->as<MapVector>();
      rawSizes_[channel] = unnestBaseMap->rawSizes();
      rawOffsets_[channel] = unnestBaseMap->rawOffsets();
    }

    // Count max number of elements per row.
    auto* currentSizes = rawSizes_[channel];
    auto* currentIndices = rawIndices_[channel];
    for (auto row = 0; row < size; ++row) {
      if (!currentDecoded.isNullAt(row)) {
        const auto unnestSize = currentSizes[currentIndices[row]];
        if (rawMaxSizes_[row] < unnestSize) {
          rawMaxSizes_[row] = unnestSize;
        }
      }
    }
  }
}

RowVectorPtr Unnest::getOutput() {
  if (!input_) {
    return nullptr;
  }

  const auto size = input_->size();
  const auto maxOutputSize = outputBatchRows();

  // Limit the number of input rows to keep output batch size within
  // 'maxOutputSize' if possible. Process each input row fully. Do not break
  // single row's output into multiple batches.
  vector_size_t numInput = 0;
  vector_size_t numElements = 0;
  for (auto row = nextInputRow_; row < size; ++row) {
    numElements += rawMaxSizes_[row];
    ++numInput;

    if (numElements >= maxOutputSize) {
      break;
    }
  }

  if (numElements == 0) {
    // All arrays/maps are null or empty.
    input_ = nullptr;
    nextInputRow_ = 0;
    return nullptr;
  }

  auto output = generateOutput(nextInputRow_, numInput, numElements);

  nextInputRow_ += numInput;

  if (nextInputRow_ >= size) {
    input_ = nullptr;
    nextInputRow_ = 0;
  }

  return output;
}

void Unnest::generateRepeatedColumns(
    vector_size_t start,
    vector_size_t size,
    vector_size_t numElements,
    std::vector<VectorPtr>& outputs) {
  // Create "indices" buffer to repeat rows as many times as there are elements
  // in the array (or map) in unnestDecoded.
  WrapState repeatedState;
  auto repeatedIndices = allocateIndices(numElements, pool());
  auto* rawRepeatedIndices = repeatedIndices->asMutable<vector_size_t>();
  vector_size_t index = 0;
  for (auto row = start; row < start + size; ++row) {
    for (auto i = 0; i < rawMaxSizes_[row]; i++) {
      rawRepeatedIndices[index++] = row;
    }
  }

  // Wrap "replicated" columns in a dictionary using 'repeatedIndices'.
  for (const auto& projection : identityProjections_) {
<<<<<<< HEAD
    outputs[projection.outputChannel] = wrapOne(
        numElements,
        repeatedIndices,
        input_->childAt(projection.inputChannel),
        nullptr,
        repeatedState);
=======
    outputs.at(projection.outputChannel) = BaseVector::wrapInDictionary(
        nullptr /*nulls*/,
        repeatedIndices,
        numElements,
        input_->childAt(projection.inputChannel));
>>>>>>> 8b75147a
  }
}

const Unnest::UnnestChannelEncoding Unnest::generateEncodingForChannel(
    column_index_t channel,
    vector_size_t start,
    vector_size_t size,
    vector_size_t numElements) {
  BufferPtr elementIndices = allocateIndices(numElements, pool());
  auto* rawElementIndices = elementIndices->asMutable<vector_size_t>();

  auto nulls = allocateNulls(numElements, pool());
  auto rawNulls = nulls->asMutable<uint64_t>();

  auto& currentDecoded = unnestDecoded_[channel];
  auto* currentSizes = rawSizes_[channel];
  auto* currentOffsets = rawOffsets_[channel];
  auto* currentIndices = rawIndices_[channel];

  // Make dictionary index for elements column since they may be out of order.
  vector_size_t index = 0;
  bool identityMapping = true;
  for (auto row = start; row < start + size; ++row) {
    const auto maxSize = rawMaxSizes_[row];

    if (!currentDecoded.isNullAt(row)) {
      const auto offset = currentOffsets[currentIndices[row]];
      const auto unnestSize = currentSizes[currentIndices[row]];

      if (index != offset || unnestSize < maxSize) {
        identityMapping = false;
      }

      for (auto i = 0; i < unnestSize; i++) {
        rawElementIndices[index++] = offset + i;
      }

      for (auto i = unnestSize; i < maxSize; ++i) {
        bits::setNull(rawNulls, index++, true);
      }
    } else if (maxSize > 0) {
      identityMapping = false;

      for (auto i = 0; i < maxSize; ++i) {
        bits::setNull(rawNulls, index++, true);
      }
    }
  }
  return {elementIndices, nulls, identityMapping};
}

VectorPtr Unnest::generateOrdinalityVector(
    vector_size_t start,
    vector_size_t size,
    vector_size_t numElements) {
  auto ordinalityVector =
      BaseVector::create<FlatVector<int64_t>>(BIGINT(), numElements, pool());

  // Set the ordinality at each result row to be the index of the element in
  // the original array (or map) plus one.
  auto* rawOrdinality = ordinalityVector->mutableRawValues();
  for (auto row = start; row < start + size; ++row) {
    const auto maxSize = rawMaxSizes_[row];
    std::iota(rawOrdinality, rawOrdinality + maxSize, 1);
    rawOrdinality += maxSize;
  }

  return ordinalityVector;
}

RowVectorPtr Unnest::generateOutput(
    vector_size_t start,
    vector_size_t size,
    vector_size_t numElements) {
  std::vector<VectorPtr> outputs(outputType_->size());
  generateRepeatedColumns(start, size, numElements, outputs);

  // Create unnest columns.
  vector_size_t outputsIndex = identityProjections_.size();
  for (auto channel = 0; channel < unnestChannels_.size(); ++channel) {
    const auto unnestChannelEncoding =
        generateEncodingForChannel(channel, start, size, numElements);

    auto& currentDecoded = unnestDecoded_[channel];
    if (currentDecoded.base()->typeKind() == TypeKind::ARRAY) {
      // Construct unnest column using Array elements wrapped using above
      // created dictionary.
      const auto* unnestBaseArray = currentDecoded.base()->as<ArrayVector>();
      outputs[outputsIndex++] =
          unnestChannelEncoding.wrap(unnestBaseArray->elements(), numElements);
    } else {
      // Construct two unnest columns for Map keys and values vectors wrapped
      // using above created dictionary.
      const auto* unnestBaseMap = currentDecoded.base()->as<MapVector>();
      outputs[outputsIndex++] =
          unnestChannelEncoding.wrap(unnestBaseMap->mapKeys(), numElements);
      outputs[outputsIndex++] =
          unnestChannelEncoding.wrap(unnestBaseMap->mapValues(), numElements);
    }
  }

  if (withOrdinality_) {
    // Ordinality column is always at the end.
    outputs.back() = generateOrdinalityVector(start, size, numElements);
  }

  return std::make_shared<RowVector>(
      pool(), outputType_, BufferPtr(nullptr), numElements, std::move(outputs));
}

VectorPtr Unnest::UnnestChannelEncoding::wrap(
    const VectorPtr& base,
    vector_size_t wrapSize) const {
  if (identityMapping) {
    return base;
  }

  const auto result =
      BaseVector::wrapInDictionary(nulls, indices, wrapSize, base);

  // Dictionary vectors whose size is much smaller than the size of the
  // 'alphabet' (base vector) create efficiency problems downstream. For
  // example, expression evaluation may peel the dictionary encoding and
  // evaluate the expression on the base vector. If a dictionary references
  // 1K rows of the base vector with row numbers 1'000'000...1'000'999, the
  // expression needs to allocate a result vector of size 1'001'000. This
  // causes large number of large allocations and wastes a lot of
  // resources.
  //
  // Make a flat copy of the necessary rows to avoid inefficient downstream
  // processing.
  //
  // TODO A better fix might be to change expression evaluation (and all other
  // operations) to handle dictionaries with large alphabets efficiently.
  return BaseVector::copy(*result);
}

bool Unnest::isFinished() {
  return noMoreInput_ && input_ == nullptr;
}
} // namespace facebook::velox::exec<|MERGE_RESOLUTION|>--- conflicted
+++ resolved
@@ -165,20 +165,13 @@
 
   // Wrap "replicated" columns in a dictionary using 'repeatedIndices'.
   for (const auto& projection : identityProjections_) {
-<<<<<<< HEAD
-    outputs[projection.outputChannel] = wrapOne(
+    outputs.at(projection.outputChannel) = wrapOne(
         numElements,
         repeatedIndices,
         input_->childAt(projection.inputChannel),
-        nullptr,
-        repeatedState);
-=======
-    outputs.at(projection.outputChannel) = BaseVector::wrapInDictionary(
-        nullptr /*nulls*/,
-        repeatedIndices,
-        numElements,
-        input_->childAt(projection.inputChannel));
->>>>>>> 8b75147a
+	nullptr /*nulls*/,
+
+	repeatedState);
   }
 }
 
