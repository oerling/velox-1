/*
 * Copyright (c) Facebook, Inc. and its affiliates.
 *
 * Licensed under the Apache License, Version 2.0 (the "License");
 * you may not use this file except in compliance with the License.
 * You may obtain a copy of the License at
 *
 *     http://www.apache.org/licenses/LICENSE-2.0
 *
 * Unless required by applicable law or agreed to in writing, software
 * distributed under the License is distributed on an "AS IS" BASIS,
 * WITHOUT WARRANTIES OR CONDITIONS OF ANY KIND, either express or implied.
 * See the License for the specific language governing permissions and
 * limitations under the License.
 */
#include "velox/serializers/PrestoSerializer.h"
#include "velox/common/base/Crc.h"
#include "velox/common/base/RawVector.h"
#include "velox/common/memory/ByteStream.h"
#include "velox/functions/prestosql/types/TimestampWithTimeZoneType.h"
#include "velox/vector/BiasVector.h"
#include "velox/vector/ComplexVector.h"
#include "velox/vector/DictionaryVector.h"
#include "velox/vector/FlatVector.h"
#include "velox/vector/VectorTypeUtils.h"

namespace facebook::velox::serializer::presto {
namespace {
constexpr int8_t kCompressedBitMask = 1;
constexpr int8_t kEncryptedBitMask = 2;
constexpr int8_t kCheckSumBitMask = 4;
static inline const std::string_view kRLE{"RLE"};
static inline const std::string_view kDictionary{"DICTIONARY"};

int64_t computeChecksum(
    PrestoOutputStreamListener* listener,
    int codecMarker,
    int numRows,
    int uncompressedSize) {
  auto result = listener->crc();
  result.process_bytes(&codecMarker, 1);
  result.process_bytes(&numRows, 4);
  result.process_bytes(&uncompressedSize, 4);
  return result.checksum();
}

int64_t computeChecksum(
    ByteInputStream* source,
    int codecMarker,
    int numRows,
    int uncompressedSize) {
  auto offset = source->tellp();
  bits::Crc32 crc32;
  if (FOLLY_UNLIKELY(source->remainingSize() < uncompressedSize)) {
    VELOX_FAIL(
        "Tried to read {} bytes, larger than what's remained in source {} "
        "bytes. Source details: {}",
        uncompressedSize,
        source->remainingSize(),
        source->toString());
  }
  auto remainingBytes = uncompressedSize;
  while (remainingBytes > 0) {
    auto data = source->nextView(remainingBytes);
    if (FOLLY_UNLIKELY(data.size() == 0)) {
      VELOX_FAIL(
          "Reading 0 bytes from source. Source details: {}",
          source->toString());
    }
    crc32.process_bytes(data.data(), data.size());
    remainingBytes -= data.size();
  }

  crc32.process_bytes(&codecMarker, 1);
  crc32.process_bytes(&numRows, 4);
  crc32.process_bytes(&uncompressedSize, 4);
  auto checksum = crc32.checksum();

  source->seekp(offset);

  return checksum;
}

char getCodecMarker() {
  char marker = 0;
  marker |= kCheckSumBitMask;
  return marker;
}

bool isCompressedBitSet(int8_t codec) {
  return (codec & kCompressedBitMask) == kCompressedBitMask;
}

bool isEncryptedBit(int8_t codec) {
  return (codec & kEncryptedBitMask) == kEncryptedBitMask;
}

bool isChecksumBitSet(int8_t codec) {
  return (codec & kCheckSumBitMask) == kCheckSumBitMask;
}

std::string_view typeToEncodingName(const TypePtr& type) {
  switch (type->kind()) {
    case TypeKind::BOOLEAN:
      return "BYTE_ARRAY";
    case TypeKind::TINYINT:
      return "BYTE_ARRAY";
    case TypeKind::SMALLINT:
      return "SHORT_ARRAY";
    case TypeKind::INTEGER:
      return "INT_ARRAY";
    case TypeKind::BIGINT:
      return "LONG_ARRAY";
    case TypeKind::HUGEINT:
      return "INT128_ARRAY";
    case TypeKind::REAL:
      return "INT_ARRAY";
    case TypeKind::DOUBLE:
      return "LONG_ARRAY";
    case TypeKind::VARCHAR:
      return "VARIABLE_WIDTH";
    case TypeKind::VARBINARY:
      return "VARIABLE_WIDTH";
    case TypeKind::TIMESTAMP:
      return "LONG_ARRAY";
    case TypeKind::ARRAY:
      return "ARRAY";
    case TypeKind::MAP:
      return "MAP";
    case TypeKind::ROW:
      return isTimestampWithTimeZoneType(type) ? "LONG_ARRAY" : "ROW";
    case TypeKind::UNKNOWN:
      return "BYTE_ARRAY";
    default:
      throw std::runtime_error("Unknown type kind");
  }
}

PrestoVectorSerde::PrestoOptions toPrestoOptions(
    const VectorSerde::Options* options) {
  if (options == nullptr) {
    return PrestoVectorSerde::PrestoOptions();
  }
  return *(static_cast<const PrestoVectorSerde::PrestoOptions*>(options));
}

FOLLY_ALWAYS_INLINE bool needCompression(const folly::io::Codec& codec) {
  return codec.type() != folly::io::CodecType::NO_COMPRESSION;
}

using StructNullsMap =
    folly::F14FastMap<int64_t, std::pair<std::vector<uint64_t>, int32_t>>;

auto& structNullsMap() {
  thread_local std::unique_ptr<StructNullsMap> map;
  return map;
}

std::pair<const uint64_t*, int32_t> getStructNulls(int64_t position) {
  auto& map = structNullsMap();
  auto it = map->find(position);
  if (it == map->end()) {
    return {nullptr, 0};
  }
  return {it->second.first.data(), it->second.second};
}

template <typename T>
void readValues(
    ByteInputStream* source,
    vector_size_t size,
    vector_size_t offset,
    BufferPtr nulls,
    vector_size_t nullCount,
    BufferPtr values) {
  if (nullCount) {
    auto rawValues = values->asMutable<T>();
    int32_t toClear = offset;
    bits::forEachSetBit(
        nulls->as<uint64_t>(), offset, offset + size, [&](int32_t row) {
          // Set the values between the last non-null and this to type default.
          for (; toClear < row; ++toClear) {
            rawValues[toClear] = T();
          }
          rawValues[row] = source->read<T>();
          toClear = row + 1;
        });
  } else {
    source->readBytes(
        values->asMutable<uint8_t>() + offset * sizeof(T), size * sizeof(T));
  }
}

template <>
void readValues<bool>(
    ByteInputStream* source,
    vector_size_t size,
    vector_size_t offset,
    BufferPtr nulls,
    vector_size_t nullCount,
    BufferPtr values) {
  auto rawValues = values->asMutable<uint64_t>();
  if (nullCount) {
    int32_t toClear = offset;
    bits::forEachSetBit(
        nulls->as<uint64_t>(), offset, offset + size, [&](int32_t row) {
          // Set the values between the last non-null and this to type default.
          for (; toClear < row; ++toClear) {
            bits::clearBit(rawValues, toClear);
          }
          bits::setBit(rawValues, row, (source->read<int8_t>() != 0));
          toClear = row + 1;
        });
  } else {
    for (int32_t row = offset; row < offset + size; ++row) {
      bits::setBit(rawValues, row, (source->read<int8_t>() != 0));
    }
  }
}

Timestamp readTimestamp(ByteInputStream* source) {
  int64_t millis = source->read<int64_t>();
  return Timestamp::fromMillis(millis);
}

template <>
void readValues<Timestamp>(
    ByteInputStream* source,
    vector_size_t size,
    vector_size_t offset,
    BufferPtr nulls,
    vector_size_t nullCount,
    BufferPtr values) {
  auto rawValues = values->asMutable<Timestamp>();
  if (nullCount) {
    int32_t toClear = offset;
    bits::forEachSetBit(
        nulls->as<uint64_t>(), offset, offset + size, [&](int32_t row) {
          // Set the values between the last non-null and this to type default.
          for (; toClear < row; ++toClear) {
            rawValues[toClear] = Timestamp();
          }
          rawValues[row] = readTimestamp(source);
          toClear = row + 1;
        });
  } else {
    for (int32_t row = offset; row < offset + size; ++row) {
      rawValues[row] = readTimestamp(source);
    }
  }
}

Timestamp readLosslessTimestamp(ByteInputStream* source) {
  int64_t seconds = source->read<int64_t>();
  uint64_t nanos = source->read<uint64_t>();
  return Timestamp(seconds, nanos);
}

void readLosslessTimestampValues(
    ByteInputStream* source,
    vector_size_t size,
    vector_size_t offset,
    BufferPtr nulls,
    vector_size_t nullCount,
    BufferPtr values) {
  auto rawValues = values->asMutable<Timestamp>();
  if (nullCount > 0) {
    int32_t toClear = offset;
    bits::forEachSetBit(
        nulls->as<uint64_t>(), offset, offset + size, [&](int32_t row) {
          // Set the values between the last non-null and this to type default.
          for (; toClear < row; ++toClear) {
            rawValues[toClear] = Timestamp();
          }
          rawValues[row] = readLosslessTimestamp(source);
          toClear = row + 1;
        });
  } else {
    for (int32_t row = offset; row < offset + size; ++row) {
      rawValues[row] = readLosslessTimestamp(source);
    }
  }
}

int128_t readJavaDecimal(ByteInputStream* source) {
  // ByteInputStream does not support reading int128_t values.
  auto low = source->read<int64_t>();
  auto high = source->read<int64_t>();
  // 'high' is in signed magnitude representation.
  if (high < 0) {
    // Remove the sign bit before building the int128 value.
    // Negate the value.
    return -1 * HugeInt::build(high & DecimalUtil::kInt64Mask, low);
  }
  return HugeInt::build(high, low);
}

void readDecimalValues(
    ByteInputStream* source,
    vector_size_t size,
    vector_size_t offset,
    BufferPtr nulls,
    vector_size_t nullCount,
    BufferPtr values) {
  auto rawValues = values->asMutable<int128_t>();
  if (nullCount) {
    int32_t toClear = offset;
    bits::forEachSetBit(
        nulls->as<uint64_t>(), offset, offset + size, [&](int32_t row) {
          // Set the values between the last non-null and this to type default.
          for (; toClear < row; ++toClear) {
            rawValues[toClear] = 0;
          }
          rawValues[row] = readJavaDecimal(source);
          toClear = row + 1;
        });
  } else {
    for (int32_t row = 0; row < size; ++row) {
      rawValues[offset + row] = readJavaDecimal(source);
    }
  }
}

vector_size_t sizeWithIncomingNulls(
    vector_size_t size,
<<<<<<< HEAD
    const uint64_t* incomingNulls,
    int32_t numIncomingNulls) {
  if (!incomingNulls) {
    return size;
  }
  return numIncomingNulls;
=======
    int32_t numIncomingNulls) {
  return numIncomingNulls == 0 ? size : numIncomingNulls;
>>>>>>> 01b50571
}

vector_size_t readNulls(
    ByteInputStream* source,
    vector_size_t size,
    BaseVector& result,
    vector_size_t resultOffset,
    const uint64_t* incomingNulls,
    int32_t numIncomingNulls) {
  VELOX_DCHECK_LE(
      result.size(), resultOffset + (incomingNulls ? numIncomingNulls : size));
  if (source->readByte() == 0) {
    if (incomingNulls) {
      auto rawNulls = result.mutableRawNulls();
      bits::copyBits(
          incomingNulls, 0, rawNulls, resultOffset, numIncomingNulls);
    } else {
      result.clearNulls(resultOffset, resultOffset + size);
    }
    return incomingNulls
        ? numIncomingNulls - bits::countBits(incomingNulls, 0, numIncomingNulls)
        : 0;
  }

  const bool noPriorNulls = (result.rawNulls() == nullptr);
<<<<<<< HEAD
  const auto numNewValues =
      sizeWithIncomingNulls(size, incomingNulls, numIncomingNulls);
=======
  const auto numNewValues = sizeWithIncomingNulls(size, numIncomingNulls);
>>>>>>> 01b50571

  // Allocate one extra byte in case we cannot use bits from the current last
  // partial byte.
  BufferPtr& nulls = result.mutableNulls(resultOffset + numNewValues + 8);
  if (noPriorNulls) {
    bits::fillBits(
        nulls->asMutable<uint64_t>(), 0, resultOffset, bits::kNotNull);
  }

  auto* rawNulls = nulls->asMutable<uint8_t>() + bits::nbytes(resultOffset);
  const auto numBytes = BaseVector::byteSize<bool>(size);

  source->readBytes(rawNulls, numBytes);
  bits::reverseBits(rawNulls, numBytes);
  bits::negate(reinterpret_cast<char*>(rawNulls), numBytes * 8);
  // Add incoming nulls if any.
  if (incomingNulls) {
    bits::scatterBits(
        size,
        numIncomingNulls,
        reinterpret_cast<const char*>(rawNulls),
        incomingNulls,
        reinterpret_cast<char*>(rawNulls));
  }

  // Shift bits if needed.
  if (bits::nbytes(resultOffset) * 8 > resultOffset) {
    bits::copyBits(
        nulls->asMutable<uint64_t>(),
        bits::nbytes(resultOffset) * 8,
        nulls->asMutable<uint64_t>(),
        resultOffset,
        numNewValues);
  }

  return BaseVector::countNulls(
      nulls, resultOffset, resultOffset + numNewValues);
}

template <typename T>
void read(
    ByteInputStream* source,
    const TypePtr& type,
    velox::memory::MemoryPool* pool,
    VectorPtr& result,
    vector_size_t resultOffset,
    bool useLosslessTimestamp,
    const uint64_t* incomingNulls,
    int32_t numIncomingNulls) {
  const int32_t size = source->read<int32_t>();
<<<<<<< HEAD
  const auto numNewValues =
      sizeWithIncomingNulls(size, incomingNulls, numIncomingNulls);
=======
  const auto numNewValues = sizeWithIncomingNulls(size, numIncomingNulls);
>>>>>>> 01b50571
  result->resize(resultOffset + numNewValues);

  auto flatResult = result->asFlatVector<T>();
  auto nullCount = readNulls(
      source, size, *flatResult, resultOffset, incomingNulls, numIncomingNulls);

  BufferPtr values = flatResult->mutableValues(resultOffset + numNewValues);
  if constexpr (std::is_same_v<T, Timestamp>) {
    if (useLosslessTimestamp) {
      readLosslessTimestampValues(
          source,
          numNewValues,
          resultOffset,
          flatResult->nulls(),
          nullCount,
          values);
      return;
    }
  }
  if (type->isLongDecimal()) {
    readDecimalValues(
        source,
        numNewValues,
        resultOffset,
        flatResult->nulls(),
        nullCount,
        values);
    return;
  }
  readValues<T>(
      source,
      numNewValues,
      resultOffset,
      flatResult->nulls(),
      nullCount,
      values);
}

template <>
void read<StringView>(
    ByteInputStream* source,
    const TypePtr& type,
    velox::memory::MemoryPool* pool,
    VectorPtr& result,
    vector_size_t resultOffset,
    bool useLosslessTimestamp,
    const uint64_t* incomingNulls,
    int32_t numIncomingNulls) {
  const int32_t size = source->read<int32_t>();
<<<<<<< HEAD
  const int32_t numNewValues =
      sizeWithIncomingNulls(size, incomingNulls, numIncomingNulls);
=======
  const int32_t numNewValues = sizeWithIncomingNulls(size, numIncomingNulls);
>>>>>>> 01b50571

  result->resize(resultOffset + numNewValues);

  auto flatResult = result->as<FlatVector<StringView>>();
  BufferPtr values = flatResult->mutableValues(resultOffset + size);
  auto rawValues = values->asMutable<StringView>();
  int32_t lastOffset = 0;
  for (int32_t i = 0; i < numNewValues; ++i) {
    // Set the first int32_t of each StringView to be the offset.
    if (incomingNulls && bits::isBitNull(incomingNulls, i)) {
      *reinterpret_cast<int32_t*>(&rawValues[resultOffset + i]) = lastOffset;
      continue;
    }
    lastOffset = *reinterpret_cast<int32_t*>(&rawValues[resultOffset + i]) =
        source->read<int32_t>();
  }
  readNulls(
      source, size, *flatResult, resultOffset, incomingNulls, numIncomingNulls);

  const int32_t dataSize = source->read<int32_t>();
  if (dataSize == 0) {
    return;
  }

  auto* rawStrings =
      flatResult->getRawStringBufferWithSpace(dataSize, true /*exactSize*/);

  source->readBytes(rawStrings, dataSize);
  int32_t previousOffset = 0;
  auto rawChars = reinterpret_cast<char*>(rawStrings);
  for (int32_t i = 0; i < numNewValues; ++i) {
    int32_t offset = rawValues[resultOffset + i].size();
    rawValues[resultOffset + i] =
        StringView(rawChars + previousOffset, offset - previousOffset);
    previousOffset = offset;
  }
}

void readColumns(
    ByteInputStream* source,
    velox::memory::MemoryPool* pool,
    const std::vector<TypePtr>& types,
    std::vector<VectorPtr>& result,
    vector_size_t resultOffset,
    bool useLosslessTimestamp,
    const uint64_t* incomingNulls,
    int32_t numIncomingNulls);

void readConstantVector(
    ByteInputStream* source,
    const TypePtr& type,
    velox::memory::MemoryPool* pool,
    VectorPtr& result,
    vector_size_t resultOffset,
    bool useLosslessTimestamp,
    const uint64_t* incomingNulls,
    int32_t numIncomingNulls) {
  const auto size = source->read<int32_t>();
<<<<<<< HEAD
  const int32_t numNewValues =
      sizeWithIncomingNulls(size, incomingNulls, numIncomingNulls);
=======
  const int32_t numNewValues = sizeWithIncomingNulls(size, numIncomingNulls);
>>>>>>> 01b50571
  std::vector<TypePtr> childTypes = {type};
  std::vector<VectorPtr> children{BaseVector::create(type, 0, pool)};
  readColumns(
      source, pool, childTypes, children, 0, useLosslessTimestamp, nullptr, 0);
  VELOX_CHECK_EQ(1, children[0]->size());

  auto constantVector =
      BaseVector::wrapInConstant(numNewValues, 0, children[0]);
  if (resultOffset == 0 && !incomingNulls) {
    result = std::move(constantVector);
  } else {
    if (!incomingNulls && constantVector->equalValueAt(result.get(), 0, 0)) {
      result->resize(resultOffset + numNewValues);
      return;
    }
    result->resize(resultOffset + numNewValues);

    SelectivityVector rows(resultOffset + size, false);
    rows.setValidRange(resultOffset, resultOffset + numNewValues, true);
    rows.updateBounds();

    BaseVector::ensureWritable(rows, type, pool, result);
    result->copy(constantVector.get(), resultOffset, 0, numNewValues);
    if (incomingNulls) {
      bits::forEachUnsetBit(incomingNulls, 0, numNewValues, [&](auto row) {
        result->setNull(resultOffset + row, true);
      });
    }
  }
}

void readDictionaryVector(
    ByteInputStream* source,
    const TypePtr& type,
    velox::memory::MemoryPool* pool,
    VectorPtr& result,
    vector_size_t resultOffset,
    bool useLosslessTimestamp,
    const uint64_t* incomingNulls,
    int32_t numIncomingNulls) {
  const auto size = source->read<int32_t>();
<<<<<<< HEAD
  const int32_t numNewValues =
      sizeWithIncomingNulls(size, incomingNulls, numIncomingNulls);
=======
  const int32_t numNewValues = sizeWithIncomingNulls(size, numIncomingNulls);
>>>>>>> 01b50571

  std::vector<TypePtr> childTypes = {type};
  std::vector<VectorPtr> children{BaseVector::create(type, 0, pool)};
  readColumns(
      source, pool, childTypes, children, 0, useLosslessTimestamp, nullptr, 0);

  // Read indices.
  BufferPtr indices = allocateIndices(numNewValues, pool);
  if (incomingNulls) {
    auto rawIndices = indices->asMutable<int32_t>();
    for (auto i = 0; i < numNewValues; ++i) {
      if (bits::isBitNull(incomingNulls, i)) {
        rawIndices[i] = 0;
      } else {
        rawIndices[i] = source->read<int32_t>();
      }
    }
  } else {
    source->readBytes(
        indices->asMutable<char>(), numNewValues * sizeof(int32_t));
  }

  // Skip 3 * 8 bytes of 'instance id'. Velox doesn't use 'instance id' for
  // dictionary vectors.
  source->skip(24);

  BufferPtr incomingNullsBuffer = nullptr;
  if (incomingNulls) {
    incomingNullsBuffer = AlignedBuffer::allocate<bool>(numIncomingNulls, pool);
    memcpy(
        incomingNullsBuffer->asMutable<char>(),
        incomingNulls,
        bits::nbytes(numIncomingNulls));
  }
  auto dictionaryVector = BaseVector::wrapInDictionary(
      incomingNullsBuffer, indices, size, children[0]);
  if (resultOffset == 0) {
    result = std::move(dictionaryVector);
  } else {
    result->resize(resultOffset + numNewValues);

    SelectivityVector rows(resultOffset + numNewValues, false);
    rows.setValidRange(resultOffset, resultOffset + numNewValues, true);
    rows.updateBounds();

    BaseVector::ensureWritable(rows, type, pool, result);
    result->copy(dictionaryVector.get(), resultOffset, 0, numNewValues);
  }
}

void readArrayVector(
    ByteInputStream* source,
    const TypePtr& type,
    velox::memory::MemoryPool* pool,
    VectorPtr& result,
    vector_size_t resultOffset,
    bool useLosslessTimestamp,
    const uint64_t* incomingNulls,
    int32_t numIncomingNulls) {
  ArrayVector* arrayVector = result->as<ArrayVector>();

  const auto resultElementsOffset = arrayVector->elements()->size();

  std::vector<TypePtr> childTypes = {type->childAt(0)};
  std::vector<VectorPtr> children{arrayVector->elements()};
  readColumns(
      source,
      pool,
      childTypes,
      children,
      resultElementsOffset,
      useLosslessTimestamp,
      nullptr,
      0);

  const vector_size_t size = source->read<int32_t>();
<<<<<<< HEAD
  const auto numNewValues =
      sizeWithIncomingNulls(size, incomingNulls, numIncomingNulls);
=======
  const auto numNewValues = sizeWithIncomingNulls(size, numIncomingNulls);
>>>>>>> 01b50571
  arrayVector->resize(resultOffset + numNewValues);
  arrayVector->setElements(children[0]);

  BufferPtr offsets = arrayVector->mutableOffsets(resultOffset + numNewValues);
  auto rawOffsets = offsets->asMutable<vector_size_t>();
  BufferPtr sizes = arrayVector->mutableSizes(resultOffset + numNewValues);
  auto rawSizes = sizes->asMutable<vector_size_t>();
  int32_t base = source->read<int32_t>();
  for (int32_t i = 0; i < numNewValues; ++i) {
    if (incomingNulls && bits::isBitNull(incomingNulls, i)) {
      rawOffsets[resultOffset + i] = 0;
      rawSizes[resultOffset + i] = 0;
      continue;
    }
    int32_t offset = source->read<int32_t>();
    rawOffsets[resultOffset + i] = resultElementsOffset + base;
    rawSizes[resultOffset + i] = offset - base;
    base = offset;
  }

  readNulls(
      source,
      size,
      *arrayVector,
      resultOffset,
      incomingNulls,
      numIncomingNulls);
}

void readMapVector(
    ByteInputStream* source,
    const TypePtr& type,
    velox::memory::MemoryPool* pool,
    VectorPtr& result,
    vector_size_t resultOffset,
    bool useLosslessTimestamp,
    const uint64_t* incomingNulls,
    int32_t numIncomingNulls) {
  MapVector* mapVector = result->as<MapVector>();
  const auto resultElementsOffset = mapVector->mapKeys()->size();
  std::vector<TypePtr> childTypes = {type->childAt(0), type->childAt(1)};
  std::vector<VectorPtr> children{mapVector->mapKeys(), mapVector->mapValues()};
  readColumns(
      source,
      pool,
      childTypes,
      children,
      resultElementsOffset,
      useLosslessTimestamp,
      nullptr,
      0);

  int32_t hashTableSize = source->read<int32_t>();
  if (hashTableSize != -1) {
    // Skip over serialized hash table from Presto wire format.
    source->skip(hashTableSize * sizeof(int32_t));
  }

  const vector_size_t size = source->read<int32_t>();
  const vector_size_t numNewValues =
<<<<<<< HEAD
      sizeWithIncomingNulls(size, incomingNulls, numIncomingNulls);
=======
      sizeWithIncomingNulls(size, numIncomingNulls);
>>>>>>> 01b50571
  mapVector->resize(resultOffset + numNewValues);
  mapVector->setKeysAndValues(children[0], children[1]);

  BufferPtr offsets = mapVector->mutableOffsets(resultOffset + numNewValues);
  auto rawOffsets = offsets->asMutable<vector_size_t>();
  BufferPtr sizes = mapVector->mutableSizes(resultOffset + numNewValues);
  auto rawSizes = sizes->asMutable<vector_size_t>();
  int32_t base = source->read<int32_t>();
  for (int32_t i = 0; i < numNewValues; ++i) {
    if (incomingNulls && bits::isBitNull(incomingNulls, i)) {
      rawOffsets[resultOffset + i] = 0;
      rawSizes[resultOffset + i] = 0;
      continue;
    }
    int32_t offset = source->read<int32_t>();
    rawOffsets[resultOffset + i] = resultElementsOffset + base;
    rawSizes[resultOffset + i] = offset - base;
    base = offset;
  }

  readNulls(
      source, size, *mapVector, resultOffset, incomingNulls, numIncomingNulls);
}

int64_t packTimestampWithTimeZone(int64_t timestamp, int16_t timezone) {
  return timezone | (timestamp << 12);
}

void unpackTimestampWithTimeZone(
    int64_t packed,
    int64_t& timestamp,
    int16_t& timezone) {
  timestamp = packed >> 12;
  timezone = packed & 0xfff;
}

void readTimestampWithTimeZone(
    ByteInputStream* source,
    velox::memory::MemoryPool* pool,
    RowVector* result,
    vector_size_t resultOffset,
    const uint64_t* incomingNulls,
    int32_t numIncomingNulls) {
  auto& timestamps = result->childAt(0);
  read<int64_t>(
      source,
      BIGINT(),
      pool,
      timestamps,
      resultOffset,
      false,
      incomingNulls,
      numIncomingNulls);

  auto rawTimestamps = timestamps->asFlatVector<int64_t>()->mutableRawValues();

  const auto size = timestamps->size();
  result->resize(size);

  auto& timezones = result->childAt(1);
  timezones->resize(size);
  auto rawTimezones = timezones->asFlatVector<int16_t>()->mutableRawValues();

  auto rawNulls = timestamps->rawNulls();
  for (auto i = resultOffset; i < size; ++i) {
    if (!rawNulls || !bits::isBitNull(rawNulls, i)) {
      unpackTimestampWithTimeZone(
          rawTimestamps[i], rawTimestamps[i], rawTimezones[i]);
      result->setNull(i, false);
    } else {
      result->setNull(i, true);
    }
  }
}

void readRowVector(
    ByteInputStream* source,
    const TypePtr& type,
    velox::memory::MemoryPool* pool,
    VectorPtr& result,
    vector_size_t resultOffset,
    bool useLosslessTimestamp,
    const uint64_t* incomingNulls,
    int32_t numIncomingNulls) {
  auto* row = result->as<RowVector>();
  if (isTimestampWithTimeZoneType(type)) {
    readTimestampWithTimeZone(
        source, pool, row, resultOffset, incomingNulls, numIncomingNulls);
    return;
  }
  auto [structNulls, numStructNulls] = getStructNulls(source->tellp());
  BufferPtr combinedNulls;
  // childNulls is the nulls added to the children, i.e. the nulls of this
  // struct combined with nulls of enclosing structs.
  const uint64_t* childNulls = incomingNulls;
  int32_t numChildNulls = numIncomingNulls;
  if (structNulls) {
    if (incomingNulls) {
      combinedNulls = AlignedBuffer::allocate<bool>(numIncomingNulls, pool);
      bits::scatterBits(
          numStructNulls,
          numIncomingNulls,
          reinterpret_cast<const char*>(structNulls),
          incomingNulls,
          combinedNulls->asMutable<char>());
      childNulls = combinedNulls->as<uint64_t>();
      numChildNulls = numIncomingNulls;
    } else {
      childNulls = structNulls;
      numChildNulls = numStructNulls;
    }
  }
  const int32_t numChildren = source->read<int32_t>();
  auto& children = row->children();

  const auto& childTypes = type->asRow().children();
  readColumns(
      source,
      pool,
      childTypes,
      children,
      resultOffset,
      useLosslessTimestamp,
      childNulls,
      numChildNulls);

  const auto size = source->read<int32_t>();
<<<<<<< HEAD
  const auto numNewValues =
      sizeWithIncomingNulls(size, incomingNulls, numIncomingNulls);
=======
  const auto numNewValues = sizeWithIncomingNulls(size, numIncomingNulls);
>>>>>>> 01b50571
  row->resize(resultOffset + numNewValues);
  // Read and discard the offsets. The number of offsets is not affected by
  // incomingNulls.
  for (int32_t i = 0; i <= size; ++i) {
    source->read<int32_t>();
  }
  readNulls(
      source, size, *result, resultOffset, incomingNulls, numIncomingNulls);
}

std::string readLengthPrefixedString(ByteInputStream* source) {
  int32_t size = source->read<int32_t>();
  std::string value;
  value.resize(size);
  source->readBytes(&value[0], size);
  return value;
}

void checkTypeEncoding(std::string_view encoding, const TypePtr& type) {
  auto kindEncoding = typeToEncodingName(type);
  VELOX_USER_CHECK(
      encoding == kindEncoding,
      "Serialized encoding is not compatible with requested type: {}. Expected {}. Got {}.",
      type->kindName(),
      kindEncoding,
      encoding);
}

void readColumns(
    ByteInputStream* source,
    velox::memory::MemoryPool* pool,
    const std::vector<TypePtr>& types,
    std::vector<VectorPtr>& results,
    vector_size_t resultOffset,
    bool useLosslessTimestamp,
    const uint64_t* incomingNulls,
    int32_t numIncomingNulls) {
  static const std::unordered_map<
      TypeKind,
      std::function<void(
          ByteInputStream * source,
          const TypePtr& type,
          velox::memory::MemoryPool* pool,
          VectorPtr& result,
          vector_size_t resultOffset,
          bool useLosslessTimestamp,
          const uint64_t* incomingNulls,
          int32_t numIncomingNulls)>>
      readers = {
          {TypeKind::BOOLEAN, &read<bool>},
          {TypeKind::TINYINT, &read<int8_t>},
          {TypeKind::SMALLINT, &read<int16_t>},
          {TypeKind::INTEGER, &read<int32_t>},
          {TypeKind::BIGINT, &read<int64_t>},
          {TypeKind::HUGEINT, &read<int128_t>},
          {TypeKind::REAL, &read<float>},
          {TypeKind::DOUBLE, &read<double>},
          {TypeKind::TIMESTAMP, &read<Timestamp>},
          {TypeKind::VARCHAR, &read<StringView>},
          {TypeKind::VARBINARY, &read<StringView>},
          {TypeKind::ARRAY, &readArrayVector},
          {TypeKind::MAP, &readMapVector},
          {TypeKind::ROW, &readRowVector},
          {TypeKind::UNKNOWN, &read<UnknownValue>}};

  VELOX_CHECK_EQ(types.size(), results.size());

  for (int32_t i = 0; i < types.size(); ++i) {
    const auto& columnType = types[i];
    auto& columnResult = results[i];

    const auto encoding = readLengthPrefixedString(source);
    if (encoding == kRLE) {
      readConstantVector(
          source,
          columnType,
          pool,
          columnResult,
          resultOffset,
          useLosslessTimestamp,
          incomingNulls,
          numIncomingNulls);
    } else if (encoding == kDictionary) {
      readDictionaryVector(
          source,
          columnType,
          pool,
          columnResult,
          resultOffset,
          useLosslessTimestamp,
          incomingNulls,
          numIncomingNulls);
    } else {
      checkTypeEncoding(encoding, columnType);
      const auto it = readers.find(columnType->kind());
      VELOX_CHECK(
          it != readers.end(),
          "Column reader for type {} is missing",
          columnType->kindName());

      it->second(
          source,
          columnType,
          pool,
          columnResult,
          resultOffset,
          useLosslessTimestamp,
          incomingNulls,
          numIncomingNulls);
    }
  }
}

// Reads nulls into 'scratch' and returns count of non-nulls. If 'copy' is
// given, returns the null bits in 'copy'.
vector_size_t valueCount(
    ByteInputStream* source,
    vector_size_t size,
    Scratch& scratch,
    std::vector<uint64_t>* copy = nullptr) {
  if (source->readByte() == 0) {
    return size;
  }
  ScratchPtr<uint64_t, 16> nullsHolder(scratch);
  auto rawNulls = nullsHolder.get(bits::nwords(size));
  auto numBytes = bits::nbytes(size);
  source->readBytes(rawNulls, numBytes);
  bits::reverseBits(reinterpret_cast<uint8_t*>(rawNulls), numBytes);
  bits::negate(reinterpret_cast<char*>(rawNulls), numBytes * 8);
  if (copy) {
    copy->resize(bits::nwords(size));
    memcpy(copy->data(), rawNulls, numBytes);
  }
  return bits::countBits(rawNulls, 0, size);
}

template <typename T>
void readStructNulls(
    ByteInputStream* source,
    const TypePtr& type,
    bool useLosslessTimestamp,
    Scratch& scratch) {
  const int32_t size = source->read<int32_t>();
  auto numValues = valueCount(source, size, scratch);

  if constexpr (std::is_same_v<T, Timestamp>) {
    source->skip(
        numValues *
        (useLosslessTimestamp ? sizeof(Timestamp) : sizeof(uint64_t)));
    return;
  }
  source->skip(numValues * sizeof(T));
}

template <>
void readStructNulls<StringView>(
    ByteInputStream* source,
    const TypePtr& type,
    bool /*useLosslessTimestamp*/,
    Scratch& scratch) {
  const int32_t size = source->read<int32_t>();
  source->skip(size * sizeof(int32_t));
  valueCount(source, size, scratch);
  const int32_t dataSize = source->read<int32_t>();
  source->skip(dataSize);
}

void readStructNullsColumns(
    ByteInputStream* source,
    const std::vector<TypePtr>& types,
    bool useLoasslessTimestamp,
    Scratch& scratch);

void readConstantVectorStructNulls(
    ByteInputStream* source,
    const TypePtr& type,
    bool useLosslessTimestamp,
    Scratch& scratch) {
  const auto size = source->read<int32_t>();
  std::vector<TypePtr> childTypes = {type};
  readStructNullsColumns(source, childTypes, useLosslessTimestamp, scratch);
}

void readDictionaryVectorStructNulls(
    ByteInputStream* source,
    const TypePtr& type,
    bool useLosslessTimestamp,
    Scratch& scratch) {
  const auto size = source->read<int32_t>();
  std::vector<TypePtr> childTypes = {type};
  readStructNullsColumns(source, childTypes, useLosslessTimestamp, scratch);

  // Skip indices.
  source->skip(sizeof(int32_t) * size);

  // Skip 3 * 8 bytes of 'instance id'. Velox doesn't use 'instance id' for
  // dictionary vectors.
  source->skip(24);
}

void readArrayVectorStructNulls(
    ByteInputStream* source,
    const TypePtr& type,
    bool useLosslessTimestamp,
    Scratch& scratch) {
  std::vector<TypePtr> childTypes = {type->childAt(0)};
  readStructNullsColumns(source, childTypes, useLosslessTimestamp, scratch);

  const vector_size_t size = source->read<int32_t>();

  source->skip((size + 1) * sizeof(int32_t));
  valueCount(source, size, scratch);
}

void readMapVectorStructNulls(
    ByteInputStream* source,
    const TypePtr& type,
    bool useLosslessTimestamp,
    Scratch& scratch) {
  std::vector<TypePtr> childTypes = {type->childAt(0), type->childAt(1)};
  readStructNullsColumns(source, childTypes, useLosslessTimestamp, scratch);

  int32_t hashTableSize = source->read<int32_t>();
  if (hashTableSize != -1) {
    // Skip over serialized hash table from Presto wire format.
    source->skip(hashTableSize * sizeof(int32_t));
  }

  const vector_size_t size = source->read<int32_t>();

  source->skip((1 + size) * sizeof(int32_t));
  valueCount(source, size, scratch);
}

void readTimestampWithTimeZoneStructNulls(
    ByteInputStream* source,
    Scratch& scratch) {
  readStructNulls<int64_t>(source, BIGINT(), false, scratch);
}

void readRowVectorStructNulls(
    ByteInputStream* source,
    const TypePtr& type,
    bool useLosslessTimestamp,
    Scratch& scratch) {
  if (isTimestampWithTimeZoneType(type)) {
    readTimestampWithTimeZoneStructNulls(source, scratch);
    return;
  }
  auto streamPos = source->tellp();
  const int32_t numChildren = source->read<int32_t>();
  const auto& childTypes = type->asRow().children();
  readStructNullsColumns(source, childTypes, useLosslessTimestamp, scratch);

  const auto size = source->read<int32_t>();
  // Read and discard the offsets. The number of offsets is not affected by
  // nulls.
  source->skip((size + 1) * sizeof(int32_t));
  std::vector<uint64_t> nullsCopy;
  auto numNonNull = valueCount(source, size, scratch, &nullsCopy);
  if (size != numNonNull) {
    (*structNullsMap())[streamPos] =
        std::pair<std::vector<uint64_t>, int32_t>(std::move(nullsCopy), size);
  }
}

void readStructNullsColumns(
    ByteInputStream* source,
    const std::vector<TypePtr>& types,
    bool useLosslessTimestamp,
    Scratch& scratch) {
  static const std::unordered_map<
      TypeKind,
      std::function<void(
          ByteInputStream * source,
          const TypePtr& type,
          bool useLosslessTimestamp,
          Scratch& scratch)>>
      readers = {
          {TypeKind::BOOLEAN, &readStructNulls<bool>},
          {TypeKind::TINYINT, &readStructNulls<int8_t>},
          {TypeKind::SMALLINT, &readStructNulls<int16_t>},
          {TypeKind::INTEGER, &readStructNulls<int32_t>},
          {TypeKind::BIGINT, &readStructNulls<int64_t>},
          {TypeKind::HUGEINT, &readStructNulls<int128_t>},
          {TypeKind::REAL, &readStructNulls<float>},
          {TypeKind::DOUBLE, &readStructNulls<double>},
          {TypeKind::TIMESTAMP, &readStructNulls<Timestamp>},
          {TypeKind::VARCHAR, &readStructNulls<StringView>},
          {TypeKind::VARBINARY, &readStructNulls<StringView>},
          {TypeKind::ARRAY, &readArrayVectorStructNulls},
          {TypeKind::MAP, &readMapVectorStructNulls},
          {TypeKind::ROW, &readRowVectorStructNulls},
          {TypeKind::UNKNOWN, &readStructNulls<UnknownValue>}};

  for (int32_t i = 0; i < types.size(); ++i) {
    const auto& columnType = types[i];

    const auto encoding = readLengthPrefixedString(source);
    if (encoding == kRLE) {
      readConstantVectorStructNulls(
          source, columnType, useLosslessTimestamp, scratch);
    } else if (encoding == kDictionary) {
      readDictionaryVectorStructNulls(
          source, columnType, useLosslessTimestamp, scratch);
    } else {
      checkTypeEncoding(encoding, columnType);
      const auto it = readers.find(columnType->kind());
      VELOX_CHECK(
          it != readers.end(),
          "Column reader for type {} is missing",
          columnType->kindName());

      it->second(source, columnType, useLosslessTimestamp, scratch);
    }
  }
}

void writeInt32(OutputStream* out, int32_t value) {
  out->write(reinterpret_cast<char*>(&value), sizeof(value));
}

void writeInt64(OutputStream* out, int64_t value) {
  out->write(reinterpret_cast<char*>(&value), sizeof(value));
}

class CountingOutputStream : public OutputStream {
 public:
  explicit CountingOutputStream() : OutputStream{nullptr} {}

  void write(const char* /*s*/, std::streamsize count) override {
    pos_ += count;
    if (numBytes_ < pos_) {
      numBytes_ = pos_;
    }
  }

  std::streampos tellp() const override {
    return pos_;
  }

  void seekp(std::streampos pos) override {
    pos_ = pos;
  }

  std::streamsize size() const {
    return numBytes_;
  }

 private:
  std::streamsize numBytes_{0};
  std::streampos pos_{0};
};

// Appendable container for serialized values. To append a value at a
// time, call appendNull or appendNonNull first. Then call
// appendLength if the type has a length. A null value has a length of
// 0. Then call appendValue if the value was not null.
class VectorStream {
 public:
  VectorStream(
      const TypePtr& type,
      std::optional<VectorEncoding::Simple> encoding,
      StreamArena* streamArena,
      int32_t initialNumRows,
      bool useLosslessTimestamp)
      : type_(type),
        encoding_{encoding},
        useLosslessTimestamp_(useLosslessTimestamp),
        nulls_(streamArena, true, true),
        lengths_(streamArena),
        values_(streamArena) {
    if (initialNumRows == 0) {
      initializeHeader(typeToEncodingName(type), *streamArena);
      return;
    }

    if (encoding.has_value()) {
      switch (encoding.value()) {
        case VectorEncoding::Simple::CONSTANT: {
          initializeHeader(kRLE, *streamArena);
          children_.emplace_back(std::make_unique<VectorStream>(
              type_,
              std::nullopt,
              streamArena,
              initialNumRows,
              useLosslessTimestamp));
          return;
        }
        case VectorEncoding::Simple::DICTIONARY: {
          initializeHeader(kDictionary, *streamArena);
          values_.startWrite(initialNumRows * 4);
          children_.emplace_back(std::make_unique<VectorStream>(
              type_,
              std::nullopt,
              streamArena,
              initialNumRows,
              useLosslessTimestamp));
          return;
        }
        default:;
      }
    }

    initializeHeader(typeToEncodingName(type), *streamArena);
    nulls_.startWrite(1 + (initialNumRows / 8));

    switch (type_->kind()) {
      case TypeKind::ROW:
        if (isTimestampWithTimeZoneType(type_)) {
          values_.startWrite(initialNumRows * 4);
          break;
        }
        [[fallthrough]];
      case TypeKind::ARRAY:
        [[fallthrough]];
      case TypeKind::MAP:
        hasLengths_ = true;
        lengths_.startWrite(initialNumRows * sizeof(vector_size_t));
        children_.resize(type_->size());
        for (int32_t i = 0; i < type_->size(); ++i) {
          children_[i] = std::make_unique<VectorStream>(
              type_->childAt(i),
              std::nullopt,
              streamArena,
              initialNumRows,
              useLosslessTimestamp);
        }
        // The first element in the offsets in the wire format is always 0 for
        // nested types.
        lengths_.appendOne<int32_t>(0);
        break;
      case TypeKind::VARCHAR:
        [[fallthrough]];
      case TypeKind::VARBINARY:
        hasLengths_ = true;
        lengths_.startWrite(initialNumRows * sizeof(vector_size_t));
        values_.startWrite(initialNumRows * 10);
        break;
      default:;
        values_.startWrite(initialNumRows * 4);
        break;
    }
  }

  void initializeHeader(std::string_view name, StreamArena& streamArena) {
    streamArena.newTinyRange(50, nullptr, &header_);
    header_.size = name.size() + sizeof(int32_t);
    *reinterpret_cast<int32_t*>(header_.buffer) = name.size();
    memcpy(header_.buffer + sizeof(int32_t), &name[0], name.size());
  }

  void appendNull() {
    if (nonNullCount_ && nullCount_ == 0) {
      nulls_.appendBool(false, nonNullCount_);
    }
    nulls_.appendBool(true, 1);
    ++nullCount_;
    if (hasLengths_) {
      appendLength(0);
    }
  }

  void appendNonNull(int32_t count = 1) {
    if (nullCount_) {
      nulls_.appendBool(false, count);
    }
    nonNullCount_ += count;
  }

  void appendLength(int32_t length) {
    totalLength_ += length;
    lengths_.appendOne<int32_t>(totalLength_);
  }

  template <typename T>
  void append(folly::Range<const T*> values) {
    values_.append(values);
  }

  template <typename T>
  void appendOne(const T& value) {
    append(folly::Range(&value, 1));
  }

  VectorStream* childAt(int32_t index) {
    return children_[index].get();
  }

  // Returns the size to flush to OutputStream before calling `flush`.
  size_t serializedSize() {
    CountingOutputStream out;
    flush(&out);
    return out.size();
  }

  // Writes out the accumulated contents. Does not change the state.
  void flush(OutputStream* out) {
    out->write(reinterpret_cast<char*>(header_.buffer), header_.size);

    if (encoding_.has_value()) {
      switch (encoding_.value()) {
        case VectorEncoding::Simple::CONSTANT: {
          writeInt32(out, nonNullCount_);
          children_[0]->flush(out);
          return;
        }
        case VectorEncoding::Simple::DICTIONARY: {
          writeInt32(out, nonNullCount_);
          children_[0]->flush(out);
          values_.flush(out);

          // Write 24 bytes of 'instance id'.
          int64_t unused{0};
          writeInt64(out, unused);
          writeInt64(out, unused);
          writeInt64(out, unused);
          return;
        }
        default:;
      }
    }

    switch (type_->kind()) {
      case TypeKind::ROW:
        if (isTimestampWithTimeZoneType(type_)) {
          writeInt32(out, nullCount_ + nonNullCount_);
          flushNulls(out);
          values_.flush(out);
          return;
        }

        writeInt32(out, children_.size());
        for (auto& child : children_) {
          child->flush(out);
        }
        writeInt32(out, nullCount_ + nonNullCount_);
        lengths_.flush(out);
        flushNulls(out);
        return;

      case TypeKind::ARRAY:
        children_[0]->flush(out);
        writeInt32(out, nullCount_ + nonNullCount_);
        lengths_.flush(out);
        flushNulls(out);
        return;

      case TypeKind::MAP: {
        children_[0]->flush(out);
        children_[1]->flush(out);
        // hash table size. -1 means not included in serialization.
        writeInt32(out, -1);
        writeInt32(out, nullCount_ + nonNullCount_);

        lengths_.flush(out);
        flushNulls(out);
        return;
      }

      case TypeKind::VARCHAR:
      case TypeKind::VARBINARY:
        writeInt32(out, nullCount_ + nonNullCount_);
        lengths_.flush(out);
        flushNulls(out);
        writeInt32(out, values_.size());
        values_.flush(out);
        return;

      default:
        writeInt32(out, nullCount_ + nonNullCount_);
        flushNulls(out);
        values_.flush(out);
    }
  }

  void flushNulls(OutputStream* out) {
    if (!nullCount_) {
      char zero = 0;
      out->write(&zero, 1);
    } else {
      char one = 1;
      out->write(&one, 1);
      nulls_.flush(out);
    }
  }

 private:
  const TypePtr type_;
  const std::optional<VectorEncoding::Simple> encoding_;
  /// Indicates whether to serialize timestamps with nanosecond precision.
  /// If false, they are serialized with millisecond precision which is
  /// compatible with presto.
  const bool useLosslessTimestamp_;
  int32_t nonNullCount_{0};
  int32_t nullCount_{0};
  int32_t totalLength_{0};
  bool hasLengths_{false};
  ByteRange header_;
  ByteOutputStream nulls_;
  ByteOutputStream lengths_;
  ByteOutputStream values_;
  std::vector<std::unique_ptr<VectorStream>> children_;
};

template <>
inline void VectorStream::append(folly::Range<const StringView*> values) {
  for (auto& value : values) {
    auto size = value.size();
    appendLength(size);
    values_.appendStringView(value);
  }
}

template <>
void VectorStream::append(folly::Range<const Timestamp*> values) {
  if (useLosslessTimestamp_) {
    for (auto& value : values) {
      appendOne(value.getSeconds());
      appendOne(value.getNanos());
    }
  } else {
    for (auto& value : values) {
      appendOne(value.toMillis());
    }
  }
}

template <>
void VectorStream::append(folly::Range<const bool*> values) {
  // A bool constant is serialized via this. Accessing consecutive
  // elements via bool& does not work, hence the flat serialization is
  // specialized one level above this.
  VELOX_CHECK(values.size() == 1);
  appendOne<uint8_t>(values[0] ? 1 : 0);
}

FOLLY_ALWAYS_INLINE int128_t toJavaDecimalValue(int128_t value) {
  // Presto Java UnscaledDecimal128 representation uses signed magnitude
  // representation. Only negative values differ in this representation.
  if (value < 0) {
    value *= -1;
    value |= DecimalUtil::kInt128Mask;
  }
  return value;
}

template <>
void VectorStream::append(folly::Range<const int128_t*> values) {
  for (auto& value : values) {
    int128_t val = value;
    if (type_->isLongDecimal()) {
      val = toJavaDecimalValue(value);
    }
    values_.append<int128_t>(folly::Range(&val, 1));
  }
}

template <TypeKind kind>
void serializeFlatVector(
    const BaseVector* vector,
    const folly::Range<const IndexRange*>& ranges,
    VectorStream* stream) {
  using T = typename TypeTraits<kind>::NativeType;
  auto flatVector = dynamic_cast<const FlatVector<T>*>(vector);
  auto rawValues = flatVector->rawValues();
  if (!flatVector->mayHaveNulls()) {
    for (auto& range : ranges) {
      stream->appendNonNull(range.size);
      stream->append<T>(folly::Range(&rawValues[range.begin], range.size));
    }
  } else {
    int32_t firstNonNull = -1;
    int32_t lastNonNull = -1;
    for (int32_t i = 0; i < ranges.size(); ++i) {
      int32_t end = ranges[i].begin + ranges[i].size;
      for (int32_t offset = ranges[i].begin; offset < end; ++offset) {
        if (flatVector->isNullAt(offset)) {
          stream->appendNull();
          continue;
        }
        stream->appendNonNull();
        if (std::is_same_v<T, StringView>) {
          // Bunching consecutive non-nulls into one append does not work with
          // strings because the lengths will then get out of order with the
          // zero lengths produced by nulls.
          stream->appendOne(rawValues[offset]);
        } else if (firstNonNull == -1) {
          firstNonNull = offset;
          lastNonNull = offset;
        } else if (offset == lastNonNull + 1) {
          lastNonNull = offset;
        } else {
          stream->append<T>(folly::Range(
              &rawValues[firstNonNull], 1 + lastNonNull - firstNonNull));
          firstNonNull = offset;
          lastNonNull = offset;
        }
      }
    }
    if (firstNonNull != -1 && !std::is_same_v<T, StringView>) {
      stream->append<T>(folly::Range(
          &rawValues[firstNonNull], 1 + lastNonNull - firstNonNull));
    }
  }
}

template <>
void serializeFlatVector<TypeKind::BOOLEAN>(
    const BaseVector* vector,
    const folly::Range<const IndexRange*>& ranges,
    VectorStream* stream) {
  auto flatVector = dynamic_cast<const FlatVector<bool>*>(vector);
  if (!vector->mayHaveNulls()) {
    for (int32_t i = 0; i < ranges.size(); ++i) {
      stream->appendNonNull(ranges[i].size);
      int32_t end = ranges[i].begin + ranges[i].size;
      for (int32_t offset = ranges[i].begin; offset < end; ++offset) {
        stream->appendOne<uint8_t>(flatVector->valueAtFast(offset) ? 1 : 0);
      }
    }
  } else {
    for (int32_t i = 0; i < ranges.size(); ++i) {
      int32_t end = ranges[i].begin + ranges[i].size;
      for (int32_t offset = ranges[i].begin; offset < end; ++offset) {
        if (vector->isNullAt(offset)) {
          stream->appendNull();
          continue;
        }
        stream->appendNonNull();
        stream->appendOne<uint8_t>(flatVector->valueAtFast(offset) ? 1 : 0);
      }
    }
  }
}

void serializeColumn(
    const BaseVector* vector,
    const folly::Range<const IndexRange*>& ranges,
    VectorStream* stream);

void serializeWrapped(
    const BaseVector* vector,
    const folly::Range<const IndexRange*>& ranges,
    VectorStream* stream) {
  std::vector<IndexRange> newRanges;
  bool mayHaveNulls = vector->mayHaveNulls();
  const BaseVector* wrapped = vector->wrappedVector();
  for (int32_t i = 0; i < ranges.size(); ++i) {
    auto end = ranges[i].begin + ranges[i].size;
    for (int32_t offset = ranges[i].begin; offset < end; ++offset) {
      if (mayHaveNulls && vector->isNullAt(offset)) {
        // The wrapper added a null.
        if (!newRanges.empty()) {
          serializeColumn(wrapped, newRanges, stream);
          newRanges.clear();
        }
        stream->appendNull();
        continue;
      }
      auto innerIndex = vector->wrappedIndex(offset);
      newRanges.push_back(IndexRange{innerIndex, 1});
    }
  }
  if (!newRanges.empty()) {
    serializeColumn(wrapped, newRanges, stream);
  }
}

void serializeTimestampWithTimeZone(
    const RowVector* rowVector,
    const folly::Range<const IndexRange*>& ranges,
    VectorStream* stream) {
  auto timestamps = rowVector->childAt(0)->as<SimpleVector<int64_t>>();
  auto timezones = rowVector->childAt(1)->as<SimpleVector<int16_t>>();
  for (const auto& range : ranges) {
    for (auto i = range.begin; i < range.begin + range.size; ++i) {
      if (rowVector->isNullAt(i)) {
        stream->appendNull();
      } else {
        stream->appendNonNull();
        stream->appendOne(packTimestampWithTimeZone(
            timestamps->valueAt(i), timezones->valueAt(i)));
      }
    }
  }
}

void serializeRowVector(
    const BaseVector* vector,
    const folly::Range<const IndexRange*>& ranges,
    VectorStream* stream) {
  auto rowVector = dynamic_cast<const RowVector*>(vector);

  if (isTimestampWithTimeZoneType(vector->type())) {
    serializeTimestampWithTimeZone(rowVector, ranges, stream);
    return;
  }

  std::vector<IndexRange> childRanges;
  for (int32_t i = 0; i < ranges.size(); ++i) {
    auto begin = ranges[i].begin;
    auto end = begin + ranges[i].size;
    for (auto offset = begin; offset < end; ++offset) {
      if (rowVector->isNullAt(offset)) {
        stream->appendNull();
      } else {
        stream->appendNonNull();
        stream->appendLength(1);
        childRanges.push_back(IndexRange{offset, 1});
      }
    }
  }
  for (int32_t i = 0; i < rowVector->childrenSize(); ++i) {
    serializeColumn(
        rowVector->childAt(i).get(), childRanges, stream->childAt(i));
  }
}

void serializeArrayVector(
    const BaseVector* vector,
    const folly::Range<const IndexRange*>& ranges,
    VectorStream* stream) {
  auto arrayVector = dynamic_cast<const ArrayVector*>(vector);
  auto rawSizes = arrayVector->rawSizes();
  auto rawOffsets = arrayVector->rawOffsets();
  std::vector<IndexRange> childRanges;
  childRanges.reserve(ranges.size());
  for (int32_t i = 0; i < ranges.size(); ++i) {
    int32_t begin = ranges[i].begin;
    int32_t end = begin + ranges[i].size;
    for (int32_t offset = begin; offset < end; ++offset) {
      if (arrayVector->isNullAt(offset)) {
        stream->appendNull();
      } else {
        stream->appendNonNull();
        auto size = rawSizes[offset];
        stream->appendLength(size);
        if (size > 0) {
          childRanges.emplace_back<IndexRange>({rawOffsets[offset], size});
        }
      }
    }
  }
  serializeColumn(
      arrayVector->elements().get(), childRanges, stream->childAt(0));
}

void serializeMapVector(
    const BaseVector* vector,
    const folly::Range<const IndexRange*>& ranges,
    VectorStream* stream) {
  auto mapVector = dynamic_cast<const MapVector*>(vector);
  auto rawSizes = mapVector->rawSizes();
  auto rawOffsets = mapVector->rawOffsets();
  std::vector<IndexRange> childRanges;
  childRanges.reserve(ranges.size());
  for (int32_t i = 0; i < ranges.size(); ++i) {
    int32_t begin = ranges[i].begin;
    int32_t end = begin + ranges[i].size;
    for (int32_t offset = begin; offset < end; ++offset) {
      if (mapVector->isNullAt(offset)) {
        stream->appendNull();
      } else {
        stream->appendNonNull();
        auto size = rawSizes[offset];
        stream->appendLength(size);
        if (size > 0) {
          childRanges.emplace_back<IndexRange>({rawOffsets[offset], size});
        }
      }
    }
  }
  serializeColumn(mapVector->mapKeys().get(), childRanges, stream->childAt(0));
  serializeColumn(
      mapVector->mapValues().get(), childRanges, stream->childAt(1));
}

static inline int32_t rangesTotalSize(
    const folly::Range<const IndexRange*>& ranges) {
  int32_t total = 0;
  for (auto& range : ranges) {
    total += range.size;
  }
  return total;
}

template <TypeKind kind>
void serializeConstantVector(
    const BaseVector* vector,
    const folly::Range<const IndexRange*>& ranges,
    VectorStream* stream) {
  using T = typename KindToFlatVector<kind>::WrapperType;
  auto constVector = dynamic_cast<const ConstantVector<T>*>(vector);
  if (constVector->valueVector()) {
    serializeWrapped(constVector, ranges, stream);
    return;
  }
  int32_t count = rangesTotalSize(ranges);
  if (vector->isNullAt(0)) {
    for (int32_t i = 0; i < count; ++i) {
      stream->appendNull();
    }
    return;
  }

  T value = constVector->valueAtFast(0);
  for (int32_t i = 0; i < count; ++i) {
    stream->appendNonNull();
    stream->appendOne(value);
  }
}

template <typename T>
void serializeBiasVector(
    const BaseVector* vector,
    const folly::Range<const IndexRange*>& ranges,
    VectorStream* stream) {
  auto biasVector = dynamic_cast<const BiasVector<T>*>(vector);
  if (!vector->mayHaveNulls()) {
    for (int32_t i = 0; i < ranges.size(); ++i) {
      stream->appendNonNull(ranges[i].size);
      int32_t end = ranges[i].begin + ranges[i].size;
      for (int32_t offset = ranges[i].begin; offset < end; ++offset) {
        stream->appendOne(biasVector->valueAtFast(offset));
      }
    }
  } else {
    for (int32_t i = 0; i < ranges.size(); ++i) {
      int32_t end = ranges[i].begin + ranges[i].size;
      for (int32_t offset = ranges[i].begin; offset < end; ++offset) {
        if (biasVector->isNullAt(offset)) {
          stream->appendNull();
          continue;
        }
        stream->appendNonNull();
        stream->appendOne(biasVector->valueAtFast(offset));
      }
    }
  }
}

void serializeColumn(
    const BaseVector* vector,
    const folly::Range<const IndexRange*>& ranges,
    VectorStream* stream) {
  switch (vector->encoding()) {
    case VectorEncoding::Simple::FLAT:
      VELOX_DYNAMIC_SCALAR_TYPE_DISPATCH_ALL(
          serializeFlatVector, vector->typeKind(), vector, ranges, stream);
      break;
    case VectorEncoding::Simple::CONSTANT:
      VELOX_DYNAMIC_TYPE_DISPATCH_ALL(
          serializeConstantVector, vector->typeKind(), vector, ranges, stream);
      break;
    case VectorEncoding::Simple::BIASED:
      switch (vector->typeKind()) {
        case TypeKind::SMALLINT:
          serializeBiasVector<int16_t>(vector, ranges, stream);
          break;
        case TypeKind::INTEGER:
          serializeBiasVector<int32_t>(vector, ranges, stream);
          break;
        case TypeKind::BIGINT:
          serializeBiasVector<int64_t>(vector, ranges, stream);
          break;
        default:
          throw std::invalid_argument("Invalid biased vector type");
      }
      break;
    case VectorEncoding::Simple::ROW:
      serializeRowVector(vector, ranges, stream);
      break;
    case VectorEncoding::Simple::ARRAY:
      serializeArrayVector(vector, ranges, stream);
      break;
    case VectorEncoding::Simple::MAP:
      serializeMapVector(vector, ranges, stream);
      break;
    case VectorEncoding::Simple::LAZY:
      serializeColumn(vector->loadedVector(), ranges, stream);
      break;
    default:
      serializeWrapped(vector, ranges, stream);
  }
}

template <TypeKind Kind>
void serializeConstantColumn(
    const BaseVector* vector,
    const folly::Range<const IndexRange*>& ranges,
    VectorStream* stream) {
  for (const auto& range : ranges) {
    stream->appendNonNull(range.size);
  }

  std::vector<IndexRange> newRanges;
  newRanges.push_back({0, 1});
  serializeConstantVector<Kind>(vector, newRanges, stream->childAt(0));
}

template <TypeKind Kind>
void serializeDictionaryColumn(
    const BaseVector* vector,
    const folly::Range<const IndexRange*>& ranges,
    VectorStream* stream) {
  using T = typename KindToFlatVector<Kind>::WrapperType;

  auto dictionaryVector = dynamic_cast<const DictionaryVector<T>*>(vector);
  VELOX_CHECK_NULL(
      dictionaryVector->nulls(),
      "Cannot serialize dictionary vector with nulls");

  std::vector<IndexRange> childRanges;
  childRanges.push_back({0, dictionaryVector->valueVector()->size()});
  serializeColumn(
      dictionaryVector->valueVector().get(), childRanges, stream->childAt(0));

  const BufferPtr& indices = dictionaryVector->indices();
  auto* rawIndices = indices->as<vector_size_t>();
  for (const auto& range : ranges) {
    stream->appendNonNull(range.size);
    stream->append<int32_t>(folly::Range(&rawIndices[range.begin], range.size));
  }
}

void serializeEncodedColumn(
    const BaseVector* vector,
    const folly::Range<const IndexRange*>& ranges,
    VectorStream* stream) {
  switch (vector->encoding()) {
    case VectorEncoding::Simple::CONSTANT:
      VELOX_DYNAMIC_TYPE_DISPATCH_ALL(
          serializeConstantColumn, vector->typeKind(), vector, ranges, stream);
      break;
    case VectorEncoding::Simple::DICTIONARY:
      VELOX_DYNAMIC_TYPE_DISPATCH_ALL(
          serializeDictionaryColumn,
          vector->typeKind(),
          vector,
          ranges,
          stream);
      break;
    default:
      serializeColumn(vector, ranges, stream);
  }
}

void expandRepeatedRanges(
    const BaseVector* vector,
    const vector_size_t* rawOffsets,
    const vector_size_t* rawSizes,
    const folly::Range<const IndexRange*>& ranges,
    vector_size_t** sizes,
    std::vector<IndexRange>* childRanges,
    std::vector<vector_size_t*>* childSizes) {
  for (int32_t i = 0; i < ranges.size(); ++i) {
    int32_t begin = ranges[i].begin;
    int32_t end = begin + ranges[i].size;
    *sizes[i] += sizeof(int32_t);
    for (int32_t offset = begin; offset < end; ++offset) {
      if (!vector->isNullAt(offset)) {
        childRanges->push_back(
            IndexRange{rawOffsets[offset], rawSizes[offset]});
        childSizes->push_back(sizes[i]);
      }
    }
  }
}

template <TypeKind Kind>
void estimateFlatSerializedSize(
    const BaseVector* vector,
    const folly::Range<const IndexRange*>& ranges,
    vector_size_t** sizes) {
  auto valueSize = vector->type()->cppSizeInBytes();
  if (vector->mayHaveNulls()) {
    for (int32_t i = 0; i < ranges.size(); ++i) {
      auto end = ranges[i].begin + ranges[i].size;
      int32_t numNulls = 0;
      int32_t bytes = 0;
      auto rawNulls = vector->rawNulls();
      for (int32_t offset = ranges[i].begin; offset < end; ++offset) {
        if (bits::isBitNull(rawNulls, offset)) {
          ++numNulls;
        } else {
          bytes += valueSize;
        }
      }
      *(sizes[i]) += bytes + bits::nbytes(numNulls);
    }
  } else {
    for (int32_t i = 0; i < ranges.size(); ++i) {
      *(sizes[i]) += ranges[i].size * valueSize;
    }
  }
}

void estimateFlatSerializedSizeVarcharOrVarbinary(
    const BaseVector* vector,
    const folly::Range<const IndexRange*>& ranges,
    vector_size_t** sizes) {
  auto strings = static_cast<const FlatVector<StringView>*>(vector);
  auto rawNulls = strings->rawNulls();
  auto rawValues = strings->rawValues();
  for (int32_t i = 0; i < ranges.size(); ++i) {
    auto end = ranges[i].begin + ranges[i].size;
    int32_t numNulls = 0;
    int32_t bytes = 0;
    for (int32_t offset = ranges[i].begin; offset < end; ++offset) {
      if (rawNulls && bits::isBitNull(rawNulls, offset)) {
        ++numNulls;
      } else {
        bytes += sizeof(int32_t) + rawValues[offset].size();
      }
    }
    *(sizes[i]) += bytes + bits::nbytes(numNulls) + 4 * numNulls;
  }
}

template <>
void estimateFlatSerializedSize<TypeKind::VARCHAR>(
    const BaseVector* vector,
    const folly::Range<const IndexRange*>& ranges,
    vector_size_t** sizes) {
  estimateFlatSerializedSizeVarcharOrVarbinary(vector, ranges, sizes);
}

template <>
void estimateFlatSerializedSize<TypeKind::VARBINARY>(
    const BaseVector* vector,
    const folly::Range<const IndexRange*>& ranges,
    vector_size_t** sizes) {
  estimateFlatSerializedSizeVarcharOrVarbinary(vector, ranges, sizes);
}

void estimateBiasedSerializedSize(
    const BaseVector* vector,
    const folly::Range<const IndexRange*>& ranges,
    vector_size_t** sizes) {
  auto valueSize = vector->type()->cppSizeInBytes();
  if (vector->mayHaveNulls()) {
    auto rawNulls = vector->rawNulls();
    for (int32_t i = 0; i < ranges.size(); ++i) {
      auto end = ranges[i].begin + ranges[i].size;
      int32_t numNulls = 0;
      int32_t bytes = 0;
      for (int32_t offset = ranges[i].begin; offset < end; ++offset) {
        if (bits::isBitNull(rawNulls, offset)) {
          ++numNulls;
        } else {
          bytes += valueSize;
        }
      }
      *(sizes[i]) += bytes + bits::nbytes(numNulls);
    }
  } else {
    for (int32_t i = 0; i < ranges.size(); ++i) {
      *(sizes[i]) += ranges[i].size * valueSize;
    }
  }
}

void estimateSerializedSizeInt(
    const BaseVector* vector,
    const folly::Range<const IndexRange*>& ranges,
    vector_size_t** sizes);

void estimateWrapperSerializedSize(
    const folly::Range<const IndexRange*>& ranges,
    vector_size_t** sizes,
    const BaseVector* wrapper) {
  std::vector<IndexRange> newRanges;
  std::vector<vector_size_t*> newSizes;
  const BaseVector* wrapped = wrapper->wrappedVector();
  for (int32_t i = 0; i < ranges.size(); ++i) {
    int32_t numNulls = 0;
    auto end = ranges[i].begin + ranges[i].size;
    for (int32_t offset = ranges[i].begin; offset < end; ++offset) {
      if (!wrapper->isNullAt(offset)) {
        newRanges.push_back(IndexRange{wrapper->wrappedIndex(offset), 1});
        newSizes.push_back(sizes[i]);
      } else {
        ++numNulls;
      }
    }
    *sizes[i] += bits::nbytes(numNulls);
  }
  estimateSerializedSizeInt(wrapped, newRanges, newSizes.data());
}

template <TypeKind Kind>
void estimateConstantSerializedSize(
    const BaseVector* vector,
    const folly::Range<const IndexRange*>& ranges,
    vector_size_t** sizes) {
  VELOX_CHECK(vector->encoding() == VectorEncoding::Simple::CONSTANT);
  using T = typename KindToFlatVector<Kind>::WrapperType;
  auto constantVector = vector->as<ConstantVector<T>>();
  if (constantVector->valueVector()) {
    estimateWrapperSerializedSize(ranges, sizes, vector);
    return;
  }
  int32_t elementSize = sizeof(T);
  if (constantVector->isNullAt(0)) {
    elementSize = 1;
  } else if (std::is_same_v<T, StringView>) {
    auto value = constantVector->valueAt(0);
    auto string = reinterpret_cast<const StringView*>(&value);
    elementSize = string->size();
  }
  for (int32_t i = 0; i < ranges.size(); ++i) {
    *sizes[i] += elementSize * ranges[i].size;
  }
}

void estimateSerializedSizeInt(
    const BaseVector* vector,
    const folly::Range<const IndexRange*>& ranges,
    vector_size_t** sizes) {
  switch (vector->encoding()) {
    case VectorEncoding::Simple::FLAT:
      if (ranges.size() > 41000) {
        LOG(INFO) << "bing";
      }
      VELOX_DYNAMIC_SCALAR_TYPE_DISPATCH_ALL(
          estimateFlatSerializedSize,
          vector->typeKind(),
          vector,
          ranges,
          sizes);
      break;
    case VectorEncoding::Simple::CONSTANT:
      VELOX_DYNAMIC_TYPE_DISPATCH_ALL(
          estimateConstantSerializedSize,
          vector->typeKind(),
          vector,
          ranges,
          sizes);
      break;
    case VectorEncoding::Simple::DICTIONARY:
    case VectorEncoding::Simple::SEQUENCE:
      estimateWrapperSerializedSize(ranges, sizes, vector);
      break;
    case VectorEncoding::Simple::BIASED:
      estimateBiasedSerializedSize(vector, ranges, sizes);
      break;
    case VectorEncoding::Simple::ROW: {
      std::vector<IndexRange> childRanges;
      std::vector<vector_size_t*> childSizes;
      for (int32_t i = 0; i < ranges.size(); ++i) {
        auto begin = ranges[i].begin;
        auto end = begin + ranges[i].size;
        for (auto offset = begin; offset < end; ++offset) {
          *sizes[i] += sizeof(int32_t);
          if (!vector->isNullAt(offset)) {
            childRanges.push_back(IndexRange{offset, 1});
            childSizes.push_back(sizes[i]);
          }
        }
      }
      auto rowVector = vector->as<RowVector>();
      auto children = rowVector->children();
      for (auto& child : children) {
        if (child) {
          estimateSerializedSizeInt(
              child.get(),
              folly::Range(childRanges.data(), childRanges.size()),
              childSizes.data());
        }
      }
      break;
    }
    case VectorEncoding::Simple::MAP: {
      auto mapVector = vector->as<MapVector>();
      std::vector<IndexRange> childRanges;
      std::vector<vector_size_t*> childSizes;
      expandRepeatedRanges(
          mapVector,
          mapVector->rawOffsets(),
          mapVector->rawSizes(),
          ranges,
          sizes,
          &childRanges,
          &childSizes);
      estimateSerializedSizeInt(
          mapVector->mapKeys().get(), childRanges, childSizes.data());
      estimateSerializedSizeInt(
          mapVector->mapValues().get(), childRanges, childSizes.data());
      break;
    }
    case VectorEncoding::Simple::ARRAY: {
      auto arrayVector = vector->as<ArrayVector>();
      std::vector<IndexRange> childRanges;
      std::vector<vector_size_t*> childSizes;
      expandRepeatedRanges(
          arrayVector,
          arrayVector->rawOffsets(),
          arrayVector->rawSizes(),
          ranges,
          sizes,
          &childRanges,
          &childSizes);
      estimateSerializedSizeInt(
          arrayVector->elements().get(), childRanges, childSizes.data());
      break;
    }
    case VectorEncoding::Simple::LAZY:
      estimateSerializedSizeInt(vector->loadedVector(), ranges, sizes);
      break;
    default:
      VELOX_CHECK(false, "Unsupported vector encoding {}", vector->encoding());
  }
}

class PrestoVectorSerializer : public VectorSerializer {
 public:
  PrestoVectorSerializer(
      const RowTypePtr& rowType,
      std::vector<VectorEncoding::Simple> encodings,
      int32_t numRows,
      StreamArena* streamArena,
      bool useLosslessTimestamp,
      common::CompressionKind compressionKind)
      : streamArena_(streamArena),
        codec_(common::compressionKindToCodec(compressionKind)) {
    auto types = rowType->children();
    auto numTypes = types.size();
    streams_.resize(numTypes);
    for (int i = 0; i < numTypes; i++) {
      std::optional<VectorEncoding::Simple> encoding = std::nullopt;
      if (!encodings.empty()) {
        encoding = encodings[i];
      }
      streams_[i] = std::make_unique<VectorStream>(
          types[i], encoding, streamArena, numRows, useLosslessTimestamp);
    }
  }

  void append(
      const RowVectorPtr& vector,
      const folly::Range<const IndexRange*>& ranges) override {
    auto newRows = rangesTotalSize(ranges);
    if (newRows > 0) {
      numRows_ += newRows;
      for (int32_t i = 0; i < vector->childrenSize(); ++i) {
        serializeColumn(vector->childAt(i).get(), ranges, streams_[i].get());
      }
    }
  }

  void appendEncoded(
      const RowVectorPtr& vector,
      const folly::Range<const IndexRange*>& ranges) {
    auto newRows = rangesTotalSize(ranges);
    if (newRows > 0) {
      numRows_ += newRows;
      for (int32_t i = 0; i < vector->childrenSize(); ++i) {
        serializeEncodedColumn(
            vector->childAt(i).get(), ranges, streams_[i].get());
      }
    }
  }

  size_t maxSerializedSize() const override {
    size_t dataSize = 4; // streams_.size()
    for (auto& stream : streams_) {
      dataSize += stream->serializedSize();
    }

    auto compressedSize = needCompression(*codec_)
        ? codec_->maxCompressedLength(dataSize)
        : dataSize;
    return kHeaderSize + compressedSize;
  }

  // The SerializedPage layout is:
  // numRows(4) | codec(1) | uncompressedSize(4) | compressedSize(4) |
  // checksum(8) | data
  void flush(OutputStream* out) override {
    flushInternal(numRows_, out);
  }

  void flushEncoded(const RowVectorPtr& vector, OutputStream* out) {
    VELOX_CHECK_EQ(0, numRows_);

    std::vector<IndexRange> ranges{{0, vector->size()}};
    appendEncoded(vector, folly::Range(ranges.data(), ranges.size()));

    flushInternal(vector->size(), out);
  }

 private:
  void flushUncompressed(
      int32_t numRows,
      OutputStream* out,
      PrestoOutputStreamListener* listener) {
    int32_t offset = out->tellp();

    char codec = 0;
    if (listener) {
      codec = getCodecMarker();
    }
    // Pause CRC computation
    if (listener) {
      listener->pause();
    }

    writeInt32(out, numRows);
    out->write(&codec, 1);

    // Make space for uncompressedSizeInBytes & sizeInBytes
    writeInt32(out, 0);
    writeInt32(out, 0);
    // Write zero checksum.
    writeInt64(out, 0);

    // Number of columns and stream content. Unpause CRC.
    if (listener) {
      listener->resume();
    }
    writeInt32(out, streams_.size());

    for (auto& stream : streams_) {
      stream->flush(out);
    }

    // Pause CRC computation
    if (listener) {
      listener->pause();
    }

    // Fill in uncompressedSizeInBytes & sizeInBytes
    int32_t size = (int32_t)out->tellp() - offset;
    int32_t uncompressedSize = size - kHeaderSize;
    int64_t crc = 0;
    if (listener) {
      crc = computeChecksum(listener, codec, numRows, uncompressedSize);
    }

    out->seekp(offset + kSizeInBytesOffset);
    writeInt32(out, uncompressedSize);
    writeInt32(out, uncompressedSize);
    writeInt64(out, crc);
    out->seekp(offset + size);
  }

  void flushCompressed(
      int32_t numRows,
      OutputStream* output,
      PrestoOutputStreamListener* listener) {
    const int32_t offset = output->tellp();
    char codec = kCompressedBitMask;
    if (listener) {
      codec |= kCheckSumBitMask;
    }

    // Pause CRC computation
    if (listener) {
      listener->pause();
    }

    writeInt32(output, numRows);
    output->write(&codec, 1);

    IOBufOutputStream out(
        *(streamArena_->pool()), nullptr, streamArena_->size());
    writeInt32(&out, streams_.size());

    for (auto& stream : streams_) {
      stream->flush(&out);
    }

    const int32_t uncompressedSize = out.tellp();
    VELOX_CHECK_LE(
        uncompressedSize,
        codec_->maxUncompressedLength(),
        "UncompressedSize exceeds limit");
    auto compressed = codec_->compress(out.getIOBuf().get());
    const int32_t compressedSize = compressed->length();
    writeInt32(output, uncompressedSize);
    writeInt32(output, compressedSize);
    const int32_t crcOffset = output->tellp();
    writeInt64(output, 0); // Write zero checksum
    // Number of columns and stream content. Unpause CRC.
    if (listener) {
      listener->resume();
    }
    output->write(
        reinterpret_cast<const char*>(compressed->writableData()),
        compressed->length());
    // Pause CRC computation
    if (listener) {
      listener->pause();
    }
    const int32_t endSize = output->tellp();
    // Fill in crc
    int64_t crc = 0;
    if (listener) {
      crc = computeChecksum(listener, codec, numRows, compressedSize);
    }
    output->seekp(crcOffset);
    writeInt64(output, crc);
    output->seekp(endSize);
  }

  // Writes the contents to 'stream' in wire format
  void flushInternal(int32_t numRows, OutputStream* out) {
    auto listener = dynamic_cast<PrestoOutputStreamListener*>(out->listener());
    // Reset CRC computation
    if (listener) {
      listener->reset();
    }

    if (!needCompression(*codec_)) {
      flushUncompressed(numRows, out, listener);
    } else {
      flushCompressed(numRows, out, listener);
    }
  }

  static const int32_t kSizeInBytesOffset{4 + 1};
  static const int32_t kHeaderSize{kSizeInBytesOffset + 4 + 4 + 8};

  StreamArena* const streamArena_;
  const std::unique_ptr<folly::io::Codec> codec_;
  int32_t numRows_{0};
  std::vector<std::unique_ptr<VectorStream>> streams_;
};
} // namespace

void PrestoVectorSerde::estimateSerializedSize(
    VectorPtr vector,
    const folly::Range<const IndexRange*>& ranges,
    vector_size_t** sizes) {
  estimateSerializedSizeInt(vector->loadedVector(), ranges, sizes);
}

std::unique_ptr<VectorSerializer> PrestoVectorSerde::createSerializer(
    RowTypePtr type,
    int32_t numRows,
    StreamArena* streamArena,
    const Options* options) {
  auto prestoOptions = toPrestoOptions(options);
  return std::make_unique<PrestoVectorSerializer>(
      type,
      prestoOptions.encodings,
      numRows,
      streamArena,
      prestoOptions.useLosslessTimestamp,
      prestoOptions.compressionKind);
}

void PrestoVectorSerde::serializeEncoded(
    const RowVectorPtr& vector,
    StreamArena* streamArena,
    const Options* options,
    OutputStream* out) {
  auto serializer = createSerializer(
      asRowType(vector->type()), vector->size(), streamArena, options);

  static_cast<PrestoVectorSerializer*>(serializer.get())
      ->flushEncoded(vector, out);
}

namespace {
bool hasNestedStructs(const TypePtr& type) {
  if (type->isRow()) {
    return true;
  }
  if (type->isArray()) {
    return hasNestedStructs(type->childAt(0));
  }
  if (type->isMap()) {
    return hasNestedStructs(type->childAt(0)) ||
        hasNestedStructs(type->childAt(1));
  }
  return false;
}

bool hasNestedStructs(const std::vector<TypePtr>& types) {
  for (auto& child : types) {
    if (hasNestedStructs(child)) {
      return true;
    }
  }
  return false;
}

void readTopColumns(
    ByteInputStream& source,
    const RowTypePtr& type,
    velox::memory::MemoryPool* pool,
    const RowVectorPtr& result,
    int32_t resultOffset,
    bool useLosslessTimestamp) {
  auto& children = result->children();
  const auto& childTypes = type->asRow().children();
  const auto numColumns = source.read<int32_t>();
  VELOX_USER_CHECK_EQ(
      numColumns,
      type->size(),
      "Number of columns in serialized data doesn't match "
      "number of columns requested for deserialization");

  auto guard = folly::makeGuard([&]() { structNullsMap().reset(); });

  if (hasNestedStructs(childTypes)) {
    structNullsMap() = std::make_unique<StructNullsMap>();
    Scratch scratch;
    auto position = source.tellp();
    readStructNullsColumns(&source, childTypes, useLosslessTimestamp, scratch);
    source.seekp(position);
  }
  readColumns(
      &source,
      pool,
      childTypes,
      children,
      resultOffset,
      useLosslessTimestamp,
      nullptr,
      0);
}
} // namespace

void PrestoVectorSerde::deserialize(
    ByteInputStream* source,
    velox::memory::MemoryPool* pool,
    RowTypePtr type,
    RowVectorPtr* result,
    vector_size_t resultOffset,
    const Options* options) {
  const auto prestoOptions = toPrestoOptions(options);
  const bool useLosslessTimestamp = prestoOptions.useLosslessTimestamp;
  const auto codec =
      common::compressionKindToCodec(prestoOptions.compressionKind);
  const auto numRows = source->read<int32_t>();

  if (resultOffset > 0) {
    VELOX_CHECK_NOT_NULL(*result);
    VELOX_CHECK(result->unique());
    (*result)->resize(resultOffset + numRows);
  } else if (*result && result->unique()) {
    VELOX_CHECK(
        *(*result)->type() == *type,
        "Unexpected type: {} vs. {}",
        (*result)->type()->toString(),
        type->toString());
    (*result)->prepareForReuse();
    (*result)->resize(numRows);
  } else {
    *result = BaseVector::create<RowVector>(type, numRows, pool);
  }

  const auto pageCodecMarker = source->read<int8_t>();
  const auto uncompressedSize = source->read<int32_t>();
  const auto compressedSize = source->read<int32_t>();
  const auto checksum = source->read<int64_t>();

  int64_t actualCheckSum = 0;
  if (isChecksumBitSet(pageCodecMarker)) {
    actualCheckSum =
        computeChecksum(source, pageCodecMarker, numRows, compressedSize);
  }

  VELOX_CHECK_EQ(
      checksum, actualCheckSum, "Received corrupted serialized page.");

  VELOX_CHECK_EQ(
      needCompression(*codec),
      isCompressedBitSet(pageCodecMarker),
      "Compression kind {} should align with codec marker.",
      common::compressionKindToString(
          common::codecTypeToCompressionKind(codec->type())));

  if (!needCompression(*codec)) {
    readTopColumns(
        *source, type, pool, *result, resultOffset, useLosslessTimestamp);
  } else {
    auto compressBuf = folly::IOBuf::create(compressedSize);
    source->readBytes(compressBuf->writableData(), compressedSize);
    compressBuf->append(compressedSize);
    auto uncompress = codec->uncompress(compressBuf.get(), uncompressedSize);
    ByteRange byteRange{
        uncompress->writableData(), (int32_t)uncompress->length(), 0};
    ByteInputStream uncompressedSource({byteRange});

    readTopColumns(
        uncompressedSource,
        type,
        pool,
        *result,
        resultOffset,
        useLosslessTimestamp);
  }
}

// static
void PrestoVectorSerde::registerVectorSerde() {
  velox::registerVectorSerde(std::make_unique<PrestoVectorSerde>());
}

} // namespace facebook::velox::serializer::presto<|MERGE_RESOLUTION|>--- conflicted
+++ resolved
@@ -323,17 +323,8 @@
 
 vector_size_t sizeWithIncomingNulls(
     vector_size_t size,
-<<<<<<< HEAD
-    const uint64_t* incomingNulls,
-    int32_t numIncomingNulls) {
-  if (!incomingNulls) {
-    return size;
-  }
-  return numIncomingNulls;
-=======
     int32_t numIncomingNulls) {
   return numIncomingNulls == 0 ? size : numIncomingNulls;
->>>>>>> 01b50571
 }
 
 vector_size_t readNulls(
@@ -359,12 +350,7 @@
   }
 
   const bool noPriorNulls = (result.rawNulls() == nullptr);
-<<<<<<< HEAD
-  const auto numNewValues =
-      sizeWithIncomingNulls(size, incomingNulls, numIncomingNulls);
-=======
   const auto numNewValues = sizeWithIncomingNulls(size, numIncomingNulls);
->>>>>>> 01b50571
 
   // Allocate one extra byte in case we cannot use bits from the current last
   // partial byte.
@@ -415,12 +401,7 @@
     const uint64_t* incomingNulls,
     int32_t numIncomingNulls) {
   const int32_t size = source->read<int32_t>();
-<<<<<<< HEAD
-  const auto numNewValues =
-      sizeWithIncomingNulls(size, incomingNulls, numIncomingNulls);
-=======
   const auto numNewValues = sizeWithIncomingNulls(size, numIncomingNulls);
->>>>>>> 01b50571
   result->resize(resultOffset + numNewValues);
 
   auto flatResult = result->asFlatVector<T>();
@@ -470,12 +451,7 @@
     const uint64_t* incomingNulls,
     int32_t numIncomingNulls) {
   const int32_t size = source->read<int32_t>();
-<<<<<<< HEAD
-  const int32_t numNewValues =
-      sizeWithIncomingNulls(size, incomingNulls, numIncomingNulls);
-=======
   const int32_t numNewValues = sizeWithIncomingNulls(size, numIncomingNulls);
->>>>>>> 01b50571
 
   result->resize(resultOffset + numNewValues);
 
@@ -534,12 +510,7 @@
     const uint64_t* incomingNulls,
     int32_t numIncomingNulls) {
   const auto size = source->read<int32_t>();
-<<<<<<< HEAD
-  const int32_t numNewValues =
-      sizeWithIncomingNulls(size, incomingNulls, numIncomingNulls);
-=======
   const int32_t numNewValues = sizeWithIncomingNulls(size, numIncomingNulls);
->>>>>>> 01b50571
   std::vector<TypePtr> childTypes = {type};
   std::vector<VectorPtr> children{BaseVector::create(type, 0, pool)};
   readColumns(
@@ -581,12 +552,7 @@
     const uint64_t* incomingNulls,
     int32_t numIncomingNulls) {
   const auto size = source->read<int32_t>();
-<<<<<<< HEAD
-  const int32_t numNewValues =
-      sizeWithIncomingNulls(size, incomingNulls, numIncomingNulls);
-=======
   const int32_t numNewValues = sizeWithIncomingNulls(size, numIncomingNulls);
->>>>>>> 01b50571
 
   std::vector<TypePtr> childTypes = {type};
   std::vector<VectorPtr> children{BaseVector::create(type, 0, pool)};
@@ -663,12 +629,7 @@
       0);
 
   const vector_size_t size = source->read<int32_t>();
-<<<<<<< HEAD
-  const auto numNewValues =
-      sizeWithIncomingNulls(size, incomingNulls, numIncomingNulls);
-=======
   const auto numNewValues = sizeWithIncomingNulls(size, numIncomingNulls);
->>>>>>> 01b50571
   arrayVector->resize(resultOffset + numNewValues);
   arrayVector->setElements(children[0]);
 
@@ -729,11 +690,7 @@
 
   const vector_size_t size = source->read<int32_t>();
   const vector_size_t numNewValues =
-<<<<<<< HEAD
-      sizeWithIncomingNulls(size, incomingNulls, numIncomingNulls);
-=======
       sizeWithIncomingNulls(size, numIncomingNulls);
->>>>>>> 01b50571
   mapVector->resize(resultOffset + numNewValues);
   mapVector->setKeysAndValues(children[0], children[1]);
 
@@ -861,12 +818,7 @@
       numChildNulls);
 
   const auto size = source->read<int32_t>();
-<<<<<<< HEAD
-  const auto numNewValues =
-      sizeWithIncomingNulls(size, incomingNulls, numIncomingNulls);
-=======
   const auto numNewValues = sizeWithIncomingNulls(size, numIncomingNulls);
->>>>>>> 01b50571
   row->resize(resultOffset + numNewValues);
   // Read and discard the offsets. The number of offsets is not affected by
   // incomingNulls.
