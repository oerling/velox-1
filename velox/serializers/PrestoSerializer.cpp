--- conflicted
+++ resolved
@@ -3699,18 +3699,8 @@
     StreamArena* streamArena,
     const Options* options) {
   const auto prestoOptions = toPrestoOptions(options);
-<<<<<<< HEAD
-  return std::make_unique<PrestoVectorSerializer>(
+  return std::make_unique<PrestoIterativeVectorSerializer>(
       type, prestoOptions.encodings, numRows, streamArena, prestoOptions);
-=======
-  return std::make_unique<PrestoIterativeVectorSerializer>(
-      type,
-      prestoOptions.encodings,
-      numRows,
-      streamArena,
-      prestoOptions.useLosslessTimestamp,
-      prestoOptions.compressionKind);
->>>>>>> 98c805a7
 }
 
 std::unique_ptr<BatchVectorSerializer> PrestoVectorSerde::createBatchSerializer(
@@ -3727,16 +3717,8 @@
     const Options* options,
     OutputStream* out) {
   auto prestoOptions = toPrestoOptions(options);
-<<<<<<< HEAD
-  auto serializer = std::make_unique<PrestoVectorSerializer>(
+  auto serializer = std::make_unique<PrestoIterativeVectorSerializer>(
       vector, streamArena, prestoOptions);
-=======
-  auto serializer = std::make_unique<PrestoIterativeVectorSerializer>(
-      vector,
-      streamArena,
-      prestoOptions.useLosslessTimestamp,
-      prestoOptions.compressionKind);
->>>>>>> 98c805a7
   serializer->flushEncoded(vector, out);
 }
 namespace {
@@ -3750,12 +3732,20 @@
   auto& children = result->children();
   const auto& childTypes = type->asRow().children();
   const auto numColumns = source.read<int32_t>();
-  VELOX_USER_CHECK_EQ(
-      numColumns,
-      type->size(),
-      "Number of columns in serialized data doesn't match "
-      "number of columns requested for deserialization");
-
+  // Bug for bug compatibility: Extra columns at the end are allowed for non-compressed data.
+  if (opts.compressionKind == common::CompressionKind_NONE) {
+    VELOX_USER_CHECK_GE(
+        numColumns,
+        type->size(),
+        "Number of columns in serialized data doesn't match "
+        "number of columns requested for deserialization");
+  } else {
+    VELOX_USER_CHECK_EQ(
+        numColumns,
+        type->size(),
+        "Number of columns in serialized data doesn't match "
+        "number of columns requested for deserialization");
+  }
   readColumns(
       &source, childTypes, resultOffset, nullptr, 0, pool, opts, children);
   if (!opts.nullsFirst) {
@@ -3816,7 +3806,13 @@
           common::codecTypeToCompressionKind(codec->type())));
 
   if (!needCompression(*codec)) {
-    readTopColumns(*source, type, pool, *result, resultOffset, prestoOptions);
+    readTopColumns(
+        *source,
+        type,
+        pool,
+        *result,
+        resultOffset,
+        prestoOptions);
   } else {
     auto compressBuf = folly::IOBuf::create(compressedSize);
     source->readBytes(compressBuf->writableData(), compressedSize);
