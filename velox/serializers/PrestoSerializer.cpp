/*
 * Copyright (c) Facebook, Inc. and its affiliates.
 *
 * Licensed under the Apache License, Version 2.0 (the "License");
 * you may not use this file except in compliance with the License.
 * You may obtain a copy of the License at
 *
 *     http://www.apache.org/licenses/LICENSE-2.0
 *
 * Unless required by applicable law or agreed to in writing, software
 * distributed under the License is distributed on an "AS IS" BASIS,
 * WITHOUT WARRANTIES OR CONDITIONS OF ANY KIND, either express or implied.
 * See the License for the specific language governing permissions and
 * limitations under the License.
 */
#include "velox/serializers/PrestoSerializer.h"
#include "velox/common/base/Crc.h"
#include "velox/common/base/RawVector.h"
#include "velox/common/memory/ByteStream.h"
#include "velox/functions/prestosql/types/TimestampWithTimeZoneType.h"
#include "velox/vector/BiasVector.h"
#include "velox/vector/ComplexVector.h"
#include "velox/vector/DictionaryVector.h"
#include "velox/vector/FlatVector.h"
#include "velox/vector/VectorTypeUtils.h"

namespace facebook::velox::serializer::presto {

using SerdeOpts = PrestoVectorSerde::PrestoOptions;

namespace {
constexpr int8_t kCompressedBitMask = 1;
constexpr int8_t kEncryptedBitMask = 2;
constexpr int8_t kCheckSumBitMask = 4;
static inline const std::string_view kRLE{"RLE"};
static inline const std::string_view kDictionary{"DICTIONARY"};

int64_t computeChecksum(
    PrestoOutputStreamListener* listener,
    int codecMarker,
    int numRows,
    int uncompressedSize) {
  auto result = listener->crc();
  result.process_bytes(&codecMarker, 1);
  result.process_bytes(&numRows, 4);
  result.process_bytes(&uncompressedSize, 4);
  return result.checksum();
}

int64_t computeChecksum(
    ByteInputStream* source,
    int codecMarker,
    int numRows,
    int uncompressedSize) {
  auto offset = source->tellp();
  bits::Crc32 crc32;
  if (FOLLY_UNLIKELY(source->remainingSize() < uncompressedSize)) {
    VELOX_FAIL(
        "Tried to read {} bytes, larger than what's remained in source {} "
        "bytes. Source details: {}",
        uncompressedSize,
        source->remainingSize(),
        source->toString());
  }
  auto remainingBytes = uncompressedSize;
  while (remainingBytes > 0) {
    auto data = source->nextView(remainingBytes);
    if (FOLLY_UNLIKELY(data.size() == 0)) {
      VELOX_FAIL(
          "Reading 0 bytes from source. Source details: {}",
          source->toString());
    }
    crc32.process_bytes(data.data(), data.size());
    remainingBytes -= data.size();
  }

  crc32.process_bytes(&codecMarker, 1);
  crc32.process_bytes(&numRows, 4);
  crc32.process_bytes(&uncompressedSize, 4);
  auto checksum = crc32.checksum();

  source->seekp(offset);

  return checksum;
}

char getCodecMarker() {
  char marker = 0;
  marker |= kCheckSumBitMask;
  return marker;
}

bool isCompressedBitSet(int8_t codec) {
  return (codec & kCompressedBitMask) == kCompressedBitMask;
}

bool isChecksumBitSet(int8_t codec) {
  return (codec & kCheckSumBitMask) == kCheckSumBitMask;
}

std::string_view typeToEncodingName(const TypePtr& type) {
  switch (type->kind()) {
    case TypeKind::BOOLEAN:
      return "BYTE_ARRAY";
    case TypeKind::TINYINT:
      return "BYTE_ARRAY";
    case TypeKind::SMALLINT:
      return "SHORT_ARRAY";
    case TypeKind::INTEGER:
      return "INT_ARRAY";
    case TypeKind::BIGINT:
      return "LONG_ARRAY";
    case TypeKind::HUGEINT:
      return "INT128_ARRAY";
    case TypeKind::REAL:
      return "INT_ARRAY";
    case TypeKind::DOUBLE:
      return "LONG_ARRAY";
    case TypeKind::VARCHAR:
      return "VARIABLE_WIDTH";
    case TypeKind::VARBINARY:
      return "VARIABLE_WIDTH";
    case TypeKind::TIMESTAMP:
      return "LONG_ARRAY";
    case TypeKind::ARRAY:
      return "ARRAY";
    case TypeKind::MAP:
      return "MAP";
    case TypeKind::ROW:
      return isTimestampWithTimeZoneType(type) ? "LONG_ARRAY" : "ROW";
    case TypeKind::UNKNOWN:
      return "BYTE_ARRAY";
    default:
      VELOX_FAIL("Unknown type kind: {}", static_cast<int>(type->kind()));
  }
}

PrestoVectorSerde::PrestoOptions toPrestoOptions(
    const VectorSerde::Options* options) {
  if (options == nullptr) {
    return PrestoVectorSerde::PrestoOptions();
  }
  return *(static_cast<const PrestoVectorSerde::PrestoOptions*>(options));
}

FOLLY_ALWAYS_INLINE bool needCompression(const folly::io::Codec& codec) {
  return codec.type() != folly::io::CodecType::NO_COMPRESSION;
}

using StructNullsMap =
    folly::F14FastMap<int64_t, std::pair<raw_vector<uint64_t>, int32_t>>;

auto& structNullsMap() {
  thread_local std::unique_ptr<StructNullsMap> map;
  return map;
}

std::pair<const uint64_t*, int32_t> getStructNulls(int64_t position) {
  auto& map = structNullsMap();
  auto it = map->find(position);
  if (it == map->end()) {
    return {nullptr, 0};
  }
  return {it->second.first.data(), it->second.second};
}

template <typename T>
void readValues(
    ByteInputStream* source,
    vector_size_t size,
    vector_size_t offset,
    BufferPtr nulls,
    vector_size_t nullCount,
    BufferPtr values) {
  if (nullCount) {
    auto rawValues = values->asMutable<T>();
    int32_t toClear = offset;
    bits::forEachSetBit(
        nulls->as<uint64_t>(), offset, offset + size, [&](int32_t row) {
          // Set the values between the last non-null and this to type default.
          for (; toClear < row; ++toClear) {
            rawValues[toClear] = T();
          }
          rawValues[row] = source->read<T>();
          toClear = row + 1;
        });
  } else {
    source->readBytes(
        values->asMutable<uint8_t>() + offset * sizeof(T), size * sizeof(T));
  }
}

template <>
void readValues<bool>(
    ByteInputStream* source,
    vector_size_t size,
    vector_size_t offset,
    BufferPtr nulls,
    vector_size_t nullCount,
    BufferPtr values) {
  auto rawValues = values->asMutable<uint64_t>();
  if (nullCount) {
    int32_t toClear = offset;
    bits::forEachSetBit(
        nulls->as<uint64_t>(), offset, offset + size, [&](int32_t row) {
          // Set the values between the last non-null and this to type default.
          for (; toClear < row; ++toClear) {
            bits::clearBit(rawValues, toClear);
          }
          bits::setBit(rawValues, row, (source->read<int8_t>() != 0));
          toClear = row + 1;
        });
  } else {
    for (int32_t row = offset; row < offset + size; ++row) {
      bits::setBit(rawValues, row, (source->read<int8_t>() != 0));
    }
  }
}

Timestamp readTimestamp(ByteInputStream* source) {
  int64_t millis = source->read<int64_t>();
  return Timestamp::fromMillis(millis);
}

template <>
void readValues<Timestamp>(
    ByteInputStream* source,
    vector_size_t size,
    vector_size_t offset,
    BufferPtr nulls,
    vector_size_t nullCount,
    BufferPtr values) {
  auto rawValues = values->asMutable<Timestamp>();
  if (nullCount) {
    int32_t toClear = offset;
    bits::forEachSetBit(
        nulls->as<uint64_t>(), offset, offset + size, [&](int32_t row) {
          // Set the values between the last non-null and this to type default.
          for (; toClear < row; ++toClear) {
            rawValues[toClear] = Timestamp();
          }
          rawValues[row] = readTimestamp(source);
          toClear = row + 1;
        });
  } else {
    for (int32_t row = offset; row < offset + size; ++row) {
      rawValues[row] = readTimestamp(source);
    }
  }
}

Timestamp readLosslessTimestamp(ByteInputStream* source) {
  int64_t seconds = source->read<int64_t>();
  uint64_t nanos = source->read<uint64_t>();
  return Timestamp(seconds, nanos);
}

void readLosslessTimestampValues(
    ByteInputStream* source,
    vector_size_t size,
    vector_size_t offset,
    BufferPtr nulls,
    vector_size_t nullCount,
    BufferPtr values) {
  auto rawValues = values->asMutable<Timestamp>();
  if (nullCount > 0) {
    int32_t toClear = offset;
    bits::forEachSetBit(
        nulls->as<uint64_t>(), offset, offset + size, [&](int32_t row) {
          // Set the values between the last non-null and this to type default.
          for (; toClear < row; ++toClear) {
            rawValues[toClear] = Timestamp();
          }
          rawValues[row] = readLosslessTimestamp(source);
          toClear = row + 1;
        });
  } else {
    for (int32_t row = offset; row < offset + size; ++row) {
      rawValues[row] = readLosslessTimestamp(source);
    }
  }
}

int128_t readJavaDecimal(ByteInputStream* source) {
  // ByteInputStream does not support reading int128_t values.
  auto low = source->read<int64_t>();
  auto high = source->read<int64_t>();
  // 'high' is in signed magnitude representation.
  if (high < 0) {
    // Remove the sign bit before building the int128 value.
    // Negate the value.
    return -1 * HugeInt::build(high & DecimalUtil::kInt64Mask, low);
  }
  return HugeInt::build(high, low);
}

void readDecimalValues(
    ByteInputStream* source,
    vector_size_t size,
    vector_size_t offset,
    BufferPtr nulls,
    vector_size_t nullCount,
    BufferPtr values) {
  auto rawValues = values->asMutable<int128_t>();
  if (nullCount) {
    int32_t toClear = offset;
    bits::forEachSetBit(
        nulls->as<uint64_t>(), offset, offset + size, [&](int32_t row) {
          // Set the values between the last non-null and this to type default.
          for (; toClear < row; ++toClear) {
            rawValues[toClear] = 0;
          }
          rawValues[row] = readJavaDecimal(source);
          toClear = row + 1;
        });
  } else {
    for (int32_t row = 0; row < size; ++row) {
      rawValues[offset + row] = readJavaDecimal(source);
    }
  }
}

/// When deserializing vectors under row vectors that introduce
/// nulls, the child vector must have a gap at the place where a
/// parent RowVector has a null. So, if there is a parent RowVector
/// that adds a null, 'incomingNulls' is the bitmap where a null
/// denotes a null in the parent RowVector(s). 'numIncomingNulls' is
/// the number of bits in this bitmap, i.e. the number of rows in
/// the parentRowVector. 'size' is the size of the child vector
/// being deserialized. This size does not include rows where a
/// parent RowVector has nulls.
vector_size_t sizeWithIncomingNulls(
    vector_size_t size,
    int32_t numIncomingNulls) {
  return numIncomingNulls == 0 ? size : numIncomingNulls;
}

// Fills the nulls of 'result' from the serialized nulls in
// 'source'. Adds nulls from 'incomingNulls' so that the null flags
// gets padded with extra nulls where a parent RowVector has a
// null. Returns the number of nulls in the result.
vector_size_t readNulls(
    ByteInputStream* source,
    vector_size_t size,
    vector_size_t resultOffset,
    const uint64_t* incomingNulls,
    int32_t numIncomingNulls,
    BaseVector& result) {
  VELOX_DCHECK_LE(
      result.size(), resultOffset + (incomingNulls ? numIncomingNulls : size));
  if (source->readByte() == 0) {
    if (incomingNulls) {
      auto* rawNulls = result.mutableRawNulls();
      bits::copyBits(
          incomingNulls, 0, rawNulls, resultOffset, numIncomingNulls);
    } else {
      result.clearNulls(resultOffset, resultOffset + size);
    }
    return incomingNulls
        ? numIncomingNulls - bits::countBits(incomingNulls, 0, numIncomingNulls)
        : 0;
  }

  const auto numNewValues = sizeWithIncomingNulls(size, numIncomingNulls);

  const bool noPriorNulls = (result.rawNulls() == nullptr);
  // Allocate one extra byte in case we cannot use bits from the current last
  // partial byte.
  BufferPtr& nulls = result.mutableNulls(resultOffset + numNewValues + 8);
  if (noPriorNulls) {
    bits::fillBits(
        nulls->asMutable<uint64_t>(), 0, resultOffset, bits::kNotNull);
  }

  auto* rawNulls = nulls->asMutable<uint8_t>() + bits::nbytes(resultOffset);
  const auto numBytes = BaseVector::byteSize<bool>(size);

  source->readBytes(rawNulls, numBytes);
  bits::reverseBits(rawNulls, numBytes);
  bits::negate(reinterpret_cast<char*>(rawNulls), numBytes * 8);
  // Add incoming nulls if any.
  if (incomingNulls) {
    bits::scatterBits(
        size,
        numIncomingNulls,
        reinterpret_cast<const char*>(rawNulls),
        incomingNulls,
        reinterpret_cast<char*>(rawNulls));
  }

  // Shift bits if needed.
  if (bits::nbytes(resultOffset) * 8 > resultOffset) {
    bits::copyBits(
        nulls->asMutable<uint64_t>(),
        bits::nbytes(resultOffset) * 8,
        nulls->asMutable<uint64_t>(),
        resultOffset,
        numNewValues);
  }

  return BaseVector::countNulls(
      nulls, resultOffset, resultOffset + numNewValues);
}

template <typename T>
void read(
    ByteInputStream* source,
    const TypePtr& type,
    vector_size_t resultOffset,
    const uint64_t* incomingNulls,
    int32_t numIncomingNulls,
    velox::memory::MemoryPool* pool,
    const SerdeOpts& opts,
    VectorPtr& result) {
  const int32_t size = source->read<int32_t>();
  const auto numNewValues = sizeWithIncomingNulls(size, numIncomingNulls);
  result->resize(resultOffset + numNewValues);

  auto flatResult = result->asFlatVector<T>();
  auto nullCount = readNulls(
      source, size, resultOffset, incomingNulls, numIncomingNulls, *flatResult);

  BufferPtr values = flatResult->mutableValues(resultOffset + numNewValues);
  if constexpr (std::is_same_v<T, Timestamp>) {
    if (opts.useLosslessTimestamp) {
      readLosslessTimestampValues(
          source,
          numNewValues,
          resultOffset,
          flatResult->nulls(),
          nullCount,
          values);
      return;
    }
  }
  if (type->isLongDecimal()) {
    readDecimalValues(
        source,
        numNewValues,
        resultOffset,
        flatResult->nulls(),
        nullCount,
        values);
    return;
  }
  readValues<T>(
      source,
      numNewValues,
      resultOffset,
      flatResult->nulls(),
      nullCount,
      values);
}

template <>
void read<StringView>(
    ByteInputStream* source,
    const TypePtr& type,
    vector_size_t resultOffset,
    const uint64_t* incomingNulls,
    int32_t numIncomingNulls,
    velox::memory::MemoryPool* pool,
    const SerdeOpts& opts,
    VectorPtr& result) {
  const int32_t size = source->read<int32_t>();
  const int32_t numNewValues = sizeWithIncomingNulls(size, numIncomingNulls);

  result->resize(resultOffset + numNewValues);

  auto flatResult = result->as<FlatVector<StringView>>();
  BufferPtr values = flatResult->mutableValues(resultOffset + size);
  auto rawValues = values->asMutable<StringView>();
  int32_t lastOffset = 0;
  for (int32_t i = 0; i < numNewValues; ++i) {
    // Set the first int32_t of each StringView to be the offset.
    if (incomingNulls && bits::isBitNull(incomingNulls, i)) {
      *reinterpret_cast<int32_t*>(&rawValues[resultOffset + i]) = lastOffset;
      continue;
    }
    lastOffset = source->read<int32_t>();
    *reinterpret_cast<int32_t*>(&rawValues[resultOffset + i]) = lastOffset;
  }
  readNulls(
      source, size, resultOffset, incomingNulls, numIncomingNulls, *flatResult);

  const int32_t dataSize = source->read<int32_t>();
  if (dataSize == 0) {
    return;
  }

  auto* rawStrings =
      flatResult->getRawStringBufferWithSpace(dataSize, true /*exactSize*/);

  source->readBytes(rawStrings, dataSize);
  int32_t previousOffset = 0;
  auto rawChars = reinterpret_cast<char*>(rawStrings);
  for (int32_t i = 0; i < numNewValues; ++i) {
    int32_t offset = rawValues[resultOffset + i].size();
    rawValues[resultOffset + i] =
        StringView(rawChars + previousOffset, offset - previousOffset);
    previousOffset = offset;
  }
}

void readColumns(
    ByteInputStream* source,
    const std::vector<TypePtr>& types,
    vector_size_t resultOffset,
    const uint64_t* incomingNulls,
    int32_t numIncomingNulls,
    velox::memory::MemoryPool* pool,
    const SerdeOpts& opts,
    std::vector<VectorPtr>& result);

void readConstantVector(
    ByteInputStream* source,
    const TypePtr& type,
    vector_size_t resultOffset,
    const uint64_t* incomingNulls,
    int32_t numIncomingNulls,
    velox::memory::MemoryPool* pool,
    const SerdeOpts& opts,
    VectorPtr& result) {
  const auto size = source->read<int32_t>();
  const int32_t numNewValues = sizeWithIncomingNulls(size, numIncomingNulls);
  std::vector<TypePtr> childTypes = {type};
  std::vector<VectorPtr> children{BaseVector::create(type, 0, pool)};
  readColumns(source, childTypes, 0, nullptr, 0, pool, opts, children);
  VELOX_CHECK_EQ(1, children[0]->size());

  auto constantVector =
      BaseVector::wrapInConstant(numNewValues, 0, children[0]);
<<<<<<< HEAD
  if (resultOffset == 0 && !incomingNulls) {
    result = std::move(constantVector);
  } else {
    if (!incomingNulls &&
=======

  // If there are no previous results, we output this as a constant. RowVectors
  // with top-level nulls can have child ConstantVector (even though they can't
  // have nulls explicitly set on them), so we don't need to try to apply
  // incomingNulls here.
  if (resultOffset == 0) {
    result = std::move(constantVector);
  } else {
    if (!incomingNulls &&
        opts.nullsFirst && // TODO remove when removing scatter nulls pass.
>>>>>>> 0d71afa1
        result->encoding() == VectorEncoding::Simple::CONSTANT &&
        constantVector->equalValueAt(result.get(), 0, 0)) {
      result->resize(resultOffset + numNewValues);
      return;
    }
    result->resize(resultOffset + numNewValues);

    SelectivityVector rows(resultOffset + numNewValues, false);
    rows.setValidRange(resultOffset, resultOffset + numNewValues, true);
    rows.updateBounds();

    BaseVector::ensureWritable(rows, type, pool, result);
    result->copy(constantVector.get(), resultOffset, 0, numNewValues);
    if (incomingNulls) {
      bits::forEachUnsetBit(incomingNulls, 0, numNewValues, [&](auto row) {
        result->setNull(resultOffset + row, true);
      });
    }
  }
}

void readDictionaryVector(
    ByteInputStream* source,
    const TypePtr& type,
    vector_size_t resultOffset,
    const uint64_t* incomingNulls,
    int32_t numIncomingNulls,
    velox::memory::MemoryPool* pool,
    const SerdeOpts& opts,
    VectorPtr& result) {
  const auto size = source->read<int32_t>();
  const int32_t numNewValues = sizeWithIncomingNulls(size, numIncomingNulls);

  std::vector<TypePtr> childTypes = {type};
  std::vector<VectorPtr> children{BaseVector::create(type, 0, pool)};
  readColumns(source, childTypes, 0, nullptr, 0, pool, opts, children);

  // Read indices.
  BufferPtr indices = allocateIndices(numNewValues, pool);
  if (incomingNulls) {
    auto rawIndices = indices->asMutable<int32_t>();
    for (auto i = 0; i < numNewValues; ++i) {
      if (bits::isBitNull(incomingNulls, i)) {
        rawIndices[i] = 0;
      } else {
        rawIndices[i] = source->read<int32_t>();
      }
    }
  } else {
    source->readBytes(
        indices->asMutable<char>(), numNewValues * sizeof(int32_t));
  }

  // Skip 3 * 8 bytes of 'instance id'. Velox doesn't use 'instance id' for
  // dictionary vectors.
  source->skip(24);

  BufferPtr incomingNullsBuffer = nullptr;
  if (incomingNulls) {
    incomingNullsBuffer = AlignedBuffer::allocate<bool>(numIncomingNulls, pool);
    memcpy(
        incomingNullsBuffer->asMutable<char>(),
        incomingNulls,
        bits::nbytes(numIncomingNulls));
  }
  auto dictionaryVector = BaseVector::wrapInDictionary(
      incomingNullsBuffer, indices, numNewValues, children[0]);
  if (resultOffset == 0) {
    result = std::move(dictionaryVector);
  } else {
    result->resize(resultOffset + numNewValues);

    SelectivityVector rows(resultOffset + numNewValues, false);
    rows.setValidRange(resultOffset, resultOffset + numNewValues, true);
    rows.updateBounds();

    BaseVector::ensureWritable(rows, type, pool, result);
    result->copy(dictionaryVector.get(), resultOffset, 0, numNewValues);
  }
}

void readArrayVector(
    ByteInputStream* source,
    const TypePtr& type,
    vector_size_t resultOffset,
    const uint64_t* incomingNulls,
    int32_t numIncomingNulls,
    velox::memory::MemoryPool* pool,
    const SerdeOpts& opts,
    VectorPtr& result) {
  ArrayVector* arrayVector = result->as<ArrayVector>();

  const auto resultElementsOffset = arrayVector->elements()->size();

  std::vector<TypePtr> childTypes = {type->childAt(0)};
  std::vector<VectorPtr> children{arrayVector->elements()};
  readColumns(
      source,
      childTypes,
      resultElementsOffset,
      nullptr,
      0,
      pool,
      opts,
      children);

  const vector_size_t size = source->read<int32_t>();
  const auto numNewValues = sizeWithIncomingNulls(size, numIncomingNulls);
  arrayVector->resize(resultOffset + numNewValues);
  arrayVector->setElements(children[0]);

  BufferPtr offsets = arrayVector->mutableOffsets(resultOffset + numNewValues);
  auto rawOffsets = offsets->asMutable<vector_size_t>();
  BufferPtr sizes = arrayVector->mutableSizes(resultOffset + numNewValues);
  auto rawSizes = sizes->asMutable<vector_size_t>();
  int32_t base = source->read<int32_t>();
  for (int32_t i = 0; i < numNewValues; ++i) {
    if (incomingNulls && bits::isBitNull(incomingNulls, i)) {
      rawOffsets[resultOffset + i] = 0;
      rawSizes[resultOffset + i] = 0;
      continue;
    }
    int32_t offset = source->read<int32_t>();
    rawOffsets[resultOffset + i] = resultElementsOffset + base;
    rawSizes[resultOffset + i] = offset - base;
    base = offset;
  }

  readNulls(
      source,
      size,
      resultOffset,
      incomingNulls,
      numIncomingNulls,
      *arrayVector);
}

void readMapVector(
    ByteInputStream* source,
    const TypePtr& type,
    vector_size_t resultOffset,
    const uint64_t* incomingNulls,
    int32_t numIncomingNulls,
    velox::memory::MemoryPool* pool,
    const SerdeOpts& opts,
    VectorPtr& result) {
  MapVector* mapVector = result->as<MapVector>();
  const auto resultElementsOffset = mapVector->mapKeys()->size();
  std::vector<TypePtr> childTypes = {type->childAt(0), type->childAt(1)};
  std::vector<VectorPtr> children{mapVector->mapKeys(), mapVector->mapValues()};
  readColumns(
      source,
      childTypes,
      resultElementsOffset,
      nullptr,
      0,
      pool,
      opts,
      children);

  int32_t hashTableSize = source->read<int32_t>();
  if (hashTableSize != -1) {
    // Skip over serialized hash table from Presto wire format.
    source->skip(hashTableSize * sizeof(int32_t));
  }

  const vector_size_t size = source->read<int32_t>();
  const vector_size_t numNewValues =
      sizeWithIncomingNulls(size, numIncomingNulls);
  mapVector->resize(resultOffset + numNewValues);
  mapVector->setKeysAndValues(children[0], children[1]);

  BufferPtr offsets = mapVector->mutableOffsets(resultOffset + numNewValues);
  auto rawOffsets = offsets->asMutable<vector_size_t>();
  BufferPtr sizes = mapVector->mutableSizes(resultOffset + numNewValues);
  auto rawSizes = sizes->asMutable<vector_size_t>();
  int32_t base = source->read<int32_t>();
  for (int32_t i = 0; i < numNewValues; ++i) {
    if (incomingNulls && bits::isBitNull(incomingNulls, i)) {
      rawOffsets[resultOffset + i] = 0;
      rawSizes[resultOffset + i] = 0;
      continue;
    }
    int32_t offset = source->read<int32_t>();
    rawOffsets[resultOffset + i] = resultElementsOffset + base;
    rawSizes[resultOffset + i] = offset - base;
    base = offset;
  }

  readNulls(
      source, size, resultOffset, incomingNulls, numIncomingNulls, *mapVector);
}

int64_t packTimestampWithTimeZone(int64_t timestamp, int16_t timezone) {
  return timezone | (timestamp << 12);
}

void unpackTimestampWithTimeZone(
    int64_t packed,
    int64_t& timestamp,
    int16_t& timezone) {
  timestamp = packed >> 12;
  timezone = packed & 0xfff;
}

void readTimestampWithTimeZone(
    ByteInputStream* source,
    velox::memory::MemoryPool* pool,
    RowVector* result,
    vector_size_t resultOffset,
    const uint64_t* incomingNulls,
    int32_t numIncomingNulls) {
  SerdeOpts opts;
  opts.useLosslessTimestamp = false;
  auto& timestamps = result->childAt(0);
  read<int64_t>(
      source,
      BIGINT(),
      resultOffset,
      incomingNulls,
      numIncomingNulls,
      pool,
      opts,
      timestamps);

  auto rawTimestamps = timestamps->asFlatVector<int64_t>()->mutableRawValues();

  const auto size = timestamps->size();
  result->resize(size);

  auto& timezones = result->childAt(1);
  timezones->resize(size);
  auto rawTimezones = timezones->asFlatVector<int16_t>()->mutableRawValues();

  auto rawNulls = timestamps->rawNulls();
  for (auto i = resultOffset; i < size; ++i) {
    if (!rawNulls || !bits::isBitNull(rawNulls, i)) {
      unpackTimestampWithTimeZone(
          rawTimestamps[i], rawTimestamps[i], rawTimezones[i]);
      result->setNull(i, false);
    } else {
      result->setNull(i, true);
    }
  }
}

void readRowVector(
    ByteInputStream* source,
    const TypePtr& type,
    vector_size_t resultOffset,
    const uint64_t* incomingNulls,
    int32_t numIncomingNulls,
    velox::memory::MemoryPool* pool,
    const SerdeOpts& opts,
    VectorPtr& result) {
  auto* row = result->asUnchecked<RowVector>();
  if (isTimestampWithTimeZoneType(type)) {
    readTimestampWithTimeZone(
        source, pool, row, resultOffset, incomingNulls, numIncomingNulls);
    return;
  }
  BufferPtr combinedNulls;
  const uint64_t* childNulls = incomingNulls;
  int32_t numChildNulls = numIncomingNulls;
  if (opts.nullsFirst) {
    const auto size = source->read<int32_t>();
    const auto numNewValues = sizeWithIncomingNulls(size, numIncomingNulls);
    row->resize(resultOffset + numNewValues);
    readNulls(
        source, size, resultOffset, incomingNulls, numIncomingNulls, *result);
    if (row->rawNulls()) {
      combinedNulls = AlignedBuffer::allocate<bool>(numNewValues, pool);
      bits::copyBits(
          row->rawNulls(),
          resultOffset,
          combinedNulls->asMutable<uint64_t>(),
          0,
          numNewValues);
      childNulls = combinedNulls->as<uint64_t>();
      numChildNulls = numNewValues;
    }
<<<<<<< HEAD
  } else {
    auto [structNulls, numStructNulls] = getStructNulls(source->tellp());
    // childNulls is the nulls added to the children, i.e. the nulls of this
    // struct combined with nulls of enclosing structs.
    if (structNulls) {
      if (incomingNulls) {
        combinedNulls = AlignedBuffer::allocate<bool>(numIncomingNulls, pool);
        bits::scatterBits(
            numStructNulls,
            numIncomingNulls,
            reinterpret_cast<const char*>(structNulls),
            incomingNulls,
            combinedNulls->asMutable<char>());
        childNulls = combinedNulls->as<uint64_t>();
        numChildNulls = numIncomingNulls;
      } else {
        childNulls = structNulls;
        numChildNulls = numStructNulls;
      }
    }
=======
>>>>>>> 0d71afa1
  }
  const int32_t numChildren = source->read<int32_t>();
  auto& children = row->children();

  const auto& childTypes = type->asRow().children();
  readColumns(
      source,
      childTypes,
      resultOffset,
      childNulls,
      numChildNulls,
      pool,
      opts,
      children);
  if (!opts.nullsFirst) {
    const auto size = source->read<int32_t>();
<<<<<<< HEAD
    const auto numNewValues = sizeWithIncomingNulls(size, numIncomingNulls);
    row->resize(resultOffset + numNewValues);
=======
    // Set the size of the row but do not alter the size of the
    // children. The children get adjusted in a separate pass over the
    // data. The parent and child size MUST be separate until the second pass.
    row->BaseVector::resize(resultOffset + size);
>>>>>>> 0d71afa1
    // Read and discard the offsets. The number of offsets is not affected by
    // incomingNulls.
    source->skip((size + 1) * sizeof(int32_t));
    readNulls(
        source, size, resultOffset, incomingNulls, numIncomingNulls, *result);
  }
}

std::string readLengthPrefixedString(ByteInputStream* source) {
  int32_t size = source->read<int32_t>();
  std::string value;
  value.resize(size);
  source->readBytes(&value[0], size);
  return value;
}

void checkTypeEncoding(std::string_view encoding, const TypePtr& type) {
  const auto kindEncoding = typeToEncodingName(type);
  VELOX_USER_CHECK(
      encoding == kindEncoding,
      "Serialized encoding is not compatible with requested type: {}. Expected {}. Got {}.",
      type->kindName(),
      kindEncoding,
      encoding);
}

void readColumns(
    ByteInputStream* source,
    const std::vector<TypePtr>& types,
    vector_size_t resultOffset,
    const uint64_t* incomingNulls,
    int32_t numIncomingNulls,
    velox::memory::MemoryPool* pool,
    const SerdeOpts& opts,
    std::vector<VectorPtr>& results) {
  static const std::unordered_map<
      TypeKind,
      std::function<void(
          ByteInputStream * source,
          const TypePtr& type,
          vector_size_t resultOffset,
          const uint64_t* incomingNulls,
          int32_t numIncomingNulls,
          velox::memory::MemoryPool* pool,
          const SerdeOpts& opts,
          VectorPtr& result)>>
      readers = {
          {TypeKind::BOOLEAN, &read<bool>},
          {TypeKind::TINYINT, &read<int8_t>},
          {TypeKind::SMALLINT, &read<int16_t>},
          {TypeKind::INTEGER, &read<int32_t>},
          {TypeKind::BIGINT, &read<int64_t>},
          {TypeKind::HUGEINT, &read<int128_t>},
          {TypeKind::REAL, &read<float>},
          {TypeKind::DOUBLE, &read<double>},
          {TypeKind::TIMESTAMP, &read<Timestamp>},
          {TypeKind::VARCHAR, &read<StringView>},
          {TypeKind::VARBINARY, &read<StringView>},
          {TypeKind::ARRAY, &readArrayVector},
          {TypeKind::MAP, &readMapVector},
          {TypeKind::ROW, &readRowVector},
          {TypeKind::UNKNOWN, &read<UnknownValue>}};

  VELOX_CHECK_EQ(types.size(), results.size());

  for (int32_t i = 0; i < types.size(); ++i) {
    const auto& columnType = types[i];
    auto& columnResult = results[i];

    const auto encoding = readLengthPrefixedString(source);
    if (encoding == kRLE) {
      readConstantVector(
          source,
          columnType,
          resultOffset,
          incomingNulls,
          numIncomingNulls,
          pool,
          opts,
          columnResult);
    } else if (encoding == kDictionary) {
      readDictionaryVector(
          source,
          columnType,
          resultOffset,
          incomingNulls,
          numIncomingNulls,
          pool,
          opts,
          columnResult);
    } else {
      checkTypeEncoding(encoding, columnType);
      if (columnResult != nullptr &&
          (columnResult->encoding() == VectorEncoding::Simple::CONSTANT ||
           columnResult->encoding() == VectorEncoding::Simple::DICTIONARY)) {
        BaseVector::ensureWritable(
            SelectivityVector::empty(), types[i], pool, columnResult);
      }
      const auto it = readers.find(columnType->kind());
      VELOX_CHECK(
          it != readers.end(),
          "Column reader for type {} is missing",
          columnType->kindName());

      it->second(
          source,
          columnType,
          resultOffset,
          incomingNulls,
          numIncomingNulls,
          pool,
          opts,
          columnResult);
<<<<<<< HEAD
    }
  }
}

// Reads nulls into 'scratch' and returns count of non-nulls. If 'copy' is
// given, returns the null bits in 'copy'.
vector_size_t valueCount(
    ByteInputStream* source,
    vector_size_t size,
    Scratch& scratch,
    raw_vector<uint64_t>* copy = nullptr) {
  if (source->readByte() == 0) {
    return size;
  }
  ScratchPtr<uint64_t, 16> nullsHolder(scratch);
  auto rawNulls = nullsHolder.get(bits::nwords(size));
  auto numBytes = bits::nbytes(size);
  source->readBytes(rawNulls, numBytes);
  bits::reverseBits(reinterpret_cast<uint8_t*>(rawNulls), numBytes);
  bits::negate(reinterpret_cast<char*>(rawNulls), numBytes * 8);
  if (copy) {
    copy->resize(bits::nwords(size));
    memcpy(copy->data(), rawNulls, numBytes);
  }
  return bits::countBits(rawNulls, 0, size);
}

template <typename T>
void readStructNulls(
    ByteInputStream* source,
    const TypePtr& type,
    bool useLosslessTimestamp,
    Scratch& scratch) {
  const int32_t size = source->read<int32_t>();
  auto numValues = valueCount(source, size, scratch);

  if constexpr (std::is_same_v<T, Timestamp>) {
    source->skip(
        numValues *
        (useLosslessTimestamp ? sizeof(Timestamp) : sizeof(uint64_t)));
    return;
  }
  source->skip(numValues * sizeof(T));
}

template <>
void readStructNulls<StringView>(
    ByteInputStream* source,
    const TypePtr& type,
    bool /*useLosslessTimestamp*/,
    Scratch& scratch) {
  const int32_t size = source->read<int32_t>();
  source->skip(size * sizeof(int32_t));
  valueCount(source, size, scratch);
  const int32_t dataSize = source->read<int32_t>();
  source->skip(dataSize);
}

void readStructNullsColumns(
    ByteInputStream* source,
    const std::vector<TypePtr>& types,
    bool useLoasslessTimestamp,
    Scratch& scratch);

void readConstantVectorStructNulls(
    ByteInputStream* source,
    const TypePtr& type,
    bool useLosslessTimestamp,
    Scratch& scratch) {
  const auto size = source->read<int32_t>();
  std::vector<TypePtr> childTypes = {type};
  readStructNullsColumns(source, childTypes, useLosslessTimestamp, scratch);
}

void readDictionaryVectorStructNulls(
    ByteInputStream* source,
    const TypePtr& type,
    bool useLosslessTimestamp,
    Scratch& scratch) {
  const auto size = source->read<int32_t>();
  std::vector<TypePtr> childTypes = {type};
  readStructNullsColumns(source, childTypes, useLosslessTimestamp, scratch);

  // Skip indices.
  source->skip(sizeof(int32_t) * size);

  // Skip 3 * 8 bytes of 'instance id'. Velox doesn't use 'instance id' for
  // dictionary vectors.
  source->skip(24);
}

void readArrayVectorStructNulls(
    ByteInputStream* source,
    const TypePtr& type,
    bool useLosslessTimestamp,
    Scratch& scratch) {
  std::vector<TypePtr> childTypes = {type->childAt(0)};
  readStructNullsColumns(source, childTypes, useLosslessTimestamp, scratch);

  const vector_size_t size = source->read<int32_t>();

  source->skip((size + 1) * sizeof(int32_t));
  valueCount(source, size, scratch);
}

void readMapVectorStructNulls(
    ByteInputStream* source,
    const TypePtr& type,
    bool useLosslessTimestamp,
    Scratch& scratch) {
  std::vector<TypePtr> childTypes = {type->childAt(0), type->childAt(1)};
  readStructNullsColumns(source, childTypes, useLosslessTimestamp, scratch);

  int32_t hashTableSize = source->read<int32_t>();
  if (hashTableSize != -1) {
    // Skip over serialized hash table from Presto wire format.
    source->skip(hashTableSize * sizeof(int32_t));
  }

  const vector_size_t size = source->read<int32_t>();

  source->skip((1 + size) * sizeof(int32_t));
  valueCount(source, size, scratch);
}

void readTimestampWithTimeZoneStructNulls(
    ByteInputStream* source,
    Scratch& scratch) {
  readStructNulls<int64_t>(source, BIGINT(), false, scratch);
}

void readRowVectorStructNulls(
    ByteInputStream* source,
    const TypePtr& type,
    bool useLosslessTimestamp,
    Scratch& scratch) {
  if (isTimestampWithTimeZoneType(type)) {
    readTimestampWithTimeZoneStructNulls(source, scratch);
    return;
  }
  auto streamPos = source->tellp();
  const int32_t numChildren = source->read<int32_t>();
  const auto& childTypes = type->asRow().children();
  readStructNullsColumns(source, childTypes, useLosslessTimestamp, scratch);

  const auto size = source->read<int32_t>();
  // Read and discard the offsets. The number of offsets is not affected by
  // nulls.
  source->skip((size + 1) * sizeof(int32_t));
  raw_vector<uint64_t> nullsCopy;
  auto numNonNull = valueCount(source, size, scratch, &nullsCopy);
  if (size != numNonNull) {
    (*structNullsMap())[streamPos] =
        std::pair<raw_vector<uint64_t>, int32_t>(std::move(nullsCopy), size);
  }
}

void readStructNullsColumns(
    ByteInputStream* source,
    const std::vector<TypePtr>& types,
    bool useLosslessTimestamp,
    Scratch& scratch) {
  static const std::unordered_map<
      TypeKind,
      std::function<void(
          ByteInputStream * source,
          const TypePtr& type,
          bool useLosslessTimestamp,
          Scratch& scratch)>>
      readers = {
          {TypeKind::BOOLEAN, &readStructNulls<bool>},
          {TypeKind::TINYINT, &readStructNulls<int8_t>},
          {TypeKind::SMALLINT, &readStructNulls<int16_t>},
          {TypeKind::INTEGER, &readStructNulls<int32_t>},
          {TypeKind::BIGINT, &readStructNulls<int64_t>},
          {TypeKind::HUGEINT, &readStructNulls<int128_t>},
          {TypeKind::REAL, &readStructNulls<float>},
          {TypeKind::DOUBLE, &readStructNulls<double>},
          {TypeKind::TIMESTAMP, &readStructNulls<Timestamp>},
          {TypeKind::VARCHAR, &readStructNulls<StringView>},
          {TypeKind::VARBINARY, &readStructNulls<StringView>},
          {TypeKind::ARRAY, &readArrayVectorStructNulls},
          {TypeKind::MAP, &readMapVectorStructNulls},
          {TypeKind::ROW, &readRowVectorStructNulls},
          {TypeKind::UNKNOWN, &readStructNulls<UnknownValue>}};

  for (int32_t i = 0; i < types.size(); ++i) {
    const auto& columnType = types[i];

    const auto encoding = readLengthPrefixedString(source);
    if (encoding == kRLE) {
      readConstantVectorStructNulls(
          source, columnType, useLosslessTimestamp, scratch);
    } else if (encoding == kDictionary) {
      readDictionaryVectorStructNulls(
          source, columnType, useLosslessTimestamp, scratch);
    } else {
      checkTypeEncoding(encoding, columnType);
      const auto it = readers.find(columnType->kind());
      VELOX_CHECK(
          it != readers.end(),
          "Column reader for type {} is missing",
          columnType->kindName());

      it->second(source, columnType, useLosslessTimestamp, scratch);
=======
>>>>>>> 0d71afa1
    }
  }
}

void writeInt32(OutputStream* out, int32_t value) {
  out->write(reinterpret_cast<char*>(&value), sizeof(value));
}

void writeInt64(OutputStream* out, int64_t value) {
  out->write(reinterpret_cast<char*>(&value), sizeof(value));
}

class CountingOutputStream : public OutputStream {
 public:
  explicit CountingOutputStream() : OutputStream{nullptr} {}

  void write(const char* /*s*/, std::streamsize count) override {
    pos_ += count;
    if (numBytes_ < pos_) {
      numBytes_ = pos_;
    }
  }

  std::streampos tellp() const override {
    return pos_;
  }

  void seekp(std::streampos pos) override {
    pos_ = pos;
  }

  std::streamsize size() const {
    return numBytes_;
  }

 private:
  std::streamsize numBytes_{0};
  std::streampos pos_{0};
};

raw_vector<uint64_t>& threadTempNulls() {
  thread_local raw_vector<uint64_t> temp;
  return temp;
}

// Appendable container for serialized values. To append a value at a
// time, call appendNull or appendNonNull first. Then call appendLength if the
// type has a length. A null value has a length of 0. Then call appendValue if
// the value was not null.
class VectorStream {
 public:
  // This constructor takes an optional encoding and vector. In cases where the
  // vector (data) is not available when the stream is created, callers can also
  // manually specify the encoding, which only applies to the top level stream.
  // If both are specified, `encoding` takes precedence over the actual
  // encoding of `vector`. Only 'flat' encoding can take precedence over the
  // input data encoding.
  VectorStream(
      const TypePtr& type,
      std::optional<VectorEncoding::Simple> encoding,
      std::optional<VectorPtr> vector,
      StreamArena* streamArena,
      int32_t initialNumRows,
      const SerdeOpts& opts)
      : type_(type),
<<<<<<< HEAD
        isLongDecimal_(type_->isLongDecimal()),
        encoding_(encoding),
=======
        encoding_(getEncoding(encoding, vector)),
>>>>>>> 0d71afa1
        useLosslessTimestamp_(opts.useLosslessTimestamp),
        nullsFirst_(opts.nullsFirst),
        nulls_(streamArena, true, true),
        lengths_(streamArena),
        values_(streamArena),
        isLongDecimal_(type_->isLongDecimal()) {
    if (initialNumRows == 0) {
      initializeHeader(typeToEncodingName(type), *streamArena);
      return;
    }

    if (encoding_.has_value()) {
      switch (encoding_.value()) {
        case VectorEncoding::Simple::CONSTANT: {
          initializeHeader(kRLE, *streamArena);
          isConstantStream_ = true;
          children_.emplace_back(std::make_unique<VectorStream>(
<<<<<<< HEAD
              type_, std::nullopt, streamArena, initialNumRows, opts));
=======
              type_,
              std::nullopt,
              std::nullopt,
              streamArena,
              initialNumRows,
              opts));
>>>>>>> 0d71afa1
          return;
        }
        case VectorEncoding::Simple::DICTIONARY: {
          initializeHeader(kDictionary, *streamArena);
          values_.startWrite(initialNumRows * 4);
          isDictionaryStream_ = true;
          children_.emplace_back(std::make_unique<VectorStream>(
<<<<<<< HEAD
              type_, std::nullopt, streamArena, initialNumRows, opts));
=======
              type_,
              std::nullopt,
              std::nullopt,
              streamArena,
              initialNumRows,
              opts));
>>>>>>> 0d71afa1
          return;
        }
        default:
          break;
      }
    }

    initializeHeader(typeToEncodingName(type), *streamArena);
    nulls_.startWrite(1 + (initialNumRows / 8));

    switch (type_->kind()) {
      case TypeKind::ROW:
        if (isTimestampWithTimeZoneType(type_)) {
          values_.startWrite(initialNumRows * 4);
          break;
        }
        [[fallthrough]];
      case TypeKind::ARRAY:
        [[fallthrough]];
      case TypeKind::MAP:
        hasLengths_ = true;
        lengths_.startWrite(initialNumRows * sizeof(vector_size_t));
        children_.resize(type_->size());
        for (int32_t i = 0; i < type_->size(); ++i) {
          children_[i] = std::make_unique<VectorStream>(
              type_->childAt(i),
              std::nullopt,
              getChildAt(vector, i),
              streamArena,
              initialNumRows,
              opts);
        }
        // The first element in the offsets in the wire format is always 0 for
        // nested types.
        lengths_.appendOne<int32_t>(0);
        break;
      case TypeKind::VARCHAR:
        [[fallthrough]];
      case TypeKind::VARBINARY:
        hasLengths_ = true;
        lengths_.startWrite(initialNumRows * sizeof(vector_size_t));
        values_.startWrite(initialNumRows * 10);
        break;
      default:
        values_.startWrite(initialNumRows * 4);
        break;
    }
  }

  std::optional<VectorEncoding::Simple> getEncoding(
      std::optional<VectorEncoding::Simple> encoding,
      std::optional<VectorPtr> vector) {
    if (encoding.has_value()) {
      return encoding;
    } else if (vector.has_value()) {
      return vector.value()->encoding();
    } else {
      return std::nullopt;
    }
  }

  std::optional<VectorPtr> getChildAt(
      std::optional<VectorPtr> vector,
      size_t idx) {
    if (!vector.has_value()) {
      return std::nullopt;
    }

    if ((*vector)->encoding() == VectorEncoding::Simple::ROW) {
      return (*vector)->as<RowVector>()->childAt(idx);
    }
    return std::nullopt;
  }

  void initializeHeader(std::string_view name, StreamArena& streamArena) {
    streamArena.newTinyRange(50, nullptr, &header_);
    header_.size = name.size() + sizeof(int32_t);
    *reinterpret_cast<int32_t*>(header_.buffer) = name.size();
    ::memcpy(header_.buffer + sizeof(int32_t), &name[0], name.size());
  }

  void appendNull() {
    if (nonNullCount_ && nullCount_ == 0) {
      nulls_.appendBool(false, nonNullCount_);
    }
    nulls_.appendBool(true, 1);
    ++nullCount_;
    if (hasLengths_) {
      appendLength(0);
    }
  }

  void appendNonNull(int32_t count = 1) {
    if (nullCount_ > 0) {
      nulls_.appendBool(false, count);
    }
    nonNullCount_ += count;
  }

  void appendLength(int32_t length) {
    totalLength_ += length;
    lengths_.appendOne<int32_t>(totalLength_);
  }

  void appendNulls(
      const uint64_t* nulls,
      int32_t begin,
      int32_t end,
      int32_t numNonNull) {
    VELOX_DCHECK_EQ(numNonNull, bits::countBits(nulls, begin, end));
    const auto numRows = end - begin;
    const auto numNulls = numRows - numNonNull;
    if (numNulls == 0 && nullCount_ == 0) {
      nonNullCount_ += numNonNull;
      return;
    }
    if (FOLLY_UNLIKELY(numNulls > 0 && nonNullCount_ > 0 && nullCount_ == 0)) {
      // There were only non-nulls up until now. Add the bits for them.
      nulls_.appendBool(false, nonNullCount_);
    }
    nullCount_ += numNulls;
    nonNullCount_ += numNonNull;

    if (FOLLY_LIKELY(end <= 64)) {
      const uint64_t inverted = ~nulls[0];
      nulls_.appendBitsFresh(&inverted, begin, end);
      return;
    }

    const int32_t firstWord = begin >> 6;
    const int32_t firstBit = begin & 63;
    const auto numWords = bits::nwords(numRows + firstBit);
    // The polarity of nulls is reverse in wire format. Make an inverted copy.
    uint64_t smallNulls[16];
    uint64_t* invertedNulls = smallNulls;
    if (numWords > sizeof(smallNulls) / sizeof(smallNulls[0])) {
      auto& tempNulls = threadTempNulls();
      tempNulls.resize(numWords + 1);
      invertedNulls = tempNulls.data();
    }
    for (auto i = 0; i < numWords; ++i) {
      invertedNulls[i] = ~nulls[i + firstWord];
    }
    nulls_.appendBitsFresh(invertedNulls, firstBit, firstBit + numRows);
  }

  // Appends a zero length for each null bit and a length from lengthFunc(row)
  // for non-nulls in rows.
  template <typename LengthFunc>
  void appendLengths(
      const uint64_t* nulls,
      folly::Range<const vector_size_t*> rows,
      int32_t numNonNull,
      LengthFunc lengthFunc) {
    const auto numRows = rows.size();
    if (nulls == nullptr) {
      appendNonNull(numRows);
      for (auto i = 0; i < numRows; ++i) {
        appendLength(lengthFunc(rows[i]));
      }
    } else {
      appendNulls(nulls, 0, numRows, numNonNull);
      for (auto i = 0; i < numRows; ++i) {
        if (bits::isBitSet(nulls, i)) {
          appendLength(lengthFunc(rows[i]));
        } else {
          appendLength(0);
        }
      }
    }
  }

  template <typename T>
  void append(folly::Range<const T*> values) {
    values_.append(values);
  }

  template <typename T>
  void appendOne(const T& value) {
    append(folly::Range(&value, 1));
  }

  bool isDictionaryStream() const {
    return isDictionaryStream_;
  }

  bool isConstantStream() const {
    return isConstantStream_;
  }

  VectorStream* childAt(int32_t index) {
    return children_[index].get();
  }

  ByteOutputStream& values() {
    return values_;
  }

  auto& nulls() {
    return nulls_;
  }

  // Returns the size to flush to OutputStream before calling `flush`.
  size_t serializedSize() {
    CountingOutputStream out;
    flush(&out);
    return out.size();
  }

  // Writes out the accumulated contents. Does not change the state.
  void flush(OutputStream* out) {
    out->write(reinterpret_cast<char*>(header_.buffer), header_.size);

    if (encoding_.has_value()) {
      switch (encoding_.value()) {
        case VectorEncoding::Simple::CONSTANT: {
          writeInt32(out, nonNullCount_);
          children_[0]->flush(out);
          return;
        }
        case VectorEncoding::Simple::DICTIONARY: {
          writeInt32(out, nonNullCount_);
          children_[0]->flush(out);
          values_.flush(out);

          // Write 24 bytes of 'instance id'.
          int64_t unused{0};
          writeInt64(out, unused);
          writeInt64(out, unused);
          writeInt64(out, unused);
          return;
        }
        default:
          break;
      }
    }

    switch (type_->kind()) {
      case TypeKind::ROW:
        if (isTimestampWithTimeZoneType(type_)) {
          writeInt32(out, nullCount_ + nonNullCount_);
          flushNulls(out);
          values_.flush(out);
          return;
        }

        if (nullsFirst_) {
          writeInt32(out, nullCount_ + nonNullCount_);
          flushNulls(out);
        }
        writeInt32(out, children_.size());
        for (auto& child : children_) {
          child->flush(out);
        }
        if (!nullsFirst_) {
          writeInt32(out, nullCount_ + nonNullCount_);
          lengths_.flush(out);
          flushNulls(out);
        }
        return;

      case TypeKind::ARRAY:
        children_[0]->flush(out);
        writeInt32(out, nullCount_ + nonNullCount_);
        lengths_.flush(out);
        flushNulls(out);
        return;

      case TypeKind::MAP: {
        children_[0]->flush(out);
        children_[1]->flush(out);
        // hash table size. -1 means not included in serialization.
        writeInt32(out, -1);
        writeInt32(out, nullCount_ + nonNullCount_);

        lengths_.flush(out);
        flushNulls(out);
        return;
      }

      case TypeKind::VARCHAR:
      case TypeKind::VARBINARY:
        writeInt32(out, nullCount_ + nonNullCount_);
        lengths_.flush(out);
        flushNulls(out);
        writeInt32(out, values_.size());
        values_.flush(out);
        return;

      default:
        writeInt32(out, nullCount_ + nonNullCount_);
        flushNulls(out);
        values_.flush(out);
    }
  }

  void flushNulls(OutputStream* out) {
    if (!nullCount_) {
      char zero = 0;
      out->write(&zero, 1);
    } else {
      char one = 1;
      out->write(&one, 1);
      nulls_.flush(out);
    }
  }

  bool isLongDecimal() const {
    return isLongDecimal_;
  }

 private:
  const TypePtr type_;
  const std::optional<VectorEncoding::Simple> encoding_;
  /// Indicates whether to serialize timestamps with nanosecond precision.
  /// If false, they are serialized with millisecond precision which is
  /// compatible with presto.
  const bool useLosslessTimestamp_;
  const bool nullsFirst_;
  int32_t nonNullCount_{0};
  int32_t nullCount_{0};
  int32_t totalLength_{0};
  bool hasLengths_{false};
  ByteRange header_;
  ByteOutputStream nulls_;
  ByteOutputStream lengths_;
  ByteOutputStream values_;
  std::vector<std::unique_ptr<VectorStream>> children_;
  const bool isLongDecimal_;
  bool isDictionaryStream_{false};
  bool isConstantStream_{false};
};

template <>
inline void VectorStream::append(folly::Range<const StringView*> values) {
  for (auto& value : values) {
    auto size = value.size();
    appendLength(size);
    values_.appendStringView(value);
  }
}

template <>
void VectorStream::append(folly::Range<const Timestamp*> values) {
  if (useLosslessTimestamp_) {
    for (auto& value : values) {
      appendOne(value.getSeconds());
      appendOne(value.getNanos());
    }
  } else {
    for (auto& value : values) {
      appendOne(value.toMillis());
    }
  }
}

template <>
void VectorStream::append(folly::Range<const bool*> values) {
  // A bool constant is serialized via this. Accessing consecutive
  // elements via bool& does not work, hence the flat serialization is
  // specialized one level above this.
  VELOX_CHECK(values.size() == 1);
  appendOne<uint8_t>(values[0] ? 1 : 0);
}

FOLLY_ALWAYS_INLINE int128_t toJavaDecimalValue(int128_t value) {
  // Presto Java UnscaledDecimal128 representation uses signed magnitude
  // representation. Only negative values differ in this representation.
  if (value < 0) {
    value *= -1;
    value |= DecimalUtil::kInt128Mask;
  }
  return value;
}

template <>
void VectorStream::append(folly::Range<const int128_t*> values) {
  for (auto& value : values) {
    int128_t val = value;
    if (isLongDecimal_) {
      val = toJavaDecimalValue(value);
    }
    values_.append<int128_t>(folly::Range(&val, 1));
  }
}

template <TypeKind kind>
void serializeFlatVector(
    const BaseVector* vector,
    const folly::Range<const IndexRange*>& ranges,
    VectorStream* stream) {
  using T = typename TypeTraits<kind>::NativeType;
  auto* flatVector = dynamic_cast<const FlatVector<T>*>(vector);
  auto* rawValues = flatVector->rawValues();
  if (!flatVector->mayHaveNulls()) {
    for (auto& range : ranges) {
      stream->appendNonNull(range.size);
      stream->append<T>(folly::Range(&rawValues[range.begin], range.size));
    }
  } else {
    int32_t firstNonNull = -1;
    int32_t lastNonNull = -1;
    for (int32_t i = 0; i < ranges.size(); ++i) {
      const int32_t end = ranges[i].begin + ranges[i].size;
      for (int32_t offset = ranges[i].begin; offset < end; ++offset) {
        if (flatVector->isNullAt(offset)) {
          stream->appendNull();
          continue;
        }
        stream->appendNonNull();
        if (std::is_same_v<T, StringView>) {
          // Bunching consecutive non-nulls into one append does not work with
          // strings because the lengths will then get out of order with the
          // zero lengths produced by nulls.
          stream->appendOne(rawValues[offset]);
        } else if (firstNonNull == -1) {
          firstNonNull = offset;
          lastNonNull = offset;
        } else if (offset == lastNonNull + 1) {
          lastNonNull = offset;
        } else {
          stream->append<T>(folly::Range(
              &rawValues[firstNonNull], 1 + lastNonNull - firstNonNull));
          firstNonNull = offset;
          lastNonNull = offset;
        }
      }
    }
    if (firstNonNull != -1 && !std::is_same_v<T, StringView>) {
      stream->append<T>(folly::Range(
          &rawValues[firstNonNull], 1 + lastNonNull - firstNonNull));
    }
  }
}

template <>
void serializeFlatVector<TypeKind::BOOLEAN>(
    const BaseVector* vector,
    const folly::Range<const IndexRange*>& ranges,
    VectorStream* stream) {
  auto flatVector = dynamic_cast<const FlatVector<bool>*>(vector);
  if (!vector->mayHaveNulls()) {
    for (int32_t i = 0; i < ranges.size(); ++i) {
      stream->appendNonNull(ranges[i].size);
      int32_t end = ranges[i].begin + ranges[i].size;
      for (int32_t offset = ranges[i].begin; offset < end; ++offset) {
        stream->appendOne<uint8_t>(flatVector->valueAtFast(offset) ? 1 : 0);
      }
    }
  } else {
    for (int32_t i = 0; i < ranges.size(); ++i) {
      int32_t end = ranges[i].begin + ranges[i].size;
      for (int32_t offset = ranges[i].begin; offset < end; ++offset) {
        if (vector->isNullAt(offset)) {
          stream->appendNull();
          continue;
        }
        stream->appendNonNull();
        stream->appendOne<uint8_t>(flatVector->valueAtFast(offset) ? 1 : 0);
      }
    }
  }
}

void serializeColumn(
    const BaseVector* vector,
    const folly::Range<const IndexRange*>& ranges,
    VectorStream* stream);

void serializeColumn(
    const BaseVector* vector,
    const folly::Range<const vector_size_t*>& rows,
    VectorStream* stream,
    Scratch& scratch);

void serializeWrapped(
    const BaseVector* vector,
    const folly::Range<const IndexRange*>& ranges,
    VectorStream* stream) {
  std::vector<IndexRange> newRanges;
  const bool mayHaveNulls = vector->mayHaveNulls();
  const BaseVector* wrapped = vector->wrappedVector();
  for (int32_t i = 0; i < ranges.size(); ++i) {
    const auto end = ranges[i].begin + ranges[i].size;
    for (int32_t offset = ranges[i].begin; offset < end; ++offset) {
      if (mayHaveNulls && vector->isNullAt(offset)) {
        // The wrapper added a null.
        if (!newRanges.empty()) {
          serializeColumn(wrapped, newRanges, stream);
          newRanges.clear();
        }
        stream->appendNull();
        continue;
      }
      const auto innerIndex = vector->wrappedIndex(offset);
      newRanges.push_back(IndexRange{innerIndex, 1});
    }
  }
  if (!newRanges.empty()) {
    serializeColumn(wrapped, newRanges, stream);
  }
}

void serializeTimestampWithTimeZone(
    const RowVector* rowVector,
    const folly::Range<const IndexRange*>& ranges,
    VectorStream* stream) {
  auto timestamps = rowVector->childAt(0)->as<SimpleVector<int64_t>>();
  auto timezones = rowVector->childAt(1)->as<SimpleVector<int16_t>>();
  for (const auto& range : ranges) {
    for (auto i = range.begin; i < range.begin + range.size; ++i) {
      if (rowVector->isNullAt(i)) {
        stream->appendNull();
      } else {
        stream->appendNonNull();
        stream->appendOne(packTimestampWithTimeZone(
            timestamps->valueAt(i), timezones->valueAt(i)));
      }
    }
  }
}

void serializeRowVector(
    const BaseVector* vector,
    const folly::Range<const IndexRange*>& ranges,
    VectorStream* stream) {
  auto rowVector = dynamic_cast<const RowVector*>(vector);

  if (isTimestampWithTimeZoneType(vector->type())) {
    serializeTimestampWithTimeZone(rowVector, ranges, stream);
    return;
  }

  std::vector<IndexRange> childRanges;
  for (int32_t i = 0; i < ranges.size(); ++i) {
    auto begin = ranges[i].begin;
    auto end = begin + ranges[i].size;
    for (auto offset = begin; offset < end; ++offset) {
      if (rowVector->isNullAt(offset)) {
        stream->appendNull();
      } else {
        stream->appendNonNull();
        stream->appendLength(1);
        childRanges.push_back(IndexRange{offset, 1});
      }
    }
  }
  for (int32_t i = 0; i < rowVector->childrenSize(); ++i) {
    serializeColumn(
        rowVector->childAt(i).get(), childRanges, stream->childAt(i));
  }
}

void serializeArrayVector(
    const BaseVector* vector,
    const folly::Range<const IndexRange*>& ranges,
    VectorStream* stream) {
  auto arrayVector = dynamic_cast<const ArrayVector*>(vector);
  auto rawSizes = arrayVector->rawSizes();
  auto rawOffsets = arrayVector->rawOffsets();
  std::vector<IndexRange> childRanges;
  childRanges.reserve(ranges.size());
  for (int32_t i = 0; i < ranges.size(); ++i) {
    int32_t begin = ranges[i].begin;
    int32_t end = begin + ranges[i].size;
    for (int32_t offset = begin; offset < end; ++offset) {
      if (arrayVector->isNullAt(offset)) {
        stream->appendNull();
      } else {
        stream->appendNonNull();
        auto size = rawSizes[offset];
        stream->appendLength(size);
        if (size > 0) {
          childRanges.emplace_back<IndexRange>({rawOffsets[offset], size});
        }
      }
    }
  }
  serializeColumn(
      arrayVector->elements().get(), childRanges, stream->childAt(0));
}

void serializeMapVector(
    const BaseVector* vector,
    const folly::Range<const IndexRange*>& ranges,
    VectorStream* stream) {
  auto mapVector = dynamic_cast<const MapVector*>(vector);
  auto rawSizes = mapVector->rawSizes();
  auto rawOffsets = mapVector->rawOffsets();
  std::vector<IndexRange> childRanges;
  childRanges.reserve(ranges.size());
  for (int32_t i = 0; i < ranges.size(); ++i) {
    int32_t begin = ranges[i].begin;
    int32_t end = begin + ranges[i].size;
    for (int32_t offset = begin; offset < end; ++offset) {
      if (mapVector->isNullAt(offset)) {
        stream->appendNull();
      } else {
        stream->appendNonNull();
        auto size = rawSizes[offset];
        stream->appendLength(size);
        if (size > 0) {
          childRanges.emplace_back<IndexRange>({rawOffsets[offset], size});
        }
      }
    }
  }
  serializeColumn(mapVector->mapKeys().get(), childRanges, stream->childAt(0));
  serializeColumn(
      mapVector->mapValues().get(), childRanges, stream->childAt(1));
}

static inline int32_t rangesTotalSize(
    const folly::Range<const IndexRange*>& ranges) {
  int32_t total = 0;
  for (auto& range : ranges) {
    total += range.size;
  }
  return total;
}

template <TypeKind Kind>
void serializeDictionaryVector(
    const BaseVector* vector,
    const folly::Range<const IndexRange*>& ranges,
    VectorStream* stream) {
  // Cannot serialize dictionary as PrestoPage dictionary if it has nulls.
  // Also check if the stream was set up for dictionary (we had to know the
  // encoding type when creating VectorStream for that).
  if (vector->nulls() || !stream->isDictionaryStream()) {
    serializeWrapped(vector, ranges, stream);
    return;
  }

  using T = typename KindToFlatVector<Kind>::WrapperType;
  auto dictionaryVector = vector->as<DictionaryVector<T>>();

  std::vector<IndexRange> childRanges;
  childRanges.push_back({0, dictionaryVector->valueVector()->size()});
  serializeColumn(
      dictionaryVector->valueVector().get(), childRanges, stream->childAt(0));

  const BufferPtr& indices = dictionaryVector->indices();
  auto* rawIndices = indices->as<vector_size_t>();
  for (const auto& range : ranges) {
    stream->appendNonNull(range.size);
    stream->append<int32_t>(folly::Range(&rawIndices[range.begin], range.size));
  }
}

template <TypeKind kind>
void serializeConstantVectorImpl(
    const BaseVector* vector,
    const folly::Range<const IndexRange*>& ranges,
    VectorStream* stream) {
  using T = typename KindToFlatVector<kind>::WrapperType;
  auto constVector = dynamic_cast<const ConstantVector<T>*>(vector);
  if (constVector->valueVector() != nullptr) {
    serializeWrapped(constVector, ranges, stream);
    return;
  }

  const int32_t count = rangesTotalSize(ranges);
  if (vector->isNullAt(0)) {
    for (int32_t i = 0; i < count; ++i) {
      stream->appendNull();
    }
    return;
  }

  const T value = constVector->valueAtFast(0);
  for (int32_t i = 0; i < count; ++i) {
    stream->appendNonNull();
    stream->appendOne(value);
  }
}

template <TypeKind Kind>
void serializeConstantVector(
    const BaseVector* vector,
    const folly::Range<const IndexRange*>& ranges,
    VectorStream* stream) {
  if (stream->isConstantStream()) {
    for (const auto& range : ranges) {
      stream->appendNonNull(range.size);
    }

    std::vector<IndexRange> newRanges;
    newRanges.push_back({0, 1});
    serializeConstantVectorImpl<Kind>(vector, newRanges, stream->childAt(0));
  } else {
    serializeConstantVectorImpl<Kind>(vector, ranges, stream);
  }
}

template <typename T>
void serializeBiasVector(
    const BaseVector* vector,
    const folly::Range<const IndexRange*>& ranges,
    VectorStream* stream) {
  auto biasVector = dynamic_cast<const BiasVector<T>*>(vector);
  if (!vector->mayHaveNulls()) {
    for (int32_t i = 0; i < ranges.size(); ++i) {
      stream->appendNonNull(ranges[i].size);
      int32_t end = ranges[i].begin + ranges[i].size;
      for (int32_t offset = ranges[i].begin; offset < end; ++offset) {
        stream->appendOne(biasVector->valueAtFast(offset));
      }
    }
  } else {
    for (int32_t i = 0; i < ranges.size(); ++i) {
      int32_t end = ranges[i].begin + ranges[i].size;
      for (int32_t offset = ranges[i].begin; offset < end; ++offset) {
        if (biasVector->isNullAt(offset)) {
          stream->appendNull();
          continue;
        }
        stream->appendNonNull();
        stream->appendOne(biasVector->valueAtFast(offset));
      }
    }
  }
}

void serializeColumn(
    const BaseVector* vector,
    const folly::Range<const IndexRange*>& ranges,
    VectorStream* stream) {
  switch (vector->encoding()) {
    case VectorEncoding::Simple::FLAT:
      VELOX_DYNAMIC_SCALAR_TYPE_DISPATCH_ALL(
          serializeFlatVector, vector->typeKind(), vector, ranges, stream);
      break;
    case VectorEncoding::Simple::CONSTANT:
      VELOX_DYNAMIC_TYPE_DISPATCH_ALL(
          serializeConstantVector, vector->typeKind(), vector, ranges, stream);
      break;
    case VectorEncoding::Simple::DICTIONARY:
      VELOX_DYNAMIC_TYPE_DISPATCH_ALL(
          serializeDictionaryVector,
          vector->typeKind(),
          vector,
          ranges,
          stream);
      break;
    case VectorEncoding::Simple::BIASED:
      switch (vector->typeKind()) {
        case TypeKind::SMALLINT:
          serializeBiasVector<int16_t>(vector, ranges, stream);
          break;
        case TypeKind::INTEGER:
          serializeBiasVector<int32_t>(vector, ranges, stream);
          break;
        case TypeKind::BIGINT:
          serializeBiasVector<int64_t>(vector, ranges, stream);
          break;
        default:
          VELOX_FAIL(
              "Invalid biased vector type {}",
              static_cast<int>(vector->encoding()));
      }
      break;
    case VectorEncoding::Simple::ROW:
      serializeRowVector(vector, ranges, stream);
      break;
    case VectorEncoding::Simple::ARRAY:
      serializeArrayVector(vector, ranges, stream);
      break;
    case VectorEncoding::Simple::MAP:
      serializeMapVector(vector, ranges, stream);
      break;
    case VectorEncoding::Simple::LAZY:
      serializeColumn(vector->loadedVector(), ranges, stream);
      break;
    default:
      serializeWrapped(vector, ranges, stream);
  }
}

// Returns ranges for the non-null rows of an array  or map. 'rows' gives the
// rows. nulls is the nulls of the array/map or nullptr if no nulls. 'offsets'
// and 'sizes' are the offsets and sizes of the array/map.Returns the number of
// index ranges. Obtains the ranges from 'rangesHolder'. If 'sizesPtr' is
// non-null, gets returns  the sizes for the inner ranges in 'sizesHolder'. If
// 'stream' is non-null, writes the lengths and nulls for the array/map into
// 'stream'.
int32_t rowsToRanges(
    folly::Range<const vector_size_t*> rows,
    const uint64_t* rawNulls,
    const vector_size_t* offsets,
    const vector_size_t* sizes,
    vector_size_t** sizesPtr,
    ScratchPtr<IndexRange>& rangesHolder,
    ScratchPtr<vector_size_t*>* sizesHolder,
    VectorStream* stream,
    Scratch& scratch) {
  auto numRows = rows.size();
  auto* innerRows = rows.data();
  auto* nonNullRows = innerRows;
  int32_t numInner = rows.size();
  ScratchPtr<vector_size_t, 64> nonNullHolder(scratch);
  ScratchPtr<vector_size_t, 64> innerRowsHolder(scratch);
  if (rawNulls) {
    ScratchPtr<uint64_t, 4> nullsHolder(scratch);
    auto* nulls = nullsHolder.get(bits::nwords(rows.size()));
    simd::gatherBits(rawNulls, rows, nulls);
    auto* mutableNonNullRows = nonNullHolder.get(numRows);
    auto* mutableInnerRows = innerRowsHolder.get(numRows);
    numInner = simd::indicesOfSetBits(nulls, 0, numRows, mutableNonNullRows);
    if (stream) {
      stream->appendLengths(
          nulls, rows, numInner, [&](auto row) { return sizes[row]; });
    }
    simd::transpose(
        rows.data(),
        folly::Range<const vector_size_t*>(mutableNonNullRows, numInner),
        mutableInnerRows);
    nonNullRows = mutableNonNullRows;
    innerRows = mutableInnerRows;
  } else if (stream) {
    stream->appendNonNull(rows.size());
    for (auto i = 0; i < rows.size(); ++i) {
      stream->appendLength(sizes[rows[i]]);
    }
  }
  vector_size_t** sizesOut = nullptr;
  if (sizesPtr) {
    sizesOut = sizesHolder->get(numInner);
  }
  auto ranges = rangesHolder.get(numInner);
  int32_t fill = 0;
  for (auto i = 0; i < numInner; ++i) {
    if (sizes[innerRows[i]] == 0) {
      continue;
    }
    if (sizesOut) {
      sizesOut[fill] = sizesPtr[rawNulls ? nonNullRows[i] : i];
    }
    ranges[fill].begin = offsets[innerRows[i]];
    ranges[fill].size = sizes[innerRows[i]];
    ++fill;
  }
  return fill;
}

template <typename T>
void copyWords(
    T* destination,
    const int32_t* indices,
    int32_t numIndices,
    const T* values,
    bool isLongDecimal = false) {
  if (std::is_same_v<T, int128_t> && isLongDecimal) {
    for (auto i = 0; i < numIndices; ++i) {
      reinterpret_cast<int128_t*>(destination)[i] = toJavaDecimalValue(
          reinterpret_cast<const int128_t*>(values)[indices[i]]);
    }
    return;
  }
  for (auto i = 0; i < numIndices; ++i) {
    destination[i] = values[indices[i]];
  }
}

template <typename T>
void copyWordsWithRows(
    T* destination,
    const int32_t* rows,
    const int32_t* indices,
    int32_t numIndices,
    const T* values,
    bool isLongDecimal = false) {
  if (!indices) {
    copyWords(destination, rows, numIndices, values, isLongDecimal);
    return;
  }
  if (std::is_same_v<T, int128_t> && isLongDecimal) {
    for (auto i = 0; i < numIndices; ++i) {
      reinterpret_cast<int128_t*>(destination)[i] = toJavaDecimalValue(
          reinterpret_cast<const int128_t*>(values)[rows[indices[i]]]);
    }
    return;
  }
  for (auto i = 0; i < numIndices; ++i) {
    destination[i] = values[rows[indices[i]]];
  }
}

template <typename T>
void appendNonNull(
    VectorStream* stream,
    const uint64_t* nulls,
    folly::Range<const vector_size_t*> rows,
    const T* values,
    Scratch& scratch) {
  auto numRows = rows.size();
  ScratchPtr<int32_t, 64> nonNullHolder(scratch);
  const int32_t* nonNullIndices;
  int32_t numNonNull;
  if (LIKELY(numRows <= 8)) {
    // Short batches need extra optimization. The set bits are prematerialized.
    uint8_t nullsByte = *reinterpret_cast<const uint8_t*>(nulls);
    numNonNull = __builtin_popcount(nullsByte);
    nonNullIndices =
        numNonNull == numRows ? nullptr : simd::byteSetBits(nullsByte);
  } else {
    auto mutableIndices = nonNullHolder.get(numRows);
    // Convert null flags to indices. This is much faster than checking bits one
    // by one, several bits per clock specially if mostly null or non-null. Even
    // worst case of half nulls is more than one row per clock.
    numNonNull = simd::indicesOfSetBits(nulls, 0, numRows, mutableIndices);
    nonNullIndices = numNonNull == numRows ? nullptr : mutableIndices;
  }
  stream->appendNulls(nulls, 0, rows.size(), numNonNull);
  ByteOutputStream& out = stream->values();

  if constexpr (sizeof(T) == 8) {
    AppendWindow<int64_t> window(out, scratch);
    int64_t* output = window.get(numNonNull);
    copyWordsWithRows(
        output,
        rows.data(),
        nonNullIndices,
        numNonNull,
        reinterpret_cast<const int64_t*>(values));
  } else if constexpr (sizeof(T) == 4) {
    AppendWindow<int32_t> window(out, scratch);
    int32_t* output = window.get(numNonNull);
    copyWordsWithRows(
        output,
        rows.data(),
        nonNullIndices,
        numNonNull,
        reinterpret_cast<const int32_t*>(values));
  } else {
    AppendWindow<T> window(out, scratch);
    T* output = window.get(numNonNull);
    copyWordsWithRows(
        output,
        rows.data(),
        nonNullIndices,
        numNonNull,
        values,
        stream->isLongDecimal());
  }
}

void appendStrings(
    const uint64_t* nulls,
    folly::Range<const vector_size_t*> rows,
    const StringView* views,
    VectorStream* stream,
    Scratch& scratch) {
  if (nulls == nullptr) {
    stream->appendLengths(nullptr, rows, rows.size(), [&](auto row) {
      return views[row].size();
    });
    for (auto i = 0; i < rows.size(); ++i) {
      const auto& view = views[rows[i]];
      stream->values().appendStringView(
          std::string_view(view.data(), view.size()));
    }
    return;
  }

  ScratchPtr<vector_size_t, 64> nonNullHolder(scratch);
  auto* nonNull = nonNullHolder.get(rows.size());
  const auto numNonNull =
      simd::indicesOfSetBits(nulls, 0, rows.size(), nonNull);
  stream->appendLengths(
      nulls, rows, numNonNull, [&](auto row) { return views[row].size(); });
  for (auto i = 0; i < numNonNull; ++i) {
    auto& view = views[rows[nonNull[i]]];
    stream->values().appendStringView(
        std::string_view(view.data(), view.size()));
  }
}

void appendTimestamps(
    const uint64_t* nulls,
    folly::Range<const vector_size_t*> rows,
    const Timestamp* timestamps,
    VectorStream* stream,
    Scratch& scratch) {
  if (nulls == nullptr) {
    stream->appendNonNull(rows.size());
    for (auto i = 0; i < rows.size(); ++i) {
      stream->appendOne(timestamps[rows[i]]);
    }
    return;
  }

  ScratchPtr<vector_size_t, 64> nonNullHolder(scratch);
  auto* nonNullRows = nonNullHolder.get(rows.size());
  const auto numNonNull =
      simd::indicesOfSetBits(nulls, 0, rows.size(), nonNullRows);
  stream->appendNulls(nulls, 0, rows.size(), numNonNull);
  for (auto i = 0; i < numNonNull; ++i) {
    stream->appendOne(timestamps[rows[nonNullRows[i]]]);
  }
}

template <TypeKind kind>
void serializeFlatVector(
    const BaseVector* vector,
    const folly::Range<const vector_size_t*>& rows,
    VectorStream* stream,
    Scratch& scratch) {
  using T = typename TypeTraits<kind>::NativeType;
  auto* flatVector = vector->asUnchecked<FlatVector<T>>();
  auto* rawValues = flatVector->rawValues();
  if (!flatVector->mayHaveNulls()) {
    if (std::is_same_v<T, Timestamp>) {
      appendTimestamps(
          nullptr,
          rows,
          reinterpret_cast<const Timestamp*>(rawValues),
          stream,
          scratch);
      return;
    }

    if (std::is_same_v<T, StringView>) {
      appendStrings(
          nullptr,
          rows,
          reinterpret_cast<const StringView*>(rawValues),
          stream,
          scratch);
      return;
    }

    stream->appendNonNull(rows.size());
    AppendWindow<T> window(stream->values(), scratch);
    T* output = window.get(rows.size());
    copyWords(
        output, rows.data(), rows.size(), rawValues, stream->isLongDecimal());
    return;
  }

  ScratchPtr<uint64_t, 4> nullsHolder(scratch);
  uint64_t* nulls = nullsHolder.get(bits::nwords(rows.size()));
  simd::gatherBits(vector->rawNulls(), rows, nulls);
  if (std::is_same_v<T, Timestamp>) {
    appendTimestamps(
        nulls,
        rows,
        reinterpret_cast<const Timestamp*>(rawValues),
        stream,
        scratch);
    return;
  }
  if (std::is_same_v<T, StringView>) {
    appendStrings(
        nulls,
        rows,
        reinterpret_cast<const StringView*>(rawValues),
        stream,
        scratch);
    return;
  }
  appendNonNull(stream, nulls, rows, rawValues, scratch);
}

uint64_t bitsToBytesMap[256];

uint64_t bitsToBytes(uint8_t byte) {
  return bitsToBytesMap[byte];
}

template <>
void serializeFlatVector<TypeKind::BOOLEAN>(
    const BaseVector* vector,
    const folly::Range<const vector_size_t*>& rows,
    VectorStream* stream,
    Scratch& scratch) {
  auto* flatVector = reinterpret_cast<const FlatVector<bool>*>(vector);
  auto* rawValues = flatVector->rawValues<uint64_t*>();
  ScratchPtr<uint64_t, 4> bitsHolder(scratch);
  uint64_t* valueBits;
  int32_t numValueBits;
  if (!flatVector->mayHaveNulls()) {
    stream->appendNonNull(rows.size());
    valueBits = bitsHolder.get(bits::nwords(rows.size()));
    simd::gatherBits(
        reinterpret_cast<const uint64_t*>(rawValues), rows, valueBits);
    numValueBits = rows.size();
  } else {
    uint64_t* nulls = bitsHolder.get(bits::nwords(rows.size()));
    simd::gatherBits(vector->rawNulls(), rows, nulls);
    ScratchPtr<vector_size_t, 64> nonNullsHolder(scratch);
    auto* nonNulls = nonNullsHolder.get(rows.size());
    numValueBits = simd::indicesOfSetBits(nulls, 0, rows.size(), nonNulls);
    stream->appendNulls(nulls, 0, rows.size(), numValueBits);
    valueBits = nulls;
    simd::transpose(
        rows.data(),
        folly::Range<const vector_size_t*>(nonNulls, numValueBits),
        nonNulls);
    simd::gatherBits(
        reinterpret_cast<const uint64_t*>(rawValues),
        folly::Range<const vector_size_t*>(nonNulls, numValueBits),
        valueBits);
  }

  // 'valueBits' contains the non-null bools to be appended to the
  // stream. The wire format has a byte for each bit. Every full byte
  // is appended as a word. The partial byte is translated to a word
  // and its low bytes are appended.
  AppendWindow<uint8_t> window(stream->values(), scratch);
  uint8_t* output = window.get(numValueBits);
  const auto numBytes = bits::nbytes(numValueBits);
  for (auto i = 0; i < numBytes; ++i) {
    uint64_t word = bitsToBytes(reinterpret_cast<uint8_t*>(valueBits)[i]);
    if (i < numBytes - 1) {
      reinterpret_cast<uint64_t*>(output)[i] = word;
    } else {
      memcpy(output + i * 8, &word, numValueBits - i * 8);
    }
  }
}

void serializeWrapped(
    const BaseVector* vector,
    const folly::Range<const vector_size_t*>& rows,
    VectorStream* stream,
    Scratch& scratch) {
  ScratchPtr<vector_size_t, 1> innerRowsHolder(scratch);
  const int32_t numRows = rows.size();
  int32_t numInner = 0;
  auto* innerRows = innerRowsHolder.get(numRows);
  const BaseVector* wrapped;
  if (vector->encoding() == VectorEncoding::Simple::DICTIONARY &&
      !vector->rawNulls()) {
    // Dictionary with no nulls.
    auto* indices = vector->wrapInfo()->as<vector_size_t>();
    wrapped = vector->valueVector().get();
    simd::transpose(indices, rows, innerRows);
    numInner = numRows;
  } else {
    wrapped = vector->wrappedVector();
    for (int32_t i = 0; i < rows.size(); ++i) {
      if (vector->isNullAt(rows[i])) {
        if (numInner > 0) {
          serializeColumn(
              wrapped,
              folly::Range<const vector_size_t*>(innerRows, numInner),
              stream,
              scratch);
          numInner = 0;
        }
        stream->appendNull();
        continue;
      }
      innerRows[numInner++] = vector->wrappedIndex(rows[i]);
    }
  }
  if (numInner > 0) {
    serializeColumn(
        wrapped,
        folly::Range<const vector_size_t*>(innerRows, numInner),
        stream,
        scratch);
  }
}

template <>
void serializeFlatVector<TypeKind::UNKNOWN>(
    const BaseVector* vector,
    const folly::Range<const vector_size_t*>& rows,
    VectorStream* stream,
    Scratch& scratch) {
  VELOX_CHECK_NOT_NULL(vector->rawNulls());
  for (auto i = 0; i < rows.size(); ++i) {
    VELOX_DCHECK(vector->isNullAt(rows[i]));
    stream->appendNull();
  }
}

template <>
void serializeFlatVector<TypeKind::OPAQUE>(
    const BaseVector* vector,
    const folly::Range<const vector_size_t*>& ranges,
    VectorStream* stream,
    Scratch& scratch) {
  VELOX_UNSUPPORTED();
}

void serializeTimestampWithTimeZone(
    const RowVector* rowVector,
    const folly::Range<const vector_size_t*>& rows,
    VectorStream* stream,
    Scratch& scratch) {
  auto timestamps = rowVector->childAt(0)->as<SimpleVector<int64_t>>();
  auto timezones = rowVector->childAt(1)->as<SimpleVector<int16_t>>();
  for (auto i : rows) {
    if (rowVector->isNullAt(i)) {
      stream->appendNull();
    } else {
      stream->appendNonNull();
      stream->appendOne(packTimestampWithTimeZone(
          timestamps->valueAt(i), timezones->valueAt(i)));
    }
  }
}

void serializeRowVector(
    const BaseVector* vector,
    const folly::Range<const vector_size_t*>& rows,
    VectorStream* stream,
    Scratch& scratch) {
  auto rowVector = reinterpret_cast<const RowVector*>(vector);
  vector_size_t* childRows;
  int32_t numChildRows = 0;
  if (isTimestampWithTimeZoneType(vector->type())) {
    serializeTimestampWithTimeZone(rowVector, rows, stream, scratch);
    return;
  }
  ScratchPtr<uint64_t, 4> nullsHolder(scratch);
  ScratchPtr<vector_size_t, 64> innerRowsHolder(scratch);
  auto innerRows = rows.data();
  auto numInnerRows = rows.size();
  if (auto rawNulls = vector->rawNulls()) {
    auto nulls = nullsHolder.get(bits::nwords(rows.size()));
    simd::gatherBits(rawNulls, rows, nulls);
    auto* mutableInnerRows = innerRowsHolder.get(rows.size());
    numInnerRows =
        simd::indicesOfSetBits(nulls, 0, rows.size(), mutableInnerRows);
    stream->appendLengths(nulls, rows, numInnerRows, [](int32_t) { return 1; });
    simd::transpose(
        rows.data(),
        folly::Range<const vector_size_t*>(mutableInnerRows, numInnerRows),
        mutableInnerRows);
    innerRows = mutableInnerRows;
  } else {
    stream->appendLengths(
        nullptr, rows, rows.size(), [](int32_t) { return 1; });
  }
  for (int32_t i = 0; i < rowVector->childrenSize(); ++i) {
    serializeColumn(
        rowVector->childAt(i).get(),
        folly::Range<const vector_size_t*>(innerRows, numInnerRows),
        stream->childAt(i),
        scratch);
  }
}

void serializeArrayVector(
    const BaseVector* vector,
    const folly::Range<const vector_size_t*>& rows,
    VectorStream* stream,
    Scratch& scratch) {
  auto arrayVector = reinterpret_cast<const ArrayVector*>(vector);

  ScratchPtr<IndexRange> rangesHolder(scratch);
  int32_t numRanges = rowsToRanges(
      rows,
      arrayVector->rawNulls(),
      arrayVector->rawOffsets(),
      arrayVector->rawSizes(),
      nullptr,
      rangesHolder,
      nullptr,
      stream,
      scratch);
  if (numRanges == 0) {
    return;
  }
  serializeColumn(
      arrayVector->elements().get(),
      folly::Range<const IndexRange*>(rangesHolder.get(), numRanges),
      stream->childAt(0));
}

void serializeMapVector(
    const BaseVector* vector,
    const folly::Range<const vector_size_t*>& rows,
    VectorStream* stream,
    Scratch& scratch) {
  auto mapVector = reinterpret_cast<const MapVector*>(vector);

  ScratchPtr<IndexRange> rangesHolder(scratch);
  int32_t numRanges = rowsToRanges(
      rows,
      mapVector->rawNulls(),
      mapVector->rawOffsets(),
      mapVector->rawSizes(),
      nullptr,
      rangesHolder,
      nullptr,
      stream,
      scratch);
  if (numRanges == 0) {
    return;
  }
  serializeColumn(
      mapVector->mapKeys().get(),
      folly::Range<const IndexRange*>(rangesHolder.get(), numRanges),
      stream->childAt(0));
  serializeColumn(
      mapVector->mapValues().get(),
      folly::Range<const IndexRange*>(rangesHolder.get(), numRanges),
      stream->childAt(1));
}

template <TypeKind kind>
void serializeConstantVector(
    const BaseVector* vector,
    const folly::Range<const vector_size_t*>& rows,
    VectorStream* stream,
    Scratch& scratch) {
  using T = typename KindToFlatVector<kind>::WrapperType;
  auto constVector = dynamic_cast<const ConstantVector<T>*>(vector);
  if (constVector->valueVector()) {
    serializeWrapped(constVector, rows, stream, scratch);
    return;
  }
  const auto numRows = rows.size();
  if (vector->isNullAt(0)) {
    for (int32_t i = 0; i < numRows; ++i) {
      stream->appendNull();
    }
    return;
  }

  T value = constVector->valueAtFast(0);
  for (int32_t i = 0; i < numRows; ++i) {
    stream->appendNonNull();
    stream->appendOne(value);
  }
}

template <typename T>
void serializeBiasVector(
    const BaseVector* vector,
    const folly::Range<const vector_size_t*>& rows,
    VectorStream* stream,
    Scratch& scratch) {
  VELOX_UNSUPPORTED();
}

void serializeColumn(
    const BaseVector* vector,
    const folly::Range<const vector_size_t*>& rows,
    VectorStream* stream,
    Scratch& scratch) {
  switch (vector->encoding()) {
    case VectorEncoding::Simple::FLAT:
      VELOX_DYNAMIC_SCALAR_TYPE_DISPATCH_ALL(
          serializeFlatVector,
          vector->typeKind(),
          vector,
          rows,
          stream,
          scratch);
      break;
    case VectorEncoding::Simple::CONSTANT:
      VELOX_DYNAMIC_TYPE_DISPATCH_ALL(
          serializeConstantVector,
          vector->typeKind(),
          vector,
          rows,
          stream,
          scratch);
      break;
    case VectorEncoding::Simple::BIASED:
      VELOX_UNSUPPORTED();
    case VectorEncoding::Simple::ROW:
      serializeRowVector(vector, rows, stream, scratch);
      break;
    case VectorEncoding::Simple::ARRAY:
      serializeArrayVector(vector, rows, stream, scratch);
      break;
    case VectorEncoding::Simple::MAP:
      serializeMapVector(vector, rows, stream, scratch);
      break;
    case VectorEncoding::Simple::LAZY:
      serializeColumn(vector->loadedVector(), rows, stream, scratch);
      break;
    default:
      serializeWrapped(vector, rows, stream, scratch);
  }
}

void expandRepeatedRanges(
    const BaseVector* vector,
    const vector_size_t* rawOffsets,
    const vector_size_t* rawSizes,
    const folly::Range<const IndexRange*>& ranges,
    vector_size_t** sizes,
    std::vector<IndexRange>* childRanges,
    std::vector<vector_size_t*>* childSizes) {
  for (int32_t i = 0; i < ranges.size(); ++i) {
    int32_t begin = ranges[i].begin;
    int32_t end = begin + ranges[i].size;
    *sizes[i] += sizeof(int32_t);
    for (int32_t offset = begin; offset < end; ++offset) {
      if (!vector->isNullAt(offset)) {
        childRanges->push_back(
            IndexRange{rawOffsets[offset], rawSizes[offset]});
        childSizes->push_back(sizes[i]);
      }
    }
  }
}

template <TypeKind Kind>
void estimateFlatSerializedSize(
    const BaseVector* vector,
    const folly::Range<const IndexRange*>& ranges,
    vector_size_t** sizes) {
  auto valueSize = vector->type()->cppSizeInBytes();
  if (vector->mayHaveNulls()) {
    auto rawNulls = vector->rawNulls();
    for (int32_t i = 0; i < ranges.size(); ++i) {
      auto end = ranges[i].begin + ranges[i].size;
      auto numValues = bits::countBits(rawNulls, ranges[i].begin, end);
      *(sizes[i]) +=
          numValues * valueSize + bits::nbytes(ranges[i].size - numValues);
    }
  } else {
    for (int32_t i = 0; i < ranges.size(); ++i) {
      *(sizes[i]) += ranges[i].size * valueSize;
    }
  }
}

void estimateFlatSerializedSizeVarcharOrVarbinary(
    const BaseVector* vector,
    const folly::Range<const IndexRange*>& ranges,
    vector_size_t** sizes) {
  auto strings = static_cast<const FlatVector<StringView>*>(vector);
  auto rawNulls = strings->rawNulls();
  auto rawValues = strings->rawValues();
  for (int32_t i = 0; i < ranges.size(); ++i) {
    auto end = ranges[i].begin + ranges[i].size;
    int32_t numNulls = 0;
    int32_t bytes = 0;
    for (int32_t offset = ranges[i].begin; offset < end; ++offset) {
      if (rawNulls && bits::isBitNull(rawNulls, offset)) {
        ++numNulls;
      } else {
        bytes += sizeof(int32_t) + rawValues[offset].size();
      }
    }
    *(sizes[i]) += bytes + bits::nbytes(numNulls) + 4 * numNulls;
  }
}

template <>
void estimateFlatSerializedSize<TypeKind::VARCHAR>(
    const BaseVector* vector,
    const folly::Range<const IndexRange*>& ranges,
    vector_size_t** sizes) {
  estimateFlatSerializedSizeVarcharOrVarbinary(vector, ranges, sizes);
}

template <>
void estimateFlatSerializedSize<TypeKind::VARBINARY>(
    const BaseVector* vector,
    const folly::Range<const IndexRange*>& ranges,
    vector_size_t** sizes) {
  estimateFlatSerializedSizeVarcharOrVarbinary(vector, ranges, sizes);
}

void estimateBiasedSerializedSize(
    const BaseVector* vector,
    const folly::Range<const IndexRange*>& ranges,
    vector_size_t** sizes) {
  auto valueSize = vector->type()->cppSizeInBytes();
  if (vector->mayHaveNulls()) {
    auto rawNulls = vector->rawNulls();
    for (int32_t i = 0; i < ranges.size(); ++i) {
      auto end = ranges[i].begin + ranges[i].size;
      int32_t numValues = bits::countBits(rawNulls, ranges[i].begin, end);
      *(sizes[i]) += numValues * valueSize + bits::nbytes(ranges[i].size);
    }
  } else {
    for (int32_t i = 0; i < ranges.size(); ++i) {
      *(sizes[i]) += ranges[i].size * valueSize;
    }
  }
}

void estimateSerializedSizeInt(
    const BaseVector* vector,
    const folly::Range<const IndexRange*>& ranges,
    vector_size_t** sizes,
    Scratch& scratch);

void estimateWrapperSerializedSize(
    const folly::Range<const IndexRange*>& ranges,
    vector_size_t** sizes,
    const BaseVector* wrapper,
    Scratch& scratch) {
  std::vector<IndexRange> newRanges;
  std::vector<vector_size_t*> newSizes;
  const BaseVector* wrapped = wrapper->wrappedVector();
  for (int32_t i = 0; i < ranges.size(); ++i) {
    int32_t numNulls = 0;
    auto end = ranges[i].begin + ranges[i].size;
    for (int32_t offset = ranges[i].begin; offset < end; ++offset) {
      if (!wrapper->isNullAt(offset)) {
        newRanges.push_back(IndexRange{wrapper->wrappedIndex(offset), 1});
        newSizes.push_back(sizes[i]);
      } else {
        ++numNulls;
      }
    }
    *sizes[i] += bits::nbytes(numNulls);
  }
  estimateSerializedSizeInt(wrapped, newRanges, newSizes.data(), scratch);
}

template <TypeKind Kind>
void estimateConstantSerializedSize(
    const BaseVector* vector,
    const folly::Range<const IndexRange*>& ranges,
    vector_size_t** sizes,
    Scratch& scratch) {
  VELOX_CHECK(vector->encoding() == VectorEncoding::Simple::CONSTANT);
  using T = typename KindToFlatVector<Kind>::WrapperType;
  auto constantVector = vector->as<ConstantVector<T>>();
  if (constantVector->valueVector()) {
    estimateWrapperSerializedSize(ranges, sizes, vector, scratch);
    return;
  }
  int32_t elementSize = sizeof(T);
  if (constantVector->isNullAt(0)) {
    elementSize = 1;
  } else if (std::is_same_v<T, StringView>) {
    auto value = constantVector->valueAt(0);
    auto string = reinterpret_cast<const StringView*>(&value);
    elementSize = string->size();
  }
  for (int32_t i = 0; i < ranges.size(); ++i) {
    *sizes[i] += elementSize * ranges[i].size;
  }
}

void estimateSerializedSizeInt(
    const BaseVector* vector,
    const folly::Range<const IndexRange*>& ranges,
    vector_size_t** sizes,
    Scratch& scratch) {
  switch (vector->encoding()) {
    case VectorEncoding::Simple::FLAT:
      VELOX_DYNAMIC_SCALAR_TYPE_DISPATCH_ALL(
          estimateFlatSerializedSize,
          vector->typeKind(),
          vector,
          ranges,
          sizes);
      break;
    case VectorEncoding::Simple::CONSTANT:
      VELOX_DYNAMIC_TYPE_DISPATCH_ALL(
          estimateConstantSerializedSize,
          vector->typeKind(),
          vector,
          ranges,
          sizes,
          scratch);
      break;
    case VectorEncoding::Simple::DICTIONARY:
    case VectorEncoding::Simple::SEQUENCE:
      estimateWrapperSerializedSize(ranges, sizes, vector, scratch);
      break;
    case VectorEncoding::Simple::BIASED:
      estimateBiasedSerializedSize(vector, ranges, sizes);
      break;
    case VectorEncoding::Simple::ROW: {
      std::vector<IndexRange> childRanges;
      std::vector<vector_size_t*> childSizes;
      for (int32_t i = 0; i < ranges.size(); ++i) {
        auto begin = ranges[i].begin;
        auto end = begin + ranges[i].size;
        for (auto offset = begin; offset < end; ++offset) {
          *sizes[i] += sizeof(int32_t);
          if (!vector->isNullAt(offset)) {
            childRanges.push_back(IndexRange{offset, 1});
            childSizes.push_back(sizes[i]);
          }
        }
      }
      auto rowVector = vector->as<RowVector>();
      auto& children = rowVector->children();
      for (auto& child : children) {
        if (child) {
          estimateSerializedSizeInt(
              child.get(),
              folly::Range(childRanges.data(), childRanges.size()),
              childSizes.data(),
              scratch);
        }
      }
      break;
    }
    case VectorEncoding::Simple::MAP: {
      auto mapVector = vector->as<MapVector>();
      std::vector<IndexRange> childRanges;
      std::vector<vector_size_t*> childSizes;
      expandRepeatedRanges(
          mapVector,
          mapVector->rawOffsets(),
          mapVector->rawSizes(),
          ranges,
          sizes,
          &childRanges,
          &childSizes);
      estimateSerializedSizeInt(
          mapVector->mapKeys().get(), childRanges, childSizes.data(), scratch);
      estimateSerializedSizeInt(
          mapVector->mapValues().get(),
          childRanges,
          childSizes.data(),
          scratch);
      break;
    }
    case VectorEncoding::Simple::ARRAY: {
      auto arrayVector = vector->as<ArrayVector>();
      std::vector<IndexRange> childRanges;
      std::vector<vector_size_t*> childSizes;
      expandRepeatedRanges(
          arrayVector,
          arrayVector->rawOffsets(),
          arrayVector->rawSizes(),
          ranges,
          sizes,
          &childRanges,
          &childSizes);
      estimateSerializedSizeInt(
          arrayVector->elements().get(),
          childRanges,
          childSizes.data(),
          scratch);
      break;
    }
    case VectorEncoding::Simple::LAZY:
      estimateSerializedSizeInt(vector->loadedVector(), ranges, sizes, scratch);
      break;
    default:
      VELOX_CHECK(false, "Unsupported vector encoding {}", vector->encoding());
  }
}

void estimateSerializedSizeInt(
    const BaseVector* vector,
    const folly::Range<const vector_size_t*>& rows,
    vector_size_t** sizes,
    Scratch& scratch);

template <TypeKind Kind>
void estimateFlatSerializedSize(
    const BaseVector* vector,
    const folly::Range<const vector_size_t*>& rows,
    vector_size_t** sizes,
    Scratch& scratch) {
  const auto valueSize = vector->type()->cppSizeInBytes();
  const auto numRows = rows.size();
  if (vector->mayHaveNulls()) {
    auto rawNulls = vector->rawNulls();
    ScratchPtr<uint64_t, 4> nullsHolder(scratch);
    ScratchPtr<int32_t, 64> nonNullsHolder(scratch);
    auto nulls = nullsHolder.get(bits::nwords(numRows));
    simd::gatherBits(rawNulls, rows, nulls);
    auto nonNulls = nonNullsHolder.get(numRows);
    const auto numNonNull = simd::indicesOfSetBits(nulls, 0, numRows, nonNulls);
    for (int32_t i = 0; i < numNonNull; ++i) {
      *sizes[nonNulls[i]] += valueSize;
    }
  } else {
    VELOX_UNREACHABLE("Non null fixed width case handled before this");
  }
}

void estimateFlatSerializedSizeVarcharOrVarbinary(
    const BaseVector* vector,
    const folly::Range<const vector_size_t*>& rows,
    vector_size_t** sizes,
    Scratch& scratch) {
  const auto numRows = rows.size();
  auto strings = static_cast<const FlatVector<StringView>*>(vector);
  auto rawNulls = strings->rawNulls();
  auto rawValues = strings->rawValues();
  if (!rawNulls) {
    for (auto i = 0; i < rows.size(); ++i) {
      *sizes[i] += rawValues[rows[i]].size();
    }
  } else {
    ScratchPtr<uint64_t, 4> nullsHolder(scratch);
    ScratchPtr<int32_t, 64> nonNullsHolder(scratch);
    auto nulls = nullsHolder.get(bits::nwords(numRows));
    simd::gatherBits(rawNulls, rows, nulls);
    auto* nonNulls = nonNullsHolder.get(numRows);
    auto numNonNull = simd::indicesOfSetBits(nulls, 0, numRows, nonNulls);

    for (int32_t i = 0; i < numNonNull; ++i) {
      *sizes[nonNulls[i]] += rawValues[rows[nonNulls[i]]].size();
    }
  }
}

template <>
void estimateFlatSerializedSize<TypeKind::VARCHAR>(
    const BaseVector* vector,
    const folly::Range<const vector_size_t*>& rows,
    vector_size_t** sizes,
    Scratch& scratch) {
  estimateFlatSerializedSizeVarcharOrVarbinary(vector, rows, sizes, scratch);
}

template <>
void estimateFlatSerializedSize<TypeKind::VARBINARY>(
    const BaseVector* vector,
    const folly::Range<const vector_size_t*>& rows,
    vector_size_t** sizes,
    Scratch& scratch) {
  estimateFlatSerializedSizeVarcharOrVarbinary(vector, rows, sizes, scratch);
}

void estimateBiasedSerializedSize(
    const BaseVector* vector,
    const folly::Range<const vector_size_t*>& rows,
    vector_size_t** sizes,
    Scratch& scratch) {
  auto valueSize = vector->type()->cppSizeInBytes();
  VELOX_UNSUPPORTED();
}

void estimateWrapperSerializedSize(
    const folly::Range<const vector_size_t*>& rows,
    vector_size_t** sizes,
    const BaseVector* wrapper,
    Scratch& scratch) {
  ScratchPtr<vector_size_t, 1> innerRowsHolder(scratch);
  ScratchPtr<vector_size_t*, 1> innerSizesHolder(scratch);
  const int32_t numRows = rows.size();
  int32_t numInner = 0;
  auto innerRows = innerRowsHolder.get(numRows);
  auto innerSizes = sizes;
  const BaseVector* wrapped;
  if (wrapper->encoding() == VectorEncoding::Simple::DICTIONARY &&
      !wrapper->rawNulls()) {
    // Dictionary with no nulls.
    auto* indices = wrapper->wrapInfo()->as<vector_size_t>();
    wrapped = wrapper->valueVector().get();
    simd::transpose(indices, rows, innerRows);
    numInner = numRows;
  } else {
    wrapped = wrapper->wrappedVector();
    innerSizes = innerSizesHolder.get(numRows);
    for (int32_t i = 0; i < rows.size(); ++i) {
      if (!wrapper->isNullAt(rows[i])) {
        innerRows[numInner] = wrapper->wrappedIndex(rows[i]);
        innerSizes[numInner] = sizes[i];
        ++numInner;
      }
    }
  }
  if (numInner == 0) {
    return;
  }
  estimateSerializedSizeInt(
      wrapped,
      folly::Range<const vector_size_t*>(innerRows, numInner),
      innerSizes,
      scratch);
}

template <TypeKind Kind>
void estimateConstantSerializedSize(
    const BaseVector* vector,
    const folly::Range<const vector_size_t*>& rows,
    vector_size_t** sizes,
    Scratch& scratch) {
  VELOX_CHECK(vector->encoding() == VectorEncoding::Simple::CONSTANT);
  using T = typename KindToFlatVector<Kind>::WrapperType;
  auto constantVector = vector->as<ConstantVector<T>>();
  int32_t elementSize = sizeof(T);
  if (constantVector->isNullAt(0)) {
    elementSize = 1;
  } else if (vector->valueVector()) {
    auto values = constantVector->wrappedVector();
    vector_size_t* sizePtr = &elementSize;
    vector_size_t singleRow = constantVector->wrappedIndex(0);
    estimateSerializedSizeInt(
        values,
        folly::Range<const vector_size_t*>(&singleRow, 1),
        &sizePtr,
        scratch);
  } else if (std::is_same_v<T, StringView>) {
    auto value = constantVector->valueAt(0);
    auto string = reinterpret_cast<const StringView*>(&value);
    elementSize = string->size();
  }
  for (int32_t i = 0; i < rows.size(); ++i) {
    *sizes[i] += elementSize;
  }
}
void estimateSerializedSizeInt(
    const BaseVector* vector,
    const folly::Range<const vector_size_t*>& rows,
    vector_size_t** sizes,
    Scratch& scratch) {
  const auto numRows = rows.size();
  if (vector->type()->isFixedWidth() && !vector->mayHaveNullsRecursive()) {
    const auto elementSize = vector->type()->cppSizeInBytes();
    for (auto i = 0; i < numRows; ++i) {
      *sizes[i] += elementSize;
    }
    return;
  }
  switch (vector->encoding()) {
    case VectorEncoding::Simple::FLAT: {
      VELOX_DYNAMIC_TYPE_DISPATCH_ALL(
          estimateFlatSerializedSize,
          vector->typeKind(),
          vector,
          rows,
          sizes,
          scratch);
      break;
    }
    case VectorEncoding::Simple::CONSTANT:
      VELOX_DYNAMIC_TYPE_DISPATCH_ALL(
          estimateConstantSerializedSize,
          vector->typeKind(),
          vector,
          rows,
          sizes,
          scratch);
      break;
    case VectorEncoding::Simple::DICTIONARY:
    case VectorEncoding::Simple::SEQUENCE:
      estimateWrapperSerializedSize(rows, sizes, vector, scratch);
      break;
    case VectorEncoding::Simple::BIASED:
      estimateBiasedSerializedSize(vector, rows, sizes, scratch);
      break;
    case VectorEncoding::Simple::ROW: {
      ScratchPtr<vector_size_t, 1> innerRowsHolder(scratch);
      ScratchPtr<vector_size_t*, 1> innerSizesHolder(scratch);
      ScratchPtr<uint64_t, 1> nullsHolder(scratch);
      auto* innerRows = rows.data();
      auto* innerSizes = sizes;
      const auto numRows = rows.size();
      int32_t numInner = numRows;
      if (vector->mayHaveNulls()) {
        auto nulls = nullsHolder.get(bits::nwords(numRows));
        simd::gatherBits(vector->rawNulls(), rows, nulls);
        auto mutableInnerRows = innerRowsHolder.get(numRows);
        numInner = simd::indicesOfSetBits(nulls, 0, numRows, mutableInnerRows);
        innerSizes = innerSizesHolder.get(numInner);
        for (auto i = 0; i < numInner; ++i) {
          innerSizes[i] = sizes[mutableInnerRows[i]];
        }
        simd::transpose(
            rows.data(),
            folly::Range<const vector_size_t*>(mutableInnerRows, numInner),
            mutableInnerRows);
        innerRows = mutableInnerRows;
      }
      auto rowVector = vector->as<RowVector>();
      auto& children = rowVector->children();
      for (auto& child : children) {
        if (child) {
          estimateSerializedSizeInt(
              child.get(),
              folly::Range(innerRows, numInner),
              innerSizes,
              scratch);
        }
      }
      break;
    }
    case VectorEncoding::Simple::MAP: {
      auto mapVector = vector->asUnchecked<MapVector>();
      ScratchPtr<IndexRange> rangeHolder(scratch);
      ScratchPtr<vector_size_t*> sizesHolder(scratch);
      const auto numRanges = rowsToRanges(
          rows,
          mapVector->rawNulls(),
          mapVector->rawOffsets(),
          mapVector->rawSizes(),
          sizes,
          rangeHolder,
          &sizesHolder,
          nullptr,
          scratch);
      if (numRanges == 0) {
        return;
      }
      estimateSerializedSizeInt(
          mapVector->mapKeys().get(),
          folly::Range<const IndexRange*>(rangeHolder.get(), numRanges),
          sizesHolder.get(),
          scratch);
      estimateSerializedSizeInt(
          mapVector->mapValues().get(),
          folly::Range<const IndexRange*>(rangeHolder.get(), numRanges),
          sizesHolder.get(),
          scratch);
      break;
    }
    case VectorEncoding::Simple::ARRAY: {
      auto arrayVector = vector->as<ArrayVector>();
      ScratchPtr<IndexRange> rangeHolder(scratch);
      ScratchPtr<vector_size_t*> sizesHolder(scratch);
      const auto numRanges = rowsToRanges(
          rows,
          arrayVector->rawNulls(),
          arrayVector->rawOffsets(),
          arrayVector->rawSizes(),
          sizes,
          rangeHolder,
          &sizesHolder,
          nullptr,
          scratch);
      if (numRanges == 0) {
        return;
      }
      estimateSerializedSizeInt(
          arrayVector->elements().get(),
          folly::Range<const IndexRange*>(rangeHolder.get(), numRanges),
          sizesHolder.get(),
          scratch);
      break;
    }
    case VectorEncoding::Simple::LAZY:
      estimateSerializedSizeInt(vector->loadedVector(), rows, sizes, scratch);
      break;
    default:
      VELOX_CHECK(false, "Unsupported vector encoding {}", vector->encoding());
  }
}

class PrestoVectorSerializer : public VectorSerializer {
 public:
  PrestoVectorSerializer(
      const RowTypePtr& rowType,
      std::vector<VectorEncoding::Simple> encodings,
      int32_t numRows,
      StreamArena* streamArena,
      const SerdeOpts& opts)
      : streamArena_(streamArena),
        codec_(common::compressionKindToCodec(opts.compressionKind)) {
    const auto types = rowType->children();
    const auto numTypes = types.size();
    streams_.resize(numTypes);

    for (int i = 0; i < numTypes; ++i) {
      std::optional<VectorEncoding::Simple> encoding = std::nullopt;
      if (i < encodings.size()) {
        encoding = encodings[i];
      }
      streams_[i] = std::make_unique<VectorStream>(
<<<<<<< HEAD
          types[i], encoding, streamArena, numRows, opts);
=======
          types[i], encoding, std::nullopt, streamArena, numRows, opts);
    }
  }

  // Constructor that takes a row vector instead of only the types. This is
  // different because then we know exactly how each vector is encoded
  // (recursively).
  PrestoVectorSerializer(
      const RowVectorPtr& rowVector,
      StreamArena* streamArena,
      const SerdeOpts& opts)
      : streamArena_(streamArena),
        codec_(common::compressionKindToCodec(opts.compressionKind)) {
    auto numRows = rowVector->size();
    auto rowType = rowVector->type();
    auto numChildren = rowVector->childrenSize();
    streams_.resize(numChildren);

    for (int i = 0; i < numChildren; i++) {
      streams_[i] = std::make_unique<VectorStream>(
          rowType->childAt(i),
          std::nullopt,
          rowVector->childAt(i),
          streamArena,
          numRows,
          opts);
>>>>>>> 0d71afa1
    }
  }

  void append(
      const RowVectorPtr& vector,
      const folly::Range<const IndexRange*>& ranges,
      Scratch& scratch) override {
    const auto numNewRows = rangesTotalSize(ranges);
    if (numNewRows == 0) {
      return;
    }
    numRows_ += numNewRows;
    for (int32_t i = 0; i < vector->childrenSize(); ++i) {
      serializeColumn(vector->childAt(i).get(), ranges, streams_[i].get());
    }
  }

  void append(
      const RowVectorPtr& vector,
      const folly::Range<const vector_size_t*>& rows,
      Scratch& scratch) override {
    const auto numNewRows = rows.size();
    if (numNewRows == 0) {
      return;
    }
    numRows_ += numNewRows;
    for (int32_t i = 0; i < vector->childrenSize(); ++i) {
      serializeColumn(
          vector->childAt(i).get(), rows, streams_[i].get(), scratch);
    }
  }

<<<<<<< HEAD
  void appendEncoded(
      const RowVectorPtr& vector,
      const folly::Range<const IndexRange*>& ranges) {
    const auto newRows = rangesTotalSize(ranges);
    if (newRows > 0) {
      numRows_ += newRows;
      for (int32_t i = 0; i < vector->childrenSize(); ++i) {
        auto child = vector->childAt(i).get();
        if (child->encoding() == VectorEncoding::Simple::DICTIONARY &&
            child->rawNulls()) {
          serializeColumn(child, ranges, streams_[i].get());
        } else {
          serializeEncodedColumn(child, ranges, streams_[i].get());
        }
      }
    }
  }

=======
>>>>>>> 0d71afa1
  size_t maxSerializedSize() const override {
    size_t dataSize = 4; // streams_.size()
    for (auto& stream : streams_) {
      dataSize += stream->serializedSize();
    }

    auto compressedSize = needCompression(*codec_)
        ? codec_->maxCompressedLength(dataSize)
        : dataSize;
    return kHeaderSize + compressedSize;
  }

  // The SerializedPage layout is:
  // numRows(4) | codec(1) | uncompressedSize(4) | compressedSize(4) |
  // checksum(8) | data
  void flush(OutputStream* out) override {
    flushInternal(numRows_, out);
  }

  void flushEncoded(const RowVectorPtr& vector, OutputStream* out) {
    VELOX_CHECK_EQ(0, numRows_);

    std::vector<IndexRange> ranges{{0, vector->size()}};
    Scratch scratch;
    append(vector, folly::Range(ranges.data(), ranges.size()), scratch);

    flushInternal(vector->size(), out);
  }

 private:
  void flushUncompressed(
      int32_t numRows,
      OutputStream* out,
      PrestoOutputStreamListener* listener) {
    int32_t offset = out->tellp();

    char codec = 0;
    if (listener) {
      codec = getCodecMarker();
    }
    // Pause CRC computation
    if (listener) {
      listener->pause();
    }

    writeInt32(out, numRows);
    out->write(&codec, 1);

    // Make space for uncompressedSizeInBytes & sizeInBytes
    writeInt32(out, 0);
    writeInt32(out, 0);
    // Write zero checksum.
    writeInt64(out, 0);

    // Number of columns and stream content. Unpause CRC.
    if (listener) {
      listener->resume();
    }
    writeInt32(out, streams_.size());

    for (auto& stream : streams_) {
      stream->flush(out);
    }

    // Pause CRC computation
    if (listener) {
      listener->pause();
    }

    // Fill in uncompressedSizeInBytes & sizeInBytes
    int32_t size = (int32_t)out->tellp() - offset;
    int32_t uncompressedSize = size - kHeaderSize;
    int64_t crc = 0;
    if (listener) {
      crc = computeChecksum(listener, codec, numRows, uncompressedSize);
    }

    out->seekp(offset + kSizeInBytesOffset);
    writeInt32(out, uncompressedSize);
    writeInt32(out, uncompressedSize);
    writeInt64(out, crc);
    out->seekp(offset + size);
  }

  void flushCompressed(
      int32_t numRows,
      OutputStream* output,
      PrestoOutputStreamListener* listener) {
    const int32_t offset = output->tellp();
    char codec = kCompressedBitMask;
    if (listener) {
      codec |= kCheckSumBitMask;
    }

    // Pause CRC computation
    if (listener) {
      listener->pause();
    }

    writeInt32(output, numRows);
    output->write(&codec, 1);

    IOBufOutputStream out(
        *(streamArena_->pool()), nullptr, streamArena_->size());
    writeInt32(&out, streams_.size());

    for (auto& stream : streams_) {
      stream->flush(&out);
    }

    const int32_t uncompressedSize = out.tellp();
    VELOX_CHECK_LE(
        uncompressedSize,
        codec_->maxUncompressedLength(),
        "UncompressedSize exceeds limit");
    auto compressed = codec_->compress(out.getIOBuf().get());
    const int32_t compressedSize = compressed->length();
    writeInt32(output, uncompressedSize);
    writeInt32(output, compressedSize);
    const int32_t crcOffset = output->tellp();
    writeInt64(output, 0); // Write zero checksum
    // Number of columns and stream content. Unpause CRC.
    if (listener) {
      listener->resume();
    }
    output->write(
        reinterpret_cast<const char*>(compressed->writableData()),
        compressed->length());
    // Pause CRC computation
    if (listener) {
      listener->pause();
    }
    const int32_t endSize = output->tellp();
    // Fill in crc
    int64_t crc = 0;
    if (listener) {
      crc = computeChecksum(listener, codec, numRows, compressedSize);
    }
    output->seekp(crcOffset);
    writeInt64(output, crc);
    output->seekp(endSize);
  }

  // Writes the contents to 'stream' in wire format
  void flushInternal(int32_t numRows, OutputStream* out) {
    auto listener = dynamic_cast<PrestoOutputStreamListener*>(out->listener());
    // Reset CRC computation
    if (listener) {
      listener->reset();
    }

    if (!needCompression(*codec_)) {
      flushUncompressed(numRows, out, listener);
    } else {
      flushCompressed(numRows, out, listener);
    }
  }

  static const int32_t kSizeInBytesOffset{4 + 1};
  static const int32_t kHeaderSize{kSizeInBytesOffset + 4 + 4 + 8};

  StreamArena* const streamArena_;
  const std::unique_ptr<folly::io::Codec> codec_;

  int32_t numRows_{0};
  std::vector<std::unique_ptr<VectorStream>> streams_;
};
} // namespace

void PrestoVectorSerde::estimateSerializedSize(
    VectorPtr vector,
    const folly::Range<const IndexRange*>& ranges,
    vector_size_t** sizes,
    Scratch& scratch) {
  estimateSerializedSizeInt(vector->loadedVector(), ranges, sizes, scratch);
}

void PrestoVectorSerde::estimateSerializedSize(
    VectorPtr vector,
    const folly::Range<const vector_size_t*> rows,
    vector_size_t** sizes,
    Scratch& scratch) {
  estimateSerializedSizeInt(vector->loadedVector(), rows, sizes, scratch);
}

std::unique_ptr<VectorSerializer> PrestoVectorSerde::createSerializer(
    RowTypePtr type,
    int32_t numRows,
    StreamArena* streamArena,
    const Options* options) {
  const auto prestoOptions = toPrestoOptions(options);
  return std::make_unique<PrestoVectorSerializer>(
      type, prestoOptions.encodings, numRows, streamArena, prestoOptions);
}

void PrestoVectorSerde::serializeEncoded(
    const RowVectorPtr& vector,
    StreamArena* streamArena,
    const Options* options,
    OutputStream* out) {
  auto prestoOptions = toPrestoOptions(options);
  auto serializer = std::make_unique<PrestoVectorSerializer>(
      vector, streamArena, prestoOptions);
  serializer->flushEncoded(vector, out);
}
namespace {
void readTopColumns(
    ByteInputStream& source,
    const RowTypePtr& type,
    velox::memory::MemoryPool* pool,
    const RowVectorPtr& result,
    int32_t resultOffset,
    const SerdeOpts& opts) {
  auto& children = result->children();
  const auto& childTypes = type->asRow().children();
  const auto numColumns = source.read<int32_t>();
  VELOX_USER_CHECK_EQ(
      numColumns,
      type->size(),
      "Number of columns in serialized data doesn't match "
      "number of columns requested for deserialization");

  readColumns(
      &source, childTypes, resultOffset, nullptr, 0, pool, opts, children);
  if (!opts.nullsFirst) {
    scatterStructNulls(
        result->size(), 0, nullptr, nullptr, *result, resultOffset);
  }
}
<<<<<<< HEAD
namespace {
bool hasNestedStructs(const TypePtr& type) {
  if (type->isRow()) {
    return true;
  }
  if (type->isArray()) {
    return hasNestedStructs(type->childAt(0));
  }
  if (type->isMap()) {
    return hasNestedStructs(type->childAt(0)) ||
        hasNestedStructs(type->childAt(1));
  }
  return false;
}

bool hasNestedStructs(const std::vector<TypePtr>& types) {
  for (auto& child : types) {
    if (hasNestedStructs(child)) {
      return true;
    }
  }
  return false;
}

void readTopColumns(
    ByteInputStream& source,
    const RowTypePtr& type,
    velox::memory::MemoryPool* pool,
    const RowVectorPtr& result,
    int32_t resultOffset,
    const SerdeOpts& opts) {
  auto& children = result->children();
  const auto& childTypes = type->asRow().children();
  const auto numColumns = source.read<int32_t>();
  VELOX_USER_CHECK_EQ(
      numColumns,
      type->size(),
      "Number of columns in serialized data doesn't match "
      "number of columns requested for deserialization");

  auto guard = folly::makeGuard([&]() { structNullsMap().reset(); });

  if (!opts.nullsFirst && hasNestedStructs(childTypes)) {
    structNullsMap() = std::make_unique<StructNullsMap>();
    Scratch scratch;
    auto position = source.tellp();
    readStructNullsColumns(
        &source, childTypes, opts.useLosslessTimestamp, scratch);
    source.seekp(position);
  }
  readColumns(
      &source, childTypes, resultOffset, nullptr, 0, pool, opts, children);
}
=======
>>>>>>> 0d71afa1
} // namespace

void PrestoVectorSerde::deserialize(
    ByteInputStream* source,
    velox::memory::MemoryPool* pool,
    RowTypePtr type,
    RowVectorPtr* result,
    vector_size_t resultOffset,
    const Options* options) {
  const auto prestoOptions = toPrestoOptions(options);
  const bool useLosslessTimestamp = prestoOptions.useLosslessTimestamp;
  const auto codec =
      common::compressionKindToCodec(prestoOptions.compressionKind);
  const auto numRows = source->read<int32_t>();

  if (resultOffset > 0) {
    VELOX_CHECK_NOT_NULL(*result);
    VELOX_CHECK(result->unique());
    (*result)->resize(resultOffset + numRows);
  } else if (*result && result->unique()) {
    VELOX_CHECK(
        *(*result)->type() == *type,
        "Unexpected type: {} vs. {}",
        (*result)->type()->toString(),
        type->toString());
    (*result)->prepareForReuse();
    (*result)->resize(numRows);
  } else {
    *result = BaseVector::create<RowVector>(type, numRows, pool);
  }

  const auto pageCodecMarker = source->read<int8_t>();
  const auto uncompressedSize = source->read<int32_t>();
  const auto compressedSize = source->read<int32_t>();
  const auto checksum = source->read<int64_t>();

  int64_t actualCheckSum = 0;
  if (isChecksumBitSet(pageCodecMarker)) {
    actualCheckSum =
        computeChecksum(source, pageCodecMarker, numRows, compressedSize);
  }

  VELOX_CHECK_EQ(
      checksum, actualCheckSum, "Received corrupted serialized page.");

  VELOX_CHECK_EQ(
      needCompression(*codec),
      isCompressedBitSet(pageCodecMarker),
      "Compression kind {} should align with codec marker.",
      common::compressionKindToString(
          common::codecTypeToCompressionKind(codec->type())));

  if (!needCompression(*codec)) {
    readTopColumns(*source, type, pool, *result, resultOffset, prestoOptions);
  } else {
    auto compressBuf = folly::IOBuf::create(compressedSize);
    source->readBytes(compressBuf->writableData(), compressedSize);
    compressBuf->append(compressedSize);
    auto uncompress = codec->uncompress(compressBuf.get(), uncompressedSize);
    ByteRange byteRange{
        uncompress->writableData(), (int32_t)uncompress->length(), 0};
    ByteInputStream uncompressedSource({byteRange});

    readTopColumns(
        uncompressedSource, type, pool, *result, resultOffset, prestoOptions);
  }
}

// static
void PrestoVectorSerde::registerVectorSerde() {
  auto toByte = [](int32_t number, int32_t bit) {
    return static_cast<uint64_t>(bits::isBitSet(&number, bit)) << (bit * 8);
  };
  for (auto i = 0; i < 256; ++i) {
    bitsToBytesMap[i] = toByte(i, 0) | toByte(i, 1) | toByte(i, 2) |
        toByte(i, 3) | toByte(i, 4) | toByte(i, 5) | toByte(i, 6) |
        toByte(i, 7);
  }
  velox::registerVectorSerde(std::make_unique<PrestoVectorSerde>());
}

} // namespace facebook::velox::serializer::presto<|MERGE_RESOLUTION|>--- conflicted
+++ resolved
@@ -530,12 +530,6 @@
 
   auto constantVector =
       BaseVector::wrapInConstant(numNewValues, 0, children[0]);
-<<<<<<< HEAD
-  if (resultOffset == 0 && !incomingNulls) {
-    result = std::move(constantVector);
-  } else {
-    if (!incomingNulls &&
-=======
 
   // If there are no previous results, we output this as a constant. RowVectors
   // with top-level nulls can have child ConstantVector (even though they can't
@@ -546,7 +540,6 @@
   } else {
     if (!incomingNulls &&
         opts.nullsFirst && // TODO remove when removing scatter nulls pass.
->>>>>>> 0d71afa1
         result->encoding() == VectorEncoding::Simple::CONSTANT &&
         constantVector->equalValueAt(result.get(), 0, 0)) {
       result->resize(resultOffset + numNewValues);
@@ -816,19 +809,18 @@
     const auto numNewValues = sizeWithIncomingNulls(size, numIncomingNulls);
     row->resize(resultOffset + numNewValues);
     readNulls(
-        source, size, resultOffset, incomingNulls, numIncomingNulls, *result);
+	      source, size, resultOffset, incomingNulls, numIncomingNulls, *result);
     if (row->rawNulls()) {
       combinedNulls = AlignedBuffer::allocate<bool>(numNewValues, pool);
       bits::copyBits(
-          row->rawNulls(),
-          resultOffset,
-          combinedNulls->asMutable<uint64_t>(),
-          0,
-          numNewValues);
+		     row->rawNulls(),
+		     resultOffset,
+		     combinedNulls->asMutable<uint64_t>(),
+		     0,
+		     numNewValues);
       childNulls = combinedNulls->as<uint64_t>();
       numChildNulls = numNewValues;
     }
-<<<<<<< HEAD
   } else {
     auto [structNulls, numStructNulls] = getStructNulls(source->tellp());
     // childNulls is the nulls added to the children, i.e. the nulls of this
@@ -849,8 +841,6 @@
         numChildNulls = numStructNulls;
       }
     }
-=======
->>>>>>> 0d71afa1
   }
   const int32_t numChildren = source->read<int32_t>();
   auto& children = row->children();
@@ -867,15 +857,8 @@
       children);
   if (!opts.nullsFirst) {
     const auto size = source->read<int32_t>();
-<<<<<<< HEAD
     const auto numNewValues = sizeWithIncomingNulls(size, numIncomingNulls);
     row->resize(resultOffset + numNewValues);
-=======
-    // Set the size of the row but do not alter the size of the
-    // children. The children get adjusted in a separate pass over the
-    // data. The parent and child size MUST be separate until the second pass.
-    row->BaseVector::resize(resultOffset + size);
->>>>>>> 0d71afa1
     // Read and discard the offsets. The number of offsets is not affected by
     // incomingNulls.
     source->skip((size + 1) * sizeof(int32_t));
@@ -989,7 +972,6 @@
           pool,
           opts,
           columnResult);
-<<<<<<< HEAD
     }
   }
 }
@@ -1195,8 +1177,6 @@
           columnType->kindName());
 
       it->second(source, columnType, useLosslessTimestamp, scratch);
-=======
->>>>>>> 0d71afa1
     }
   }
 }
@@ -1262,12 +1242,7 @@
       int32_t initialNumRows,
       const SerdeOpts& opts)
       : type_(type),
-<<<<<<< HEAD
-        isLongDecimal_(type_->isLongDecimal()),
-        encoding_(encoding),
-=======
         encoding_(getEncoding(encoding, vector)),
->>>>>>> 0d71afa1
         useLosslessTimestamp_(opts.useLosslessTimestamp),
         nullsFirst_(opts.nullsFirst),
         nulls_(streamArena, true, true),
@@ -1285,16 +1260,12 @@
           initializeHeader(kRLE, *streamArena);
           isConstantStream_ = true;
           children_.emplace_back(std::make_unique<VectorStream>(
-<<<<<<< HEAD
-              type_, std::nullopt, streamArena, initialNumRows, opts));
-=======
               type_,
               std::nullopt,
               std::nullopt,
               streamArena,
               initialNumRows,
               opts));
->>>>>>> 0d71afa1
           return;
         }
         case VectorEncoding::Simple::DICTIONARY: {
@@ -1302,16 +1273,12 @@
           values_.startWrite(initialNumRows * 4);
           isDictionaryStream_ = true;
           children_.emplace_back(std::make_unique<VectorStream>(
-<<<<<<< HEAD
-              type_, std::nullopt, streamArena, initialNumRows, opts));
-=======
               type_,
               std::nullopt,
               std::nullopt,
               streamArena,
               initialNumRows,
               opts));
->>>>>>> 0d71afa1
           return;
         }
         default:
@@ -3268,10 +3235,7 @@
         encoding = encodings[i];
       }
       streams_[i] = std::make_unique<VectorStream>(
-<<<<<<< HEAD
-          types[i], encoding, streamArena, numRows, opts);
-=======
-          types[i], encoding, std::nullopt, streamArena, numRows, opts);
+						   types[i], encoding, std::nullopt, streamArena, numRows, opts);
     }
   }
 
@@ -3297,7 +3261,6 @@
           streamArena,
           numRows,
           opts);
->>>>>>> 0d71afa1
     }
   }
 
@@ -3330,27 +3293,7 @@
     }
   }
 
-<<<<<<< HEAD
-  void appendEncoded(
-      const RowVectorPtr& vector,
-      const folly::Range<const IndexRange*>& ranges) {
-    const auto newRows = rangesTotalSize(ranges);
-    if (newRows > 0) {
-      numRows_ += newRows;
-      for (int32_t i = 0; i < vector->childrenSize(); ++i) {
-        auto child = vector->childAt(i).get();
-        if (child->encoding() == VectorEncoding::Simple::DICTIONARY &&
-            child->rawNulls()) {
-          serializeColumn(child, ranges, streams_[i].get());
-        } else {
-          serializeEncodedColumn(child, ranges, streams_[i].get());
-        }
-      }
-    }
-  }
-
-=======
->>>>>>> 0d71afa1
+
   size_t maxSerializedSize() const override {
     size_t dataSize = 4; // streams_.size()
     for (auto& stream : streams_) {
@@ -3557,6 +3500,29 @@
   serializer->flushEncoded(vector, out);
 }
 namespace {
+bool hasNestedStructs(const TypePtr& type) {
+  if (type->isRow()) {
+    return true;
+  }
+  if (type->isArray()) {
+    return hasNestedStructs(type->childAt(0));
+  }
+  if (type->isMap()) {
+    return hasNestedStructs(type->childAt(0)) ||
+        hasNestedStructs(type->childAt(1));
+  }
+  return false;
+}
+
+bool hasNestedStructs(const std::vector<TypePtr>& types) {
+  for (auto& child : types) {
+    if (hasNestedStructs(child)) {
+      return true;
+    }
+  }
+  return false;
+}
+
 void readTopColumns(
     ByteInputStream& source,
     const RowTypePtr& type,
@@ -3573,54 +3539,6 @@
       "Number of columns in serialized data doesn't match "
       "number of columns requested for deserialization");
 
-  readColumns(
-      &source, childTypes, resultOffset, nullptr, 0, pool, opts, children);
-  if (!opts.nullsFirst) {
-    scatterStructNulls(
-        result->size(), 0, nullptr, nullptr, *result, resultOffset);
-  }
-}
-<<<<<<< HEAD
-namespace {
-bool hasNestedStructs(const TypePtr& type) {
-  if (type->isRow()) {
-    return true;
-  }
-  if (type->isArray()) {
-    return hasNestedStructs(type->childAt(0));
-  }
-  if (type->isMap()) {
-    return hasNestedStructs(type->childAt(0)) ||
-        hasNestedStructs(type->childAt(1));
-  }
-  return false;
-}
-
-bool hasNestedStructs(const std::vector<TypePtr>& types) {
-  for (auto& child : types) {
-    if (hasNestedStructs(child)) {
-      return true;
-    }
-  }
-  return false;
-}
-
-void readTopColumns(
-    ByteInputStream& source,
-    const RowTypePtr& type,
-    velox::memory::MemoryPool* pool,
-    const RowVectorPtr& result,
-    int32_t resultOffset,
-    const SerdeOpts& opts) {
-  auto& children = result->children();
-  const auto& childTypes = type->asRow().children();
-  const auto numColumns = source.read<int32_t>();
-  VELOX_USER_CHECK_EQ(
-      numColumns,
-      type->size(),
-      "Number of columns in serialized data doesn't match "
-      "number of columns requested for deserialization");
-
   auto guard = folly::makeGuard([&]() { structNullsMap().reset(); });
 
   if (!opts.nullsFirst && hasNestedStructs(childTypes)) {
@@ -3634,8 +3552,6 @@
   readColumns(
       &source, childTypes, resultOffset, nullptr, 0, pool, opts, children);
 }
-=======
->>>>>>> 0d71afa1
 } // namespace
 
 void PrestoVectorSerde::deserialize(
