/*
 * Copyright (c) Facebook, Inc. and its affiliates.
 *
 * Licensed under the Apache License, Version 2.0 (the "License");
 * you may not use this file except in compliance with the License.
 * You may obtain a copy of the License at
 *
 *     http://www.apache.org/licenses/LICENSE-2.0
 *
 * Unless required by applicable law or agreed to in writing, software
 * distributed under the License is distributed on an "AS IS" BASIS,
 * WITHOUT WARRANTIES OR CONDITIONS OF ANY KIND, either express or implied.
 * See the License for the specific language governing permissions and
 * limitations under the License.
 */
#include "velox/serializers/PrestoSerializer.h"
#include "velox/common/base/Crc.h"
#include "velox/common/base/RawVector.h"
#include "velox/common/memory/ByteStream.h"
#include "velox/functions/prestosql/types/TimestampWithTimeZoneType.h"
#include "velox/vector/BiasVector.h"
#include "velox/vector/ComplexVector.h"
#include "velox/vector/DictionaryVector.h"
#include "velox/vector/FlatVector.h"
#include "velox/vector/VectorTypeUtils.h"

DEFINE_bool(enable_serialize_dict, true, "Enable dictionarizing serialization");

namespace facebook::velox::serializer::presto {

using SerdeOpts = PrestoVectorSerde::PrestoOptions;

namespace {
constexpr int8_t kCompressedBitMask = 1;
constexpr int8_t kEncryptedBitMask = 2;
constexpr int8_t kCheckSumBitMask = 4;
// uncompressed size comes after the number of rows and the codec
constexpr int32_t kSizeInBytesOffset{4 + 1};
// There header for a page is:
// + number of rows (4 bytes)
// + codec (1 byte)
// + uncompressed size (4 bytes)
// + size (4 bytes) (this is the compressed size if the data is compressed,
//                   otherwise it's uncompressed size again)
// + checksum (8 bytes)
//
// See https://prestodb.io/docs/current/develop/serialized-page.html for a
// detailed specification of the format.
constexpr int32_t kHeaderSize{kSizeInBytesOffset + 4 + 4 + 8};
static inline const std::string_view kRLE{"RLE"};
static inline const std::string_view kDictionary{"DICTIONARY"};

int64_t computeChecksum(
    PrestoOutputStreamListener* listener,
    int codecMarker,
    int numRows,
    int uncompressedSize) {
  auto result = listener->crc();
  result.process_bytes(&codecMarker, 1);
  result.process_bytes(&numRows, 4);
  result.process_bytes(&uncompressedSize, 4);
  return result.checksum();
}

int64_t computeChecksum(
    ByteInputStream* source,
    int codecMarker,
    int numRows,
    int uncompressedSize) {
  auto offset = source->tellp();
  bits::Crc32 crc32;
  if (FOLLY_UNLIKELY(source->remainingSize() < uncompressedSize)) {
    VELOX_FAIL(
        "Tried to read {} bytes, larger than what's remained in source {} "
        "bytes. Source details: {}",
        uncompressedSize,
        source->remainingSize(),
        source->toString());
  }
  auto remainingBytes = uncompressedSize;
  while (remainingBytes > 0) {
    auto data = source->nextView(remainingBytes);
    if (FOLLY_UNLIKELY(data.size() == 0)) {
      VELOX_FAIL(
          "Reading 0 bytes from source. Source details: {}",
          source->toString());
    }
    crc32.process_bytes(data.data(), data.size());
    remainingBytes -= data.size();
  }

  crc32.process_bytes(&codecMarker, 1);
  crc32.process_bytes(&numRows, 4);
  crc32.process_bytes(&uncompressedSize, 4);
  auto checksum = crc32.checksum();

  source->seekp(offset);

  return checksum;
}

char getCodecMarker() {
  char marker = 0;
  marker |= kCheckSumBitMask;
  return marker;
}

bool isCompressedBitSet(int8_t codec) {
  return (codec & kCompressedBitMask) == kCompressedBitMask;
}

bool isChecksumBitSet(int8_t codec) {
  return (codec & kCheckSumBitMask) == kCheckSumBitMask;
}

std::string_view typeToEncodingName(const TypePtr& type) {
  switch (type->kind()) {
    case TypeKind::BOOLEAN:
      return "BYTE_ARRAY";
    case TypeKind::TINYINT:
      return "BYTE_ARRAY";
    case TypeKind::SMALLINT:
      return "SHORT_ARRAY";
    case TypeKind::INTEGER:
      return "INT_ARRAY";
    case TypeKind::BIGINT:
      return "LONG_ARRAY";
    case TypeKind::HUGEINT:
      return "INT128_ARRAY";
    case TypeKind::REAL:
      return "INT_ARRAY";
    case TypeKind::DOUBLE:
      return "LONG_ARRAY";
    case TypeKind::VARCHAR:
      return "VARIABLE_WIDTH";
    case TypeKind::VARBINARY:
      return "VARIABLE_WIDTH";
    case TypeKind::TIMESTAMP:
      return "LONG_ARRAY";
    case TypeKind::ARRAY:
      return "ARRAY";
    case TypeKind::MAP:
      return "MAP";
    case TypeKind::ROW:
      return isTimestampWithTimeZoneType(type) ? "LONG_ARRAY" : "ROW";
    case TypeKind::UNKNOWN:
      return "BYTE_ARRAY";
    default:
      VELOX_FAIL("Unknown type kind: {}", static_cast<int>(type->kind()));
  }
}

PrestoVectorSerde::PrestoOptions toPrestoOptions(
    const VectorSerde::Options* options) {
  if (options == nullptr) {
    return PrestoVectorSerde::PrestoOptions();
  }
  return *(static_cast<const PrestoVectorSerde::PrestoOptions*>(options));
}

FOLLY_ALWAYS_INLINE bool needCompression(const folly::io::Codec& codec) {
  return codec.type() != folly::io::CodecType::NO_COMPRESSION;
}

using StructNullsMap =
    folly::F14FastMap<int64_t, std::pair<raw_vector<uint64_t>, int32_t>>;

auto& structNullsMap() {
  thread_local std::unique_ptr<StructNullsMap> map;
  return map;
}

std::pair<const uint64_t*, int32_t> getStructNulls(int64_t position) {
  auto& map = structNullsMap();
  auto it = map->find(position);
  if (it == map->end()) {
    return {nullptr, 0};
  }
  return {it->second.first.data(), it->second.second};
}

template <typename T>
int32_t checkValuesSize(
    const BufferPtr& values,
    const BufferPtr& nulls,
    int32_t size,
    int32_t offset) {
  auto bufferSize = (std::is_same_v<T, bool>) ? values->size() * 8
                                              : values->size() / sizeof(T);
  // If all nulls, values does not have to be sized for vector size.
  if (nulls && bits::isAllSet(nulls->as<uint64_t>(), 0, size + offset, false)) {
    return 0;
  }
  VELOX_CHECK_LE(offset + size, bufferSize);
  return bufferSize;
}

template <typename T>
void readValues(
    ByteInputStream* source,
    vector_size_t size,
    vector_size_t offset,
    const BufferPtr& nulls,
    vector_size_t nullCount,
    const BufferPtr& values) {
  if (nullCount) {
    auto bufferSize = checkValuesSize<T>(values, nulls, size, offset);
    auto rawValues = values->asMutable<T>();
    int32_t toClear = offset;
    bits::forEachSetBit(
        nulls->as<uint64_t>(), offset, offset + size, [&](int32_t row) {
          // Set the values between the last non-null and this to type default.
          for (; toClear < row; ++toClear) {
            VELOX_CHECK_LT(toClear, bufferSize);
            rawValues[toClear] = T();
          }
          VELOX_CHECK_LT(row, bufferSize);
          rawValues[row] = source->read<T>();
          toClear = row + 1;
        });
  } else {
    source->readBytes(
        values->asMutable<uint8_t>() + offset * sizeof(T), size * sizeof(T));
  }
}

template <>
void readValues<bool>(
    ByteInputStream* source,
    vector_size_t size,
    vector_size_t offset,
    const BufferPtr& nulls,
    vector_size_t nullCount,
    const BufferPtr& values) {
  auto rawValues = values->asMutable<uint64_t>();
  auto bufferSize = checkValuesSize<bool>(values, nulls, size, offset);
  if (nullCount) {
    int32_t toClear = offset;
    bits::forEachSetBit(
        nulls->as<uint64_t>(), offset, offset + size, [&](int32_t row) {
          // Set the values between the last non-null and this to type default.
          for (; toClear < row; ++toClear) {
            VELOX_CHECK_LT(toClear, bufferSize);
            bits::clearBit(rawValues, toClear);
          }
          VELOX_CHECK_LT(row, bufferSize);
          bits::setBit(rawValues, row, (source->read<int8_t>() != 0));
          toClear = row + 1;
        });
  } else {
    for (int32_t row = offset; row < offset + size; ++row) {
      bits::setBit(rawValues, row, (source->read<int8_t>() != 0));
    }
  }
}

Timestamp readTimestamp(ByteInputStream* source) {
  int64_t millis = source->read<int64_t>();
  return Timestamp::fromMillis(millis);
}

template <>
void readValues<Timestamp>(
    ByteInputStream* source,
    vector_size_t size,
    vector_size_t offset,
    const BufferPtr& nulls,
    vector_size_t nullCount,
    const BufferPtr& values) {
  auto rawValues = values->asMutable<Timestamp>();
  checkValuesSize<Timestamp>(values, nulls, size, offset);
  if (nullCount) {
    int32_t toClear = offset;
    bits::forEachSetBit(
        nulls->as<uint64_t>(), offset, offset + size, [&](int32_t row) {
          // Set the values between the last non-null and this to type default.
          for (; toClear < row; ++toClear) {
            rawValues[toClear] = Timestamp();
          }
          rawValues[row] = readTimestamp(source);
          toClear = row + 1;
        });
  } else {
    for (int32_t row = offset; row < offset + size; ++row) {
      rawValues[row] = readTimestamp(source);
    }
  }
}

Timestamp readLosslessTimestamp(ByteInputStream* source) {
  int64_t seconds = source->read<int64_t>();
  uint64_t nanos = source->read<uint64_t>();
  return Timestamp(seconds, nanos);
}

void readLosslessTimestampValues(
    ByteInputStream* source,
    vector_size_t size,
    vector_size_t offset,
    const BufferPtr& nulls,
    vector_size_t nullCount,
    const BufferPtr& values) {
  auto bufferSize = values->size() / sizeof(Timestamp);
  auto rawValues = values->asMutable<Timestamp>();
  checkValuesSize<Timestamp>(values, nulls, size, offset);
  if (nullCount > 0) {
    int32_t toClear = offset;
    bits::forEachSetBit(
        nulls->as<uint64_t>(), offset, offset + size, [&](int32_t row) {
          // Set the values between the last non-null and this to type default.
          for (; toClear < row; ++toClear) {
            rawValues[toClear] = Timestamp();
          }
          rawValues[row] = readLosslessTimestamp(source);
          toClear = row + 1;
        });
  } else {
    for (int32_t row = offset; row < offset + size; ++row) {
      rawValues[row] = readLosslessTimestamp(source);
    }
  }
}

int128_t readJavaDecimal(ByteInputStream* source) {
  // ByteInputStream does not support reading int128_t values.
  auto low = source->read<int64_t>();
  auto high = source->read<int64_t>();
  // 'high' is in signed magnitude representation.
  if (high < 0) {
    // Remove the sign bit before building the int128 value.
    // Negate the value.
    return -1 * HugeInt::build(high & DecimalUtil::kInt64Mask, low);
  }
  return HugeInt::build(high, low);
}

void readDecimalValues(
    ByteInputStream* source,
    vector_size_t size,
    vector_size_t offset,
    const BufferPtr& nulls,
    vector_size_t nullCount,
    const BufferPtr& values) {
<<<<<<< HEAD
  auto bufferSize = values->size() / sizeof(int128_t);
  VELOX_CHECK_LE(offset + size, bufferSize);
=======
>>>>>>> 021ada4d
  auto rawValues = values->asMutable<int128_t>();
  if (nullCount) {
    auto bufferSize = checkValuesSize<int128_t>(values, nulls, size, offset);

    int32_t toClear = offset;
    bits::forEachSetBit(
        nulls->as<uint64_t>(), offset, offset + size, [&](int32_t row) {
          // Set the values between the last non-null and this to type default.
          for (; toClear < row; ++toClear) {
            rawValues[toClear] = 0;
          }
          rawValues[row] = readJavaDecimal(source);
          toClear = row + 1;
        });
  } else {
    for (int32_t row = 0; row < size; ++row) {
      rawValues[offset + row] = readJavaDecimal(source);
    }
  }
}

/// When deserializing vectors under row vectors that introduce
/// nulls, the child vector must have a gap at the place where a
/// parent RowVector has a null. So, if there is a parent RowVector
/// that adds a null, 'incomingNulls' is the bitmap where a null
/// denotes a null in the parent RowVector(s). 'numIncomingNulls' is
/// the number of bits in this bitmap, i.e. the number of rows in
/// the parentRowVector. 'size' is the size of the child vector
/// being deserialized. This size does not include rows where a
/// parent RowVector has nulls.
vector_size_t sizeWithIncomingNulls(
    vector_size_t size,
    int32_t numIncomingNulls) {
  return numIncomingNulls == 0 ? size : numIncomingNulls;
}

// Fills the nulls of 'result' from the serialized nulls in
// 'source'. Adds nulls from 'incomingNulls' so that the null flags
// gets padded with extra nulls where a parent RowVector has a
// null. Returns the number of nulls in the result.
vector_size_t readNulls(
    ByteInputStream* source,
    vector_size_t size,
    vector_size_t resultOffset,
    const uint64_t* incomingNulls,
    int32_t numIncomingNulls,
    BaseVector& result) {
  VELOX_DCHECK_LE(
      result.size(), resultOffset + (incomingNulls ? numIncomingNulls : size));
  if (source->readByte() == 0) {
    if (incomingNulls) {
      auto* rawNulls = result.mutableRawNulls();
      bits::copyBits(
          incomingNulls, 0, rawNulls, resultOffset, numIncomingNulls);
    } else {
      result.clearNulls(resultOffset, resultOffset + size);
    }
    return incomingNulls
        ? numIncomingNulls - bits::countBits(incomingNulls, 0, numIncomingNulls)
        : 0;
  }

  const auto numNewValues = sizeWithIncomingNulls(size, numIncomingNulls);

  const bool noPriorNulls = (result.rawNulls() == nullptr);
  // Allocate one extra byte in case we cannot use bits from the current last
  // partial byte.
  BufferPtr& nulls = result.mutableNulls(resultOffset + numNewValues + 8);
  if (noPriorNulls) {
    bits::fillBits(
        nulls->asMutable<uint64_t>(), 0, resultOffset, bits::kNotNull);
  }

  auto* rawNulls = nulls->asMutable<uint8_t>() + bits::nbytes(resultOffset);
  const auto numBytes = BaseVector::byteSize<bool>(size);

  source->readBytes(rawNulls, numBytes);
  bits::reverseBits(rawNulls, numBytes);
  bits::negate(reinterpret_cast<char*>(rawNulls), numBytes * 8);
  // Add incoming nulls if any.
  if (incomingNulls) {
    bits::scatterBits(
        size,
        numIncomingNulls,
        reinterpret_cast<const char*>(rawNulls),
        incomingNulls,
        reinterpret_cast<char*>(rawNulls));
  }

  // Shift bits if needed.
  if (bits::nbytes(resultOffset) * 8 > resultOffset) {
    bits::copyBits(
        nulls->asMutable<uint64_t>(),
        bits::nbytes(resultOffset) * 8,
        nulls->asMutable<uint64_t>(),
        resultOffset,
        numNewValues);
  }

  return BaseVector::countNulls(
      nulls, resultOffset, resultOffset + numNewValues);
}

template <typename T>
void read(
    ByteInputStream* source,
    const TypePtr& type,
    vector_size_t resultOffset,
    const uint64_t* incomingNulls,
    int32_t numIncomingNulls,
    velox::memory::MemoryPool* pool,
    const SerdeOpts& opts,
    VectorPtr& result) {
  const int32_t size = source->read<int32_t>();
  const auto numNewValues = sizeWithIncomingNulls(size, numIncomingNulls);
  result->resize(resultOffset + numNewValues);

  auto flatResult = result->asFlatVector<T>();
  auto nullCount = readNulls(
      source, size, resultOffset, incomingNulls, numIncomingNulls, *flatResult);
<<<<<<< HEAD

  BufferPtr values = flatResult->mutableValues(resultOffset + numNewValues);

=======

  BufferPtr values = flatResult->mutableValues(resultOffset + numNewValues);
>>>>>>> 021ada4d
  if constexpr (std::is_same_v<T, Timestamp>) {
    if (opts.useLosslessTimestamp) {
      readLosslessTimestampValues(
          source,
          numNewValues,
          resultOffset,
          flatResult->nulls(),
          nullCount,
          values);
      return;
    }
  }
  if (type->isLongDecimal()) {
    readDecimalValues(
        source,
        numNewValues,
        resultOffset,
        flatResult->nulls(),
        nullCount,
        values);
    return;
  }
  readValues<T>(
      source,
      numNewValues,
      resultOffset,
      flatResult->nulls(),
      nullCount,
      values);
}

template <>
void read<StringView>(
    ByteInputStream* source,
    const TypePtr& type,
    vector_size_t resultOffset,
    const uint64_t* incomingNulls,
    int32_t numIncomingNulls,
    velox::memory::MemoryPool* pool,
    const SerdeOpts& opts,
    VectorPtr& result) {
  const int32_t size = source->read<int32_t>();
  const int32_t numNewValues = sizeWithIncomingNulls(size, numIncomingNulls);

  result->resize(resultOffset + numNewValues);

  auto flatResult = result->as<FlatVector<StringView>>();
  BufferPtr values = flatResult->mutableValues(resultOffset + size);
  auto rawValues = values->asMutable<StringView>();
  int32_t lastOffset = 0;
  for (int32_t i = 0; i < numNewValues; ++i) {
    // Set the first int32_t of each StringView to be the offset.
    if (incomingNulls && bits::isBitNull(incomingNulls, i)) {
      *reinterpret_cast<int32_t*>(&rawValues[resultOffset + i]) = lastOffset;
      continue;
    }
    lastOffset = source->read<int32_t>();
    *reinterpret_cast<int32_t*>(&rawValues[resultOffset + i]) = lastOffset;
  }
  readNulls(
      source, size, resultOffset, incomingNulls, numIncomingNulls, *flatResult);

  const int32_t dataSize = source->read<int32_t>();
  if (dataSize == 0) {
    return;
  }

  auto* rawStrings =
      flatResult->getRawStringBufferWithSpace(dataSize, true /*exactSize*/);

  source->readBytes(rawStrings, dataSize);
  int32_t previousOffset = 0;
  auto rawChars = reinterpret_cast<char*>(rawStrings);
  for (int32_t i = 0; i < numNewValues; ++i) {
    int32_t offset = rawValues[resultOffset + i].size();
    rawValues[resultOffset + i] =
        StringView(rawChars + previousOffset, offset - previousOffset);
    previousOffset = offset;
  }
}

void readColumns(
    ByteInputStream* source,
    const std::vector<TypePtr>& types,
    vector_size_t resultOffset,
    const uint64_t* incomingNulls,
    int32_t numIncomingNulls,
    velox::memory::MemoryPool* pool,
    const SerdeOpts& opts,
    std::vector<VectorPtr>& result);

void readConstantVector(
    ByteInputStream* source,
    const TypePtr& type,
    vector_size_t resultOffset,
    const uint64_t* incomingNulls,
    int32_t numIncomingNulls,
    velox::memory::MemoryPool* pool,
    const SerdeOpts& opts,
    VectorPtr& result) {
  const auto size = source->read<int32_t>();
  const int32_t numNewValues = sizeWithIncomingNulls(size, numIncomingNulls);
  std::vector<TypePtr> childTypes = {type};
  std::vector<VectorPtr> children{BaseVector::create(type, 0, pool)};
  readColumns(source, childTypes, 0, nullptr, 0, pool, opts, children);
  VELOX_CHECK_EQ(1, children[0]->size());

  auto constantVector =
      BaseVector::wrapInConstant(numNewValues, 0, children[0]);

  // If there are no previous results, we output this as a constant. RowVectors
  // with top-level nulls can have child ConstantVector (even though they can't
  // have nulls explicitly set on them), so we don't need to try to apply
  // incomingNulls here.
  if (resultOffset == 0) {
    result = std::move(constantVector);
  } else {
    if (!incomingNulls &&
        opts.nullsFirst && // TODO remove when removing scatter nulls pass.
        result->encoding() == VectorEncoding::Simple::CONSTANT &&
        constantVector->equalValueAt(result.get(), 0, 0)) {
      result->resize(resultOffset + numNewValues);
      return;
    }
    result->resize(resultOffset + numNewValues);

    SelectivityVector rows(resultOffset + numNewValues, false);
    rows.setValidRange(resultOffset, resultOffset + numNewValues, true);
    rows.updateBounds();

    BaseVector::ensureWritable(rows, type, pool, result);
    result->copy(constantVector.get(), resultOffset, 0, numNewValues);
    if (incomingNulls) {
      bits::forEachUnsetBit(incomingNulls, 0, numNewValues, [&](auto row) {
        result->setNull(resultOffset + row, true);
      });
    }
  }
}

void readDictionaryVector(
    ByteInputStream* source,
    const TypePtr& type,
    vector_size_t resultOffset,
    const uint64_t* incomingNulls,
    int32_t numIncomingNulls,
    velox::memory::MemoryPool* pool,
    const SerdeOpts& opts,
    VectorPtr& result) {
  const auto size = source->read<int32_t>();
  const int32_t numNewValues = sizeWithIncomingNulls(size, numIncomingNulls);

  std::vector<TypePtr> childTypes = {type};
  std::vector<VectorPtr> children{BaseVector::create(type, 0, pool)};
  readColumns(source, childTypes, 0, nullptr, 0, pool, opts, children);

  // Read indices.
  BufferPtr indices = allocateIndices(numNewValues, pool);
  if (incomingNulls) {
    auto rawIndices = indices->asMutable<int32_t>();
    for (auto i = 0; i < numNewValues; ++i) {
      if (bits::isBitNull(incomingNulls, i)) {
        rawIndices[i] = 0;
      } else {
        rawIndices[i] = source->read<int32_t>();
      }
    }
  } else {
    source->readBytes(
        indices->asMutable<char>(), numNewValues * sizeof(int32_t));
  }

  // Skip 3 * 8 bytes of 'instance id'. Velox doesn't use 'instance id' for
  // dictionary vectors.
  source->skip(24);

  BufferPtr incomingNullsBuffer = nullptr;
  if (incomingNulls) {
    incomingNullsBuffer = AlignedBuffer::allocate<bool>(numIncomingNulls, pool);
    memcpy(
        incomingNullsBuffer->asMutable<char>(),
        incomingNulls,
        bits::nbytes(numIncomingNulls));
  }
  auto dictionaryVector = BaseVector::wrapInDictionary(
      incomingNullsBuffer, indices, numNewValues, children[0]);
  if (resultOffset == 0) {
    result = std::move(dictionaryVector);
  } else {
    result->resize(resultOffset + numNewValues);

    SelectivityVector rows(resultOffset + numNewValues, false);
    rows.setValidRange(resultOffset, resultOffset + numNewValues, true);
    rows.updateBounds();

    BaseVector::ensureWritable(rows, type, pool, result);
    result->copy(dictionaryVector.get(), resultOffset, 0, numNewValues);
  }
}

void readArrayVector(
    ByteInputStream* source,
    const TypePtr& type,
    vector_size_t resultOffset,
    const uint64_t* incomingNulls,
    int32_t numIncomingNulls,
    velox::memory::MemoryPool* pool,
    const SerdeOpts& opts,
    VectorPtr& result) {
  ArrayVector* arrayVector = result->as<ArrayVector>();

  const auto resultElementsOffset = arrayVector->elements()->size();

  std::vector<TypePtr> childTypes = {type->childAt(0)};
  std::vector<VectorPtr> children{arrayVector->elements()};
  readColumns(
      source,
      childTypes,
      resultElementsOffset,
      nullptr,
      0,
      pool,
      opts,
      children);

  const vector_size_t size = source->read<int32_t>();
  const auto numNewValues = sizeWithIncomingNulls(size, numIncomingNulls);
  arrayVector->resize(resultOffset + numNewValues);
  arrayVector->setElements(children[0]);

  BufferPtr offsets = arrayVector->mutableOffsets(resultOffset + numNewValues);
  auto rawOffsets = offsets->asMutable<vector_size_t>();
  BufferPtr sizes = arrayVector->mutableSizes(resultOffset + numNewValues);
  auto rawSizes = sizes->asMutable<vector_size_t>();
  int32_t base = source->read<int32_t>();
  for (int32_t i = 0; i < numNewValues; ++i) {
    if (incomingNulls && bits::isBitNull(incomingNulls, i)) {
      rawOffsets[resultOffset + i] = 0;
      rawSizes[resultOffset + i] = 0;
      continue;
    }
    int32_t offset = source->read<int32_t>();
    VELOX_CHECK(offset >= 0 && offset < 100000000);
    rawOffsets[resultOffset + i] = resultElementsOffset + base;
    rawSizes[resultOffset + i] = offset - base;
    base = offset;
  }

  readNulls(
      source,
      size,
      resultOffset,
      incomingNulls,
      numIncomingNulls,
      *arrayVector);
}

void readMapVector(
    ByteInputStream* source,
    const TypePtr& type,
    vector_size_t resultOffset,
    const uint64_t* incomingNulls,
    int32_t numIncomingNulls,
    velox::memory::MemoryPool* pool,
    const SerdeOpts& opts,
    VectorPtr& result) {
  MapVector* mapVector = result->as<MapVector>();
  const auto resultElementsOffset = mapVector->mapKeys()->size();
  std::vector<TypePtr> childTypes = {type->childAt(0), type->childAt(1)};
  std::vector<VectorPtr> children{mapVector->mapKeys(), mapVector->mapValues()};
  readColumns(
      source,
      childTypes,
      resultElementsOffset,
      nullptr,
      0,
      pool,
      opts,
      children);

  int32_t hashTableSize = source->read<int32_t>();
  if (hashTableSize != -1) {
    // Skip over serialized hash table from Presto wire format.
    source->skip(hashTableSize * sizeof(int32_t));
  }

  const vector_size_t size = source->read<int32_t>();
  const vector_size_t numNewValues =
      sizeWithIncomingNulls(size, numIncomingNulls);
  mapVector->resize(resultOffset + numNewValues);
  mapVector->setKeysAndValues(children[0], children[1]);

  BufferPtr offsets = mapVector->mutableOffsets(resultOffset + numNewValues);
  auto rawOffsets = offsets->asMutable<vector_size_t>();
  BufferPtr sizes = mapVector->mutableSizes(resultOffset + numNewValues);
  auto rawSizes = sizes->asMutable<vector_size_t>();
  int32_t base = source->read<int32_t>();
  for (int32_t i = 0; i < numNewValues; ++i) {
    if (incomingNulls && bits::isBitNull(incomingNulls, i)) {
      rawOffsets[resultOffset + i] = 0;
      rawSizes[resultOffset + i] = 0;
      continue;
    }
    int32_t offset = source->read<int32_t>();
    rawOffsets[resultOffset + i] = resultElementsOffset + base;
    rawSizes[resultOffset + i] = offset - base;
    base = offset;
  }

  readNulls(
      source, size, resultOffset, incomingNulls, numIncomingNulls, *mapVector);
}

int64_t packTimestampWithTimeZone(int64_t timestamp, int16_t timezone) {
  return timezone | (timestamp << 12);
}

void unpackTimestampWithTimeZone(
    int64_t packed,
    int64_t& timestamp,
    int16_t& timezone) {
  timestamp = packed >> 12;
  timezone = packed & 0xfff;
}

void readTimestampWithTimeZone(
    ByteInputStream* source,
    velox::memory::MemoryPool* pool,
    RowVector* result,
    vector_size_t resultOffset,
    const uint64_t* incomingNulls,
    int32_t numIncomingNulls) {
  SerdeOpts opts;
  opts.useLosslessTimestamp = false;
  auto& timestamps = result->childAt(0);
  read<int64_t>(
      source,
      BIGINT(),
      resultOffset,
      incomingNulls,
      numIncomingNulls,
      pool,
      opts,
      timestamps);

  auto rawTimestamps = timestamps->asFlatVector<int64_t>()->mutableRawValues();

  const auto size = timestamps->size();
  result->resize(size);

  auto& timezones = result->childAt(1);
  timezones->resize(size);
  auto rawTimezones = timezones->asFlatVector<int16_t>()->mutableRawValues();

  auto rawNulls = timestamps->rawNulls();
  for (auto i = resultOffset; i < size; ++i) {
    if (!rawNulls || !bits::isBitNull(rawNulls, i)) {
      unpackTimestampWithTimeZone(
          rawTimestamps[i], rawTimestamps[i], rawTimezones[i]);
      result->setNull(i, false);
    } else {
      result->setNull(i, true);
    }
  }
}

void readRowVector(
<<<<<<< HEAD
    ByteInputStream* source,
    const TypePtr& type,
    vector_size_t resultOffset,
    const uint64_t* incomingNulls,
    int32_t numIncomingNulls,
    velox::memory::MemoryPool* pool,
    const SerdeOpts& opts,
    VectorPtr& result) {
  auto* row = result->asUnchecked<RowVector>();
  if (isTimestampWithTimeZoneType(type)) {
    readTimestampWithTimeZone(
        source, pool, row, resultOffset, incomingNulls, numIncomingNulls);
    return;
  }
  BufferPtr combinedNulls;
  const uint64_t* childNulls = incomingNulls;
  int32_t numChildNulls = numIncomingNulls;
  if (opts.nullsFirst) {
    const auto size = source->read<int32_t>();
    const auto numNewValues = sizeWithIncomingNulls(size, numIncomingNulls);
    row->resize(resultOffset + numNewValues);
    readNulls(
        source, size, resultOffset, incomingNulls, numIncomingNulls, *result);
    if (row->rawNulls()) {
      combinedNulls = AlignedBuffer::allocate<bool>(numNewValues, pool);
      bits::copyBits(
          row->rawNulls(),
          resultOffset,
          combinedNulls->asMutable<uint64_t>(),
          0,
          numNewValues);
      childNulls = combinedNulls->as<uint64_t>();
      numChildNulls = numNewValues;
    }
  } else {
    auto [structNulls, numStructNulls] = getStructNulls(source->tellp());
    // childNulls is the nulls added to the children, i.e. the nulls of this
    // struct combined with nulls of enclosing structs.
    if (structNulls) {
      if (incomingNulls) {
        combinedNulls = AlignedBuffer::allocate<bool>(numIncomingNulls, pool);
        bits::scatterBits(
            numStructNulls,
            numIncomingNulls,
            reinterpret_cast<const char*>(structNulls),
            incomingNulls,
            combinedNulls->asMutable<char>());
        childNulls = combinedNulls->as<uint64_t>();
        numChildNulls = numIncomingNulls;
      } else {
        childNulls = structNulls;
        numChildNulls = numStructNulls;
      }
    }
  }
  const int32_t numChildren = source->read<int32_t>();
  auto& children = row->children();

  const auto& childTypes = type->asRow().children();
  readColumns(
      source,
      childTypes,
      resultOffset,
      childNulls,
      numChildNulls,
      pool,
      opts,
      children);
  if (!opts.nullsFirst) {
    const auto size = source->read<int32_t>();
    const auto numNewValues = sizeWithIncomingNulls(size, numIncomingNulls);
    row->resize(resultOffset + numNewValues);
    // Read and discard the offsets. The number of offsets is not affected by
    // incomingNulls.
    source->skip((size + 1) * sizeof(int32_t));
    readNulls(
        source, size, resultOffset, incomingNulls, numIncomingNulls, *result);
  }
=======
    ByteInputStream* source,
    const TypePtr& type,
    vector_size_t resultOffset,
    const uint64_t* incomingNulls,
    int32_t numIncomingNulls,
    velox::memory::MemoryPool* pool,
    const SerdeOpts& opts,
    VectorPtr& result) {
  auto* row = result->asUnchecked<RowVector>();
  if (isTimestampWithTimeZoneType(type)) {
    readTimestampWithTimeZone(
        source, pool, row, resultOffset, incomingNulls, numIncomingNulls);
    return;
  }
  BufferPtr combinedNulls;
  const uint64_t* childNulls = incomingNulls;
  int32_t numChildNulls = numIncomingNulls;
  if (opts.nullsFirst) {
    const auto size = source->read<int32_t>();
    const auto numNewValues = sizeWithIncomingNulls(size, numIncomingNulls);
    row->resize(resultOffset + numNewValues);
    readNulls(
        source, size, resultOffset, incomingNulls, numIncomingNulls, *result);
    if (row->rawNulls()) {
      combinedNulls = AlignedBuffer::allocate<bool>(numNewValues, pool);
      bits::copyBits(
          row->rawNulls(),
          resultOffset,
          combinedNulls->asMutable<uint64_t>(),
          0,
          numNewValues);
      childNulls = combinedNulls->as<uint64_t>();
      numChildNulls = numNewValues;
    }
  } else {
    auto [structNulls, numStructNulls] = getStructNulls(source->tellp());
    // childNulls is the nulls added to the children, i.e. the nulls of this
    // struct combined with nulls of enclosing structs.
    if (structNulls) {
      if (incomingNulls) {
        combinedNulls = AlignedBuffer::allocate<bool>(numIncomingNulls, pool);
        bits::scatterBits(
            numStructNulls,
            numIncomingNulls,
            reinterpret_cast<const char*>(structNulls),
            incomingNulls,
            combinedNulls->asMutable<char>());
        childNulls = combinedNulls->as<uint64_t>();
        numChildNulls = numIncomingNulls;
      } else {
        childNulls = structNulls;
        numChildNulls = numStructNulls;
      }
    }
  }
  const int32_t numChildren = source->read<int32_t>();
  auto& children = row->children();

  const auto& childTypes = type->asRow().children();
  readColumns(
      source,
      childTypes,
      resultOffset,
      childNulls,
      numChildNulls,
      pool,
      opts,
      children);
  if (!opts.nullsFirst) {
    const auto size = source->read<int32_t>();
    const auto numNewValues = sizeWithIncomingNulls(size, numIncomingNulls);
    row->resize(resultOffset + numNewValues);
    // Read and discard the offsets. The number of offsets is not affected by
    // incomingNulls.
    source->skip((size + 1) * sizeof(int32_t));
    readNulls(
        source, size, resultOffset, incomingNulls, numIncomingNulls, *result);
  }
}

std::string readLengthPrefixedString(ByteInputStream* source) {
  int32_t size = source->read<int32_t>();
  std::string value;
  value.resize(size);
  source->readBytes(&value[0], size);
  return value;
}

void checkTypeEncoding(std::string_view encoding, const TypePtr& type) {
  const auto kindEncoding = typeToEncodingName(type);
  VELOX_USER_CHECK(
      encoding == kindEncoding,
      "Serialized encoding is not compatible with requested type: {}. Expected {}. Got {}.",
      type->kindName(),
      kindEncoding,
      encoding);
}

void readColumns(
    ByteInputStream* source,
    const std::vector<TypePtr>& types,
    vector_size_t resultOffset,
    const uint64_t* incomingNulls,
    int32_t numIncomingNulls,
    velox::memory::MemoryPool* pool,
    const SerdeOpts& opts,
    std::vector<VectorPtr>& results) {
  static const std::unordered_map<
      TypeKind,
      std::function<void(
          ByteInputStream * source,
          const TypePtr& type,
          vector_size_t resultOffset,
          const uint64_t* incomingNulls,
          int32_t numIncomingNulls,
          velox::memory::MemoryPool* pool,
          const SerdeOpts& opts,
          VectorPtr& result)>>
      readers = {
          {TypeKind::BOOLEAN, &read<bool>},
          {TypeKind::TINYINT, &read<int8_t>},
          {TypeKind::SMALLINT, &read<int16_t>},
          {TypeKind::INTEGER, &read<int32_t>},
          {TypeKind::BIGINT, &read<int64_t>},
          {TypeKind::HUGEINT, &read<int128_t>},
          {TypeKind::REAL, &read<float>},
          {TypeKind::DOUBLE, &read<double>},
          {TypeKind::TIMESTAMP, &read<Timestamp>},
          {TypeKind::VARCHAR, &read<StringView>},
          {TypeKind::VARBINARY, &read<StringView>},
          {TypeKind::ARRAY, &readArrayVector},
          {TypeKind::MAP, &readMapVector},
          {TypeKind::ROW, &readRowVector},
          {TypeKind::UNKNOWN, &read<UnknownValue>}};

  VELOX_CHECK_EQ(types.size(), results.size());

  for (int32_t i = 0; i < types.size(); ++i) {
    const auto& columnType = types[i];
    auto& columnResult = results[i];

    const auto encoding = readLengthPrefixedString(source);
    if (encoding == kRLE) {
      readConstantVector(
          source,
          columnType,
          resultOffset,
          incomingNulls,
          numIncomingNulls,
          pool,
          opts,
          columnResult);
    } else if (encoding == kDictionary) {
      readDictionaryVector(
          source,
          columnType,
          resultOffset,
          incomingNulls,
          numIncomingNulls,
          pool,
          opts,
          columnResult);
    } else {
      checkTypeEncoding(encoding, columnType);
      if (columnResult != nullptr &&
          (columnResult->encoding() == VectorEncoding::Simple::CONSTANT ||
           columnResult->encoding() == VectorEncoding::Simple::DICTIONARY)) {
        BaseVector::ensureWritable(
            SelectivityVector::empty(), types[i], pool, columnResult);
      }
      const auto it = readers.find(columnType->kind());
      VELOX_CHECK(
          it != readers.end(),
          "Column reader for type {} is missing",
          columnType->kindName());

      it->second(
          source,
          columnType,
          resultOffset,
          incomingNulls,
          numIncomingNulls,
          pool,
          opts,
          columnResult);
    }
  }
}

// Reads nulls into 'scratch' and returns count of non-nulls. If 'copy' is
// given, returns the null bits in 'copy'.
vector_size_t valueCount(
    ByteInputStream* source,
    vector_size_t size,
    Scratch& scratch,
    raw_vector<uint64_t>* copy = nullptr) {
  if (source->readByte() == 0) {
    return size;
  }
  ScratchPtr<uint64_t, 16> nullsHolder(scratch);
  auto rawNulls = nullsHolder.get(bits::nwords(size));
  auto numBytes = bits::nbytes(size);
  source->readBytes(rawNulls, numBytes);
  bits::reverseBits(reinterpret_cast<uint8_t*>(rawNulls), numBytes);
  bits::negate(reinterpret_cast<char*>(rawNulls), numBytes * 8);
  if (copy) {
    copy->resize(bits::nwords(size));
    memcpy(copy->data(), rawNulls, numBytes);
  }
  return bits::countBits(rawNulls, 0, size);
}

template <typename T>
void readStructNulls(
    ByteInputStream* source,
    const TypePtr& type,
    bool useLosslessTimestamp,
    Scratch& scratch) {
  const int32_t size = source->read<int32_t>();
  auto numValues = valueCount(source, size, scratch);

  if constexpr (std::is_same_v<T, Timestamp>) {
    source->skip(
        numValues *
        (useLosslessTimestamp ? sizeof(Timestamp) : sizeof(uint64_t)));
    return;
  }
  source->skip(numValues * sizeof(T));
}

template <>
void readStructNulls<StringView>(
    ByteInputStream* source,
    const TypePtr& type,
    bool /*useLosslessTimestamp*/,
    Scratch& scratch) {
  const int32_t size = source->read<int32_t>();
  source->skip(size * sizeof(int32_t));
  valueCount(source, size, scratch);
  const int32_t dataSize = source->read<int32_t>();
  source->skip(dataSize);
}

void readStructNullsColumns(
    ByteInputStream* source,
    const std::vector<TypePtr>& types,
    bool useLoasslessTimestamp,
    Scratch& scratch);

void readConstantVectorStructNulls(
    ByteInputStream* source,
    const TypePtr& type,
    bool useLosslessTimestamp,
    Scratch& scratch) {
  const auto size = source->read<int32_t>();
  std::vector<TypePtr> childTypes = {type};
  readStructNullsColumns(source, childTypes, useLosslessTimestamp, scratch);
}

void readDictionaryVectorStructNulls(
    ByteInputStream* source,
    const TypePtr& type,
    bool useLosslessTimestamp,
    Scratch& scratch) {
  const auto size = source->read<int32_t>();
  std::vector<TypePtr> childTypes = {type};
  readStructNullsColumns(source, childTypes, useLosslessTimestamp, scratch);

  // Skip indices.
  source->skip(sizeof(int32_t) * size);

  // Skip 3 * 8 bytes of 'instance id'. Velox doesn't use 'instance id' for
  // dictionary vectors.
  source->skip(24);
}

void readArrayVectorStructNulls(
    ByteInputStream* source,
    const TypePtr& type,
    bool useLosslessTimestamp,
    Scratch& scratch) {
  std::vector<TypePtr> childTypes = {type->childAt(0)};
  readStructNullsColumns(source, childTypes, useLosslessTimestamp, scratch);

  const vector_size_t size = source->read<int32_t>();

  source->skip((size + 1) * sizeof(int32_t));
  valueCount(source, size, scratch);
}

void readMapVectorStructNulls(
    ByteInputStream* source,
    const TypePtr& type,
    bool useLosslessTimestamp,
    Scratch& scratch) {
  std::vector<TypePtr> childTypes = {type->childAt(0), type->childAt(1)};
  readStructNullsColumns(source, childTypes, useLosslessTimestamp, scratch);

  int32_t hashTableSize = source->read<int32_t>();
  if (hashTableSize != -1) {
    // Skip over serialized hash table from Presto wire format.
    source->skip(hashTableSize * sizeof(int32_t));
  }

  const vector_size_t size = source->read<int32_t>();

  source->skip((1 + size) * sizeof(int32_t));
  valueCount(source, size, scratch);
>>>>>>> 021ada4d
}

void readTimestampWithTimeZoneStructNulls(
    ByteInputStream* source,
    Scratch& scratch) {
  readStructNulls<int64_t>(source, BIGINT(), false, scratch);
}

void readRowVectorStructNulls(
    ByteInputStream* source,
    const TypePtr& type,
    bool useLosslessTimestamp,
    Scratch& scratch) {
  if (isTimestampWithTimeZoneType(type)) {
    readTimestampWithTimeZoneStructNulls(source, scratch);
    return;
  }
  auto streamPos = source->tellp();
  const int32_t numChildren = source->read<int32_t>();
  const auto& childTypes = type->asRow().children();
  readStructNullsColumns(source, childTypes, useLosslessTimestamp, scratch);

  const auto size = source->read<int32_t>();
  // Read and discard the offsets. The number of offsets is not affected by
  // nulls.
  source->skip((size + 1) * sizeof(int32_t));
  raw_vector<uint64_t> nullsCopy;
  auto numNonNull = valueCount(source, size, scratch, &nullsCopy);
  if (size != numNonNull) {
    (*structNullsMap())[streamPos] =
        std::pair<raw_vector<uint64_t>, int32_t>(std::move(nullsCopy), size);
  }
}

void readStructNullsColumns(
    ByteInputStream* source,
    const std::vector<TypePtr>& types,
<<<<<<< HEAD
    vector_size_t resultOffset,
    const uint64_t* incomingNulls,
    int32_t numIncomingNulls,
    velox::memory::MemoryPool* pool,
    const SerdeOpts& opts,
    std::vector<VectorPtr>& results) {
=======
    bool useLosslessTimestamp,
    Scratch& scratch) {
>>>>>>> 021ada4d
  static const std::unordered_map<
      TypeKind,
      std::function<void(
          ByteInputStream * source,
          const TypePtr& type,
<<<<<<< HEAD
          vector_size_t resultOffset,
          const uint64_t* incomingNulls,
          int32_t numIncomingNulls,
          velox::memory::MemoryPool* pool,
          const SerdeOpts& opts,
          VectorPtr& result)>>
=======
          bool useLosslessTimestamp,
          Scratch& scratch)>>
>>>>>>> 021ada4d
      readers = {
          {TypeKind::BOOLEAN, &readStructNulls<bool>},
          {TypeKind::TINYINT, &readStructNulls<int8_t>},
          {TypeKind::SMALLINT, &readStructNulls<int16_t>},
          {TypeKind::INTEGER, &readStructNulls<int32_t>},
          {TypeKind::BIGINT, &readStructNulls<int64_t>},
          {TypeKind::HUGEINT, &readStructNulls<int128_t>},
          {TypeKind::REAL, &readStructNulls<float>},
          {TypeKind::DOUBLE, &readStructNulls<double>},
          {TypeKind::TIMESTAMP, &readStructNulls<Timestamp>},
          {TypeKind::VARCHAR, &readStructNulls<StringView>},
          {TypeKind::VARBINARY, &readStructNulls<StringView>},
          {TypeKind::ARRAY, &readArrayVectorStructNulls},
          {TypeKind::MAP, &readMapVectorStructNulls},
          {TypeKind::ROW, &readRowVectorStructNulls},
          {TypeKind::UNKNOWN, &readStructNulls<UnknownValue>}};

  for (int32_t i = 0; i < types.size(); ++i) {
    const auto& columnType = types[i];

    const auto encoding = readLengthPrefixedString(source);
    if (encoding == kRLE) {
<<<<<<< HEAD
      readConstantVector(
          source,
          columnType,
          resultOffset,
          incomingNulls,
          numIncomingNulls,
          pool,
          opts,
          columnResult);
    } else if (encoding == kDictionary) {
      readDictionaryVector(
          source,
          columnType,
          resultOffset,
          incomingNulls,
          numIncomingNulls,
          pool,
          opts,
          columnResult);
=======
      readConstantVectorStructNulls(
          source, columnType, useLosslessTimestamp, scratch);
    } else if (encoding == kDictionary) {
      readDictionaryVectorStructNulls(
          source, columnType, useLosslessTimestamp, scratch);
>>>>>>> 021ada4d
    } else {
      checkTypeEncoding(encoding, columnType);
      if (columnResult != nullptr &&
          (columnResult->encoding() == VectorEncoding::Simple::CONSTANT ||
           columnResult->encoding() == VectorEncoding::Simple::DICTIONARY)) {
        BaseVector::ensureWritable(
            SelectivityVector::empty(), types[i], pool, columnResult);
      }
      const auto it = readers.find(columnType->kind());
      VELOX_CHECK(
          it != readers.end(),
          "Column reader for type {} is missing",
          columnType->kindName());

<<<<<<< HEAD
      it->second(
          source,
          columnType,
          resultOffset,
          incomingNulls,
          numIncomingNulls,
          pool,
          opts,
          columnResult);
    }
  }
}

// Reads nulls into 'scratch' and returns count of non-nulls. If 'copy' is
// given, returns the null bits in 'copy'.
vector_size_t valueCount(
    ByteInputStream* source,
    vector_size_t size,
    Scratch& scratch,
    raw_vector<uint64_t>* copy = nullptr) {
  if (source->readByte() == 0) {
    return size;
  }
  ScratchPtr<uint64_t, 16> nullsHolder(scratch);
  auto rawNulls = nullsHolder.get(bits::nwords(size));
  auto numBytes = bits::nbytes(size);
  source->readBytes(rawNulls, numBytes);
  bits::reverseBits(reinterpret_cast<uint8_t*>(rawNulls), numBytes);
  bits::negate(reinterpret_cast<char*>(rawNulls), numBytes * 8);
  if (copy) {
    copy->resize(bits::nwords(size));
    memcpy(copy->data(), rawNulls, numBytes);
  }
  return bits::countBits(rawNulls, 0, size);
}

template <typename T>
void readStructNulls(
    ByteInputStream* source,
    const TypePtr& type,
    bool useLosslessTimestamp,
    Scratch& scratch) {
  const int32_t size = source->read<int32_t>();
  auto numValues = valueCount(source, size, scratch);

  if constexpr (std::is_same_v<T, Timestamp>) {
    source->skip(
        numValues *
        (useLosslessTimestamp ? sizeof(Timestamp) : sizeof(uint64_t)));
    return;
  }
  source->skip(numValues * sizeof(T));
}

template <>
void readStructNulls<StringView>(
    ByteInputStream* source,
    const TypePtr& type,
    bool /*useLosslessTimestamp*/,
    Scratch& scratch) {
  const int32_t size = source->read<int32_t>();
  source->skip(size * sizeof(int32_t));
  valueCount(source, size, scratch);
  const int32_t dataSize = source->read<int32_t>();
  source->skip(dataSize);
}

void readStructNullsColumns(
    ByteInputStream* source,
    const std::vector<TypePtr>& types,
    bool useLoasslessTimestamp,
    Scratch& scratch);

void readConstantVectorStructNulls(
    ByteInputStream* source,
    const TypePtr& type,
    bool useLosslessTimestamp,
    Scratch& scratch) {
  const auto size = source->read<int32_t>();
  std::vector<TypePtr> childTypes = {type};
  readStructNullsColumns(source, childTypes, useLosslessTimestamp, scratch);
}

void readDictionaryVectorStructNulls(
    ByteInputStream* source,
    const TypePtr& type,
    bool useLosslessTimestamp,
    Scratch& scratch) {
  const auto size = source->read<int32_t>();
  std::vector<TypePtr> childTypes = {type};
  readStructNullsColumns(source, childTypes, useLosslessTimestamp, scratch);

  // Skip indices.
  source->skip(sizeof(int32_t) * size);

  // Skip 3 * 8 bytes of 'instance id'. Velox doesn't use 'instance id' for
  // dictionary vectors.
  source->skip(24);
}

void readArrayVectorStructNulls(
    ByteInputStream* source,
    const TypePtr& type,
    bool useLosslessTimestamp,
    Scratch& scratch) {
  std::vector<TypePtr> childTypes = {type->childAt(0)};
  readStructNullsColumns(source, childTypes, useLosslessTimestamp, scratch);

  const vector_size_t size = source->read<int32_t>();

  source->skip((size + 1) * sizeof(int32_t));
  valueCount(source, size, scratch);
}

void readMapVectorStructNulls(
    ByteInputStream* source,
    const TypePtr& type,
    bool useLosslessTimestamp,
    Scratch& scratch) {
  std::vector<TypePtr> childTypes = {type->childAt(0), type->childAt(1)};
  readStructNullsColumns(source, childTypes, useLosslessTimestamp, scratch);

  int32_t hashTableSize = source->read<int32_t>();
  if (hashTableSize != -1) {
    // Skip over serialized hash table from Presto wire format.
    source->skip(hashTableSize * sizeof(int32_t));
  }

  const vector_size_t size = source->read<int32_t>();

  source->skip((1 + size) * sizeof(int32_t));
  valueCount(source, size, scratch);
}

void readTimestampWithTimeZoneStructNulls(
    ByteInputStream* source,
    Scratch& scratch) {
  readStructNulls<int64_t>(source, BIGINT(), false, scratch);
}

void readRowVectorStructNulls(
    ByteInputStream* source,
    const TypePtr& type,
    bool useLosslessTimestamp,
    Scratch& scratch) {
  if (isTimestampWithTimeZoneType(type)) {
    readTimestampWithTimeZoneStructNulls(source, scratch);
    return;
  }
  auto streamPos = source->tellp();
  const int32_t numChildren = source->read<int32_t>();
  const auto& childTypes = type->asRow().children();
  readStructNullsColumns(source, childTypes, useLosslessTimestamp, scratch);

  const auto size = source->read<int32_t>();
  // Read and discard the offsets. The number of offsets is not affected by
  // nulls.
  source->skip((size + 1) * sizeof(int32_t));
  raw_vector<uint64_t> nullsCopy;
  auto numNonNull = valueCount(source, size, scratch, &nullsCopy);
  if (size != numNonNull) {
    (*structNullsMap())[streamPos] =
        std::pair<raw_vector<uint64_t>, int32_t>(std::move(nullsCopy), size);
  }
}

void readStructNullsColumns(
    ByteInputStream* source,
    const std::vector<TypePtr>& types,
    bool useLosslessTimestamp,
    Scratch& scratch) {
  static const std::unordered_map<
      TypeKind,
      std::function<void(
          ByteInputStream * source,
          const TypePtr& type,
          bool useLosslessTimestamp,
          Scratch& scratch)>>
      readers = {
          {TypeKind::BOOLEAN, &readStructNulls<bool>},
          {TypeKind::TINYINT, &readStructNulls<int8_t>},
          {TypeKind::SMALLINT, &readStructNulls<int16_t>},
          {TypeKind::INTEGER, &readStructNulls<int32_t>},
          {TypeKind::BIGINT, &readStructNulls<int64_t>},
          {TypeKind::HUGEINT, &readStructNulls<int128_t>},
          {TypeKind::REAL, &readStructNulls<float>},
          {TypeKind::DOUBLE, &readStructNulls<double>},
          {TypeKind::TIMESTAMP, &readStructNulls<Timestamp>},
          {TypeKind::VARCHAR, &readStructNulls<StringView>},
          {TypeKind::VARBINARY, &readStructNulls<StringView>},
          {TypeKind::ARRAY, &readArrayVectorStructNulls},
          {TypeKind::MAP, &readMapVectorStructNulls},
          {TypeKind::ROW, &readRowVectorStructNulls},
          {TypeKind::UNKNOWN, &readStructNulls<UnknownValue>}};

  for (int32_t i = 0; i < types.size(); ++i) {
    const auto& columnType = types[i];
    int32_t pos = source->tellp();

    const auto encoding = readLengthPrefixedString(source);
    if (encoding == kRLE) {
      readConstantVectorStructNulls(
          source, columnType, useLosslessTimestamp, scratch);
    } else if (encoding == kDictionary) {
      readDictionaryVectorStructNulls(
          source, columnType, useLosslessTimestamp, scratch);
    } else {
      checkTypeEncoding(encoding, columnType);
      const auto it = readers.find(columnType->kind());
      VELOX_CHECK(
          it != readers.end(),
          "Column reader for type {} is missing",
          columnType->kindName());

=======
>>>>>>> 021ada4d
      it->second(source, columnType, useLosslessTimestamp, scratch);
    }
  }
}

void writeInt32(OutputStream* out, int32_t value) {
  out->write(reinterpret_cast<char*>(&value), sizeof(value));
}

void writeInt64(OutputStream* out, int64_t value) {
  out->write(reinterpret_cast<char*>(&value), sizeof(value));
}

class CountingOutputStream : public OutputStream {
 public:
  explicit CountingOutputStream() : OutputStream{nullptr} {}

  void write(const char* /*s*/, std::streamsize count) override {
    pos_ += count;
    if (numBytes_ < pos_) {
      numBytes_ = pos_;
    }
  }

  std::streampos tellp() const override {
    return pos_;
  }

  void seekp(std::streampos pos) override {
    pos_ = pos;
  }

  std::streamsize size() const {
    return numBytes_;
  }

 private:
  std::streamsize numBytes_{0};
  std::streampos pos_{0};
};

raw_vector<uint64_t>& threadTempNulls() {
  thread_local raw_vector<uint64_t> temp;
  return temp;
}
class VectorStream;

void serializeColumn(
    const BaseVector* vector,
    const folly::Range<const IndexRange*>& ranges,
    VectorStream* stream);

void serializeColumn(
    const BaseVector* vector,
    const folly::Range<const vector_size_t*>& rows,
    VectorStream* stream,
    Scratch& scratch);

void estimateSerializedSizeInt(
    const BaseVector* vector,
    const folly::Range<const vector_size_t*>& rows,
    vector_size_t** sizes,
    Scratch& scratch);

struct VectorValueSetEntry {
  const BaseVector* vector;
  vector_size_t index;
};

struct VectorValueSetHasher {
  size_t operator()(const VectorValueSetEntry& entry) const {
    return entry.vector->hashValueAt(entry.index);
  }
};

struct VectorValueSetComparer {
  bool operator()(
      const VectorValueSetEntry& left,
      const VectorValueSetEntry& right) const {
    return left.vector->equalValueAt(right.vector, left.index, right.index);
  }
};

using VectorValueSet = folly::F14FastSet<
    VectorValueSetEntry,
    VectorValueSetHasher,
    VectorValueSetComparer>;

// Finds distinct indices in 'indices'. Returns them in 'distincts' in the order
// of first occurrence. Replaces the original indices in 'indices with their
// positions in 'distincts'.
int64_t usedDictionaryIndices(
    folly::Range<vector_size_t*> indices,
    const vector_size_t* runLengths,
    vector_size_t cardinality,
    const vector_size_t* sizes,
    raw_vector<vector_size_t>& alphabetIndices,
    Scratch& scratch) {
  ScratchPtr<uint64_t, 4> bitsHolder(scratch);
  ScratchPtr<int32_t, 20> mappingHolder(scratch);
  auto numBitsWords = bits::nwords(cardinality);
  auto bits = bitsHolder.get(numBitsWords);
  std::fill(bits, bits + numBitsWords, 0);
  auto mapping = mappingHolder.get(cardinality);
  int64_t saved = 0;
  int64_t serialSize = 0;
  for (auto i = 0; i < indices.size(); ++i) {
    auto index = indices[i];
    auto word = index >> 6;
    uint64_t mask = 1UL << (index & 63);
    serialSize += runLengths[i] * sizes[index];
    if (bits[word] & mask) {
      saved += runLengths[i] * sizes[index];
    } else {
      bits[word] |= mask;
      mapping[index] = alphabetIndices.size();
      alphabetIndices.push_back(index);
      if (runLengths[i] > 1) {
        saved += sizes[index] * (runLengths[i] - 1);
      }
    }
  }
  if (saved < serialSize / 4) {
    return -1;
  }
  for (auto i = 0; i < indices.size(); ++i) {
    indices[i] = mapping[indices[i]];
  }
  return saved;
}

struct VectorStreamStats {
  int64_t totalNonNull{0};
  int64_t totalNull{0};
  int64_t encodingSavedBytes{0};
};

<<<<<<< HEAD
=======
raw_vector<uint64_t>& threadTempNulls() {
  thread_local raw_vector<uint64_t> temp;
  return temp;
}
class VectorStream;

void serializeColumn(
    const BaseVector* vector,
    const folly::Range<const IndexRange*>& ranges,
    VectorStream* stream);

void serializeColumn(
    const BaseVector* vector,
    const folly::Range<const vector_size_t*>& rows,
    VectorStream* stream,
    Scratch& scratch);

struct VectorValueSetEntry {
  const BaseVector* vector;
  vector_size_t index;
};

struct VectorValueSetHasher {
  size_t operator()(const VectorValueSetEntry& entry) const {
    return entry.vector->hashValueAt(entry.index);
  }
};

struct VectorValueSetComparer {
  bool operator()(
      const VectorValueSetEntry& left,
      const VectorValueSetEntry& right) const {
    return left.vector->equalValueAt(right.vector, left.index, right.index);
  }
};

using VectorValueSet = folly::F14FastSet<
    VectorValueSetEntry,
    VectorValueSetHasher,
    VectorValueSetComparer>;

>>>>>>> 021ada4d
// Appendable container for serialized values. To append a value at a
// time, call appendNull or appendNonNull first. Then call appendLength if the
// type has a length. A null value has a length of 0. Then call appendValue if
// the value was not null.
class VectorStream {
 public:
  // This constructor takes an optional encoding and vector. In cases where the
  // vector (data) is not available when the stream is created, callers can also
  // manually specify the encoding, which only applies to the top level stream.
  // If both are specified, `encoding` takes precedence over the actual
  // encoding of `vector`. Only 'flat' encoding can take precedence over the
  // input data encoding.
  VectorStream(
      const TypePtr& type,
      std::optional<VectorEncoding::Simple> encoding,
      std::optional<VectorPtr> vector,
      StreamArena* streamArena,
      int32_t initialNumRows,
<<<<<<< HEAD
      const SerdeOpts& opts,
      int32_t* ordinal = nullptr)
      : type_(type),
        encoding_(getEncoding(encoding, vector)),
        hasFixedEncoding_(encoding.has_value() || vector.has_value()),
        useLosslessTimestamp_(opts.useLosslessTimestamp),
        nullsFirst_(opts.nullsFirst),
        alwaysFlat_(opts.alwaysFlat),
=======
      const SerdeOpts& opts)
      : type_(type),
        encoding_(getEncoding(encoding, vector)),
        useLosslessTimestamp_(opts.useLosslessTimestamp),
        nullsFirst_(opts.nullsFirst),
>>>>>>> 021ada4d
        nulls_(streamArena, true, true),
        lengths_(streamArena),
        values_(streamArena),
        isLongDecimal_(type_->isLongDecimal()),
<<<<<<< HEAD
        isString_(
            type_->kind() == TypeKind::VARCHAR ||
            type_->kind() == TypeKind::VARBINARY),
        streamArena_(streamArena) {
    int32_t counter = 0;
    if (ordinal == nullptr) {
      ordinal = &counter;
    }
    ordinal_ = ++*ordinal;
    if (alwaysFlat_) {
      disableDict_ = true;
    }
=======
        streamArena_(streamArena) {
>>>>>>> 021ada4d
    if (initialNumRows == 0) {
      initializeHeader(typeToEncodingName(type), *streamArena);
      return;
    }

    if (encoding_.has_value()) {
      switch (encoding_.value()) {
        case VectorEncoding::Simple::CONSTANT: {
          auto flatOpts = opts;
          flatOpts.alwaysFlat = true;
          initializeHeader(kRLE, *streamArena);
          alphabet_ = std::make_unique<VectorStream>(
              type_,
              std::nullopt,
              std::nullopt,
              streamArena,
              initialNumRows,
<<<<<<< HEAD
              flatOpts,
              ordinal);
          isConstantStream_ = true;
=======
              opts));
>>>>>>> 021ada4d
          return;
        }
        case VectorEncoding::Simple::DICTIONARY: {
          auto flatOpts = opts;
          flatOpts.alwaysFlat = true;
          initializeHeader(kDictionary, *streamArena);
          values_.startWrite(initialNumRows * 4);
          alphabet_ = std::make_unique<VectorStream>(
              type_,
              std::nullopt,
              std::nullopt,
              streamArena,
              initialNumRows,
<<<<<<< HEAD
              flatOpts,
              ordinal);
          isDictionaryStream_ = true;
=======
              opts));
>>>>>>> 021ada4d
          return;
        }
        default:
          break;
      }
    }

    initializeHeader(typeToEncodingName(type), *streamArena);
    nulls_.startWrite(1 + (initialNumRows / 8));

    switch (type_->kind()) {
      case TypeKind::ROW:
        if (isTimestampWithTimeZoneType(type_)) {
          values_.startWrite(initialNumRows * 4);
          break;
        }
        [[fallthrough]];
      case TypeKind::ARRAY:
        [[fallthrough]];
      case TypeKind::MAP:
        hasLengths_ = true;
        lengths_.startWrite(initialNumRows * sizeof(vector_size_t));
        children_.resize(type_->size());
        for (int32_t i = 0; i < type_->size(); ++i) {
          children_[i] = std::make_unique<VectorStream>(
              type_->childAt(i),
              std::nullopt,
              getChildAt(vector, i),
              streamArena,
              initialNumRows,
<<<<<<< HEAD
              opts,
              ordinal);
=======
              opts);
>>>>>>> 021ada4d
        }
        // The first element in the offsets in the wire format is always 0 for
        // nested types.
        lengths_.appendOne<int32_t>(0);
        break;
      case TypeKind::VARCHAR:
        [[fallthrough]];
      case TypeKind::VARBINARY:
        hasLengths_ = true;
        lengths_.startWrite(initialNumRows * sizeof(vector_size_t));
        values_.startWrite(initialNumRows * 10);
        break;
      default:
        values_.startWrite(initialNumRows * 4);
        break;
    }
  }

  std::optional<VectorEncoding::Simple> getEncoding(
      std::optional<VectorEncoding::Simple> encoding,
      std::optional<VectorPtr> vector) {
    if (encoding.has_value()) {
      return encoding;
    } else if (vector.has_value()) {
      auto encoding = vector.value()->encoding();
      if (encoding == VectorEncoding::Simple::DICTIONARY &&
          vector.value()->rawNulls()) {
        return std::nullopt;
      }
      return encoding;
    } else {
      return std::nullopt;
    }
  }

  std::optional<VectorPtr> getChildAt(
      std::optional<VectorPtr> vector,
      size_t idx) {
    if (!vector.has_value()) {
      return std::nullopt;
    }

    if ((*vector)->encoding() == VectorEncoding::Simple::ROW) {
      return (*vector)->as<RowVector>()->childAt(idx);
    }
    return std::nullopt;
  }

  void initializeHeader(std::string_view name, StreamArena& streamArena) {
    streamArena.newTinyRange(50, nullptr, &header_);
    header_.size = name.size() + sizeof(int32_t);
    *reinterpret_cast<int32_t*>(header_.buffer) = name.size();
    ::memcpy(header_.buffer + sizeof(int32_t), &name[0], name.size());
  }

  void appendNull() {
<<<<<<< HEAD
    if (UNLIKELY(indices_.size() > 0)) {
      // This may be called to add an extra null from dictionary
      // wrappers.
      auto index = findNullIndex();
      appendIndex(index, 1);
      return;
=======
    if (UNLIKELY(runLengths_.size() > 0)) {
      // This may be called to add an extra null from dictionary
      // wrappers. if so, must flatten. This is simpler than adding a
      // null to the distincts. Reconsider when adding dictionary
      // preserving.
      ensureFlat();
>>>>>>> 021ada4d
    }
    if (nonNullCount_ && nullCount_ == 0) {
      nulls_.appendBool(false, nonNullCount_);
    }
    nulls_.appendBool(true, 1);
    ++nullCount_;
    if (hasLengths_) {
      appendLength(0);
    }
  }

  void appendNonNull(int32_t count = 1) {
    if (nullCount_ > 0) {
      nulls_.appendBool(false, count);
    }
    nonNullCount_ += count;
  }

  void appendLength(int32_t length) {
    VELOX_CHECK(length >= 0 && length < 6000000);
    totalLength_ += length;
    VELOX_CHECK(totalLength_ >= 0 && totalLength_ < 10000000);

    lengths_.appendOne<int32_t>(totalLength_);
  }

  void appendNulls(
      const uint64_t* nulls,
      int32_t begin,
      int32_t end,
      int32_t numNonNull) {
    VELOX_DCHECK_EQ(numNonNull, bits::countBits(nulls, begin, end));
    const auto numRows = end - begin;
    const auto numNulls = numRows - numNonNull;
    if (numNulls == 0 && nullCount_ == 0) {
      nonNullCount_ += numNonNull;
      return;
    }
    if (FOLLY_UNLIKELY(numNulls > 0 && nonNullCount_ > 0 && nullCount_ == 0)) {
      // There were only non-nulls up until now. Add the bits for them.
      nulls_.appendBool(false, nonNullCount_);
    }
    nullCount_ += numNulls;
    nonNullCount_ += numNonNull;

    if (FOLLY_LIKELY(end <= 64)) {
      const uint64_t inverted = ~nulls[0];
      nulls_.appendBitsFresh(&inverted, begin, end);
      return;
    }

    const int32_t firstWord = begin >> 6;
    const int32_t firstBit = begin & 63;
    const auto numWords = bits::nwords(numRows + firstBit);
    // The polarity of nulls is reverse in wire format. Make an inverted copy.
    uint64_t smallNulls[16];
    uint64_t* invertedNulls = smallNulls;
    if (numWords > sizeof(smallNulls) / sizeof(smallNulls[0])) {
      auto& tempNulls = threadTempNulls();
      tempNulls.resize(numWords + 1);
      invertedNulls = tempNulls.data();
    }
    for (auto i = 0; i < numWords; ++i) {
      invertedNulls[i] = ~nulls[i + firstWord];
    }
    nulls_.appendBitsFresh(invertedNulls, firstBit, firstBit + numRows);
  }

  // Appends a zero length for each null bit and a length from lengthFunc(row)
  // for non-nulls in rows.
  template <typename LengthFunc>
  void appendLengths(
      const uint64_t* nulls,
      folly::Range<const vector_size_t*> rows,
      int32_t numNonNull,
      LengthFunc lengthFunc) {
    const auto numRows = rows.size();
    if (nulls == nullptr) {
      appendNonNull(numRows);
      for (auto i = 0; i < numRows; ++i) {
        appendLength(lengthFunc(rows[i]));
      }
    } else {
      appendNulls(nulls, 0, numRows, numNonNull);
      for (auto i = 0; i < numRows; ++i) {
        if (bits::isBitSet(nulls, i)) {
          appendLength(lengthFunc(rows[i]));
        } else {
          appendLength(0);
        }
      }
    }
  }

  template <typename T>
  void append(folly::Range<const T*> values) {
    values_.append(values);
  }

  template <typename T>
  void appendOne(const T& value) {
    append(folly::Range(&value, 1));
  }

  /// Flattens contents from 'distincts_' and related. This happens
  /// when we preserve constants and find that we need a flat encoding
  /// instead. This clears 'distincts_' and related members.
  void ensureFlat() {
<<<<<<< HEAD
    if (indices_.empty()) {
=======
    if (distincts_ == nullptr) {
>>>>>>> 021ada4d
      return;
    }
    vector_size_t size = 0;
    for (auto run : runLengths_) {
      size += run;
    }
    raw_vector<vector_size_t> indices(size);
    int32_t fill = 0;
    for (auto i = 0; i < runLengths_.size(); ++i) {
      std::fill(
          indices.begin() + fill,
          indices.begin() + fill + runLengths_[i],
          indices_[i]);
      fill += runLengths_[i];
    }
<<<<<<< HEAD
    disableDict_ = true;
    indices_.clear();
    runLengths_.clear();
    Scratch scratch;
    serializeColumn(
        distincts_.get(),
=======
    auto distincts = std::move(distincts_);
    Scratch scratch;
    serializeColumn(
        distincts.get(),
>>>>>>> 021ada4d
        folly::Range<const vector_size_t*>(indices.data(), indices.size()),
        this,
        scratch);
    clearDistincts();
  }

  bool mayAppendConstant() const {
<<<<<<< HEAD
    if (hasFixedEncoding_) {
      return false;
    }
=======
>>>>>>> 021ada4d
    return nonNullCount_ == 0 && nullCount_ == 0;
  }

  /// Adds 'repeats' repeats of 'vector's constant value in a
  /// constant/dictionary encodable way. May only be called if
  /// mayAppendConstant() is true;
  void appendConstant(const BaseVector& vector, vector_size_t repeats) {
    VELOX_DCHECK(mayAppendConstant());
    VELOX_DCHECK_EQ(vector.encoding(), VectorEncoding::Simple::CONSTANT);
<<<<<<< HEAD
    if (repeats == 0) {
      return;
    }
    auto dictIndex = addDistinctValue(vector, 0);
    appendIndex(dictIndex, repeats);
=======
    indices_.push_back(addDistinctValue(vector, vector.wrappedIndex(0)));
    runLengths_.push_back(repeats);
>>>>>>> 021ada4d
  }

  bool isDictionaryStream() const {
    return isDictionaryStream_;
  }

  bool isConstantStream() const {
    return isConstantStream_;
  }

  VectorStream* childAt(int32_t index) {
    return children_[index].get();
  }

  VectorStream* alphabet() const {
    return alphabet_.get();
  }

  ByteOutputStream& values() {
    return values_;
  }

  auto& nulls() {
    return nulls_;
  }

  // Returns the size to flush to OutputStream before calling `flush`.
  size_t serializedSize() {
    CountingOutputStream out;
    Scratch scratch;
    flush(&out, scratch);
    return out.size();
  }

  // Writes out the accumulated contents. Does not change the state.
<<<<<<< HEAD
  void flush(OutputStream* out, Scratch& scratch) {
    if (!isFlushed_) {
      ++numFlushes_;
      setEncodingByDistincts(scratch);
    }

    isFlushed_ = true;
    serializationStartOffset_ = out->tellp();
=======
  void flush(OutputStream* out) {
    if (distincts_) {
      setEncodingByDistincts();
    }

>>>>>>> 021ada4d
    out->write(reinterpret_cast<char*>(header_.buffer), header_.size);

    if (encoding_.has_value()) {
      switch (encoding_.value()) {
        case VectorEncoding::Simple::CONSTANT: {
          writeInt32(out, nonNullCount_);

          alphabet_->flush(out, scratch);
          return;
        }
        case VectorEncoding::Simple::DICTIONARY: {
          writeInt32(out, nonNullCount_);
          alphabet_->flush(out, scratch);
          values_.flush(out);

          // Write 24 bytes of 'instance id'.
          int64_t unused{0};
          writeInt64(out, unused);
          writeInt64(out, unused);
          writeInt64(out, unused);
          return;
        }
        default:
          break;
      }
    }

    switch (type_->kind()) {
      case TypeKind::ROW:
        if (isTimestampWithTimeZoneType(type_)) {
          writeInt32(out, nullCount_ + nonNullCount_);
          flushNulls(out);
          values_.flush(out);
          return;
        }

        if (nullsFirst_) {
          writeInt32(out, nullCount_ + nonNullCount_);
          flushNulls(out);
        }
        writeInt32(out, children_.size());
        for (auto& child : children_) {
          child->flush(out, scratch);
        }
        if (!nullsFirst_) {
          writeInt32(out, nullCount_ + nonNullCount_);
          lengths_.flush(out);
          flushNulls(out);
        }
<<<<<<< HEAD
=======
        if (!nullsFirst_) {
          writeInt32(out, nullCount_ + nonNullCount_);
          lengths_.flush(out);
          flushNulls(out);
        }
>>>>>>> 021ada4d
        return;

      case TypeKind::ARRAY:
        children_[0]->flush(out, scratch);
        writeInt32(out, nullCount_ + nonNullCount_);
        lengths_.flush(out);
        flushNulls(out);
        return;

      case TypeKind::MAP: {
        children_[0]->flush(out, scratch);
        children_[1]->flush(out, scratch);
        // hash table size. -1 means not included in serialization.
        writeInt32(out, -1);
        writeInt32(out, nullCount_ + nonNullCount_);

        lengths_.flush(out);
        flushNulls(out);
        return;
      }

      case TypeKind::VARCHAR:
      case TypeKind::VARBINARY:
        writeInt32(out, nullCount_ + nonNullCount_);
        lengths_.flush(out);
        flushNulls(out);
        writeInt32(out, values_.size());
        values_.flush(out);
        return;

      default:
        writeInt32(out, nullCount_ + nonNullCount_);
        flushNulls(out);
        values_.flush(out);
    }
  }

  void flushNulls(OutputStream* out) {
    if (!nullCount_) {
      char zero = 0;
      out->write(&zero, 1);
    } else {
      char one = 1;
      out->write(&one, 1);
      nulls_.flush(out);
    }
  }

  bool isLongDecimal() const {
    return isLongDecimal_;
  }

  /// Sets 'this' to post-construction state. Sizes streams to reserve previous
  /// size worth of space if 'reservePreviousSize' is true.
  void clear(bool reservePreviousSize = true) {
    isFlushed_ = false;
    if (isString_) {
      // May do dictionary with 1/3 of typical batch size worth of distinct
      // values.
      maxDistinctStrings_ =
          std::max<int32_t>(10, totalNonNull_ / (numFlushes_ + 1) / 3);
    }
    clearDistincts();
    encoding_ = std::nullopt;
    initializeHeader(typeToEncodingName(type_), *streamArena_);
    nonNullCount_ = 0;
    nullCount_ = 0;
    totalLength_ = 0;
    if (hasLengths_) {
      lengths_.startWrite(lengths_.size());
      if (type_->kind() == TypeKind::ROW || type_->kind() == TypeKind::ARRAY ||
          type_->kind() == TypeKind::MAP) {
        // A complex type has a 0 as first length.
        lengths_.appendOne<int32_t>(0);
      }
    }
    nulls_.startWrite(nulls_.size());
    values_.startWrite(values_.size());
    disableDict_ = numAbandonDict_ > 10 || numAbandonDict_ > numFlushes_ / 5;
    for (auto& child : children_) {
      child->clear();
    }
    if (alphabet_) {
      alphabet_->clear();
      alphabet_->disableDict_ = true;
    }
  }

  bool mayTryDictionary() const {
    if (hasFixedEncoding_) {
      return false;
    }
    // If there are already distincts from constants, we can do more dictionary.
    if (!indices_.empty()) {
      return true;
    }
    if (!FLAGS_enable_serialize_dict) {
      return false;
    }
    return !disableDict_;
  }

  bool appendDictionaryString(const BaseVector& vector, vector_size_t i) {
    if (nullCount_ > 0 || nonNullCount_ > 0) {
      if (vector.isNullAt(i)) {
        appendNull();
      } else {
        StringView string =
            vector.asUnchecked<FlatVector<StringView>>()->valueAt(i);
        appendNonNull(1);
        appendOne(string);
      }
      return false;
    }
    vector_size_t dictIndex = addDistinctValue(vector, i);
    appendIndex(dictIndex, 1);
    if (distinctStrings_.size() > maxDistinctStrings_) {
      ++numAbandonDict_;
      ensureFlat();
      disableDict_ = true;
    }
    return true;
  }

  std::string toString() {
    std::stringstream out;
    std::string headString(
        std::string_view((char*)header_.buffer + 4, header_.size - 4));
    out << "{vs " << ordinal_ << " " << type_->name() << " " << headString
        << " nulls=" << nullCount_ << " nonNulls=" << nonNullCount_
        << " totalNonNull=" << totalNonNull_ << " flushes=" << numFlushes_
        << " abandonDict=" << numAbandonDict_
        << " dictSize=" << (distincts_ == nullptr ? 0 : distincts_->size())
        << " forceFlat=" << disableDict_
        << " serstart=" << serializationStartOffset_ << std::endl;
    if (alphabet_) {
      out << "alphabet=" << alphabet_->toString() << std::endl;
    }
    for (auto i = 0; i < children_.size(); ++i) {
      out << children_[i]->toString() << std::endl;
    }
    out << "}";
    return out.str();
  }

  /// Recursively accumulates counters into 'stats'.
  void stats(VectorStreamStats& stats) {
    stats.totalNonNull += totalNonNull_;
    stats.totalNull += totalNull_;
    stats.encodingSavedBytes += encodingSavedBytes_;
    for (auto& child : children_) {
      child->stats(stats);
    }
  }

 private:
<<<<<<< HEAD
  static constexpr int32_t kNoNullIndex = -1;

=======
>>>>>>> 021ada4d
  // Adds a value to 'distincts_'. Returns the index of an existing value if
  // there is one, otherwise adds the value and returns the index of the added
  // value.
  vector_size_t addDistinctValue(
<<<<<<< HEAD
      const BaseVector& topVector,
      vector_size_t topIndex) {
    const BaseVector* vector = &topVector;
    vector_size_t index = topIndex;
    if (topVector.encoding() != VectorEncoding::Simple::FLAT) {
      vector = topVector.wrappedVector();
      index = topVector.wrappedIndex(topIndex);
    }
    if (LIKELY(isString_)) {
      StringView string;
      bool isNull = vector->isNullAt(index);
      if (UNLIKELY(isNull)) {
        if (nullIndex_ != kNoNullIndex) {
          return nullIndex_;
        }
      } else {
        if (LIKELY(vector->encoding() == VectorEncoding::Simple::FLAT)) {
          string =
              vector->asUnchecked<FlatVector<StringView>>()->valueAt(index);
        } else {
          string =
              vector->asUnchecked<ConstantVector<StringView>>()->valueAt(0);
        }
        auto it = distinctStrings_.find(string);
        if (it != distinctStrings_.end()) {
          return it->second;
        }
      }
    } else {
      auto it = distinctSet_.find(VectorValueSetEntry{vector, index});
      if (it != distinctSet_.end()) {
        return it->index;
      }
    }
    int32_t newIndex;
    if (distincts_ == nullptr) {
      distincts_ = BaseVector::create(vector->type(), 1, streamArena_->pool());
      newIndex = 0;
      distinctsSizes_.resize(1);
    } else {
      newIndex = distincts_->size();
      distincts_->resize(newIndex + 1);
      distinctsSizes_.resize(newIndex + 1);
    }
    distincts_->copy(vector, newIndex, index, 1);
    const bool isNull = vector->isNullAt(index);
    if (isNull) {
      distinctsSizes_[newIndex] = 0;
      nullIndex_ = newIndex;
    } else {
      vector_size_t zero = 0;
      Scratch scratch;
      distinctsSizes_[newIndex] = 0;
      auto sizeIndices = folly::Range<const vector_size_t*>(&index, 1);
      vector_size_t* sizes = &distinctsSizes_[newIndex];
      estimateSerializedSizeInt(vector, sizeIndices, &sizes, scratch);
    }
    if (isString_) {
      if (!isNull) {
        distinctStrings_[distincts_->asUnchecked<FlatVector<StringView>>()
                             ->valueAt(newIndex)] = newIndex;
      }
    } else {
      distinctSet_.insert(VectorValueSetEntry{distincts_.get(), newIndex});
    }
    return newIndex;
  }

  void appendIndex(vector_size_t index, vector_size_t repeats) {
    if (!indices_.empty() && indices_.back() == index) {
      runLengths_.back() += repeats;
    } else {
      indices_.push_back(index);
      runLengths_.push_back(repeats);
    }
  }

  vector_size_t findNullIndex() {
    if (nullIndex_ != kNoNullIndex) {
      return nullIndex_;
    }
    auto tempNull = BaseVector::create(type_, 1, streamArena_->pool());
    tempNull->setNull(0, true);
    return addDistinctValue(*tempNull, 0);
  }

  void setEncodingByDistincts(Scratch& scratch) {
    if (hasFixedEncoding_) {
      return;
    }
    if (indices_.empty()) {
      totalNonNull_ += nonNullCount_;
      totalNull_ += nullCount_;
      encoding_ = std::nullopt;
=======
      const BaseVector& vector,
      vector_size_t index) {
    auto it = distinctSet_.find(VectorValueSetEntry{&vector, index});
    if (it != distinctSet_.end()) {
      return it->index;
    }
    int32_t newIndex;
    if (distincts_ == nullptr) {
      distincts_ = BaseVector::create(vector.type(), 1, streamArena_->pool());
      newIndex = 0;
    } else {
      newIndex = distincts_->size();
      distincts_->resize(newIndex + 1);
    }
    distincts_->copy(vector.wrappedVector(), newIndex, index, 1);
    distinctSet_.insert(VectorValueSetEntry{distincts_.get(), newIndex});
    return newIndex;
  }

  void setEncodingByDistincts() {
    if (distincts_ == nullptr) {
>>>>>>> 021ada4d
      return;
    }
    SerdeOpts opts;
    opts.useLosslessTimestamp = useLosslessTimestamp_;
    opts.nullsFirst = nullsFirst_;
<<<<<<< HEAD
    opts.alwaysFlat = true;

    int32_t totalInRuns = 0;
    int32_t nonNullInRuns = 0;
    int32_t nullInRuns = 0;
    if (nullIndex_ == kNoNullIndex) {
      for (auto run : runLengths_) {
        totalInRuns += run;
      }
      nonNullInRuns = totalInRuns;
    } else {
      for (auto i = 0; i < runLengths_.size(); ++i) {
        auto run = runLengths_[i];
        totalInRuns += run;
        if (indices_[i] == nullIndex_) {
          nonNullInRuns += run;
        } else {
          nonNullInRuns += run;
        }
      }
    }
    vector_size_t zero = 0;
    folly::Range<const vector_size_t*> alphabetIndices(&zero, 1);
    int64_t saved;
    raw_vector<vector_size_t> usedDictIndices;
    if (distincts_->size() > 1) {
      saved = usedDictionaryIndices(
          folly::Range<vector_size_t*>(indices_.data(), indices_.size()),
          runLengths_.data(),
          distincts_->size(),
          distinctsSizes_.data(),
          usedDictIndices,
          scratch);
      alphabetIndices = folly::Range<const vector_size_t*>(
          usedDictIndices.data(), usedDictIndices.size());

    } else {
      saved =
          runLengths_[0] <= 1 ? -1 : distinctsSizes_[0] * (runLengths_[0] - 1);
      alphabetIndices = folly::Range<const vector_size_t*>(indices_.data(), 1);
    }
    if (alphabetIndices.size() > 1 && saved <= 100) {
      // Not enough reuse of indices to justify encoding.
      ensureFlat();
      encoding_ = std::nullopt;
      return;
    }
    encodingSavedBytes_ += saved;
    if (alphabetIndices.size() == 1) {
      initializeHeader(kRLE, *streamArena_);
      if (!alphabet_) {
        alphabet_ = std::make_unique<VectorStream>(
            type_, std::nullopt, std::nullopt, streamArena_, 1, opts);
      }
      Scratch scratch;
      ++totalDistincts_;
      nonNullCount_ = totalInRuns;
      if (distincts_->isNullAt(alphabetIndices[0])) {
        totalNonNull_ += nonNullCount_;
      }
      serializeColumn(
          distincts_.get(), alphabetIndices, alphabet_.get(), scratch);
      encoding_ = VectorEncoding::Simple::CONSTANT;
    } else {
      initializeHeader(kDictionary, *streamArena_);
      if (!alphabet_) {
        alphabet_ = std::make_unique<VectorStream>(
            type_,
            std::nullopt,
            std::nullopt,
            streamArena_,
            distincts_->size(),
            opts);
      }
      nonNullCount_ = totalInRuns;
      totalNonNull_ += nonNullInRuns;
      totalNull_ += nullInRuns;
      serializeColumn(
          distincts_.get(), alphabetIndices, alphabet_.get(), scratch);
=======
    for (auto run : runLengths_) {
      nonNullCount_ += run;
    }

    if (distincts_->size() == 1) {
      initializeHeader(kRLE, *streamArena_);
      children_.clear();
      children_.emplace_back(std::make_unique<VectorStream>(
          type_, std::nullopt, std::nullopt, streamArena_, 1, opts));
      Scratch scratch;
      vector_size_t zero = 0;
      serializeColumn(
          distincts_.get(),
          folly::Range<const vector_size_t*>(&zero, 1),
          children_[0].get(),
          scratch);
      encoding_ = VectorEncoding::Simple::CONSTANT;
    } else {
      initializeHeader(kDictionary, *streamArena_);
      children_.clear();
      children_.emplace_back(std::make_unique<VectorStream>(
          type_,
          std::nullopt,
          std::nullopt,
          streamArena_,
          distincts_->size(),
          opts));
      IndexRange range = IndexRange{0, distincts_->size()};
      serializeColumn(
          distincts_.get(),
          folly::Range<const IndexRange*>(&range, 1),
          children_[0].get());
>>>>>>> 021ada4d
      encoding_ = VectorEncoding::Simple::DICTIONARY;
      if (values_.ranges().empty()) {
        values_.startWrite(indices_.size() * sizeof(indices_[0]));
      }
<<<<<<< HEAD
      totalDistincts_ += alphabetIndices.size();
=======
>>>>>>> 021ada4d
      for (auto i = 0; i < runLengths_.size(); ++i) {
        auto index = indices_[i];
        for (auto counter = 0; counter < runLengths_[i]; ++counter) {
          appendOne<int32_t>(index);
        }
      }
    }
<<<<<<< HEAD
  }

  void clearDistincts() {
    indices_.clear();
    runLengths_.clear();
    // Tiny often used dictionary will not be cleared.
    if (distincts_ == nullptr ||
        (distincts_->retainedSize() < 10240 && numAbandonDict_ < 10)) {
      return;
    }
    // Every 8th flush makes a new dict
    if ((numFlushes_ & 7) != 0) {
      return;
    }
    nullIndex_ = kNoNullIndex;
    distincts_ = nullptr;
    distinctSet_.clear();
    distinctStrings_.clear();
  }

  const TypePtr type_;
  std::optional<VectorEncoding::Simple> encoding_;

  // true if encoding is given at construction time from 'encoding' or 'vector'.
  const bool hasFixedEncoding_;
=======
    clearDistincts();
  }

  void clearDistincts() {
    distincts_ = nullptr;
    distinctSet_.clear();
    indices_.clear();
    runLengths_.clear();
  }

  const TypePtr type_;

  std::optional<VectorEncoding::Simple> encoding_;
>>>>>>> 021ada4d

  /// Indicates whether to serialize timestamps with nanosecond precision.
  /// If false, they are serialized with millisecond precision which is
  /// compatible with presto.
  const bool useLosslessTimestamp_;
  const bool nullsFirst_;
<<<<<<< HEAD
  const bool alwaysFlat_;
=======
>>>>>>> 021ada4d
  int32_t nonNullCount_{0};
  int32_t nullCount_{0};
  int32_t totalLength_{0};
  bool hasLengths_{false};
  ByteRange header_;
  ByteOutputStream nulls_;
  ByteOutputStream lengths_;
  ByteOutputStream values_;
  std::vector<std::unique_ptr<VectorStream>> children_;

  const bool isLongDecimal_;
  const bool isString_;
  bool isDictionaryStream_{false};
  bool isConstantStream_{false};

  StreamArena* const streamArena_;

  // Container for distinct values in encoding preserving serialization.
  VectorPtr distincts_;

<<<<<<< HEAD
  // Serialized size for each in 'distincts_'.
  raw_vector<vector_size_t> distinctsSizes_;

  // Hash table for lookup into 'distincts_' for non-string types.
  VectorValueSet distinctSet_;

  // Lookup into 'distincts_' for strings.
  folly::F14FastMap<StringView, int32_t> distinctStrings_;

  int32_t nullIndex_ = kNoNullIndex;

=======
  // Hash table for lookup into 'distincts_'.
  VectorValueSet distinctSet_;

>>>>>>> 021ada4d
  // Indices into 'distincts_' for encoding preserving serialization.
  raw_vector<vector_size_t> indices_;

  // Number of repeats for the pairwise corresponding element in 'indices_'.
  raw_vector<vector_size_t> runLengths_;
<<<<<<< HEAD

  // Number of produced batches. If the batch size is greater than lifetime
  // distincts, then dictionary encoding is an option.
  int64_t numFlushes_{0};

  // Number of written non-null values across all flushes and clears.
  int64_t totalNonNull_{0};

  // Number of times a value was replaced by a constant or dictionary.
  int64_t totalRepeatsSaved{0};

  // Approximate serialized size saved by encoding.
  int64_t encodingSavedBytes_{0};

  // Total nulls across all flushes and clears.
  int64_t totalNull_{0};

  // Sum of distinct values across non-flat encoding flushes.
  int64_t totalDistincts_{0};

  // Number of distinct strings after which we switch to flat from dictionary.
  int32_t maxDistinctStrings_{20};

  // Number of times strings are too many for dictionarizing.
  int32_t numAbandonDict_{0};

  bool disableDict_{false};

  bool isFlushed_{false};

  // Stream for serializing the alphabet for dictionary or constant encoding.
  // Set on first use.
  std::unique_ptr<VectorStream> alphabet_;

  // debugging counters.
  int32_t serializationStartOffset_{0};
  int32_t ordinal_{0};
=======
>>>>>>> 021ada4d
};

template <>
inline void VectorStream::append(folly::Range<const StringView*> values) {
  for (auto& value : values) {
    auto size = value.size();
    appendLength(size);
    values_.appendStringView(value);
  }
}

template <>
void VectorStream::append(folly::Range<const Timestamp*> values) {
  if (useLosslessTimestamp_) {
    for (auto& value : values) {
      appendOne(value.getSeconds());
      appendOne(value.getNanos());
    }
  } else {
    for (auto& value : values) {
      appendOne(value.toMillis());
    }
  }
}

template <>
void VectorStream::append(folly::Range<const bool*> values) {
  // A bool constant is serialized via this. Accessing consecutive
  // elements via bool& does not work, hence the flat serialization is
  // specialized one level above this.
  VELOX_CHECK(values.size() == 1);
  appendOne<uint8_t>(values[0] ? 1 : 0);
}

FOLLY_ALWAYS_INLINE int128_t toJavaDecimalValue(int128_t value) {
  // Presto Java UnscaledDecimal128 representation uses signed magnitude
  // representation. Only negative values differ in this representation.
  if (value < 0) {
    value *= -1;
    value |= DecimalUtil::kInt128Mask;
  }
  return value;
}

template <>
void VectorStream::append(folly::Range<const int128_t*> values) {
  for (auto& value : values) {
    int128_t val = value;
    if (isLongDecimal_) {
      val = toJavaDecimalValue(value);
    }
    values_.append<int128_t>(folly::Range(&val, 1));
  }
}

template <TypeKind kind>
void serializeFlatVector(
    const BaseVector* vector,
    const folly::Range<const IndexRange*>& ranges,
    VectorStream* stream) {
  using T = typename TypeTraits<kind>::NativeType;
  auto* flatVector = vector->asUnchecked<const FlatVector<T>>();
  if (std::is_same_v<T, StringView> && stream->mayTryDictionary()) {
    for (const auto range : ranges) {
      for (auto i = 0; i < range.size; ++i) {
        stream->appendDictionaryString(*vector, range.begin + i);
      }
    }
    return;
  }
  auto* rawValues = flatVector->rawValues();
  if (!flatVector->mayHaveNulls()) {
    for (auto& range : ranges) {
      stream->appendNonNull(range.size);
      stream->append<T>(folly::Range(&rawValues[range.begin], range.size));
    }
  } else {
    int32_t firstNonNull = -1;
    int32_t lastNonNull = -1;
    for (int32_t i = 0; i < ranges.size(); ++i) {
      const int32_t end = ranges[i].begin + ranges[i].size;
      for (int32_t offset = ranges[i].begin; offset < end; ++offset) {
        if (flatVector->isNullAt(offset)) {
          stream->appendNull();
          continue;
        }
        stream->appendNonNull();
        if (std::is_same_v<T, StringView>) {
          // Bunching consecutive non-nulls into one append does not work with
          // strings because the lengths will then get out of order with the
          // zero lengths produced by nulls.
          stream->appendOne(rawValues[offset]);
        } else if (firstNonNull == -1) {
          firstNonNull = offset;
          lastNonNull = offset;
        } else if (offset == lastNonNull + 1) {
          lastNonNull = offset;
        } else {
          stream->append<T>(folly::Range(
              &rawValues[firstNonNull], 1 + lastNonNull - firstNonNull));
          firstNonNull = offset;
          lastNonNull = offset;
        }
      }
    }
    if (firstNonNull != -1 && !std::is_same_v<T, StringView>) {
      stream->append<T>(folly::Range(
          &rawValues[firstNonNull], 1 + lastNonNull - firstNonNull));
    }
  }
}

template <>
void serializeFlatVector<TypeKind::BOOLEAN>(
    const BaseVector* vector,
    const folly::Range<const IndexRange*>& ranges,
    VectorStream* stream) {
  auto flatVector = dynamic_cast<const FlatVector<bool>*>(vector);
  if (!vector->mayHaveNulls()) {
    for (int32_t i = 0; i < ranges.size(); ++i) {
      stream->appendNonNull(ranges[i].size);
      int32_t end = ranges[i].begin + ranges[i].size;
      for (int32_t offset = ranges[i].begin; offset < end; ++offset) {
        stream->appendOne<uint8_t>(flatVector->valueAtFast(offset) ? 1 : 0);
      }
    }
  } else {
    for (int32_t i = 0; i < ranges.size(); ++i) {
      int32_t end = ranges[i].begin + ranges[i].size;
      for (int32_t offset = ranges[i].begin; offset < end; ++offset) {
        if (vector->isNullAt(offset)) {
          stream->appendNull();
          continue;
        }
        stream->appendNonNull();
        stream->appendOne<uint8_t>(flatVector->valueAtFast(offset) ? 1 : 0);
      }
    }
  }
}

void serializeWrapped(
    const BaseVector* vector,
    const folly::Range<const IndexRange*>& ranges,
    VectorStream* stream) {
  std::vector<IndexRange> newRanges;
  const bool mayHaveNulls = vector->mayHaveNulls();
  const BaseVector* wrapped = vector->wrappedVector();
  for (int32_t i = 0; i < ranges.size(); ++i) {
    const auto end = ranges[i].begin + ranges[i].size;
    for (int32_t offset = ranges[i].begin; offset < end; ++offset) {
      if (mayHaveNulls && vector->isNullAt(offset)) {
        // The wrapper added a null.
        if (!newRanges.empty()) {
          serializeColumn(wrapped, newRanges, stream);
          newRanges.clear();
        }
        stream->appendNull();
        continue;
      }
      const auto innerIndex = vector->wrappedIndex(offset);
      newRanges.push_back(IndexRange{innerIndex, 1});
    }
  }
  if (!newRanges.empty()) {
    serializeColumn(wrapped, newRanges, stream);
  }
}

void serializeTimestampWithTimeZone(
    const RowVector* rowVector,
    const folly::Range<const IndexRange*>& ranges,
    VectorStream* stream) {
  auto timestamps = rowVector->childAt(0)->as<SimpleVector<int64_t>>();
  auto timezones = rowVector->childAt(1)->as<SimpleVector<int16_t>>();
  for (const auto& range : ranges) {
    for (auto i = range.begin; i < range.begin + range.size; ++i) {
      if (rowVector->isNullAt(i)) {
        stream->appendNull();
      } else {
        stream->appendNonNull();
        stream->appendOne(packTimestampWithTimeZone(
            timestamps->valueAt(i), timezones->valueAt(i)));
      }
    }
  }
}

void serializeRowVector(
    const BaseVector* vector,
    const folly::Range<const IndexRange*>& ranges,
    VectorStream* stream) {
  auto rowVector = dynamic_cast<const RowVector*>(vector);

  if (isTimestampWithTimeZoneType(vector->type())) {
    serializeTimestampWithTimeZone(rowVector, ranges, stream);
    return;
  }

  std::vector<IndexRange> childRanges;
  for (int32_t i = 0; i < ranges.size(); ++i) {
    auto begin = ranges[i].begin;
    auto end = begin + ranges[i].size;
    for (auto offset = begin; offset < end; ++offset) {
      if (rowVector->isNullAt(offset)) {
        stream->appendNull();
      } else {
        stream->appendNonNull();
        stream->appendLength(1);
        childRanges.push_back(IndexRange{offset, 1});
      }
    }
  }
  for (int32_t i = 0; i < rowVector->childrenSize(); ++i) {
    serializeColumn(
        rowVector->childAt(i).get(), childRanges, stream->childAt(i));
  }
}

void serializeArrayVector(
    const BaseVector* vector,
    const folly::Range<const IndexRange*>& ranges,
    VectorStream* stream) {
  auto arrayVector = dynamic_cast<const ArrayVector*>(vector);
  auto rawSizes = arrayVector->rawSizes();
  auto rawOffsets = arrayVector->rawOffsets();
  std::vector<IndexRange> childRanges;
  childRanges.reserve(ranges.size());
  for (int32_t i = 0; i < ranges.size(); ++i) {
    int32_t begin = ranges[i].begin;
    int32_t end = begin + ranges[i].size;
    for (int32_t offset = begin; offset < end; ++offset) {
      if (arrayVector->isNullAt(offset)) {
        stream->appendNull();
      } else {
        stream->appendNonNull();
        auto size = rawSizes[offset];
        stream->appendLength(size);
        if (size > 0) {
          childRanges.emplace_back<IndexRange>({rawOffsets[offset], size});
        }
      }
    }
  }
  serializeColumn(
      arrayVector->elements().get(), childRanges, stream->childAt(0));
}

void serializeMapVector(
    const BaseVector* vector,
    const folly::Range<const IndexRange*>& ranges,
    VectorStream* stream) {
  auto mapVector = dynamic_cast<const MapVector*>(vector);
  auto rawSizes = mapVector->rawSizes();
  auto rawOffsets = mapVector->rawOffsets();
  std::vector<IndexRange> childRanges;
  childRanges.reserve(ranges.size());
  for (int32_t i = 0; i < ranges.size(); ++i) {
    int32_t begin = ranges[i].begin;
    int32_t end = begin + ranges[i].size;
    for (int32_t offset = begin; offset < end; ++offset) {
      if (mapVector->isNullAt(offset)) {
        stream->appendNull();
      } else {
        stream->appendNonNull();
        auto size = rawSizes[offset];
        stream->appendLength(size);
        if (size > 0) {
          childRanges.emplace_back<IndexRange>({rawOffsets[offset], size});
        }
      }
    }
  }
  serializeColumn(mapVector->mapKeys().get(), childRanges, stream->childAt(0));
  serializeColumn(
      mapVector->mapValues().get(), childRanges, stream->childAt(1));
}

static inline int32_t rangesTotalSize(
    const folly::Range<const IndexRange*>& ranges) {
  int32_t total = 0;
  for (auto& range : ranges) {
    total += range.size;
  }
  return total;
}

template <TypeKind Kind>
void serializeDictionaryVector(
    const BaseVector* vector,
    const folly::Range<const IndexRange*>& ranges,
    VectorStream* stream) {
  // Cannot serialize dictionary as PrestoPage dictionary if it has nulls.
  // Also check if the stream was set up for dictionary (we had to know the
  // encoding type when creating VectorStream for that).
  if (vector->nulls() || !stream->isDictionaryStream()) {
    serializeWrapped(vector, ranges, stream);
    return;
  }

  using T = typename KindToFlatVector<Kind>::WrapperType;
  auto dictionaryVector = vector->as<DictionaryVector<T>>();

  std::vector<IndexRange> childRanges;
  childRanges.push_back({0, dictionaryVector->valueVector()->size()});
  serializeColumn(
      dictionaryVector->valueVector().get(), childRanges, stream->alphabet());

  const BufferPtr& indices = dictionaryVector->indices();
  auto* rawIndices = indices->as<vector_size_t>();
  for (const auto& range : ranges) {
    stream->appendNonNull(range.size);
    stream->append<int32_t>(folly::Range(&rawIndices[range.begin], range.size));
  }
}

template <TypeKind kind>
void serializeConstantVectorImpl(
    const BaseVector* vector,
    const folly::Range<const IndexRange*>& ranges,
    VectorStream* stream) {
  using T = typename KindToFlatVector<kind>::WrapperType;
  auto constVector = dynamic_cast<const ConstantVector<T>*>(vector);
  if (constVector->valueVector() != nullptr) {
    serializeWrapped(constVector, ranges, stream);
    return;
  }

  const int32_t count = rangesTotalSize(ranges);
  if (vector->isNullAt(0)) {
    for (int32_t i = 0; i < count; ++i) {
      stream->appendNull();
    }
    return;
  }

  const T value = constVector->valueAtFast(0);
  for (int32_t i = 0; i < count; ++i) {
    stream->appendNonNull();
    stream->appendOne(value);
  }
}

template <TypeKind Kind>
void serializeConstantVector(
    const BaseVector* vector,
    const folly::Range<const IndexRange*>& ranges,
    VectorStream* stream) {
  if (stream->isConstantStream()) {
    for (const auto& range : ranges) {
      stream->appendNonNull(range.size);
    }

    std::vector<IndexRange> newRanges;
    newRanges.push_back({0, 1});
    serializeConstantVectorImpl<Kind>(vector, newRanges, stream->alphabet());
  } else {
    serializeConstantVectorImpl<Kind>(vector, ranges, stream);
  }
}

template <typename T>
void serializeBiasVector(
    const BaseVector* vector,
    const folly::Range<const IndexRange*>& ranges,
    VectorStream* stream) {
  auto biasVector = dynamic_cast<const BiasVector<T>*>(vector);
  if (!vector->mayHaveNulls()) {
    for (int32_t i = 0; i < ranges.size(); ++i) {
      stream->appendNonNull(ranges[i].size);
      int32_t end = ranges[i].begin + ranges[i].size;
      for (int32_t offset = ranges[i].begin; offset < end; ++offset) {
        stream->appendOne(biasVector->valueAtFast(offset));
      }
    }
  } else {
    for (int32_t i = 0; i < ranges.size(); ++i) {
      int32_t end = ranges[i].begin + ranges[i].size;
      for (int32_t offset = ranges[i].begin; offset < end; ++offset) {
        if (biasVector->isNullAt(offset)) {
          stream->appendNull();
          continue;
        }
        stream->appendNonNull();
        stream->appendOne(biasVector->valueAtFast(offset));
      }
    }
  }
}

void serializeColumn(
    const BaseVector* vector,
    const folly::Range<const IndexRange*>& ranges,
    VectorStream* stream) {
<<<<<<< HEAD
  if (ranges.size() == 0) {
    return; // May happen in array/map for 0 length child.
  }
  auto encoding = vector->encoding();
  auto kind = vector->typeKind();
  if (encoding != VectorEncoding::Simple::CONSTANT &&
      kind != TypeKind::VARCHAR && kind != TypeKind::VARBINARY) {
=======
  auto encoding = vector->encoding();
  if (encoding != VectorEncoding::Simple::CONSTANT) {
>>>>>>> 021ada4d
    stream->ensureFlat();
  }

  switch (encoding) {
    case VectorEncoding::Simple::FLAT:
      VELOX_DYNAMIC_SCALAR_TYPE_DISPATCH_ALL(
          serializeFlatVector, vector->typeKind(), vector, ranges, stream);
      break;
    case VectorEncoding::Simple::CONSTANT:
      if (stream->mayAppendConstant()) {
        stream->appendConstant(*vector, rangesTotalSize(ranges));
        return;
      }
      VELOX_DYNAMIC_TYPE_DISPATCH_ALL(
          serializeConstantVector, vector->typeKind(), vector, ranges, stream);
      break;
    case VectorEncoding::Simple::DICTIONARY:
      VELOX_DYNAMIC_TYPE_DISPATCH_ALL(
          serializeDictionaryVector,
          vector->typeKind(),
          vector,
          ranges,
          stream);
      break;
    case VectorEncoding::Simple::BIASED:
      switch (vector->typeKind()) {
        case TypeKind::SMALLINT:
          serializeBiasVector<int16_t>(vector, ranges, stream);
          break;
        case TypeKind::INTEGER:
          serializeBiasVector<int32_t>(vector, ranges, stream);
          break;
        case TypeKind::BIGINT:
          serializeBiasVector<int64_t>(vector, ranges, stream);
          break;
        default:
          VELOX_FAIL(
              "Invalid biased vector type {}",
              static_cast<int>(vector->encoding()));
      }
      break;
    case VectorEncoding::Simple::ROW:
      serializeRowVector(vector, ranges, stream);
      break;
    case VectorEncoding::Simple::ARRAY:
      serializeArrayVector(vector, ranges, stream);
      break;
    case VectorEncoding::Simple::MAP:
      serializeMapVector(vector, ranges, stream);
      break;
    case VectorEncoding::Simple::LAZY:
      serializeColumn(vector->loadedVector(), ranges, stream);
      break;
    default:
      serializeWrapped(vector, ranges, stream);
  }
}

// Returns ranges for the non-null rows of an array  or map. 'rows' gives the
// rows. nulls is the nulls of the array/map or nullptr if no nulls. 'offsets'
// and 'sizes' are the offsets and sizes of the array/map.Returns the number
// of index ranges. Obtains the ranges from 'rangesHolder'. If 'sizesPtr' is
// non-null, gets returns  the sizes for the inner ranges in 'sizesHolder'. If
// 'stream' is non-null, writes the lengths and nulls for the array/map into
// 'stream'.
int32_t rowsToRanges(
    folly::Range<const vector_size_t*> rows,
    const uint64_t* rawNulls,
    const vector_size_t* offsets,
    const vector_size_t* sizes,
    vector_size_t** sizesPtr,
    ScratchPtr<IndexRange>& rangesHolder,
    ScratchPtr<vector_size_t*>* sizesHolder,
    VectorStream* stream,
    Scratch& scratch) {
  auto numRows = rows.size();
  auto* innerRows = rows.data();
  auto* nonNullRows = innerRows;
  int32_t numInner = rows.size();
  ScratchPtr<vector_size_t, 64> nonNullHolder(scratch);
  ScratchPtr<vector_size_t, 64> innerRowsHolder(scratch);
  if (rawNulls) {
    ScratchPtr<uint64_t, 4> nullsHolder(scratch);
    auto* nulls = nullsHolder.get(bits::nwords(rows.size()));
    simd::gatherBits(rawNulls, rows, nulls);
    auto* mutableNonNullRows = nonNullHolder.get(numRows);
    auto* mutableInnerRows = innerRowsHolder.get(numRows);
    numInner = simd::indicesOfSetBits(nulls, 0, numRows, mutableNonNullRows);
    if (stream) {
      stream->appendLengths(
          nulls, rows, numInner, [&](auto row) { return sizes[row]; });
    }
    simd::transpose(
        rows.data(),
        folly::Range<const vector_size_t*>(mutableNonNullRows, numInner),
        mutableInnerRows);
    nonNullRows = mutableNonNullRows;
    innerRows = mutableInnerRows;
  } else if (stream) {
    stream->appendNonNull(rows.size());
    for (auto i = 0; i < rows.size(); ++i) {
      stream->appendLength(sizes[rows[i]]);
    }
  }
  vector_size_t** sizesOut = nullptr;
  if (sizesPtr) {
    sizesOut = sizesHolder->get(numInner);
  }
  auto ranges = rangesHolder.get(numInner);
  int32_t fill = 0;
  for (auto i = 0; i < numInner; ++i) {
    if (sizes[innerRows[i]] == 0) {
      continue;
    }
    if (sizesOut) {
      sizesOut[fill] = sizesPtr[rawNulls ? nonNullRows[i] : i];
    }
    ranges[fill].begin = offsets[innerRows[i]];
    ranges[fill].size = sizes[innerRows[i]];
    ++fill;
  }
  return fill;
}

template <typename T>
void copyWords(
    T* destination,
    const int32_t* indices,
    int32_t numIndices,
    const T* values,
    bool isLongDecimal = false) {
  if (std::is_same_v<T, int128_t> && isLongDecimal) {
    for (auto i = 0; i < numIndices; ++i) {
      reinterpret_cast<int128_t*>(destination)[i] = toJavaDecimalValue(
          reinterpret_cast<const int128_t*>(values)[indices[i]]);
    }
    return;
  }
  for (auto i = 0; i < numIndices; ++i) {
    destination[i] = values[indices[i]];
  }
}

template <typename T>
void copyWordsWithRows(
    T* destination,
    const int32_t* rows,
    const int32_t* indices,
    int32_t numIndices,
    const T* values,
    bool isLongDecimal = false) {
  if (!indices) {
    copyWords(destination, rows, numIndices, values, isLongDecimal);
    return;
  }
  if (std::is_same_v<T, int128_t> && isLongDecimal) {
    for (auto i = 0; i < numIndices; ++i) {
      reinterpret_cast<int128_t*>(destination)[i] = toJavaDecimalValue(
          reinterpret_cast<const int128_t*>(values)[rows[indices[i]]]);
    }
    return;
  }
  for (auto i = 0; i < numIndices; ++i) {
    destination[i] = values[rows[indices[i]]];
  }
}

template <typename T>
void appendNonNull(
    VectorStream* stream,
    const uint64_t* nulls,
    folly::Range<const vector_size_t*> rows,
    const T* values,
    Scratch& scratch) {
  auto numRows = rows.size();
  ScratchPtr<int32_t, 64> nonNullHolder(scratch);
  const int32_t* nonNullIndices;
  int32_t numNonNull;
  if (LIKELY(numRows <= 8)) {
    // Short batches need extra optimization. The set bits are
    // prematerialized.
    uint8_t nullsByte = *reinterpret_cast<const uint8_t*>(nulls);
    numNonNull = __builtin_popcount(nullsByte);
    nonNullIndices =
        numNonNull == numRows ? nullptr : simd::byteSetBits(nullsByte);
  } else {
    auto mutableIndices = nonNullHolder.get(numRows);
    // Convert null flags to indices. This is much faster than checking bits
    // one by one, several bits per clock specially if mostly null or
    // non-null. Even worst case of half nulls is more than one row per clock.
    numNonNull = simd::indicesOfSetBits(nulls, 0, numRows, mutableIndices);
    nonNullIndices = numNonNull == numRows ? nullptr : mutableIndices;
  }
  stream->appendNulls(nulls, 0, rows.size(), numNonNull);
  ByteOutputStream& out = stream->values();

  if constexpr (sizeof(T) == 8) {
    AppendWindow<int64_t> window(out, scratch);
    int64_t* output = window.get(numNonNull);
    copyWordsWithRows(
        output,
        rows.data(),
        nonNullIndices,
        numNonNull,
        reinterpret_cast<const int64_t*>(values));
  } else if constexpr (sizeof(T) == 4) {
    AppendWindow<int32_t> window(out, scratch);
    int32_t* output = window.get(numNonNull);
    copyWordsWithRows(
        output,
        rows.data(),
        nonNullIndices,
        numNonNull,
        reinterpret_cast<const int32_t*>(values));
  } else {
    AppendWindow<T> window(out, scratch);
    T* output = window.get(numNonNull);
    copyWordsWithRows(
        output,
        rows.data(),
        nonNullIndices,
        numNonNull,
        values,
        stream->isLongDecimal());
  }
}

void appendStrings(
    const uint64_t* nulls,
    folly::Range<const vector_size_t*> rows,
    const StringView* views,
    VectorStream* stream,
    Scratch& scratch) {
  if (nulls == nullptr) {
    stream->appendLengths(nullptr, rows, rows.size(), [&](auto row) {
      return views[row].size();
    });
    for (auto i = 0; i < rows.size(); ++i) {
      const auto& view = views[rows[i]];
      stream->values().appendStringView(
          std::string_view(view.data(), view.size()));
    }
    return;
  }

  ScratchPtr<vector_size_t, 64> nonNullHolder(scratch);
  auto* nonNull = nonNullHolder.get(rows.size());
  const auto numNonNull =
      simd::indicesOfSetBits(nulls, 0, rows.size(), nonNull);
  stream->appendLengths(
      nulls, rows, numNonNull, [&](auto row) { return views[row].size(); });
  for (auto i = 0; i < numNonNull; ++i) {
    auto& view = views[rows[nonNull[i]]];
    stream->values().appendStringView(
        std::string_view(view.data(), view.size()));
  }
}

void appendTimestamps(
    const uint64_t* nulls,
    folly::Range<const vector_size_t*> rows,
    const Timestamp* timestamps,
    VectorStream* stream,
    Scratch& scratch) {
  if (nulls == nullptr) {
    stream->appendNonNull(rows.size());
    for (auto i = 0; i < rows.size(); ++i) {
      stream->appendOne(timestamps[rows[i]]);
    }
    return;
  }

  ScratchPtr<vector_size_t, 64> nonNullHolder(scratch);
  auto* nonNullRows = nonNullHolder.get(rows.size());
  const auto numNonNull =
      simd::indicesOfSetBits(nulls, 0, rows.size(), nonNullRows);
  stream->appendNulls(nulls, 0, rows.size(), numNonNull);
  for (auto i = 0; i < numNonNull; ++i) {
    stream->appendOne(timestamps[rows[nonNullRows[i]]]);
  }
}

template <TypeKind kind>
void serializeFlatVector(
    const BaseVector* vector,
    const folly::Range<const vector_size_t*>& rows,
    VectorStream* stream,
    Scratch& scratch) {
  using T = typename TypeTraits<kind>::NativeType;

  auto* flatVector = vector->asUnchecked<FlatVector<T>>();
  auto* rawValues = flatVector->rawValues();
  if (std::is_same_v<T, StringView> && stream->mayTryDictionary()) {
    for (auto row : rows) {
      stream->appendDictionaryString(*vector, row);
    }
    return;
  }

  if (!flatVector->mayHaveNulls()) {
    if (std::is_same_v<T, Timestamp>) {
      appendTimestamps(
          nullptr,
          rows,
          reinterpret_cast<const Timestamp*>(rawValues),
          stream,
          scratch);
      return;
    }

    if (std::is_same_v<T, StringView>) {
      appendStrings(
          nullptr,
          rows,
          reinterpret_cast<const StringView*>(rawValues),
          stream,
          scratch);
      return;
    }

    stream->appendNonNull(rows.size());
    AppendWindow<T> window(stream->values(), scratch);
    T* output = window.get(rows.size());
    copyWords(
        output, rows.data(), rows.size(), rawValues, stream->isLongDecimal());
    return;
  }

  ScratchPtr<uint64_t, 4> nullsHolder(scratch);
  uint64_t* nulls = nullsHolder.get(bits::nwords(rows.size()));
  simd::gatherBits(vector->rawNulls(), rows, nulls);
  if (std::is_same_v<T, Timestamp>) {
    appendTimestamps(
        nulls,
        rows,
        reinterpret_cast<const Timestamp*>(rawValues),
        stream,
        scratch);
    return;
  }
  if (std::is_same_v<T, StringView>) {
    appendStrings(
        nulls,
        rows,
        reinterpret_cast<const StringView*>(rawValues),
        stream,
        scratch);
    return;
  }
  appendNonNull(stream, nulls, rows, rawValues, scratch);
}

uint64_t bitsToBytesMap[256];

uint64_t bitsToBytes(uint8_t byte) {
  return bitsToBytesMap[byte];
}

template <>
void serializeFlatVector<TypeKind::BOOLEAN>(
    const BaseVector* vector,
    const folly::Range<const vector_size_t*>& rows,
    VectorStream* stream,
    Scratch& scratch) {
  auto* flatVector = reinterpret_cast<const FlatVector<bool>*>(vector);
  auto* rawValues = flatVector->rawValues<uint64_t*>();
  ScratchPtr<uint64_t, 4> bitsHolder(scratch);
  uint64_t* valueBits;
  int32_t numValueBits;
  if (!flatVector->mayHaveNulls()) {
    stream->appendNonNull(rows.size());
    valueBits = bitsHolder.get(bits::nwords(rows.size()));
    simd::gatherBits(
        reinterpret_cast<const uint64_t*>(rawValues), rows, valueBits);
    numValueBits = rows.size();
  } else {
    uint64_t* nulls = bitsHolder.get(bits::nwords(rows.size()));
    simd::gatherBits(vector->rawNulls(), rows, nulls);
    ScratchPtr<vector_size_t, 64> nonNullsHolder(scratch);
    auto* nonNulls = nonNullsHolder.get(rows.size());
    numValueBits = simd::indicesOfSetBits(nulls, 0, rows.size(), nonNulls);
    stream->appendNulls(nulls, 0, rows.size(), numValueBits);
    valueBits = nulls;
    simd::transpose(
        rows.data(),
        folly::Range<const vector_size_t*>(nonNulls, numValueBits),
        nonNulls);
    simd::gatherBits(
        reinterpret_cast<const uint64_t*>(rawValues),
        folly::Range<const vector_size_t*>(nonNulls, numValueBits),
        valueBits);
  }

  // 'valueBits' contains the non-null bools to be appended to the
  // stream. The wire format has a byte for each bit. Every full byte
  // is appended as a word. The partial byte is translated to a word
  // and its low bytes are appended.
  AppendWindow<uint8_t> window(stream->values(), scratch);
  uint8_t* output = window.get(numValueBits);
  const auto numBytes = bits::nbytes(numValueBits);
  for (auto i = 0; i < numBytes; ++i) {
    uint64_t word = bitsToBytes(reinterpret_cast<uint8_t*>(valueBits)[i]);
    if (i < numBytes - 1) {
      reinterpret_cast<uint64_t*>(output)[i] = word;
    } else {
      memcpy(output + i * 8, &word, numValueBits - i * 8);
    }
  }
}

void serializeWrapped(
    const BaseVector* vector,
    const folly::Range<const vector_size_t*>& rows,
    VectorStream* stream,
    Scratch& scratch) {
  ScratchPtr<vector_size_t, 1> innerRowsHolder(scratch);
  const int32_t numRows = rows.size();
  int32_t numInner = 0;
  auto* innerRows = innerRowsHolder.get(numRows);
  const BaseVector* wrapped;
  if (vector->encoding() == VectorEncoding::Simple::DICTIONARY &&
      !vector->rawNulls()) {
    // Dictionary with no nulls.
    auto* indices = vector->wrapInfo()->as<vector_size_t>();
    wrapped = vector->valueVector().get();
    simd::transpose(indices, rows, innerRows);
    numInner = numRows;
  } else {
    wrapped = vector->wrappedVector();
    for (int32_t i = 0; i < rows.size(); ++i) {
      if (vector->isNullAt(rows[i])) {
        if (numInner > 0) {
          serializeColumn(
              wrapped,
              folly::Range<const vector_size_t*>(innerRows, numInner),
              stream,
              scratch);
          numInner = 0;
        }
        stream->appendNull();
        continue;
      }
      innerRows[numInner++] = vector->wrappedIndex(rows[i]);
    }
  }
  if (numInner > 0) {
    serializeColumn(
        wrapped,
        folly::Range<const vector_size_t*>(innerRows, numInner),
        stream,
        scratch);
  }
}

template <>
void serializeFlatVector<TypeKind::UNKNOWN>(
    const BaseVector* vector,
    const folly::Range<const vector_size_t*>& rows,
    VectorStream* stream,
    Scratch& scratch) {
  VELOX_CHECK_NOT_NULL(vector->rawNulls());
  for (auto i = 0; i < rows.size(); ++i) {
    VELOX_DCHECK(vector->isNullAt(rows[i]));
    stream->appendNull();
  }
}

template <>
void serializeFlatVector<TypeKind::OPAQUE>(
    const BaseVector* vector,
    const folly::Range<const vector_size_t*>& ranges,
    VectorStream* stream,
    Scratch& scratch) {
  VELOX_UNSUPPORTED();
}

void serializeTimestampWithTimeZone(
    const RowVector* rowVector,
    const folly::Range<const vector_size_t*>& rows,
    VectorStream* stream,
    Scratch& scratch) {
  auto timestamps = rowVector->childAt(0)->as<SimpleVector<int64_t>>();
  auto timezones = rowVector->childAt(1)->as<SimpleVector<int16_t>>();
  for (auto i : rows) {
    if (rowVector->isNullAt(i)) {
      stream->appendNull();
    } else {
      stream->appendNonNull();
      stream->appendOne(packTimestampWithTimeZone(
          timestamps->valueAt(i), timezones->valueAt(i)));
    }
  }
}

void serializeRowVector(
    const BaseVector* vector,
    const folly::Range<const vector_size_t*>& rows,
    VectorStream* stream,
    Scratch& scratch) {
  auto rowVector = reinterpret_cast<const RowVector*>(vector);
  vector_size_t* childRows;
  int32_t numChildRows = 0;
  if (isTimestampWithTimeZoneType(vector->type())) {
    serializeTimestampWithTimeZone(rowVector, rows, stream, scratch);
    return;
  }
  ScratchPtr<uint64_t, 4> nullsHolder(scratch);
  ScratchPtr<vector_size_t, 64> innerRowsHolder(scratch);
  auto innerRows = rows.data();
  auto numInnerRows = rows.size();
  if (auto rawNulls = vector->rawNulls()) {
    auto nulls = nullsHolder.get(bits::nwords(rows.size()));
    simd::gatherBits(rawNulls, rows, nulls);
    auto* mutableInnerRows = innerRowsHolder.get(rows.size());
    numInnerRows =
        simd::indicesOfSetBits(nulls, 0, rows.size(), mutableInnerRows);
    stream->appendLengths(nulls, rows, numInnerRows, [](int32_t) { return 1; });
    simd::transpose(
        rows.data(),
        folly::Range<const vector_size_t*>(mutableInnerRows, numInnerRows),
        mutableInnerRows);
    innerRows = mutableInnerRows;
  } else {
    stream->appendLengths(
        nullptr, rows, rows.size(), [](int32_t) { return 1; });
  }
  for (int32_t i = 0; i < rowVector->childrenSize(); ++i) {
    serializeColumn(
        rowVector->childAt(i).get(),
        folly::Range<const vector_size_t*>(innerRows, numInnerRows),
        stream->childAt(i),
        scratch);
  }
}

void serializeArrayVector(
    const BaseVector* vector,
    const folly::Range<const vector_size_t*>& rows,
    VectorStream* stream,
    Scratch& scratch) {
  auto arrayVector = reinterpret_cast<const ArrayVector*>(vector);

  ScratchPtr<IndexRange> rangesHolder(scratch);
  int32_t numRanges = rowsToRanges(
      rows,
      arrayVector->rawNulls(),
      arrayVector->rawOffsets(),
      arrayVector->rawSizes(),
      nullptr,
      rangesHolder,
      nullptr,
      stream,
      scratch);
  if (numRanges == 0) {
    return;
  }
  serializeColumn(
      arrayVector->elements().get(),
      folly::Range<const IndexRange*>(rangesHolder.get(), numRanges),
      stream->childAt(0));
}

void serializeMapVector(
    const BaseVector* vector,
    const folly::Range<const vector_size_t*>& rows,
    VectorStream* stream,
    Scratch& scratch) {
  auto mapVector = reinterpret_cast<const MapVector*>(vector);

  ScratchPtr<IndexRange> rangesHolder(scratch);
  int32_t numRanges = rowsToRanges(
      rows,
      mapVector->rawNulls(),
      mapVector->rawOffsets(),
      mapVector->rawSizes(),
      nullptr,
      rangesHolder,
      nullptr,
      stream,
      scratch);
  if (numRanges == 0) {
    return;
  }
  serializeColumn(
      mapVector->mapKeys().get(),
      folly::Range<const IndexRange*>(rangesHolder.get(), numRanges),
      stream->childAt(0));
  serializeColumn(
      mapVector->mapValues().get(),
      folly::Range<const IndexRange*>(rangesHolder.get(), numRanges),
      stream->childAt(1));
}

template <TypeKind kind>
void serializeConstantVector(
    const BaseVector* vector,
    const folly::Range<const vector_size_t*>& rows,
    VectorStream* stream,
    Scratch& scratch) {
  using T = typename KindToFlatVector<kind>::WrapperType;
  auto constVector = dynamic_cast<const ConstantVector<T>*>(vector);
  if (constVector->valueVector()) {
    serializeWrapped(constVector, rows, stream, scratch);
    return;
  }
  const auto numRows = rows.size();
  if (vector->isNullAt(0)) {
    for (int32_t i = 0; i < numRows; ++i) {
      stream->appendNull();
    }
    return;
  }

  T value = constVector->valueAtFast(0);
  for (int32_t i = 0; i < numRows; ++i) {
    stream->appendNonNull();
    stream->appendOne(value);
  }
}

template <typename T>
void serializeBiasVector(
    const BaseVector* vector,
    const folly::Range<const vector_size_t*>& rows,
    VectorStream* stream,
    Scratch& scratch) {
  VELOX_UNSUPPORTED();
}

void serializeColumn(
    const BaseVector* vector,
    const folly::Range<const vector_size_t*>& rows,
    VectorStream* stream,
    Scratch& scratch) {
  auto encoding = vector->encoding();
<<<<<<< HEAD
  auto kind = vector->typeKind();
  if (encoding != VectorEncoding::Simple::CONSTANT &&
      kind != TypeKind::VARCHAR && kind != TypeKind::VARBINARY) {
=======
  if (encoding != VectorEncoding::Simple::CONSTANT) {
>>>>>>> 021ada4d
    stream->ensureFlat();
  }
  switch (encoding) {
    case VectorEncoding::Simple::FLAT:
      VELOX_DYNAMIC_SCALAR_TYPE_DISPATCH_ALL(
          serializeFlatVector,
          vector->typeKind(),
          vector,
          rows,
          stream,
          scratch);
      break;
    case VectorEncoding::Simple::CONSTANT:
      if (stream->mayAppendConstant()) {
        stream->appendConstant(*vector, rows.size());
        return;
      }
      VELOX_DYNAMIC_TYPE_DISPATCH_ALL(
          serializeConstantVector,
          vector->typeKind(),
          vector,
          rows,
          stream,
          scratch);
      break;
    case VectorEncoding::Simple::BIASED:
      VELOX_UNSUPPORTED();
    case VectorEncoding::Simple::ROW:
      serializeRowVector(vector, rows, stream, scratch);
      break;
    case VectorEncoding::Simple::ARRAY:
      serializeArrayVector(vector, rows, stream, scratch);
      break;
    case VectorEncoding::Simple::MAP:
      serializeMapVector(vector, rows, stream, scratch);
      break;
    case VectorEncoding::Simple::LAZY:
      serializeColumn(vector->loadedVector(), rows, stream, scratch);
      break;
    default:
      serializeWrapped(vector, rows, stream, scratch);
  }
}

void expandRepeatedRanges(
    const BaseVector* vector,
    const vector_size_t* rawOffsets,
    const vector_size_t* rawSizes,
    const folly::Range<const IndexRange*>& ranges,
    vector_size_t** sizes,
    std::vector<IndexRange>* childRanges,
    std::vector<vector_size_t*>* childSizes) {
  for (int32_t i = 0; i < ranges.size(); ++i) {
    int32_t begin = ranges[i].begin;
    int32_t end = begin + ranges[i].size;
    *sizes[i] += sizeof(int32_t);
    for (int32_t offset = begin; offset < end; ++offset) {
      if (!vector->isNullAt(offset)) {
        childRanges->push_back(
            IndexRange{rawOffsets[offset], rawSizes[offset]});
        childSizes->push_back(sizes[i]);
      }
    }
  }
}

template <TypeKind Kind>
void estimateFlatSerializedSize(
    const BaseVector* vector,
    const folly::Range<const IndexRange*>& ranges,
    vector_size_t** sizes) {
  auto valueSize = vector->type()->cppSizeInBytes();
  if (vector->mayHaveNulls()) {
    auto rawNulls = vector->rawNulls();
    for (int32_t i = 0; i < ranges.size(); ++i) {
      auto end = ranges[i].begin + ranges[i].size;
      auto numValues = bits::countBits(rawNulls, ranges[i].begin, end);
      *(sizes[i]) +=
          numValues * valueSize + bits::nbytes(ranges[i].size - numValues);
    }
  } else {
    for (int32_t i = 0; i < ranges.size(); ++i) {
      *(sizes[i]) += ranges[i].size * valueSize;
    }
  }
}

void estimateFlatSerializedSizeVarcharOrVarbinary(
    const BaseVector* vector,
    const folly::Range<const IndexRange*>& ranges,
    vector_size_t** sizes) {
  auto strings = static_cast<const FlatVector<StringView>*>(vector);
  auto rawNulls = strings->rawNulls();
  auto rawValues = strings->rawValues();
  for (int32_t i = 0; i < ranges.size(); ++i) {
    auto end = ranges[i].begin + ranges[i].size;
    int32_t numNulls = 0;
    int32_t bytes = 0;
    for (int32_t offset = ranges[i].begin; offset < end; ++offset) {
      if (rawNulls && bits::isBitNull(rawNulls, offset)) {
        ++numNulls;
      } else {
        bytes += sizeof(int32_t) + rawValues[offset].size();
      }
    }
    *(sizes[i]) += bytes + bits::nbytes(numNulls) + 4 * numNulls;
  }
}

template <>
void estimateFlatSerializedSize<TypeKind::VARCHAR>(
    const BaseVector* vector,
    const folly::Range<const IndexRange*>& ranges,
    vector_size_t** sizes) {
  estimateFlatSerializedSizeVarcharOrVarbinary(vector, ranges, sizes);
}

template <>
void estimateFlatSerializedSize<TypeKind::VARBINARY>(
    const BaseVector* vector,
    const folly::Range<const IndexRange*>& ranges,
    vector_size_t** sizes) {
  estimateFlatSerializedSizeVarcharOrVarbinary(vector, ranges, sizes);
}

void estimateBiasedSerializedSize(
    const BaseVector* vector,
    const folly::Range<const IndexRange*>& ranges,
    vector_size_t** sizes) {
  auto valueSize = vector->type()->cppSizeInBytes();
  if (vector->mayHaveNulls()) {
    auto rawNulls = vector->rawNulls();
    for (int32_t i = 0; i < ranges.size(); ++i) {
      auto end = ranges[i].begin + ranges[i].size;
      int32_t numValues = bits::countBits(rawNulls, ranges[i].begin, end);
      *(sizes[i]) += numValues * valueSize + bits::nbytes(ranges[i].size);
    }
  } else {
    for (int32_t i = 0; i < ranges.size(); ++i) {
      *(sizes[i]) += ranges[i].size * valueSize;
    }
  }
}

void estimateSerializedSizeInt(
    const BaseVector* vector,
    const folly::Range<const IndexRange*>& ranges,
    vector_size_t** sizes,
    Scratch& scratch);

void estimateWrapperSerializedSize(
    const folly::Range<const IndexRange*>& ranges,
    vector_size_t** sizes,
    const BaseVector* wrapper,
    Scratch& scratch) {
  std::vector<IndexRange> newRanges;
  std::vector<vector_size_t*> newSizes;
  const BaseVector* wrapped = wrapper->wrappedVector();
  for (int32_t i = 0; i < ranges.size(); ++i) {
    int32_t numNulls = 0;
    auto end = ranges[i].begin + ranges[i].size;
    for (int32_t offset = ranges[i].begin; offset < end; ++offset) {
      if (!wrapper->isNullAt(offset)) {
        newRanges.push_back(IndexRange{wrapper->wrappedIndex(offset), 1});
        newSizes.push_back(sizes[i]);
      } else {
        ++numNulls;
      }
    }
    *sizes[i] += bits::nbytes(numNulls);
  }
  estimateSerializedSizeInt(wrapped, newRanges, newSizes.data(), scratch);
}

template <TypeKind Kind>
void estimateConstantSerializedSize(
    const BaseVector* vector,
    const folly::Range<const IndexRange*>& ranges,
    vector_size_t** sizes,
    Scratch& scratch) {
  VELOX_CHECK(vector->encoding() == VectorEncoding::Simple::CONSTANT);
  using T = typename KindToFlatVector<Kind>::WrapperType;
  auto constantVector = vector->as<ConstantVector<T>>();
  if (constantVector->valueVector()) {
    estimateWrapperSerializedSize(ranges, sizes, vector, scratch);
    return;
  }
  int32_t elementSize = sizeof(T);
  if (constantVector->isNullAt(0)) {
    elementSize = 1;
  } else if (std::is_same_v<T, StringView>) {
    auto value = constantVector->valueAt(0);
    auto string = reinterpret_cast<const StringView*>(&value);
    elementSize = string->size();
  }
  for (int32_t i = 0; i < ranges.size(); ++i) {
    *sizes[i] += elementSize * ranges[i].size;
  }
}

void estimateSerializedSizeInt(
    const BaseVector* vector,
    const folly::Range<const IndexRange*>& ranges,
    vector_size_t** sizes,
    Scratch& scratch) {
  switch (vector->encoding()) {
    case VectorEncoding::Simple::FLAT:
      VELOX_DYNAMIC_SCALAR_TYPE_DISPATCH_ALL(
          estimateFlatSerializedSize,
          vector->typeKind(),
          vector,
          ranges,
          sizes);
      break;
    case VectorEncoding::Simple::CONSTANT:
      VELOX_DYNAMIC_TYPE_DISPATCH_ALL(
          estimateConstantSerializedSize,
          vector->typeKind(),
          vector,
          ranges,
          sizes,
          scratch);
      break;
    case VectorEncoding::Simple::DICTIONARY:
    case VectorEncoding::Simple::SEQUENCE:
      estimateWrapperSerializedSize(ranges, sizes, vector, scratch);
      break;
    case VectorEncoding::Simple::BIASED:
      estimateBiasedSerializedSize(vector, ranges, sizes);
      break;
    case VectorEncoding::Simple::ROW: {
      std::vector<IndexRange> childRanges;
      std::vector<vector_size_t*> childSizes;
      for (int32_t i = 0; i < ranges.size(); ++i) {
        auto begin = ranges[i].begin;
        auto end = begin + ranges[i].size;
        for (auto offset = begin; offset < end; ++offset) {
          *sizes[i] += sizeof(int32_t);
          if (!vector->isNullAt(offset)) {
            childRanges.push_back(IndexRange{offset, 1});
            childSizes.push_back(sizes[i]);
          }
        }
      }
      auto rowVector = vector->as<RowVector>();
      auto& children = rowVector->children();
      for (auto& child : children) {
        if (child) {
          estimateSerializedSizeInt(
              child.get(),
              folly::Range(childRanges.data(), childRanges.size()),
              childSizes.data(),
              scratch);
        }
      }
      break;
    }
    case VectorEncoding::Simple::MAP: {
      auto mapVector = vector->as<MapVector>();
      std::vector<IndexRange> childRanges;
      std::vector<vector_size_t*> childSizes;
      expandRepeatedRanges(
          mapVector,
          mapVector->rawOffsets(),
          mapVector->rawSizes(),
          ranges,
          sizes,
          &childRanges,
          &childSizes);
      estimateSerializedSizeInt(
          mapVector->mapKeys().get(), childRanges, childSizes.data(), scratch);
      estimateSerializedSizeInt(
          mapVector->mapValues().get(),
          childRanges,
          childSizes.data(),
          scratch);
      break;
    }
    case VectorEncoding::Simple::ARRAY: {
      auto arrayVector = vector->as<ArrayVector>();
      std::vector<IndexRange> childRanges;
      std::vector<vector_size_t*> childSizes;
      expandRepeatedRanges(
          arrayVector,
          arrayVector->rawOffsets(),
          arrayVector->rawSizes(),
          ranges,
          sizes,
          &childRanges,
          &childSizes);
      estimateSerializedSizeInt(
          arrayVector->elements().get(),
          childRanges,
          childSizes.data(),
          scratch);
      break;
    }
    case VectorEncoding::Simple::LAZY:
      estimateSerializedSizeInt(vector->loadedVector(), ranges, sizes, scratch);
      break;
    default:
      VELOX_CHECK(false, "Unsupported vector encoding {}", vector->encoding());
  }
}

void estimateSerializedSizeInt(
    const BaseVector* vector,
    const folly::Range<const vector_size_t*>& rows,
    vector_size_t** sizes,
    Scratch& scratch);

template <TypeKind Kind>
void estimateFlatSerializedSize(
    const BaseVector* vector,
    const folly::Range<const vector_size_t*>& rows,
    vector_size_t** sizes,
    Scratch& scratch) {
  const auto valueSize = vector->type()->cppSizeInBytes();
  const auto numRows = rows.size();
  if (vector->mayHaveNulls()) {
    auto rawNulls = vector->rawNulls();
    ScratchPtr<uint64_t, 4> nullsHolder(scratch);
    ScratchPtr<int32_t, 64> nonNullsHolder(scratch);
    auto nulls = nullsHolder.get(bits::nwords(numRows));
    simd::gatherBits(rawNulls, rows, nulls);
    auto nonNulls = nonNullsHolder.get(numRows);
    const auto numNonNull = simd::indicesOfSetBits(nulls, 0, numRows, nonNulls);
    for (int32_t i = 0; i < numNonNull; ++i) {
      *sizes[nonNulls[i]] += valueSize;
    }
  } else {
    VELOX_UNREACHABLE("Non null fixed width case handled before this");
  }
}

void estimateFlatSerializedSizeVarcharOrVarbinary(
    const BaseVector* vector,
    const folly::Range<const vector_size_t*>& rows,
    vector_size_t** sizes,
    Scratch& scratch) {
  const auto numRows = rows.size();
  auto strings = static_cast<const FlatVector<StringView>*>(vector);
  auto rawNulls = strings->rawNulls();
  auto rawValues = strings->rawValues();
  if (!rawNulls) {
    for (auto i = 0; i < rows.size(); ++i) {
      *sizes[i] += rawValues[rows[i]].size();
    }
  } else {
    ScratchPtr<uint64_t, 4> nullsHolder(scratch);
    ScratchPtr<int32_t, 64> nonNullsHolder(scratch);
    auto nulls = nullsHolder.get(bits::nwords(numRows));
    simd::gatherBits(rawNulls, rows, nulls);
    auto* nonNulls = nonNullsHolder.get(numRows);
    auto numNonNull = simd::indicesOfSetBits(nulls, 0, numRows, nonNulls);

    for (int32_t i = 0; i < numNonNull; ++i) {
      *sizes[nonNulls[i]] += rawValues[rows[nonNulls[i]]].size();
    }
  }
}

template <>
void estimateFlatSerializedSize<TypeKind::VARCHAR>(
    const BaseVector* vector,
    const folly::Range<const vector_size_t*>& rows,
    vector_size_t** sizes,
    Scratch& scratch) {
  estimateFlatSerializedSizeVarcharOrVarbinary(vector, rows, sizes, scratch);
}

template <>
void estimateFlatSerializedSize<TypeKind::VARBINARY>(
    const BaseVector* vector,
    const folly::Range<const vector_size_t*>& rows,
    vector_size_t** sizes,
    Scratch& scratch) {
  estimateFlatSerializedSizeVarcharOrVarbinary(vector, rows, sizes, scratch);
}

void estimateBiasedSerializedSize(
    const BaseVector* vector,
    const folly::Range<const vector_size_t*>& rows,
    vector_size_t** sizes,
    Scratch& scratch) {
  auto valueSize = vector->type()->cppSizeInBytes();
  VELOX_UNSUPPORTED();
}

void estimateWrapperSerializedSize(
    const folly::Range<const vector_size_t*>& rows,
    vector_size_t** sizes,
    const BaseVector* wrapper,
    Scratch& scratch) {
  ScratchPtr<vector_size_t, 1> innerRowsHolder(scratch);
  ScratchPtr<vector_size_t*, 1> innerSizesHolder(scratch);
  const int32_t numRows = rows.size();
  int32_t numInner = 0;
  auto innerRows = innerRowsHolder.get(numRows);
  auto innerSizes = sizes;
  const BaseVector* wrapped;
  if (wrapper->encoding() == VectorEncoding::Simple::DICTIONARY &&
      !wrapper->rawNulls()) {
    // Dictionary with no nulls.
    auto* indices = wrapper->wrapInfo()->as<vector_size_t>();
    wrapped = wrapper->valueVector().get();
    simd::transpose(indices, rows, innerRows);
    numInner = numRows;
  } else {
    wrapped = wrapper->wrappedVector();
    innerSizes = innerSizesHolder.get(numRows);
    for (int32_t i = 0; i < rows.size(); ++i) {
      if (!wrapper->isNullAt(rows[i])) {
        innerRows[numInner] = wrapper->wrappedIndex(rows[i]);
        innerSizes[numInner] = sizes[i];
        ++numInner;
      }
    }
  }
  if (numInner == 0) {
    return;
  }
  estimateSerializedSizeInt(
      wrapped,
      folly::Range<const vector_size_t*>(innerRows, numInner),
      innerSizes,
      scratch);
}

template <TypeKind Kind>
void estimateConstantSerializedSize(
    const BaseVector* vector,
    const folly::Range<const vector_size_t*>& rows,
    vector_size_t** sizes,
    Scratch& scratch) {
  VELOX_CHECK(vector->encoding() == VectorEncoding::Simple::CONSTANT);
  using T = typename KindToFlatVector<Kind>::WrapperType;
  auto constantVector = vector->as<ConstantVector<T>>();
  int32_t elementSize = sizeof(T);
  if (constantVector->isNullAt(0)) {
    elementSize = 1;
  } else if (vector->valueVector()) {
    auto values = constantVector->wrappedVector();
    vector_size_t* sizePtr = &elementSize;
    vector_size_t singleRow = constantVector->wrappedIndex(0);
    estimateSerializedSizeInt(
        values,
        folly::Range<const vector_size_t*>(&singleRow, 1),
        &sizePtr,
        scratch);
  } else if (std::is_same_v<T, StringView>) {
    auto value = constantVector->valueAt(0);
    auto string = reinterpret_cast<const StringView*>(&value);
    elementSize = string->size();
  }
  for (int32_t i = 0; i < rows.size(); ++i) {
    *sizes[i] += elementSize;
  }
}
void estimateSerializedSizeInt(
    const BaseVector* vector,
    const folly::Range<const vector_size_t*>& rows,
    vector_size_t** sizes,
    Scratch& scratch) {
  const auto numRows = rows.size();
  if (vector->type()->isFixedWidth() && !vector->mayHaveNullsRecursive()) {
    const auto elementSize = vector->type()->cppSizeInBytes();
    for (auto i = 0; i < numRows; ++i) {
      *sizes[i] += elementSize;
    }
    return;
  }
  switch (vector->encoding()) {
    case VectorEncoding::Simple::FLAT: {
      VELOX_DYNAMIC_TYPE_DISPATCH_ALL(
          estimateFlatSerializedSize,
          vector->typeKind(),
          vector,
          rows,
          sizes,
          scratch);
      break;
    }
    case VectorEncoding::Simple::CONSTANT:
      VELOX_DYNAMIC_TYPE_DISPATCH_ALL(
          estimateConstantSerializedSize,
          vector->typeKind(),
          vector,
          rows,
          sizes,
          scratch);
      break;
    case VectorEncoding::Simple::DICTIONARY:
    case VectorEncoding::Simple::SEQUENCE:
      estimateWrapperSerializedSize(rows, sizes, vector, scratch);
      break;
    case VectorEncoding::Simple::BIASED:
      estimateBiasedSerializedSize(vector, rows, sizes, scratch);
      break;
    case VectorEncoding::Simple::ROW: {
      ScratchPtr<vector_size_t, 1> innerRowsHolder(scratch);
      ScratchPtr<vector_size_t*, 1> innerSizesHolder(scratch);
      ScratchPtr<uint64_t, 1> nullsHolder(scratch);
      auto* innerRows = rows.data();
      auto* innerSizes = sizes;
      const auto numRows = rows.size();
      int32_t numInner = numRows;
      if (vector->mayHaveNulls()) {
        auto nulls = nullsHolder.get(bits::nwords(numRows));
        simd::gatherBits(vector->rawNulls(), rows, nulls);
        auto mutableInnerRows = innerRowsHolder.get(numRows);
        numInner = simd::indicesOfSetBits(nulls, 0, numRows, mutableInnerRows);
        innerSizes = innerSizesHolder.get(numInner);
        for (auto i = 0; i < numInner; ++i) {
          innerSizes[i] = sizes[mutableInnerRows[i]];
        }
        simd::transpose(
            rows.data(),
            folly::Range<const vector_size_t*>(mutableInnerRows, numInner),
            mutableInnerRows);
        innerRows = mutableInnerRows;
      }
      auto rowVector = vector->as<RowVector>();
      auto& children = rowVector->children();
      for (auto& child : children) {
        if (child) {
          estimateSerializedSizeInt(
              child.get(),
              folly::Range(innerRows, numInner),
              innerSizes,
              scratch);
        }
      }
      break;
    }
    case VectorEncoding::Simple::MAP: {
      auto mapVector = vector->asUnchecked<MapVector>();
      ScratchPtr<IndexRange> rangeHolder(scratch);
      ScratchPtr<vector_size_t*> sizesHolder(scratch);
      const auto numRanges = rowsToRanges(
          rows,
          mapVector->rawNulls(),
          mapVector->rawOffsets(),
          mapVector->rawSizes(),
          sizes,
          rangeHolder,
          &sizesHolder,
          nullptr,
          scratch);
      if (numRanges == 0) {
        return;
      }
      estimateSerializedSizeInt(
          mapVector->mapKeys().get(),
          folly::Range<const IndexRange*>(rangeHolder.get(), numRanges),
          sizesHolder.get(),
          scratch);
      estimateSerializedSizeInt(
          mapVector->mapValues().get(),
          folly::Range<const IndexRange*>(rangeHolder.get(), numRanges),
          sizesHolder.get(),
          scratch);
      break;
    }
    case VectorEncoding::Simple::ARRAY: {
      auto arrayVector = vector->as<ArrayVector>();
      ScratchPtr<IndexRange> rangeHolder(scratch);
      ScratchPtr<vector_size_t*> sizesHolder(scratch);
      const auto numRanges = rowsToRanges(
          rows,
          arrayVector->rawNulls(),
          arrayVector->rawOffsets(),
          arrayVector->rawSizes(),
          sizes,
          rangeHolder,
          &sizesHolder,
          nullptr,
          scratch);
      if (numRanges == 0) {
        return;
      }
      estimateSerializedSizeInt(
          arrayVector->elements().get(),
          folly::Range<const IndexRange*>(rangeHolder.get(), numRanges),
          sizesHolder.get(),
          scratch);
      break;
    }
    case VectorEncoding::Simple::LAZY:
      estimateSerializedSizeInt(vector->loadedVector(), rows, sizes, scratch);
      break;
    default:
      VELOX_CHECK(false, "Unsupported vector encoding {}", vector->encoding());
  }
}

void flushUncompressed(
    const std::vector<std::unique_ptr<VectorStream>>& streams,
    int32_t numRows,
    OutputStream* out,
    PrestoOutputStreamListener* listener) {
  int32_t offset = out->tellp();

  char codecMask = 0;
  if (listener) {
    codecMask = getCodecMarker();
  }
  // Pause CRC computation
  if (listener) {
    listener->pause();
  }

  writeInt32(out, numRows);
  out->write(&codecMask, 1);

  // Make space for uncompressedSizeInBytes & sizeInBytes
  writeInt32(out, 0);
  writeInt32(out, 0);
  // Write zero checksum.
  writeInt64(out, 0);

  // Number of columns and stream content. Unpause CRC.
  if (listener) {
    listener->resume();
  }
  writeInt32(out, streams.size());

  for (auto& stream : streams) {
    stream->flush(out);
  }

  // Pause CRC computation
  if (listener) {
    listener->pause();
  }

  // Fill in uncompressedSizeInBytes & sizeInBytes
  int32_t size = (int32_t)out->tellp() - offset;
  int32_t uncompressedSize = size - kHeaderSize;
  int64_t crc = 0;
  if (listener) {
    crc = computeChecksum(listener, codecMask, numRows, uncompressedSize);
  }

  out->seekp(offset + kSizeInBytesOffset);
  writeInt32(out, uncompressedSize);
  writeInt32(out, uncompressedSize);
  writeInt64(out, crc);
  out->seekp(offset + size);
}

void flushCompressed(
    const std::vector<std::unique_ptr<VectorStream>>& streams,
    const StreamArena& arena,
    folly::io::Codec& codec,
    int32_t numRows,
    OutputStream* output,
    PrestoOutputStreamListener* listener) {
  char codecMask = kCompressedBitMask;
  if (listener) {
    codecMask |= kCheckSumBitMask;
  }

  // Pause CRC computation
  if (listener) {
    listener->pause();
  }

  writeInt32(output, numRows);
  output->write(&codecMask, 1);

  IOBufOutputStream out(*(arena.pool()), nullptr, arena.size());
  writeInt32(&out, streams.size());

  for (auto& stream : streams) {
    stream->flush(&out);
  }

  const int32_t uncompressedSize = out.tellp();
  VELOX_CHECK_LE(
      uncompressedSize,
      codec.maxUncompressedLength(),
      "UncompressedSize exceeds limit");
  auto compressed = codec.compress(out.getIOBuf().get());
  const int32_t compressedSize = compressed->length();
  writeInt32(output, uncompressedSize);
  writeInt32(output, compressedSize);
  const int32_t crcOffset = output->tellp();
  writeInt64(output, 0); // Write zero checksum
  // Number of columns and stream content. Unpause CRC.
  if (listener) {
    listener->resume();
  }
  output->write(
      reinterpret_cast<const char*>(compressed->writableData()),
      compressed->length());
  // Pause CRC computation
  if (listener) {
    listener->pause();
  }
  const int32_t endSize = output->tellp();
  // Fill in crc
  int64_t crc = 0;
  if (listener) {
    crc = computeChecksum(listener, codecMask, numRows, compressedSize);
  }
  output->seekp(crcOffset);
  writeInt64(output, crc);
  output->seekp(endSize);
}

// Writes the contents to 'out' in wire format
void flushStreams(
    const std::vector<std::unique_ptr<VectorStream>>& streams,
    int32_t numRows,
    const StreamArena& arena,
    folly::io::Codec& codec,
    OutputStream* out) {
  auto listener = dynamic_cast<PrestoOutputStreamListener*>(out->listener());
  // Reset CRC computation
  if (listener) {
    listener->reset();
  }

  if (!needCompression(codec)) {
    flushUncompressed(streams, numRows, out, listener);
  } else {
    flushCompressed(streams, arena, codec, numRows, out, listener);
  }
}

class PrestoBatchVectorSerializer : public BatchVectorSerializer {
 public:
  PrestoBatchVectorSerializer(
      memory::MemoryPool* pool,
      bool useLosslessTimestamp,
      common::CompressionKind compressionKind)
      : pool_(pool),
        useLosslessTimestamp_(useLosslessTimestamp),
        codec_(common::compressionKindToCodec(compressionKind)) {}

  void serialize(
      const RowVectorPtr& vector,
      const folly::Range<const IndexRange*>& ranges,
      Scratch& /* scratch */,
      OutputStream* stream) override {
    const auto numRows = rangesTotalSize(ranges);
    const auto rowType = vector->type();
    const auto numChildren = vector->childrenSize();

    StreamArena arena(pool_);
    std::vector<std::unique_ptr<VectorStream>> streams(numChildren);
    SerdeOpts opts;
    opts.useLosslessTimestamp = useLosslessTimestamp_;
    for (int i = 0; i < numChildren; i++) {
      streams[i] = std::make_unique<VectorStream>(
          rowType->childAt(i),
          std::nullopt,
          vector->childAt(i),
          &arena,
          numRows,
          opts);

      serializeColumn(vector->childAt(i).get(), ranges, streams[i].get());
    }

    flushStreams(streams, numRows, arena, *codec_, stream);
  }

 private:
  memory::MemoryPool* pool_;
  const bool useLosslessTimestamp_;
  const std::unique_ptr<folly::io::Codec> codec_;
};

class PrestoVectorSerializer : public VectorSerializer {
 public:
  PrestoVectorSerializer(
      const RowTypePtr& rowType,
      std::vector<VectorEncoding::Simple> encodings,
      int32_t numRows,
      StreamArena* streamArena,
      const SerdeOpts& opts)
      : streamArena_(streamArena),
        codec_(common::compressionKindToCodec(opts.compressionKind)) {
    const auto types = rowType->children();
    const auto numTypes = types.size();
    streams_.resize(numTypes);

    for (int i = 0; i < numTypes; ++i) {
      std::optional<VectorEncoding::Simple> encoding = std::nullopt;
      if (i < encodings.size()) {
        encoding = encodings[i];
      }
      streams_[i] = std::make_unique<VectorStream>(
          types[i], encoding, std::nullopt, streamArena, numRows, opts);
    }
  }

  // Constructor that takes a row vector instead of only the types. This is
  // different because then we know exactly how each vector is encoded
  // (recursively).
  PrestoVectorSerializer(
      const RowVectorPtr& rowVector,
      StreamArena* streamArena,
      const SerdeOpts& opts)
      : streamArena_(streamArena),
        codec_(common::compressionKindToCodec(opts.compressionKind)) {
    auto numRows = rowVector->size();
    auto rowType = rowVector->type();
    auto numChildren = rowVector->childrenSize();
    streams_.resize(numChildren);

    for (int i = 0; i < numChildren; i++) {
      streams_[i] = std::make_unique<VectorStream>(
          rowType->childAt(i),
          std::nullopt,
          rowVector->childAt(i),
          streamArena,
          numRows,
          opts);
    }
  }

  void append(
      const RowVectorPtr& vector,
      const folly::Range<const IndexRange*>& ranges,
      Scratch& scratch) override {
    const auto numNewRows = rangesTotalSize(ranges);
    if (numNewRows == 0) {
      return;
    }
    numRows_ += numNewRows;
    for (int32_t i = 0; i < vector->childrenSize(); ++i) {
      serializeColumn(vector->childAt(i).get(), ranges, streams_[i].get());
    }
  }

  void append(
      const RowVectorPtr& vector,
      const folly::Range<const vector_size_t*>& rows,
      Scratch& scratch) override {
    const auto numNewRows = rows.size();
    if (numNewRows == 0) {
      return;
    }
    numRows_ += numNewRows;
    for (int32_t i = 0; i < vector->childrenSize(); ++i) {
      serializeColumn(
          vector->childAt(i).get(), rows, streams_[i].get(), scratch);
    }
  }

  void incrementRows(int32_t numRows) override {
    numRows_ += numRows;
  }

  void appendColumn(
      const RowVectorPtr& vector,
      int32_t column,
      const folly::Range<const vector_size_t*>& rows,
      Scratch& scratch) override {
    serializeColumn(
        vector->childAt(column).get(), rows, streams_[column].get(), scratch);
  }

  size_t maxSerializedSize() const override {
    size_t dataSize = 4; // streams_.size()
    for (auto& stream : streams_) {
      dataSize += stream->serializedSize();
    }

    auto compressedSize = needCompression(*codec_)
        ? codec_->maxCompressedLength(dataSize)
        : dataSize;
    return kHeaderSize + compressedSize;
  }

  // The SerializedPage layout is:
  // numRows(4) | codec(1) | uncompressedSize(4) | compressedSize(4) |
  // checksum(8) | data
  void flush(OutputStream* out) override {
    flushStreams(streams_, numRows_, *streamArena_, *codec_, out);
  }

  void flushEncoded(const RowVectorPtr& vector, OutputStream* out) {
    VELOX_CHECK_EQ(0, numRows_);

    std::vector<IndexRange> ranges{{0, vector->size()}};
    Scratch scratch;
    append(vector, folly::Range(ranges.data(), ranges.size()), scratch);

    flushStreams(streams_, vector->size(), *streamArena_, *codec_, out);
  }

  void clear(bool reservePreviousSize = true) override {
    numRows_ = 0;
    for (auto& stream : streams_) {
      stream->clear();
    }
  }

  std::string toString() {
    std::stringstream out;
    out << "{PrestoSerializer ";
    for (auto i = 0; i < streams_.size(); ++i) {
      out << i << "=" << streams_[i]->toString() << std::endl;
    }
    out << "}";
    return out.str();
  }

  std::unordered_map<std::string, RuntimeCounter> runtimeStats() override {
    VectorStreamStats stats;
    for (auto& stream : streams_) {
      stream->stats(stats);
    }
    std::unordered_map<std::string, RuntimeCounter> map;
    map.insert(
        {{"totalNonNull", RuntimeCounter(stats.totalNonNull)},
         {"totalNull", RuntimeCounter(stats.totalNull)},
         {"encodingSavedBytes",
          RuntimeCounter(
              stats.encodingSavedBytes, RuntimeCounter::Unit::kBytes)}});
    return map;
  }

 private:
<<<<<<< HEAD
  void flushUncompressed(
      int32_t numRows,
      OutputStream* out,
      PrestoOutputStreamListener* listener) {
    int32_t offset = out->tellp();

    char codec = 0;
    if (listener) {
      codec = getCodecMarker();
    }
    // Pause CRC computation
    if (listener) {
      listener->pause();
    }

    writeInt32(out, numRows);
    out->write(&codec, 1);

    // Make space for uncompressedSizeInBytes & sizeInBytes
    writeInt32(out, 0);
    writeInt32(out, 0);
    // Write zero checksum.
    writeInt64(out, 0);

    // Number of columns and stream content. Unpause CRC.
    if (listener) {
      listener->resume();
    }
    writeInt32(out, streams_.size());

    Scratch scratch;
    for (auto& stream : streams_) {
      stream->flush(out, scratch);
    }

    // Pause CRC computation
    if (listener) {
      listener->pause();
    }

    // Fill in uncompressedSizeInBytes & sizeInBytes
    int32_t size = (int32_t)out->tellp() - offset;
    int32_t uncompressedSize = size - kHeaderSize;
    int64_t crc = 0;
    if (listener) {
      crc = computeChecksum(listener, codec, numRows, uncompressedSize);
    }

    out->seekp(offset + kSizeInBytesOffset);
    writeInt32(out, uncompressedSize);
    writeInt32(out, uncompressedSize);
    writeInt64(out, crc);
    out->seekp(offset + size);
  }

  void flushCompressed(
      int32_t numRows,
      OutputStream* output,
      PrestoOutputStreamListener* listener) {
    const int32_t offset = output->tellp();
    char codec = kCompressedBitMask;
    if (listener) {
      codec |= kCheckSumBitMask;
    }

    // Pause CRC computation
    if (listener) {
      listener->pause();
    }

    writeInt32(output, numRows);
    output->write(&codec, 1);

    IOBufOutputStream out(
        *(streamArena_->pool()), nullptr, streamArena_->size());
    writeInt32(&out, streams_.size());

    Scratch scratch;
    for (auto& stream : streams_) {
      stream->flush(&out, scratch);
    }

    const int32_t uncompressedSize = out.tellp();
    VELOX_CHECK_LE(
        uncompressedSize,
        codec_->maxUncompressedLength(),
        "UncompressedSize exceeds limit");
    auto compressed = codec_->compress(out.getIOBuf().get());
    const int32_t compressedSize = compressed->length();
    writeInt32(output, uncompressedSize);
    writeInt32(output, compressedSize);
    const int32_t crcOffset = output->tellp();
    writeInt64(output, 0); // Write zero checksum
    // Number of columns and stream content. Unpause CRC.
    if (listener) {
      listener->resume();
    }
    output->write(
        reinterpret_cast<const char*>(compressed->writableData()),
        compressed->length());
    // Pause CRC computation
    if (listener) {
      listener->pause();
    }
    const int32_t endSize = output->tellp();
    // Fill in crc
    int64_t crc = 0;
    if (listener) {
      crc = computeChecksum(listener, codec, numRows, compressedSize);
    }
    output->seekp(crcOffset);
    writeInt64(output, crc);
    output->seekp(endSize);
  }

  // Writes the contents to 'stream' in wire format
  void flushInternal(int32_t numRows, OutputStream* out) {
    auto listener = dynamic_cast<PrestoOutputStreamListener*>(out->listener());
    // Reset CRC computation
    if (listener) {
      listener->reset();
    }

    if (!needCompression(*codec_)) {
      flushUncompressed(numRows, out, listener);
    } else {
      flushCompressed(numRows, out, listener);
    }
  }

  static const int32_t kSizeInBytesOffset{4 + 1};
  static const int32_t kHeaderSize{kSizeInBytesOffset + 4 + 4 + 8};

=======
>>>>>>> 021ada4d
  StreamArena* const streamArena_;
  const std::unique_ptr<folly::io::Codec> codec_;

  int32_t numRows_{0};
  std::vector<std::unique_ptr<VectorStream>> streams_;
};
} // namespace

void PrestoVectorSerde::estimateSerializedSize(
    VectorPtr vector,
    const folly::Range<const IndexRange*>& ranges,
    vector_size_t** sizes,
    Scratch& scratch) {
  estimateSerializedSizeInt(vector->loadedVector(), ranges, sizes, scratch);
}

void PrestoVectorSerde::estimateSerializedSize(
    VectorPtr vector,
    const folly::Range<const vector_size_t*> rows,
    vector_size_t** sizes,
    Scratch& scratch) {
  estimateSerializedSizeInt(vector->loadedVector(), rows, sizes, scratch);
}

std::unique_ptr<VectorSerializer> PrestoVectorSerde::createSerializer(
    RowTypePtr type,
    int32_t numRows,
    StreamArena* streamArena,
    const Options* options) {
  const auto prestoOptions = toPrestoOptions(options);
  return std::make_unique<PrestoVectorSerializer>(
      type, prestoOptions.encodings, numRows, streamArena, prestoOptions);
<<<<<<< HEAD
=======
}

std::unique_ptr<BatchVectorSerializer> PrestoVectorSerde::createBatchSerializer(
    memory::MemoryPool* pool,
    const Options* options) {
  const auto prestoOptions = toPrestoOptions(options);
  return std::make_unique<PrestoBatchVectorSerializer>(
      pool, prestoOptions.useLosslessTimestamp, prestoOptions.compressionKind);
>>>>>>> 021ada4d
}

void PrestoVectorSerde::deprecatedSerializeEncoded(
    const RowVectorPtr& vector,
    StreamArena* streamArena,
    const Options* options,
    OutputStream* out) {
  auto prestoOptions = toPrestoOptions(options);
  auto serializer = std::make_unique<PrestoVectorSerializer>(
      vector, streamArena, prestoOptions);
  serializer->flushEncoded(vector, out);
}
namespace {
bool hasNestedStructs(const TypePtr& type) {
  if (type->isRow()) {
    return true;
  }
  if (type->isArray()) {
    return hasNestedStructs(type->childAt(0));
  }
  if (type->isMap()) {
    return hasNestedStructs(type->childAt(0)) ||
        hasNestedStructs(type->childAt(1));
  }
  return false;
}

bool hasNestedStructs(const std::vector<TypePtr>& types) {
  for (auto& child : types) {
    if (hasNestedStructs(child)) {
      return true;
    }
  }
  return false;
}

void readTopColumns(
    ByteInputStream& source,
    const RowTypePtr& type,
    velox::memory::MemoryPool* pool,
    const RowVectorPtr& result,
    int32_t resultOffset,
    const SerdeOpts& opts) {
  auto& children = result->children();
  const auto& childTypes = type->asRow().children();
  const auto numColumns = source.read<int32_t>();
  VELOX_USER_CHECK_EQ(
      numColumns,
      type->size(),
      "Number of columns in serialized data doesn't match "
      "number of columns requested for deserialization");

  auto guard = folly::makeGuard([&]() { structNullsMap().reset(); });

  if (!opts.nullsFirst && hasNestedStructs(childTypes)) {
    structNullsMap() = std::make_unique<StructNullsMap>();
    Scratch scratch;
    auto position = source.tellp();
    readStructNullsColumns(
        &source, childTypes, opts.useLosslessTimestamp, scratch);
    source.seekp(position);
  }
  readColumns(
      &source, childTypes, resultOffset, nullptr, 0, pool, opts, children);
}
} // namespace

namespace {
bool hasNestedStructs(const TypePtr& type) {
  if (type->isRow()) {
    return true;
  }
  if (type->isArray()) {
    return hasNestedStructs(type->childAt(0));
  }
  if (type->isMap()) {
    return hasNestedStructs(type->childAt(0)) ||
        hasNestedStructs(type->childAt(1));
  }
  return false;
}

bool hasNestedStructs(const std::vector<TypePtr>& types) {
  for (auto& child : types) {
    if (hasNestedStructs(child)) {
      return true;
    }
  }
  return false;
}

void readTopColumns(
    ByteInputStream& source,
    const RowTypePtr& type,
    velox::memory::MemoryPool* pool,
    const RowVectorPtr& result,
    int32_t resultOffset,
    const SerdeOpts& opts) {
  auto& children = result->children();
  const auto& childTypes = type->asRow().children();
  const auto numColumns = source.read<int32_t>();
  VELOX_USER_CHECK_EQ(
      numColumns,
      type->size(),
      "Number of columns in serialized data doesn't match "
      "number of columns requested for deserialization");

  auto guard = folly::makeGuard([&]() { structNullsMap().reset(); });

  if (!opts.nullsFirst && hasNestedStructs(childTypes)) {
    structNullsMap() = std::make_unique<StructNullsMap>();
    Scratch scratch;
    auto position = source.tellp();
    readStructNullsColumns(
        &source, childTypes, opts.useLosslessTimestamp, scratch);
    source.seekp(position);
  }
  readColumns(
      &source, childTypes, resultOffset, nullptr, 0, pool, opts, children);
}
} // namespace

void PrestoVectorSerde::deserialize(
    ByteInputStream* source,
    velox::memory::MemoryPool* pool,
    RowTypePtr type,
    RowVectorPtr* result,
    vector_size_t resultOffset,
    const Options* options) {
  const auto prestoOptions = toPrestoOptions(options);
  const bool useLosslessTimestamp = prestoOptions.useLosslessTimestamp;
  const auto codec =
      common::compressionKindToCodec(prestoOptions.compressionKind);
  const auto numRows = source->read<int32_t>();

  if (resultOffset > 0) {
    VELOX_CHECK_NOT_NULL(*result);
    VELOX_CHECK(result->unique());
    (*result)->resize(resultOffset + numRows);
  } else if (*result && result->unique()) {
    VELOX_CHECK(
        *(*result)->type() == *type,
        "Unexpected type: {} vs. {}",
        (*result)->type()->toString(),
        type->toString());
    (*result)->prepareForReuse();
    (*result)->resize(numRows);
  } else {
    *result = BaseVector::create<RowVector>(type, numRows, pool);
  }

  const auto pageCodecMarker = source->read<int8_t>();
  const auto uncompressedSize = source->read<int32_t>();
  const auto compressedSize = source->read<int32_t>();
  const auto checksum = source->read<int64_t>();

  int64_t actualCheckSum = 0;
  if (isChecksumBitSet(pageCodecMarker)) {
    actualCheckSum =
        computeChecksum(source, pageCodecMarker, numRows, compressedSize);
  }

  VELOX_CHECK_EQ(
      checksum, actualCheckSum, "Received corrupted serialized page.");

  VELOX_CHECK_EQ(
      needCompression(*codec),
      isCompressedBitSet(pageCodecMarker),
      "Compression kind {} should align with codec marker.",
      common::compressionKindToString(
          common::codecTypeToCompressionKind(codec->type())));

  if (!needCompression(*codec)) {
    readTopColumns(*source, type, pool, *result, resultOffset, prestoOptions);
  } else {
    auto compressBuf = folly::IOBuf::create(compressedSize);
    source->readBytes(compressBuf->writableData(), compressedSize);
    compressBuf->append(compressedSize);
    auto uncompress = codec->uncompress(compressBuf.get(), uncompressedSize);
    ByteRange byteRange{
        uncompress->writableData(), (int32_t)uncompress->length(), 0};
    ByteInputStream uncompressedSource({byteRange});

    readTopColumns(
        uncompressedSource, type, pool, *result, resultOffset, prestoOptions);
  }
}

// static
void PrestoVectorSerde::registerVectorSerde() {
  auto toByte = [](int32_t number, int32_t bit) {
    return static_cast<uint64_t>(bits::isBitSet(&number, bit)) << (bit * 8);
  };
  for (auto i = 0; i < 256; ++i) {
    bitsToBytesMap[i] = toByte(i, 0) | toByte(i, 1) | toByte(i, 2) |
        toByte(i, 3) | toByte(i, 4) | toByte(i, 5) | toByte(i, 6) |
        toByte(i, 7);
  }
  velox::registerVectorSerde(std::make_unique<PrestoVectorSerde>());
}

std::string pvsString(void* ptr) {
  return reinterpret_cast<PrestoVectorSerializer*>(ptr)->toString();
}

std::string pvt(BaseVector* vector, int32_t* ordinal = nullptr) {
  int32_t c = 0;
  if (!ordinal) {
    ordinal = &c;
  }
  std::stringstream out;
  out << (++*ordinal) << " " << (void*)vector << " " << vector->toString()
      << std::endl;
  while (vector->encoding() == VectorEncoding::Simple::DICTIONARY ||
         vector->encoding() == VectorEncoding::Simple::CONSTANT) {
    auto values = vector->valueVector().get();
    if (values) {
      out << " wraps " << vector->toString() << std::endl;
      vector = values;
    } else {
      break;
    }
  }
  if (vector->encoding() == VectorEncoding::Simple::ROW) {
    auto* row = vector->as<RowVector>();
    out << "{ ROW ";
    for (auto i = 0; i < row->childrenSize(); ++i) {
      out << pvt(row->childAt(i).get(), ordinal) << std::endl;
    }
    out << "}" << std::endl;
  }
  return out.str();
}

} // namespace facebook::velox::serializer::presto<|MERGE_RESOLUTION|>--- conflicted
+++ resolved
@@ -341,11 +341,6 @@
     const BufferPtr& nulls,
     vector_size_t nullCount,
     const BufferPtr& values) {
-<<<<<<< HEAD
-  auto bufferSize = values->size() / sizeof(int128_t);
-  VELOX_CHECK_LE(offset + size, bufferSize);
-=======
->>>>>>> 021ada4d
   auto rawValues = values->asMutable<int128_t>();
   if (nullCount) {
     auto bufferSize = checkValuesSize<int128_t>(values, nulls, size, offset);
@@ -466,14 +461,9 @@
   auto flatResult = result->asFlatVector<T>();
   auto nullCount = readNulls(
       source, size, resultOffset, incomingNulls, numIncomingNulls, *flatResult);
-<<<<<<< HEAD
 
   BufferPtr values = flatResult->mutableValues(resultOffset + numNewValues);
 
-=======
-
-  BufferPtr values = flatResult->mutableValues(resultOffset + numNewValues);
->>>>>>> 021ada4d
   if constexpr (std::is_same_v<T, Timestamp>) {
     if (opts.useLosslessTimestamp) {
       readLosslessTimestampValues(
@@ -841,86 +831,6 @@
 }
 
 void readRowVector(
-<<<<<<< HEAD
-    ByteInputStream* source,
-    const TypePtr& type,
-    vector_size_t resultOffset,
-    const uint64_t* incomingNulls,
-    int32_t numIncomingNulls,
-    velox::memory::MemoryPool* pool,
-    const SerdeOpts& opts,
-    VectorPtr& result) {
-  auto* row = result->asUnchecked<RowVector>();
-  if (isTimestampWithTimeZoneType(type)) {
-    readTimestampWithTimeZone(
-        source, pool, row, resultOffset, incomingNulls, numIncomingNulls);
-    return;
-  }
-  BufferPtr combinedNulls;
-  const uint64_t* childNulls = incomingNulls;
-  int32_t numChildNulls = numIncomingNulls;
-  if (opts.nullsFirst) {
-    const auto size = source->read<int32_t>();
-    const auto numNewValues = sizeWithIncomingNulls(size, numIncomingNulls);
-    row->resize(resultOffset + numNewValues);
-    readNulls(
-        source, size, resultOffset, incomingNulls, numIncomingNulls, *result);
-    if (row->rawNulls()) {
-      combinedNulls = AlignedBuffer::allocate<bool>(numNewValues, pool);
-      bits::copyBits(
-          row->rawNulls(),
-          resultOffset,
-          combinedNulls->asMutable<uint64_t>(),
-          0,
-          numNewValues);
-      childNulls = combinedNulls->as<uint64_t>();
-      numChildNulls = numNewValues;
-    }
-  } else {
-    auto [structNulls, numStructNulls] = getStructNulls(source->tellp());
-    // childNulls is the nulls added to the children, i.e. the nulls of this
-    // struct combined with nulls of enclosing structs.
-    if (structNulls) {
-      if (incomingNulls) {
-        combinedNulls = AlignedBuffer::allocate<bool>(numIncomingNulls, pool);
-        bits::scatterBits(
-            numStructNulls,
-            numIncomingNulls,
-            reinterpret_cast<const char*>(structNulls),
-            incomingNulls,
-            combinedNulls->asMutable<char>());
-        childNulls = combinedNulls->as<uint64_t>();
-        numChildNulls = numIncomingNulls;
-      } else {
-        childNulls = structNulls;
-        numChildNulls = numStructNulls;
-      }
-    }
-  }
-  const int32_t numChildren = source->read<int32_t>();
-  auto& children = row->children();
-
-  const auto& childTypes = type->asRow().children();
-  readColumns(
-      source,
-      childTypes,
-      resultOffset,
-      childNulls,
-      numChildNulls,
-      pool,
-      opts,
-      children);
-  if (!opts.nullsFirst) {
-    const auto size = source->read<int32_t>();
-    const auto numNewValues = sizeWithIncomingNulls(size, numIncomingNulls);
-    row->resize(resultOffset + numNewValues);
-    // Read and discard the offsets. The number of offsets is not affected by
-    // incomingNulls.
-    source->skip((size + 1) * sizeof(int32_t));
-    readNulls(
-        source, size, resultOffset, incomingNulls, numIncomingNulls, *result);
-  }
-=======
     ByteInputStream* source,
     const TypePtr& type,
     vector_size_t resultOffset,
@@ -1229,267 +1139,6 @@
 
   source->skip((1 + size) * sizeof(int32_t));
   valueCount(source, size, scratch);
->>>>>>> 021ada4d
-}
-
-void readTimestampWithTimeZoneStructNulls(
-    ByteInputStream* source,
-    Scratch& scratch) {
-  readStructNulls<int64_t>(source, BIGINT(), false, scratch);
-}
-
-void readRowVectorStructNulls(
-    ByteInputStream* source,
-    const TypePtr& type,
-    bool useLosslessTimestamp,
-    Scratch& scratch) {
-  if (isTimestampWithTimeZoneType(type)) {
-    readTimestampWithTimeZoneStructNulls(source, scratch);
-    return;
-  }
-  auto streamPos = source->tellp();
-  const int32_t numChildren = source->read<int32_t>();
-  const auto& childTypes = type->asRow().children();
-  readStructNullsColumns(source, childTypes, useLosslessTimestamp, scratch);
-
-  const auto size = source->read<int32_t>();
-  // Read and discard the offsets. The number of offsets is not affected by
-  // nulls.
-  source->skip((size + 1) * sizeof(int32_t));
-  raw_vector<uint64_t> nullsCopy;
-  auto numNonNull = valueCount(source, size, scratch, &nullsCopy);
-  if (size != numNonNull) {
-    (*structNullsMap())[streamPos] =
-        std::pair<raw_vector<uint64_t>, int32_t>(std::move(nullsCopy), size);
-  }
-}
-
-void readStructNullsColumns(
-    ByteInputStream* source,
-    const std::vector<TypePtr>& types,
-<<<<<<< HEAD
-    vector_size_t resultOffset,
-    const uint64_t* incomingNulls,
-    int32_t numIncomingNulls,
-    velox::memory::MemoryPool* pool,
-    const SerdeOpts& opts,
-    std::vector<VectorPtr>& results) {
-=======
-    bool useLosslessTimestamp,
-    Scratch& scratch) {
->>>>>>> 021ada4d
-  static const std::unordered_map<
-      TypeKind,
-      std::function<void(
-          ByteInputStream * source,
-          const TypePtr& type,
-<<<<<<< HEAD
-          vector_size_t resultOffset,
-          const uint64_t* incomingNulls,
-          int32_t numIncomingNulls,
-          velox::memory::MemoryPool* pool,
-          const SerdeOpts& opts,
-          VectorPtr& result)>>
-=======
-          bool useLosslessTimestamp,
-          Scratch& scratch)>>
->>>>>>> 021ada4d
-      readers = {
-          {TypeKind::BOOLEAN, &readStructNulls<bool>},
-          {TypeKind::TINYINT, &readStructNulls<int8_t>},
-          {TypeKind::SMALLINT, &readStructNulls<int16_t>},
-          {TypeKind::INTEGER, &readStructNulls<int32_t>},
-          {TypeKind::BIGINT, &readStructNulls<int64_t>},
-          {TypeKind::HUGEINT, &readStructNulls<int128_t>},
-          {TypeKind::REAL, &readStructNulls<float>},
-          {TypeKind::DOUBLE, &readStructNulls<double>},
-          {TypeKind::TIMESTAMP, &readStructNulls<Timestamp>},
-          {TypeKind::VARCHAR, &readStructNulls<StringView>},
-          {TypeKind::VARBINARY, &readStructNulls<StringView>},
-          {TypeKind::ARRAY, &readArrayVectorStructNulls},
-          {TypeKind::MAP, &readMapVectorStructNulls},
-          {TypeKind::ROW, &readRowVectorStructNulls},
-          {TypeKind::UNKNOWN, &readStructNulls<UnknownValue>}};
-
-  for (int32_t i = 0; i < types.size(); ++i) {
-    const auto& columnType = types[i];
-
-    const auto encoding = readLengthPrefixedString(source);
-    if (encoding == kRLE) {
-<<<<<<< HEAD
-      readConstantVector(
-          source,
-          columnType,
-          resultOffset,
-          incomingNulls,
-          numIncomingNulls,
-          pool,
-          opts,
-          columnResult);
-    } else if (encoding == kDictionary) {
-      readDictionaryVector(
-          source,
-          columnType,
-          resultOffset,
-          incomingNulls,
-          numIncomingNulls,
-          pool,
-          opts,
-          columnResult);
-=======
-      readConstantVectorStructNulls(
-          source, columnType, useLosslessTimestamp, scratch);
-    } else if (encoding == kDictionary) {
-      readDictionaryVectorStructNulls(
-          source, columnType, useLosslessTimestamp, scratch);
->>>>>>> 021ada4d
-    } else {
-      checkTypeEncoding(encoding, columnType);
-      if (columnResult != nullptr &&
-          (columnResult->encoding() == VectorEncoding::Simple::CONSTANT ||
-           columnResult->encoding() == VectorEncoding::Simple::DICTIONARY)) {
-        BaseVector::ensureWritable(
-            SelectivityVector::empty(), types[i], pool, columnResult);
-      }
-      const auto it = readers.find(columnType->kind());
-      VELOX_CHECK(
-          it != readers.end(),
-          "Column reader for type {} is missing",
-          columnType->kindName());
-
-<<<<<<< HEAD
-      it->second(
-          source,
-          columnType,
-          resultOffset,
-          incomingNulls,
-          numIncomingNulls,
-          pool,
-          opts,
-          columnResult);
-    }
-  }
-}
-
-// Reads nulls into 'scratch' and returns count of non-nulls. If 'copy' is
-// given, returns the null bits in 'copy'.
-vector_size_t valueCount(
-    ByteInputStream* source,
-    vector_size_t size,
-    Scratch& scratch,
-    raw_vector<uint64_t>* copy = nullptr) {
-  if (source->readByte() == 0) {
-    return size;
-  }
-  ScratchPtr<uint64_t, 16> nullsHolder(scratch);
-  auto rawNulls = nullsHolder.get(bits::nwords(size));
-  auto numBytes = bits::nbytes(size);
-  source->readBytes(rawNulls, numBytes);
-  bits::reverseBits(reinterpret_cast<uint8_t*>(rawNulls), numBytes);
-  bits::negate(reinterpret_cast<char*>(rawNulls), numBytes * 8);
-  if (copy) {
-    copy->resize(bits::nwords(size));
-    memcpy(copy->data(), rawNulls, numBytes);
-  }
-  return bits::countBits(rawNulls, 0, size);
-}
-
-template <typename T>
-void readStructNulls(
-    ByteInputStream* source,
-    const TypePtr& type,
-    bool useLosslessTimestamp,
-    Scratch& scratch) {
-  const int32_t size = source->read<int32_t>();
-  auto numValues = valueCount(source, size, scratch);
-
-  if constexpr (std::is_same_v<T, Timestamp>) {
-    source->skip(
-        numValues *
-        (useLosslessTimestamp ? sizeof(Timestamp) : sizeof(uint64_t)));
-    return;
-  }
-  source->skip(numValues * sizeof(T));
-}
-
-template <>
-void readStructNulls<StringView>(
-    ByteInputStream* source,
-    const TypePtr& type,
-    bool /*useLosslessTimestamp*/,
-    Scratch& scratch) {
-  const int32_t size = source->read<int32_t>();
-  source->skip(size * sizeof(int32_t));
-  valueCount(source, size, scratch);
-  const int32_t dataSize = source->read<int32_t>();
-  source->skip(dataSize);
-}
-
-void readStructNullsColumns(
-    ByteInputStream* source,
-    const std::vector<TypePtr>& types,
-    bool useLoasslessTimestamp,
-    Scratch& scratch);
-
-void readConstantVectorStructNulls(
-    ByteInputStream* source,
-    const TypePtr& type,
-    bool useLosslessTimestamp,
-    Scratch& scratch) {
-  const auto size = source->read<int32_t>();
-  std::vector<TypePtr> childTypes = {type};
-  readStructNullsColumns(source, childTypes, useLosslessTimestamp, scratch);
-}
-
-void readDictionaryVectorStructNulls(
-    ByteInputStream* source,
-    const TypePtr& type,
-    bool useLosslessTimestamp,
-    Scratch& scratch) {
-  const auto size = source->read<int32_t>();
-  std::vector<TypePtr> childTypes = {type};
-  readStructNullsColumns(source, childTypes, useLosslessTimestamp, scratch);
-
-  // Skip indices.
-  source->skip(sizeof(int32_t) * size);
-
-  // Skip 3 * 8 bytes of 'instance id'. Velox doesn't use 'instance id' for
-  // dictionary vectors.
-  source->skip(24);
-}
-
-void readArrayVectorStructNulls(
-    ByteInputStream* source,
-    const TypePtr& type,
-    bool useLosslessTimestamp,
-    Scratch& scratch) {
-  std::vector<TypePtr> childTypes = {type->childAt(0)};
-  readStructNullsColumns(source, childTypes, useLosslessTimestamp, scratch);
-
-  const vector_size_t size = source->read<int32_t>();
-
-  source->skip((size + 1) * sizeof(int32_t));
-  valueCount(source, size, scratch);
-}
-
-void readMapVectorStructNulls(
-    ByteInputStream* source,
-    const TypePtr& type,
-    bool useLosslessTimestamp,
-    Scratch& scratch) {
-  std::vector<TypePtr> childTypes = {type->childAt(0), type->childAt(1)};
-  readStructNullsColumns(source, childTypes, useLosslessTimestamp, scratch);
-
-  int32_t hashTableSize = source->read<int32_t>();
-  if (hashTableSize != -1) {
-    // Skip over serialized hash table from Presto wire format.
-    source->skip(hashTableSize * sizeof(int32_t));
-  }
-
-  const vector_size_t size = source->read<int32_t>();
-
-  source->skip((1 + size) * sizeof(int32_t));
-  valueCount(source, size, scratch);
 }
 
 void readTimestampWithTimeZoneStructNulls(
@@ -1572,8 +1221,6 @@
           "Column reader for type {} is missing",
           columnType->kindName());
 
-=======
->>>>>>> 021ada4d
       it->second(source, columnType, useLosslessTimestamp, scratch);
     }
   }
@@ -1711,50 +1358,6 @@
   int64_t encodingSavedBytes{0};
 };
 
-<<<<<<< HEAD
-=======
-raw_vector<uint64_t>& threadTempNulls() {
-  thread_local raw_vector<uint64_t> temp;
-  return temp;
-}
-class VectorStream;
-
-void serializeColumn(
-    const BaseVector* vector,
-    const folly::Range<const IndexRange*>& ranges,
-    VectorStream* stream);
-
-void serializeColumn(
-    const BaseVector* vector,
-    const folly::Range<const vector_size_t*>& rows,
-    VectorStream* stream,
-    Scratch& scratch);
-
-struct VectorValueSetEntry {
-  const BaseVector* vector;
-  vector_size_t index;
-};
-
-struct VectorValueSetHasher {
-  size_t operator()(const VectorValueSetEntry& entry) const {
-    return entry.vector->hashValueAt(entry.index);
-  }
-};
-
-struct VectorValueSetComparer {
-  bool operator()(
-      const VectorValueSetEntry& left,
-      const VectorValueSetEntry& right) const {
-    return left.vector->equalValueAt(right.vector, left.index, right.index);
-  }
-};
-
-using VectorValueSet = folly::F14FastSet<
-    VectorValueSetEntry,
-    VectorValueSetHasher,
-    VectorValueSetComparer>;
-
->>>>>>> 021ada4d
 // Appendable container for serialized values. To append a value at a
 // time, call appendNull or appendNonNull first. Then call appendLength if the
 // type has a length. A null value has a length of 0. Then call appendValue if
@@ -1773,7 +1376,6 @@
       std::optional<VectorPtr> vector,
       StreamArena* streamArena,
       int32_t initialNumRows,
-<<<<<<< HEAD
       const SerdeOpts& opts,
       int32_t* ordinal = nullptr)
       : type_(type),
@@ -1782,18 +1384,10 @@
         useLosslessTimestamp_(opts.useLosslessTimestamp),
         nullsFirst_(opts.nullsFirst),
         alwaysFlat_(opts.alwaysFlat),
-=======
-      const SerdeOpts& opts)
-      : type_(type),
-        encoding_(getEncoding(encoding, vector)),
-        useLosslessTimestamp_(opts.useLosslessTimestamp),
-        nullsFirst_(opts.nullsFirst),
->>>>>>> 021ada4d
         nulls_(streamArena, true, true),
         lengths_(streamArena),
         values_(streamArena),
         isLongDecimal_(type_->isLongDecimal()),
-<<<<<<< HEAD
         isString_(
             type_->kind() == TypeKind::VARCHAR ||
             type_->kind() == TypeKind::VARBINARY),
@@ -1806,9 +1400,6 @@
     if (alwaysFlat_) {
       disableDict_ = true;
     }
-=======
-        streamArena_(streamArena) {
->>>>>>> 021ada4d
     if (initialNumRows == 0) {
       initializeHeader(typeToEncodingName(type), *streamArena);
       return;
@@ -1826,13 +1417,9 @@
               std::nullopt,
               streamArena,
               initialNumRows,
-<<<<<<< HEAD
               flatOpts,
               ordinal);
           isConstantStream_ = true;
-=======
-              opts));
->>>>>>> 021ada4d
           return;
         }
         case VectorEncoding::Simple::DICTIONARY: {
@@ -1846,13 +1433,9 @@
               std::nullopt,
               streamArena,
               initialNumRows,
-<<<<<<< HEAD
               flatOpts,
               ordinal);
           isDictionaryStream_ = true;
-=======
-              opts));
->>>>>>> 021ada4d
           return;
         }
         default:
@@ -1883,12 +1466,8 @@
               getChildAt(vector, i),
               streamArena,
               initialNumRows,
-<<<<<<< HEAD
               opts,
               ordinal);
-=======
-              opts);
->>>>>>> 021ada4d
         }
         // The first element in the offsets in the wire format is always 0 for
         // nested types.
@@ -1945,21 +1524,12 @@
   }
 
   void appendNull() {
-<<<<<<< HEAD
     if (UNLIKELY(indices_.size() > 0)) {
       // This may be called to add an extra null from dictionary
       // wrappers.
       auto index = findNullIndex();
       appendIndex(index, 1);
       return;
-=======
-    if (UNLIKELY(runLengths_.size() > 0)) {
-      // This may be called to add an extra null from dictionary
-      // wrappers. if so, must flatten. This is simpler than adding a
-      // null to the distincts. Reconsider when adding dictionary
-      // preserving.
-      ensureFlat();
->>>>>>> 021ada4d
     }
     if (nonNullCount_ && nullCount_ == 0) {
       nulls_.appendBool(false, nonNullCount_);
@@ -2068,11 +1638,7 @@
   /// when we preserve constants and find that we need a flat encoding
   /// instead. This clears 'distincts_' and related members.
   void ensureFlat() {
-<<<<<<< HEAD
     if (indices_.empty()) {
-=======
-    if (distincts_ == nullptr) {
->>>>>>> 021ada4d
       return;
     }
     vector_size_t size = 0;
@@ -2088,19 +1654,12 @@
           indices_[i]);
       fill += runLengths_[i];
     }
-<<<<<<< HEAD
     disableDict_ = true;
     indices_.clear();
     runLengths_.clear();
     Scratch scratch;
     serializeColumn(
         distincts_.get(),
-=======
-    auto distincts = std::move(distincts_);
-    Scratch scratch;
-    serializeColumn(
-        distincts.get(),
->>>>>>> 021ada4d
         folly::Range<const vector_size_t*>(indices.data(), indices.size()),
         this,
         scratch);
@@ -2108,12 +1667,9 @@
   }
 
   bool mayAppendConstant() const {
-<<<<<<< HEAD
     if (hasFixedEncoding_) {
       return false;
     }
-=======
->>>>>>> 021ada4d
     return nonNullCount_ == 0 && nullCount_ == 0;
   }
 
@@ -2123,16 +1679,11 @@
   void appendConstant(const BaseVector& vector, vector_size_t repeats) {
     VELOX_DCHECK(mayAppendConstant());
     VELOX_DCHECK_EQ(vector.encoding(), VectorEncoding::Simple::CONSTANT);
-<<<<<<< HEAD
     if (repeats == 0) {
       return;
     }
     auto dictIndex = addDistinctValue(vector, 0);
     appendIndex(dictIndex, repeats);
-=======
-    indices_.push_back(addDistinctValue(vector, vector.wrappedIndex(0)));
-    runLengths_.push_back(repeats);
->>>>>>> 021ada4d
   }
 
   bool isDictionaryStream() const {
@@ -2168,7 +1719,6 @@
   }
 
   // Writes out the accumulated contents. Does not change the state.
-<<<<<<< HEAD
   void flush(OutputStream* out, Scratch& scratch) {
     if (!isFlushed_) {
       ++numFlushes_;
@@ -2177,13 +1727,6 @@
 
     isFlushed_ = true;
     serializationStartOffset_ = out->tellp();
-=======
-  void flush(OutputStream* out) {
-    if (distincts_) {
-      setEncodingByDistincts();
-    }
-
->>>>>>> 021ada4d
     out->write(reinterpret_cast<char*>(header_.buffer), header_.size);
 
     if (encoding_.has_value()) {
@@ -2233,14 +1776,6 @@
           lengths_.flush(out);
           flushNulls(out);
         }
-<<<<<<< HEAD
-=======
-        if (!nullsFirst_) {
-          writeInt32(out, nullCount_ + nonNullCount_);
-          lengths_.flush(out);
-          flushNulls(out);
-        }
->>>>>>> 021ada4d
         return;
 
       case TypeKind::ARRAY:
@@ -2397,16 +1932,12 @@
   }
 
  private:
-<<<<<<< HEAD
   static constexpr int32_t kNoNullIndex = -1;
 
-=======
->>>>>>> 021ada4d
   // Adds a value to 'distincts_'. Returns the index of an existing value if
   // there is one, otherwise adds the value and returns the index of the added
   // value.
   vector_size_t addDistinctValue(
-<<<<<<< HEAD
       const BaseVector& topVector,
       vector_size_t topIndex) {
     const BaseVector* vector = &topVector;
@@ -2501,35 +2032,11 @@
       totalNonNull_ += nonNullCount_;
       totalNull_ += nullCount_;
       encoding_ = std::nullopt;
-=======
-      const BaseVector& vector,
-      vector_size_t index) {
-    auto it = distinctSet_.find(VectorValueSetEntry{&vector, index});
-    if (it != distinctSet_.end()) {
-      return it->index;
-    }
-    int32_t newIndex;
-    if (distincts_ == nullptr) {
-      distincts_ = BaseVector::create(vector.type(), 1, streamArena_->pool());
-      newIndex = 0;
-    } else {
-      newIndex = distincts_->size();
-      distincts_->resize(newIndex + 1);
-    }
-    distincts_->copy(vector.wrappedVector(), newIndex, index, 1);
-    distinctSet_.insert(VectorValueSetEntry{distincts_.get(), newIndex});
-    return newIndex;
-  }
-
-  void setEncodingByDistincts() {
-    if (distincts_ == nullptr) {
->>>>>>> 021ada4d
       return;
     }
     SerdeOpts opts;
     opts.useLosslessTimestamp = useLosslessTimestamp_;
     opts.nullsFirst = nullsFirst_;
-<<<<<<< HEAD
     opts.alwaysFlat = true;
 
     int32_t totalInRuns = 0;
@@ -2609,48 +2116,11 @@
       totalNull_ += nullInRuns;
       serializeColumn(
           distincts_.get(), alphabetIndices, alphabet_.get(), scratch);
-=======
-    for (auto run : runLengths_) {
-      nonNullCount_ += run;
-    }
-
-    if (distincts_->size() == 1) {
-      initializeHeader(kRLE, *streamArena_);
-      children_.clear();
-      children_.emplace_back(std::make_unique<VectorStream>(
-          type_, std::nullopt, std::nullopt, streamArena_, 1, opts));
-      Scratch scratch;
-      vector_size_t zero = 0;
-      serializeColumn(
-          distincts_.get(),
-          folly::Range<const vector_size_t*>(&zero, 1),
-          children_[0].get(),
-          scratch);
-      encoding_ = VectorEncoding::Simple::CONSTANT;
-    } else {
-      initializeHeader(kDictionary, *streamArena_);
-      children_.clear();
-      children_.emplace_back(std::make_unique<VectorStream>(
-          type_,
-          std::nullopt,
-          std::nullopt,
-          streamArena_,
-          distincts_->size(),
-          opts));
-      IndexRange range = IndexRange{0, distincts_->size()};
-      serializeColumn(
-          distincts_.get(),
-          folly::Range<const IndexRange*>(&range, 1),
-          children_[0].get());
->>>>>>> 021ada4d
       encoding_ = VectorEncoding::Simple::DICTIONARY;
       if (values_.ranges().empty()) {
         values_.startWrite(indices_.size() * sizeof(indices_[0]));
       }
-<<<<<<< HEAD
       totalDistincts_ += alphabetIndices.size();
-=======
->>>>>>> 021ada4d
       for (auto i = 0; i < runLengths_.size(); ++i) {
         auto index = indices_[i];
         for (auto counter = 0; counter < runLengths_[i]; ++counter) {
@@ -2658,7 +2128,6 @@
         }
       }
     }
-<<<<<<< HEAD
   }
 
   void clearDistincts() {
@@ -2684,31 +2153,13 @@
 
   // true if encoding is given at construction time from 'encoding' or 'vector'.
   const bool hasFixedEncoding_;
-=======
-    clearDistincts();
-  }
-
-  void clearDistincts() {
-    distincts_ = nullptr;
-    distinctSet_.clear();
-    indices_.clear();
-    runLengths_.clear();
-  }
-
-  const TypePtr type_;
-
-  std::optional<VectorEncoding::Simple> encoding_;
->>>>>>> 021ada4d
 
   /// Indicates whether to serialize timestamps with nanosecond precision.
   /// If false, they are serialized with millisecond precision which is
   /// compatible with presto.
   const bool useLosslessTimestamp_;
   const bool nullsFirst_;
-<<<<<<< HEAD
   const bool alwaysFlat_;
-=======
->>>>>>> 021ada4d
   int32_t nonNullCount_{0};
   int32_t nullCount_{0};
   int32_t totalLength_{0};
@@ -2729,7 +2180,6 @@
   // Container for distinct values in encoding preserving serialization.
   VectorPtr distincts_;
 
-<<<<<<< HEAD
   // Serialized size for each in 'distincts_'.
   raw_vector<vector_size_t> distinctsSizes_;
 
@@ -2741,17 +2191,11 @@
 
   int32_t nullIndex_ = kNoNullIndex;
 
-=======
-  // Hash table for lookup into 'distincts_'.
-  VectorValueSet distinctSet_;
-
->>>>>>> 021ada4d
   // Indices into 'distincts_' for encoding preserving serialization.
   raw_vector<vector_size_t> indices_;
 
   // Number of repeats for the pairwise corresponding element in 'indices_'.
   raw_vector<vector_size_t> runLengths_;
-<<<<<<< HEAD
 
   // Number of produced batches. If the batch size is greater than lifetime
   // distincts, then dictionary encoding is an option.
@@ -2789,8 +2233,6 @@
   // debugging counters.
   int32_t serializationStartOffset_{0};
   int32_t ordinal_{0};
-=======
->>>>>>> 021ada4d
 };
 
 template <>
@@ -3185,7 +2627,6 @@
     const BaseVector* vector,
     const folly::Range<const IndexRange*>& ranges,
     VectorStream* stream) {
-<<<<<<< HEAD
   if (ranges.size() == 0) {
     return; // May happen in array/map for 0 length child.
   }
@@ -3193,10 +2634,6 @@
   auto kind = vector->typeKind();
   if (encoding != VectorEncoding::Simple::CONSTANT &&
       kind != TypeKind::VARCHAR && kind != TypeKind::VARBINARY) {
-=======
-  auto encoding = vector->encoding();
-  if (encoding != VectorEncoding::Simple::CONSTANT) {
->>>>>>> 021ada4d
     stream->ensureFlat();
   }
 
@@ -3832,13 +3269,9 @@
     VectorStream* stream,
     Scratch& scratch) {
   auto encoding = vector->encoding();
-<<<<<<< HEAD
   auto kind = vector->typeKind();
   if (encoding != VectorEncoding::Simple::CONSTANT &&
       kind != TypeKind::VARCHAR && kind != TypeKind::VARBINARY) {
-=======
-  if (encoding != VectorEncoding::Simple::CONSTANT) {
->>>>>>> 021ada4d
     stream->ensureFlat();
   }
   switch (encoding) {
@@ -4466,8 +3899,9 @@
   }
   writeInt32(out, streams.size());
 
+  Scratch scratch;
   for (auto& stream : streams) {
-    stream->flush(out);
+    stream->flush(out, scratch);
   }
 
   // Pause CRC computation
@@ -4513,8 +3947,9 @@
   IOBufOutputStream out(*(arena.pool()), nullptr, arena.size());
   writeInt32(&out, streams.size());
 
+  Scratch scratch;
   for (auto& stream : streams) {
-    stream->flush(&out);
+    stream->flush(&out, scratch);
   }
 
   const int32_t uncompressedSize = out.tellp();
@@ -4767,142 +4202,6 @@
   }
 
  private:
-<<<<<<< HEAD
-  void flushUncompressed(
-      int32_t numRows,
-      OutputStream* out,
-      PrestoOutputStreamListener* listener) {
-    int32_t offset = out->tellp();
-
-    char codec = 0;
-    if (listener) {
-      codec = getCodecMarker();
-    }
-    // Pause CRC computation
-    if (listener) {
-      listener->pause();
-    }
-
-    writeInt32(out, numRows);
-    out->write(&codec, 1);
-
-    // Make space for uncompressedSizeInBytes & sizeInBytes
-    writeInt32(out, 0);
-    writeInt32(out, 0);
-    // Write zero checksum.
-    writeInt64(out, 0);
-
-    // Number of columns and stream content. Unpause CRC.
-    if (listener) {
-      listener->resume();
-    }
-    writeInt32(out, streams_.size());
-
-    Scratch scratch;
-    for (auto& stream : streams_) {
-      stream->flush(out, scratch);
-    }
-
-    // Pause CRC computation
-    if (listener) {
-      listener->pause();
-    }
-
-    // Fill in uncompressedSizeInBytes & sizeInBytes
-    int32_t size = (int32_t)out->tellp() - offset;
-    int32_t uncompressedSize = size - kHeaderSize;
-    int64_t crc = 0;
-    if (listener) {
-      crc = computeChecksum(listener, codec, numRows, uncompressedSize);
-    }
-
-    out->seekp(offset + kSizeInBytesOffset);
-    writeInt32(out, uncompressedSize);
-    writeInt32(out, uncompressedSize);
-    writeInt64(out, crc);
-    out->seekp(offset + size);
-  }
-
-  void flushCompressed(
-      int32_t numRows,
-      OutputStream* output,
-      PrestoOutputStreamListener* listener) {
-    const int32_t offset = output->tellp();
-    char codec = kCompressedBitMask;
-    if (listener) {
-      codec |= kCheckSumBitMask;
-    }
-
-    // Pause CRC computation
-    if (listener) {
-      listener->pause();
-    }
-
-    writeInt32(output, numRows);
-    output->write(&codec, 1);
-
-    IOBufOutputStream out(
-        *(streamArena_->pool()), nullptr, streamArena_->size());
-    writeInt32(&out, streams_.size());
-
-    Scratch scratch;
-    for (auto& stream : streams_) {
-      stream->flush(&out, scratch);
-    }
-
-    const int32_t uncompressedSize = out.tellp();
-    VELOX_CHECK_LE(
-        uncompressedSize,
-        codec_->maxUncompressedLength(),
-        "UncompressedSize exceeds limit");
-    auto compressed = codec_->compress(out.getIOBuf().get());
-    const int32_t compressedSize = compressed->length();
-    writeInt32(output, uncompressedSize);
-    writeInt32(output, compressedSize);
-    const int32_t crcOffset = output->tellp();
-    writeInt64(output, 0); // Write zero checksum
-    // Number of columns and stream content. Unpause CRC.
-    if (listener) {
-      listener->resume();
-    }
-    output->write(
-        reinterpret_cast<const char*>(compressed->writableData()),
-        compressed->length());
-    // Pause CRC computation
-    if (listener) {
-      listener->pause();
-    }
-    const int32_t endSize = output->tellp();
-    // Fill in crc
-    int64_t crc = 0;
-    if (listener) {
-      crc = computeChecksum(listener, codec, numRows, compressedSize);
-    }
-    output->seekp(crcOffset);
-    writeInt64(output, crc);
-    output->seekp(endSize);
-  }
-
-  // Writes the contents to 'stream' in wire format
-  void flushInternal(int32_t numRows, OutputStream* out) {
-    auto listener = dynamic_cast<PrestoOutputStreamListener*>(out->listener());
-    // Reset CRC computation
-    if (listener) {
-      listener->reset();
-    }
-
-    if (!needCompression(*codec_)) {
-      flushUncompressed(numRows, out, listener);
-    } else {
-      flushCompressed(numRows, out, listener);
-    }
-  }
-
-  static const int32_t kSizeInBytesOffset{4 + 1};
-  static const int32_t kHeaderSize{kSizeInBytesOffset + 4 + 4 + 8};
-
-=======
->>>>>>> 021ada4d
   StreamArena* const streamArena_;
   const std::unique_ptr<folly::io::Codec> codec_;
 
@@ -4935,8 +4234,6 @@
   const auto prestoOptions = toPrestoOptions(options);
   return std::make_unique<PrestoVectorSerializer>(
       type, prestoOptions.encodings, numRows, streamArena, prestoOptions);
-<<<<<<< HEAD
-=======
 }
 
 std::unique_ptr<BatchVectorSerializer> PrestoVectorSerde::createBatchSerializer(
@@ -4945,7 +4242,6 @@
   const auto prestoOptions = toPrestoOptions(options);
   return std::make_unique<PrestoBatchVectorSerializer>(
       pool, prestoOptions.useLosslessTimestamp, prestoOptions.compressionKind);
->>>>>>> 021ada4d
 }
 
 void PrestoVectorSerde::deprecatedSerializeEncoded(
@@ -4958,6 +4254,7 @@
       vector, streamArena, prestoOptions);
   serializer->flushEncoded(vector, out);
 }
+
 namespace {
 bool hasNestedStructs(const TypePtr& type) {
   if (type->isRow()) {
@@ -5013,61 +4310,6 @@
 }
 } // namespace
 
-namespace {
-bool hasNestedStructs(const TypePtr& type) {
-  if (type->isRow()) {
-    return true;
-  }
-  if (type->isArray()) {
-    return hasNestedStructs(type->childAt(0));
-  }
-  if (type->isMap()) {
-    return hasNestedStructs(type->childAt(0)) ||
-        hasNestedStructs(type->childAt(1));
-  }
-  return false;
-}
-
-bool hasNestedStructs(const std::vector<TypePtr>& types) {
-  for (auto& child : types) {
-    if (hasNestedStructs(child)) {
-      return true;
-    }
-  }
-  return false;
-}
-
-void readTopColumns(
-    ByteInputStream& source,
-    const RowTypePtr& type,
-    velox::memory::MemoryPool* pool,
-    const RowVectorPtr& result,
-    int32_t resultOffset,
-    const SerdeOpts& opts) {
-  auto& children = result->children();
-  const auto& childTypes = type->asRow().children();
-  const auto numColumns = source.read<int32_t>();
-  VELOX_USER_CHECK_EQ(
-      numColumns,
-      type->size(),
-      "Number of columns in serialized data doesn't match "
-      "number of columns requested for deserialization");
-
-  auto guard = folly::makeGuard([&]() { structNullsMap().reset(); });
-
-  if (!opts.nullsFirst && hasNestedStructs(childTypes)) {
-    structNullsMap() = std::make_unique<StructNullsMap>();
-    Scratch scratch;
-    auto position = source.tellp();
-    readStructNullsColumns(
-        &source, childTypes, opts.useLosslessTimestamp, scratch);
-    source.seekp(position);
-  }
-  readColumns(
-      &source, childTypes, resultOffset, nullptr, 0, pool, opts, children);
-}
-} // namespace
-
 void PrestoVectorSerde::deserialize(
     ByteInputStream* source,
     velox::memory::MemoryPool* pool,
