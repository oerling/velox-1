--- conflicted
+++ resolved
@@ -3575,32 +3575,8 @@
 
     for (int i = 0; i < numTypes; ++i) {
       streams_[i] = std::make_unique<VectorStream>(
-<<<<<<< HEAD
-          types[i], encoding, std::nullopt, streamArena, numRows, opts);
-    }
-  }
-
-  // Constructor that takes a row vector instead of only the types. This is
-  // different because then we know exactly how each vector is encoded
-  // (recursively).
-  PrestoIterativeVectorSerializer(
-      const RowVectorPtr& rowVector,
-      StreamArena* streamArena,
-      const SerdeOpts& opts)
-      : streamArena_(streamArena),
-        codec_(common::compressionKindToCodec(opts.compressionKind)) {
-    auto numRows = rowVector->size();
-    auto rowType = rowVector->type();
-    auto numChildren = rowVector->childrenSize();
-    streams_.resize(numChildren);
-
-    for (int i = 0; i < numChildren; i++) {
-      streams_[i] = std::make_unique<VectorStream>(
-          rowType->childAt(i),
-=======
           types[i],
           std::nullopt,
->>>>>>> 159e7e97
           std::nullopt,
           streamArena,
           numRows,
@@ -3689,15 +3665,7 @@
     const Options* options) {
   const auto prestoOptions = toPrestoOptions(options);
   return std::make_unique<PrestoIterativeVectorSerializer>(
-<<<<<<< HEAD
-      type, prestoOptions.encodings, numRows, streamArena, prestoOptions);
-=======
-      type,
-      numRows,
-      streamArena,
-      prestoOptions.useLosslessTimestamp,
-      prestoOptions.compressionKind);
->>>>>>> 159e7e97
+      type, numRows, streamArena, prestoOptions);
 }
 
 std::unique_ptr<BatchVectorSerializer> PrestoVectorSerde::createBatchSerializer(
@@ -3708,17 +3676,6 @@
       pool, prestoOptions.useLosslessTimestamp, prestoOptions.compressionKind);
 }
 
-<<<<<<< HEAD
-void PrestoVectorSerde::deprecatedSerializeEncoded(
-    const RowVectorPtr& vector,
-    StreamArena* streamArena,
-    const Options* options,
-    OutputStream* out) {
-  auto prestoOptions = toPrestoOptions(options);
-  auto serializer = std::make_unique<PrestoIterativeVectorSerializer>(
-      vector, streamArena, prestoOptions);
-  serializer->flushEncoded(vector, out);
-}
 namespace {
 void readTopColumns(
     ByteInputStream& source,
@@ -3754,8 +3711,6 @@
 }
 } // namespace
 
-=======
->>>>>>> 159e7e97
 void PrestoVectorSerde::deserialize(
     ByteInputStream* source,
     velox::memory::MemoryPool* pool,
