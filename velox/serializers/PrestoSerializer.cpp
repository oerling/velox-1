/*
 * Copyright (c) Facebook, Inc. and its affiliates.
 *
 * Licensed under the Apache License, Version 2.0 (the "License");
 * you may not use this file except in compliance with the License.
 * You may obtain a copy of the License at
 *
 *     http://www.apache.org/licenses/LICENSE-2.0
 *
 * Unless required by applicable law or agreed to in writing, software
 * distributed under the License is distributed on an "AS IS" BASIS,
 * WITHOUT WARRANTIES OR CONDITIONS OF ANY KIND, either express or implied.
 * See the License for the specific language governing permissions and
 * limitations under the License.
 */
#include "velox/serializers/PrestoSerializer.h"
#include "velox/common/base/Crc.h"
#include "velox/common/base/RawVector.h"
#include "velox/common/memory/ByteStream.h"
#include "velox/functions/prestosql/types/TimestampWithTimeZoneType.h"
#include "velox/vector/BiasVector.h"
#include "velox/vector/ComplexVector.h"
#include "velox/vector/DictionaryVector.h"
#include "velox/vector/FlatVector.h"
#include "velox/vector/VectorTypeUtils.h"

namespace facebook::velox::serializer::presto {
namespace {
constexpr int8_t kCompressedBitMask = 1;
constexpr int8_t kEncryptedBitMask = 2;
constexpr int8_t kCheckSumBitMask = 4;
static inline const std::string_view kRLE{"RLE"};
static inline const std::string_view kDictionary{"DICTIONARY"};

int64_t computeChecksum(
    PrestoOutputStreamListener* listener,
    int codecMarker,
    int numRows,
    int uncompressedSize) {
  auto result = listener->crc();
  result.process_bytes(&codecMarker, 1);
  result.process_bytes(&numRows, 4);
  result.process_bytes(&uncompressedSize, 4);
  return result.checksum();
}

int64_t computeChecksum(
    ByteInputStream* source,
    int codecMarker,
    int numRows,
    int uncompressedSize) {
  auto offset = source->tellp();
  bits::Crc32 crc32;
  if (FOLLY_UNLIKELY(source->remainingSize() < uncompressedSize)) {
    VELOX_FAIL(
        "Tried to read {} bytes, larger than what's remained in source {} "
        "bytes. Source details: {}",
        uncompressedSize,
        source->remainingSize(),
        source->toString());
  }
  auto remainingBytes = uncompressedSize;
  while (remainingBytes > 0) {
    auto data = source->nextView(remainingBytes);
    if (FOLLY_UNLIKELY(data.size() == 0)) {
      VELOX_FAIL(
          "Reading 0 bytes from source. Source details: {}",
          source->toString());
    }
    crc32.process_bytes(data.data(), data.size());
    remainingBytes -= data.size();
  }

  crc32.process_bytes(&codecMarker, 1);
  crc32.process_bytes(&numRows, 4);
  crc32.process_bytes(&uncompressedSize, 4);
  auto checksum = crc32.checksum();

  source->seekp(offset);

  return checksum;
}

char getCodecMarker() {
  char marker = 0;
  marker |= kCheckSumBitMask;
  return marker;
}

bool isCompressedBitSet(int8_t codec) {
  return (codec & kCompressedBitMask) == kCompressedBitMask;
}

bool isEncryptedBit(int8_t codec) {
  return (codec & kEncryptedBitMask) == kEncryptedBitMask;
}

bool isChecksumBitSet(int8_t codec) {
  return (codec & kCheckSumBitMask) == kCheckSumBitMask;
}

std::string_view typeToEncodingName(const TypePtr& type) {
  switch (type->kind()) {
    case TypeKind::BOOLEAN:
      return "BYTE_ARRAY";
    case TypeKind::TINYINT:
      return "BYTE_ARRAY";
    case TypeKind::SMALLINT:
      return "SHORT_ARRAY";
    case TypeKind::INTEGER:
      return "INT_ARRAY";
    case TypeKind::BIGINT:
      return "LONG_ARRAY";
    case TypeKind::HUGEINT:
      return "INT128_ARRAY";
    case TypeKind::REAL:
      return "INT_ARRAY";
    case TypeKind::DOUBLE:
      return "LONG_ARRAY";
    case TypeKind::VARCHAR:
      return "VARIABLE_WIDTH";
    case TypeKind::VARBINARY:
      return "VARIABLE_WIDTH";
    case TypeKind::TIMESTAMP:
      return "LONG_ARRAY";
    case TypeKind::ARRAY:
      return "ARRAY";
    case TypeKind::MAP:
      return "MAP";
    case TypeKind::ROW:
      return isTimestampWithTimeZoneType(type) ? "LONG_ARRAY" : "ROW";
    case TypeKind::UNKNOWN:
      return "BYTE_ARRAY";
    default:
      throw std::runtime_error("Unknown type kind");
  }
}

PrestoVectorSerde::PrestoOptions toPrestoOptions(
    const VectorSerde::Options* options) {
  if (options == nullptr) {
    return PrestoVectorSerde::PrestoOptions();
  }
  return *(static_cast<const PrestoVectorSerde::PrestoOptions*>(options));
}

FOLLY_ALWAYS_INLINE bool needCompression(const folly::io::Codec& codec) {
  return codec.type() != folly::io::CodecType::NO_COMPRESSION;
}

template <typename T>
void readValues(
    ByteInputStream* source,
    vector_size_t size,
    vector_size_t offset,
    BufferPtr nulls,
    vector_size_t nullCount,
    BufferPtr values) {
  if (nullCount) {
    auto rawValues = values->asMutable<T>();
    int32_t toClear = offset;
    bits::forEachSetBit(
        nulls->as<uint64_t>(), offset, offset + size, [&](int32_t row) {
          // Set the values between the last non-null and this to type default.
          for (; toClear < row; ++toClear) {
            rawValues[toClear] = T();
          }
          rawValues[row] = source->read<T>();
          toClear = row + 1;
        });
  } else {
    source->readBytes(
        values->asMutable<uint8_t>() + offset * sizeof(T), size * sizeof(T));
  }
}

template <>
void readValues<bool>(
    ByteInputStream* source,
    vector_size_t size,
    vector_size_t offset,
    BufferPtr nulls,
    vector_size_t nullCount,
    BufferPtr values) {
  auto rawValues = values->asMutable<uint64_t>();
  if (nullCount) {
    int32_t toClear = offset;
    bits::forEachSetBit(
        nulls->as<uint64_t>(), offset, offset + size, [&](int32_t row) {
          // Set the values between the last non-null and this to type default.
          for (; toClear < row; ++toClear) {
            bits::clearBit(rawValues, toClear);
          }
          bits::setBit(rawValues, row, (source->read<int8_t>() != 0));
          toClear = row + 1;
        });
  } else {
    for (int32_t row = offset; row < offset + size; ++row) {
      bits::setBit(rawValues, row, (source->read<int8_t>() != 0));
    }
  }
}

Timestamp readTimestamp(ByteInputStream* source) {
  int64_t millis = source->read<int64_t>();
  return Timestamp::fromMillis(millis);
}

template <>
void readValues<Timestamp>(
    ByteInputStream* source,
    vector_size_t size,
    vector_size_t offset,
    BufferPtr nulls,
    vector_size_t nullCount,
    BufferPtr values) {
  auto rawValues = values->asMutable<Timestamp>();
  if (nullCount) {
    int32_t toClear = offset;
    bits::forEachSetBit(
        nulls->as<uint64_t>(), offset, offset + size, [&](int32_t row) {
          // Set the values between the last non-null and this to type default.
          for (; toClear < row; ++toClear) {
            rawValues[toClear] = Timestamp();
          }
          rawValues[row] = readTimestamp(source);
          toClear = row + 1;
        });
  } else {
    for (int32_t row = offset; row < offset + size; ++row) {
      rawValues[row] = readTimestamp(source);
    }
  }
}

Timestamp readLosslessTimestamp(ByteInputStream* source) {
  int64_t seconds = source->read<int64_t>();
  uint64_t nanos = source->read<uint64_t>();
  return Timestamp(seconds, nanos);
}

void readLosslessTimestampValues(
    ByteInputStream* source,
    vector_size_t size,
    vector_size_t offset,
    BufferPtr nulls,
    vector_size_t nullCount,
    BufferPtr values) {
  auto rawValues = values->asMutable<Timestamp>();
  if (nullCount > 0) {
    int32_t toClear = offset;
    bits::forEachSetBit(
        nulls->as<uint64_t>(), offset, offset + size, [&](int32_t row) {
          // Set the values between the last non-null and this to type default.
          for (; toClear < row; ++toClear) {
            rawValues[toClear] = Timestamp();
          }
          rawValues[row] = readLosslessTimestamp(source);
          toClear = row + 1;
        });
  } else {
    for (int32_t row = offset; row < offset + size; ++row) {
      rawValues[row] = readLosslessTimestamp(source);
    }
  }
}

int128_t readJavaDecimal(ByteInputStream* source) {
  // ByteInputStream does not support reading int128_t values.
  auto low = source->read<int64_t>();
  auto high = source->read<int64_t>();
  // 'high' is in signed magnitude representation.
  if (high < 0) {
    // Remove the sign bit before building the int128 value.
    // Negate the value.
    return -1 * HugeInt::build(high & DecimalUtil::kInt64Mask, low);
  }
  return HugeInt::build(high, low);
}

void readDecimalValues(
    ByteInputStream* source,
    vector_size_t size,
    vector_size_t offset,
    BufferPtr nulls,
    vector_size_t nullCount,
    BufferPtr values) {
  auto rawValues = values->asMutable<int128_t>();
  if (nullCount) {
    int32_t toClear = offset;
    bits::forEachSetBit(
        nulls->as<uint64_t>(), offset, offset + size, [&](int32_t row) {
          // Set the values between the last non-null and this to type default.
          for (; toClear < row; ++toClear) {
            rawValues[toClear] = 0;
          }
          rawValues[row] = readJavaDecimal(source);
          toClear = row + 1;
        });
  } else {
    for (int32_t row = 0; row < size; ++row) {
      rawValues[offset + row] = readJavaDecimal(source);
    }
  }
}

vector_size_t readNulls(
    ByteInputStream* source,
    vector_size_t size,
    BaseVector& result,
    vector_size_t resultOffset) {
  if (source->readByte() == 0) {
    result.clearNulls(resultOffset, resultOffset + size);
    return 0;
  }

  const bool noPriorNulls = (result.rawNulls() == nullptr);

  // Allocate one extra byte in case we cannot use bits from the current last
  // partial byte.
  BufferPtr& nulls = result.mutableNulls(resultOffset + size + 8);
  if (noPriorNulls) {
    bits::fillBits(
        nulls->asMutable<uint64_t>(), 0, resultOffset, bits::kNotNull);
  }

  auto* rawNulls = nulls->asMutable<uint8_t>() + bits::nbytes(resultOffset);
  const auto numBytes = BaseVector::byteSize<bool>(size);

  source->readBytes(rawNulls, numBytes);
  bits::reverseBits(rawNulls, numBytes);
  bits::negate(reinterpret_cast<char*>(rawNulls), numBytes * 8);

  // Shift bits if needed.
  if (bits::nbytes(resultOffset) * 8 > resultOffset) {
    bits::copyBits(
        nulls->asMutable<uint64_t>(),
        bits::nbytes(resultOffset) * 8,
        nulls->asMutable<uint64_t>(),
        resultOffset,
        size);
  }

  return BaseVector::countNulls(nulls, resultOffset, resultOffset + size);
}

template <typename T>
void read(
    ByteInputStream* source,
    const TypePtr& type,
    velox::memory::MemoryPool* pool,
    VectorPtr& result,
    vector_size_t resultOffset,
    bool useLosslessTimestamp) {
  const int32_t size = source->read<int32_t>();
  result->resize(resultOffset + size);

  auto flatResult = result->asFlatVector<T>();
  auto nullCount = readNulls(source, size, *flatResult, resultOffset);

  BufferPtr values = flatResult->mutableValues(resultOffset + size);
  if constexpr (std::is_same_v<T, Timestamp>) {
    if (useLosslessTimestamp) {
      readLosslessTimestampValues(
          source, size, resultOffset, flatResult->nulls(), nullCount, values);
      return;
    }
  }
  if (type->isLongDecimal()) {
    readDecimalValues(
        source, size, resultOffset, flatResult->nulls(), nullCount, values);
    return;
  }
  readValues<T>(
      source, size, resultOffset, flatResult->nulls(), nullCount, values);
}

template <>
void read<StringView>(
    ByteInputStream* source,
    const TypePtr& type,
    velox::memory::MemoryPool* pool,
    VectorPtr& result,
    vector_size_t resultOffset,
    bool useLosslessTimestamp) {
  const int32_t size = source->read<int32_t>();

  result->resize(resultOffset + size);

  auto flatResult = result->as<FlatVector<StringView>>();
  BufferPtr values = flatResult->mutableValues(resultOffset + size);
  auto rawValues = values->asMutable<StringView>();
  for (int32_t i = 0; i < size; ++i) {
    // Set the first int32_t of each StringView to be the offset.
    *reinterpret_cast<int32_t*>(&rawValues[resultOffset + i]) =
        source->read<int32_t>();
  }
  readNulls(source, size, *flatResult, resultOffset);

  const int32_t dataSize = source->read<int32_t>();
  if (dataSize == 0) {
    return;
  }

  auto* rawStrings =
      flatResult->getRawStringBufferWithSpace(dataSize, true /*exactSize*/);

  source->readBytes(rawStrings, dataSize);
  int32_t previousOffset = 0;
  auto rawChars = reinterpret_cast<char*>(rawStrings);
  for (int32_t i = 0; i < size; ++i) {
    int32_t offset = rawValues[resultOffset + i].size();
    rawValues[resultOffset + i] =
        StringView(rawChars + previousOffset, offset - previousOffset);
    previousOffset = offset;
  }
}

void readColumns(
    ByteInputStream* source,
    velox::memory::MemoryPool* pool,
    const std::vector<TypePtr>& types,
    std::vector<VectorPtr>& result,
    vector_size_t resultOffset,
    bool useLosslessTimestamp);

void readConstantVector(
    ByteInputStream* source,
    const TypePtr& type,
    velox::memory::MemoryPool* pool,
    VectorPtr& result,
    vector_size_t resultOffset,
    bool useLosslessTimestamp) {
  const auto size = source->read<int32_t>();
  std::vector<TypePtr> childTypes = {type};
  std::vector<VectorPtr> children{BaseVector::create(type, 0, pool)};
  readColumns(source, pool, childTypes, children, 0, useLosslessTimestamp);
  VELOX_CHECK_EQ(1, children[0]->size());

  auto constantVector = BaseVector::wrapInConstant(size, 0, children[0]);
  if (resultOffset == 0) {
    result = std::move(constantVector);
  } else {
    result->resize(resultOffset + size);

    SelectivityVector rows(resultOffset + size, false);
    rows.setValidRange(resultOffset, resultOffset + size, true);
    rows.updateBounds();

    BaseVector::ensureWritable(rows, type, pool, result);
    result->copy(constantVector.get(), resultOffset, 0, size);
  }
}

void readDictionaryVector(
    ByteInputStream* source,
    const TypePtr& type,
    velox::memory::MemoryPool* pool,
    VectorPtr& result,
    vector_size_t resultOffset,
    bool useLosslessTimestamp) {
  const auto size = source->read<int32_t>();

  std::vector<TypePtr> childTypes = {type};
  std::vector<VectorPtr> children{BaseVector::create(type, 0, pool)};
  readColumns(source, pool, childTypes, children, 0, useLosslessTimestamp);

  // Read indices.
  BufferPtr indices = allocateIndices(size, pool);
  source->readBytes(indices->asMutable<char>(), size * sizeof(int32_t));

  // Skip 3 * 8 bytes of 'instance id'. Velox doesn't use 'instance id' for
  // dictionary vectors.
  source->skip(24);

  auto dictionaryVector =
      BaseVector::wrapInDictionary(nullptr, indices, size, children[0]);
  if (resultOffset == 0) {
    result = std::move(dictionaryVector);
  } else {
    result->resize(resultOffset + size);

    SelectivityVector rows(resultOffset + size, false);
    rows.setValidRange(resultOffset, resultOffset + size, true);
    rows.updateBounds();

    BaseVector::ensureWritable(rows, type, pool, result);
    result->copy(dictionaryVector.get(), resultOffset, 0, size);
  }
}

void readArrayVector(
    ByteInputStream* source,
    const TypePtr& type,
    velox::memory::MemoryPool* pool,
    VectorPtr& result,
    vector_size_t resultOffset,
    bool useLosslessTimestamp) {
  ArrayVector* arrayVector = result->as<ArrayVector>();

  const auto resultElementsOffset = arrayVector->elements()->size();

  std::vector<TypePtr> childTypes = {type->childAt(0)};
  std::vector<VectorPtr> children{arrayVector->elements()};
  readColumns(
      source,
      pool,
      childTypes,
      children,
      resultElementsOffset,
      useLosslessTimestamp);

  vector_size_t size = source->read<int32_t>();
  arrayVector->resize(resultOffset + size);
  arrayVector->setElements(children[0]);

  BufferPtr offsets = arrayVector->mutableOffsets(resultOffset + size);
  auto rawOffsets = offsets->asMutable<vector_size_t>();
  BufferPtr sizes = arrayVector->mutableSizes(resultOffset + size);
  auto rawSizes = sizes->asMutable<vector_size_t>();
  int32_t base = source->read<int32_t>();
  for (int32_t i = 0; i < size; ++i) {
    int32_t offset = source->read<int32_t>();
    rawOffsets[resultOffset + i] = resultElementsOffset + base;
    rawSizes[resultOffset + i] = offset - base;
    base = offset;
  }

  readNulls(source, size, *arrayVector, resultOffset);
}

void readMapVector(
    ByteInputStream* source,
    const TypePtr& type,
    velox::memory::MemoryPool* pool,
    VectorPtr& result,
    vector_size_t resultOffset,
    bool useLosslessTimestamp) {
  MapVector* mapVector = result->as<MapVector>();
  const auto resultElementsOffset = mapVector->mapKeys()->size();
  std::vector<TypePtr> childTypes = {type->childAt(0), type->childAt(1)};
  std::vector<VectorPtr> children{mapVector->mapKeys(), mapVector->mapValues()};
  readColumns(
      source,
      pool,
      childTypes,
      children,
      resultElementsOffset,
      useLosslessTimestamp);

  int32_t hashTableSize = source->read<int32_t>();
  if (hashTableSize != -1) {
    // Skip over serialized hash table from Presto wire format.
    source->skip(hashTableSize * sizeof(int32_t));
  }

  vector_size_t size = source->read<int32_t>();
  mapVector->resize(resultOffset + size);
  mapVector->setKeysAndValues(children[0], children[1]);

  BufferPtr offsets = mapVector->mutableOffsets(resultOffset + size);
  auto rawOffsets = offsets->asMutable<vector_size_t>();
  BufferPtr sizes = mapVector->mutableSizes(resultOffset + size);
  auto rawSizes = sizes->asMutable<vector_size_t>();
  int32_t base = source->read<int32_t>();
  for (int32_t i = 0; i < size; ++i) {
    int32_t offset = source->read<int32_t>();
    rawOffsets[resultOffset + i] = resultElementsOffset + base;
    rawSizes[resultOffset + i] = offset - base;
    base = offset;
  }

  readNulls(source, size, *mapVector, resultOffset);
}

int64_t packTimestampWithTimeZone(int64_t timestamp, int16_t timezone) {
  return timezone | (timestamp << 12);
}

void unpackTimestampWithTimeZone(
    int64_t packed,
    int64_t& timestamp,
    int16_t& timezone) {
  timestamp = packed >> 12;
  timezone = packed & 0xfff;
}

void readTimestampWithTimeZone(
    ByteInputStream* source,
    velox::memory::MemoryPool* pool,
    RowVector* result,
    vector_size_t resultOffset) {
  auto& timestamps = result->childAt(0);
  read<int64_t>(source, BIGINT(), pool, timestamps, resultOffset, false);

  auto rawTimestamps = timestamps->asFlatVector<int64_t>()->mutableRawValues();

  const auto size = timestamps->size();
  result->resize(size);

  auto& timezones = result->childAt(1);
  timezones->resize(size);
  auto rawTimezones = timezones->asFlatVector<int16_t>()->mutableRawValues();

  auto rawNulls = timestamps->rawNulls();
  for (auto i = resultOffset; i < size; ++i) {
    if (!rawNulls || !bits::isBitNull(rawNulls, i)) {
      unpackTimestampWithTimeZone(
          rawTimestamps[i], rawTimestamps[i], rawTimezones[i]);
      result->setNull(i, false);
    } else {
      result->setNull(i, true);
    }
  }
}

template <typename T>
void scatterValues(
    int32_t numValues,
    const vector_size_t* indices,
    T* data,
    vector_size_t offset) {
  for (auto index = numValues - 1; index >= 0; --index) {
    const auto destination = indices[index];
    if (destination == offset + index) {
      break;
    }
    data[destination] = data[offset + index];
  }
}

template <TypeKind kind>
void scatterFlatValues(
    vector_size_t scatterSize,
    const vector_size_t* scatter,
    BaseVector& vector,
    vector_size_t offset) {
  using T = typename TypeTraits<kind>::NativeType;
  auto* values = vector.asUnchecked<FlatVector<T>>()->mutableRawValues();
  scatterValues(scatterSize, scatter, values, offset);
}

template <>
void scatterFlatValues<TypeKind::BOOLEAN>(
    vector_size_t scatterSize,
    const vector_size_t* scatter,
    BaseVector& vector,
    vector_size_t offset) {
  auto* values = const_cast<uint64_t*>(vector.values()->as<uint64_t>());

  for (auto index = scatterSize - 1; index >= 0; --index) {
    const auto destination = scatter[index];
    if (destination == offset + index) {
      break;
    }
    bits::setBit(values, destination, bits::isBitSet(values, offset + index));
  }
}

void scatterStructNulls(
    vector_size_t size,
    vector_size_t scatterSize,
    const vector_size_t* scatter,
    const uint64_t* incomingNulls,
    RowVector& row,
    vector_size_t rowOffset);

// Scatters existing nulls and adds 'incomingNulls' to the gaps. 'oldSize' is
// the number of valid bits in the nulls of 'vector'. 'vector' must have been
// resized to the new size before calling this.
void scatterNulls(
    vector_size_t oldSize,
    const uint64_t* incomingNulls,
    BaseVector& vector) {
  const bool hasNulls = vector.mayHaveNulls();
  const auto size = vector.size();

  if (hasNulls) {
    auto bits = reinterpret_cast<char*>(vector.mutableRawNulls());
    bits::scatterBits(oldSize, size, bits, incomingNulls, bits);
  } else {
    memcpy(vector.mutableRawNulls(), incomingNulls, bits::nbytes(size));
  }
}

// Scatters all rows in 'vector' starting from 'offset'. All these rows are
// expected to be non-null before this call. vector[offset + i] is copied into
// vector[offset + scatter[i]] for all i in [0, scatterSize). The gaps are
// filled with nulls. scatter[i] >= i for all i. scatter[i] >= scatter[j] for
// all i and j.
//
// @param size Size of the 'vector' after scatter. Includes trailing nulls.
// @param scatterSize Number of rows to scatter, starting from 'offset'.
// @param scatter Destination row numbers. A total of 'scatterSize' entries.
// @param incomingNulls A bitmap representation of the 'scatter' covering 'size'
// rows. First 'offset' bits should be kNotNull.
// @param vector Vector to modify.
// @param offset First row to scatter.
void scatterVector(
    int32_t size,
    vector_size_t scatterSize,
    const vector_size_t* scatter,
    const uint64_t* incomingNulls,
    VectorPtr& vector,
    vector_size_t offset) {
  const auto oldSize = vector->size();
  if (scatter != nullptr && scatterSize > 0) {
    // 'scatter' should have an entry for every row in 'vector' starting from
    // 'offset'.
    VELOX_CHECK_EQ(vector->size(), scatterSize + offset);

    // The new vector size should cover all 'scatter' destinations and
    // trailing nulls.
    VELOX_CHECK_GE(size, scatter[scatterSize - 1] + 1);
  }

  if (vector->encoding() == VectorEncoding::Simple::ROW) {
    vector->asUnchecked<RowVector>()->unsafeResize(size);
  } else {
    vector->resize(size);
  }

  switch (vector->encoding()) {
    case VectorEncoding::Simple::DICTIONARY: {
      VELOX_CHECK_EQ(0, offset, "Result offset is not supported yet")
      if (incomingNulls) {
        auto dictIndices =
            const_cast<vector_size_t*>(vector->wrapInfo()->as<vector_size_t>());
        scatterValues(scatterSize, scatter, dictIndices, 0);
        scatterNulls(oldSize, incomingNulls, *vector);
      }
      auto values = vector->valueVector();
      scatterVector(values->size(), 0, nullptr, nullptr, values, 0);
      break;
    }
    case VectorEncoding::Simple::CONSTANT: {
      VELOX_CHECK_EQ(0, offset, "Result offset is not supported yet")
      auto values = vector->valueVector();
      if (values) {
        scatterVector(values->size(), 0, nullptr, nullptr, values, 0);
      }

      if (incomingNulls) {
        BaseVector::ensureWritable(
            SelectivityVector::empty(), vector->type(), vector->pool(), vector);
        scatterNulls(oldSize, incomingNulls, *vector);
      }
      break;
    }
    case VectorEncoding::Simple::ARRAY: {
      auto* array = vector->asUnchecked<ArrayVector>();
      if (incomingNulls) {
        auto offsets = const_cast<vector_size_t*>(array->rawOffsets());
        auto sizes = const_cast<vector_size_t*>(array->rawSizes());
        scatterValues(scatterSize, scatter, offsets, offset);
        scatterValues(scatterSize, scatter, sizes, offset);
        scatterNulls(oldSize, incomingNulls, *vector);
      }
      // Find the offset from which 'new' array elements start assuming that
      // array elements are written in order.
      vector_size_t elementOffset = 0;
      for (auto i = offset - 1; i >= 0; --i) {
        if (!array->isNullAt(i)) {
          elementOffset = array->offsetAt(i) + array->sizeAt(i);
          break;
        }
      }
      auto elements = array->elements();
      scatterVector(
          elements->size(), 0, nullptr, nullptr, elements, elementOffset);
      break;
    }
    case VectorEncoding::Simple::MAP: {
      auto* map = vector->asUnchecked<MapVector>();
      if (incomingNulls) {
        auto offsets = const_cast<vector_size_t*>(map->rawOffsets());
        auto sizes = const_cast<vector_size_t*>(map->rawSizes());
        scatterValues(scatterSize, scatter, offsets, offset);
        scatterValues(scatterSize, scatter, sizes, offset);
        scatterNulls(oldSize, incomingNulls, *vector);
      }
      // Find out the offset from which 'new' map keys and values start assuming
      // that map elements are written in order.
      vector_size_t elementOffset = 0;
      for (auto i = offset - 1; i >= 0; --i) {
        if (!map->isNullAt(i)) {
          elementOffset = map->offsetAt(i) + map->sizeAt(i);
          break;
        }
      }
      auto keys = map->mapKeys();
      scatterVector(keys->size(), 0, nullptr, nullptr, keys, elementOffset);
      auto values = map->mapValues();
      scatterVector(values->size(), 0, nullptr, nullptr, values, elementOffset);
      break;
    }
    case VectorEncoding::Simple::ROW: {
      auto* row = vector->asUnchecked<RowVector>();
      scatterStructNulls(row->size(), 0, nullptr, nullptr, *row, offset);
      break;
    }
    case VectorEncoding::Simple::FLAT: {
      if (incomingNulls) {
        VELOX_DYNAMIC_SCALAR_TYPE_DISPATCH_ALL(
            scatterFlatValues,
            vector->typeKind(),
            scatterSize,
            scatter,
            *vector,
            offset);
        scatterNulls(oldSize, incomingNulls, *vector);
      }
      break;
    }
    default:
      VELOX_FAIL("Unsupported encoding in scatter: {}", vector->encoding());
  }
}

// A RowVector with nulls is serialized with children having a value
// only for rows where the struct is non-null. After deserializing,
// we do an extra traversal to add gaps into struct members where
// the containing struct is null. As we go down the struct tree, we
// merge child struct nulls into the nulls from enclosing structs so
// that the leaves only get scattered once, considering all nulls
// from all enclosing structs.
void scatterStructNulls(
    vector_size_t size,
    vector_size_t scatterSize,
    const vector_size_t* scatter,
    const uint64_t* incomingNulls,
    RowVector& row,
    vector_size_t rowOffset) {
  const auto oldSize = row.size();
  if (isTimestampWithTimeZoneType(row.type())) {
    // The timestamp with tz case is special. The child vectors are aligned with
    // the struct even if the struct has nulls.
    if (incomingNulls) {
      scatterVector(
          size, scatterSize, scatter, incomingNulls, row.childAt(0), rowOffset);
      scatterVector(
          size, scatterSize, scatter, incomingNulls, row.childAt(1), rowOffset);
      row.unsafeResize(size);
      scatterNulls(oldSize, incomingNulls, row);
    }
    return;
  }

  const uint64_t* childIncomingNulls = incomingNulls;
  const vector_size_t* childScatter = scatter;
  auto childScatterSize = scatterSize;
  raw_vector<vector_size_t> innerScatter;
  raw_vector<uint64_t> childIncomingNullsVector;
  if (auto* rawNulls = row.rawNulls()) {
    innerScatter.resize(size);
    if (!incomingNulls) {
      childIncomingNulls = rawNulls;
      if (rowOffset > 0) {
        childIncomingNullsVector.resize(bits::nwords(size));
        auto newNulls = childIncomingNullsVector.data();
        memcpy(newNulls, rawNulls, bits::nbytes(size));

        // Fill in first 'rowOffset' bits with kNotNull to avoid scattering
        // nulls for pre-existing rows.
        bits::fillBits(newNulls, 0, rowOffset, bits::kNotNull);
        childIncomingNulls = newNulls;
      }
      childScatterSize = simd::indicesOfSetBits(
          rawNulls, rowOffset, size, innerScatter.data());
    } else {
      childIncomingNullsVector.resize(bits::nwords(size));
      auto newNulls = childIncomingNullsVector.data();
      bits::scatterBits(
          row.size(),
          size,
          reinterpret_cast<const char*>(rawNulls),
          incomingNulls,
          reinterpret_cast<char*>(newNulls));

      // Fill in first 'rowOffset' bits with kNotNull to avoid scattering
      // nulls for pre-existing rows.
      bits::fillBits(newNulls, 0, rowOffset, bits::kNotNull);
      childIncomingNulls = newNulls;
      childScatterSize = simd::indicesOfSetBits(
          childIncomingNulls, rowOffset, size, innerScatter.data());
    }
    childScatter = innerScatter.data();
  }
  for (auto i = 0; i < row.childrenSize(); ++i) {
    auto& child = row.childAt(i);
    if (child->encoding() == VectorEncoding::Simple::ROW) {
      scatterStructNulls(
          size,
          childScatterSize,
          childScatter,
          childIncomingNulls,
          *child->asUnchecked<RowVector>(),
          rowOffset);
    } else {
      scatterVector(
          size,
          childScatterSize,
          childScatter,
          childIncomingNulls,
          row.childAt(i),
          rowOffset);
    }
  }
  if (incomingNulls) {
    row.unsafeResize(size);
    scatterNulls(oldSize, incomingNulls, row);
  }
  // On return of scatter we check that child sizes match the struct size. This
  // is safe also if no scatter.
  for (auto i = 0; i < row.childrenSize(); ++i) {
    VELOX_CHECK_EQ(row.childAt(i)->size(), row.size());
  }
}

void readRowVector(
    ByteInputStream* source,
    const TypePtr& type,
    velox::memory::MemoryPool* pool,
    VectorPtr& result,
    vector_size_t resultOffset,
    bool useLosslessTimestamp) {
  auto* row = result->as<RowVector>();
  if (isTimestampWithTimeZoneType(type)) {
    readTimestampWithTimeZone(source, pool, row, resultOffset);
    return;
  }

  const int32_t numChildren = source->read<int32_t>();
  auto& children = row->children();

  const auto& childTypes = type->asRow().children();
  readColumns(
      source, pool, childTypes, children, resultOffset, useLosslessTimestamp);

  auto size = source->read<int32_t>();
  // Set the size of the row but do not alter the size of the
  // children. The children get adjusted in a separate pass over the
  // data. The parent and child size MUST be separate until the second pass.
  row->BaseVector::resize(resultOffset + size);
  for (int32_t i = 0; i <= size; ++i) {
    source->read<int32_t>();
  }
  readNulls(source, size, *result, resultOffset);
}

std::string readLengthPrefixedString(ByteInputStream* source) {
  int32_t size = source->read<int32_t>();
  std::string value;
  value.resize(size);
  source->readBytes(&value[0], size);
  return value;
}

void checkTypeEncoding(std::string_view encoding, const TypePtr& type) {
  auto kindEncoding = typeToEncodingName(type);
  VELOX_USER_CHECK(
      encoding == kindEncoding,
      "Serialized encoding is not compatible with requested type: {}. Expected {}. Got {}.",
      type->kindName(),
      kindEncoding,
      encoding);
}

void readColumns(
    ByteInputStream* source,
    velox::memory::MemoryPool* pool,
    const std::vector<TypePtr>& types,
    std::vector<VectorPtr>& results,
    vector_size_t resultOffset,
    bool useLosslessTimestamp) {
  static const std::unordered_map<
      TypeKind,
      std::function<void(
          ByteInputStream * source,
          const TypePtr& type,
          velox::memory::MemoryPool* pool,
          VectorPtr& result,
          vector_size_t resultOffset,
          bool useLosslessTimestamp)>>
      readers = {
          {TypeKind::BOOLEAN, &read<bool>},
          {TypeKind::TINYINT, &read<int8_t>},
          {TypeKind::SMALLINT, &read<int16_t>},
          {TypeKind::INTEGER, &read<int32_t>},
          {TypeKind::BIGINT, &read<int64_t>},
          {TypeKind::HUGEINT, &read<int128_t>},
          {TypeKind::REAL, &read<float>},
          {TypeKind::DOUBLE, &read<double>},
          {TypeKind::TIMESTAMP, &read<Timestamp>},
          {TypeKind::VARCHAR, &read<StringView>},
          {TypeKind::VARBINARY, &read<StringView>},
          {TypeKind::ARRAY, &readArrayVector},
          {TypeKind::MAP, &readMapVector},
          {TypeKind::ROW, &readRowVector},
          {TypeKind::UNKNOWN, &read<UnknownValue>}};

  VELOX_CHECK_EQ(types.size(), results.size());

  for (int32_t i = 0; i < types.size(); ++i) {
    const auto& columnType = types[i];
    auto& columnResult = results[i];

    const auto encoding = readLengthPrefixedString(source);
    if (encoding == kRLE) {
      readConstantVector(
          source,
          columnType,
          pool,
          columnResult,
          resultOffset,
          useLosslessTimestamp);
    } else if (encoding == kDictionary) {
      readDictionaryVector(
          source,
          columnType,
          pool,
          columnResult,
          resultOffset,
          useLosslessTimestamp);
    } else {
      checkTypeEncoding(encoding, columnType);
      const auto it = readers.find(columnType->kind());
      VELOX_CHECK(
          it != readers.end(),
          "Column reader for type {} is missing",
          columnType->kindName());

      it->second(
          source,
          columnType,
          pool,
          columnResult,
          resultOffset,
          useLosslessTimestamp);
    }
  }
}

void writeInt32(OutputStream* out, int32_t value) {
  out->write(reinterpret_cast<char*>(&value), sizeof(value));
}

void writeInt64(OutputStream* out, int64_t value) {
  out->write(reinterpret_cast<char*>(&value), sizeof(value));
}

class CountingOutputStream : public OutputStream {
 public:
  explicit CountingOutputStream() : OutputStream{nullptr} {}

  void write(const char* /*s*/, std::streamsize count) override {
    pos_ += count;
    if (numBytes_ < pos_) {
      numBytes_ = pos_;
    }
  }

  std::streampos tellp() const override {
    return pos_;
  }

  void seekp(std::streampos pos) override {
    pos_ = pos;
  }

  std::streamsize size() const {
    return numBytes_;
  }

 private:
  std::streamsize numBytes_{0};
  std::streampos pos_{0};
};

raw_vector<uint64_t>& threadTempNulls() {
  thread_local raw_vector<uint64_t> temp;
  return temp;
}

// Appendable container for serialized values. To append a value at a
// time, call appendNull or appendNonNull first. Then call
// appendLength if the type has a length. A null value has a length of
// 0. Then call appendValue if the value was not null.
class VectorStream {
 public:
  VectorStream(
      const TypePtr& type,
      std::optional<VectorEncoding::Simple> encoding,
      StreamArena* streamArena,
      int32_t initialNumRows,
      bool useLosslessTimestamp)
      : type_(type),
        encoding_{encoding},
        useLosslessTimestamp_(useLosslessTimestamp),
        nulls_(streamArena, true, true),
        lengths_(streamArena),
        values_(streamArena),
        isLongDecimal_(type_->isLongDecimal()) {
    if (initialNumRows == 0) {
      initializeHeader(typeToEncodingName(type), *streamArena);
      return;
    }

    if (encoding.has_value()) {
      switch (encoding.value()) {
        case VectorEncoding::Simple::CONSTANT: {
          initializeHeader(kRLE, *streamArena);
          children_.emplace_back(std::make_unique<VectorStream>(
              type_,
              std::nullopt,
              streamArena,
              initialNumRows,
              useLosslessTimestamp));
          return;
        }
        case VectorEncoding::Simple::DICTIONARY: {
          initializeHeader(kDictionary, *streamArena);
          values_.startWrite(initialNumRows * 4);
          children_.emplace_back(std::make_unique<VectorStream>(
              type_,
              std::nullopt,
              streamArena,
              initialNumRows,
              useLosslessTimestamp));
          return;
        }
        default:;
      }
    }

    initializeHeader(typeToEncodingName(type), *streamArena);
    nulls_.startWrite(1 + (initialNumRows / 8));

    switch (type_->kind()) {
      case TypeKind::ROW:
        if (isTimestampWithTimeZoneType(type_)) {
          values_.startWrite(initialNumRows * 4);
          break;
        }
        [[fallthrough]];
      case TypeKind::ARRAY:
        [[fallthrough]];
      case TypeKind::MAP:
        hasLengths_ = true;
        lengths_.startWrite(initialNumRows * sizeof(vector_size_t));
        children_.resize(type_->size());
        for (int32_t i = 0; i < type_->size(); ++i) {
          children_[i] = std::make_unique<VectorStream>(
              type_->childAt(i),
              std::nullopt,
              streamArena,
              initialNumRows,
              useLosslessTimestamp);
        }
        // The first element in the offsets in the wire format is always 0 for
        // nested types.
        lengths_.appendOne<int32_t>(0);
        break;
      case TypeKind::VARCHAR:
        [[fallthrough]];
      case TypeKind::VARBINARY:
        hasLengths_ = true;
        lengths_.startWrite(initialNumRows * sizeof(vector_size_t));
        values_.startWrite(initialNumRows * 10);
        break;
      default:;
        values_.startWrite(initialNumRows * 4);
        break;
    }
  }

  void initializeHeader(std::string_view name, StreamArena& streamArena) {
    streamArena.newTinyRange(50, nullptr, &header_);
    header_.size = name.size() + sizeof(int32_t);
    *reinterpret_cast<int32_t*>(header_.buffer) = name.size();
    memcpy(header_.buffer + sizeof(int32_t), &name[0], name.size());
  }

  void appendNull() {
    if (nonNullCount_ && nullCount_ == 0) {
      nulls_.appendBool(false, nonNullCount_);
    }
    nulls_.appendBool(true, 1);
    ++nullCount_;
    if (hasLengths_) {
      appendLength(0);
    }
  }

  void appendNonNull(int32_t count = 1) {
    if (nullCount_) {
      nulls_.appendBool(false, count);
    }
    nonNullCount_ += count;
  }

  void appendLength(int32_t length) {
    totalLength_ += length;
    lengths_.appendOne<int32_t>(totalLength_);
  }

  void appendNulls(
      const uint64_t* nulls,
      int32_t begin,
      int32_t end,
      int32_t numNonNull) {
    VELOX_DCHECK_EQ(numNonNull, bits::countBits(nulls, begin, end));
    const auto numRows = end - begin;
    const auto numNulls = numRows - numNonNull;
    if (numNulls == 0 && nullCount_ == 0) {
      nonNullCount_ += numNonNull;
      return;
    }
    if (UNLIKELY(numNulls > 0 && nonNullCount_ > 0 && nullCount_ == 0)) {
      // There were only non-nulls up until now. Add the bits for them.
      nulls_.appendBool(false, nonNullCount_);
    }
    nullCount_ += numNulls;
    nonNullCount_ += numNonNull;
    if (LIKELY(end <= 64)) {
      uint64_t inverted = ~nulls[0];
      nulls_.appendBitsFresh(&inverted, begin, end);
      return;
    }
    const int32_t firstWord = begin >> 6;
    const int32_t firstBit = begin & 63;
    const auto numWords = bits::nwords(numRows + firstBit);
    // The polarity of nulls is reverse in wire format. Make an inverted copy.
    uint64_t smallNulls[16];
    uint64_t* invertedNulls = smallNulls;
    if (numWords > sizeof(smallNulls) / sizeof(smallNulls[0])) {
      auto& tempNulls = threadTempNulls();
      tempNulls.resize(numWords + 1);
      invertedNulls = tempNulls.data();
    }
    for (auto i = 0; i < numWords; ++i) {
      invertedNulls[i] = ~nulls[i + firstWord];
    }
    nulls_.appendBitsFresh(invertedNulls, firstBit, firstBit + numRows);
  }

  // Appends a zero length for each null bit and a length from lengthFunc(row)
  // for non-nulls in rows.
  template <typename LengthFunc>
  void appendLengths(
      const uint64_t* nulls,
      folly::Range<const vector_size_t*> rows,
      int32_t numNonNull,
      LengthFunc lengthFunc) {
    const auto numRows = rows.size();
    if (!nulls) {
      appendNonNull(numRows);
      for (auto i = 0; i < numRows; ++i) {
        appendLength(lengthFunc(rows[i]));
      }
    } else {
      appendNulls(nulls, 0, numRows, numNonNull);
      for (auto i = 0; i < numRows; ++i) {
        if (bits::isBitSet(nulls, i)) {
          appendLength(lengthFunc(rows[i]));
        } else {
          appendLength(0);
        }
      }
    }
  }

  template <typename T>
  void append(folly::Range<const T*> values) {
    values_.append(values);
  }

  template <typename T>
  void appendOne(const T& value) {
    append(folly::Range(&value, 1));
  }

  VectorStream* childAt(int32_t index) {
    return children_[index].get();
  }

  auto& values() {
    return values_;
  }

  auto& nulls() {
    return nulls_;
  }

  // Returns the size to flush to OutputStream before calling `flush`.
  size_t serializedSize() {
    CountingOutputStream out;
    flush(&out);
    return out.size();
  }

  // Writes out the accumulated contents. Does not change the state.
  void flush(OutputStream* out) {
    out->write(reinterpret_cast<char*>(header_.buffer), header_.size);

    if (encoding_.has_value()) {
      switch (encoding_.value()) {
        case VectorEncoding::Simple::CONSTANT: {
          writeInt32(out, nonNullCount_);
          children_[0]->flush(out);
          return;
        }
        case VectorEncoding::Simple::DICTIONARY: {
          writeInt32(out, nonNullCount_);
          children_[0]->flush(out);
          values_.flush(out);

          // Write 24 bytes of 'instance id'.
          int64_t unused{0};
          writeInt64(out, unused);
          writeInt64(out, unused);
          writeInt64(out, unused);
          return;
        }
        default:;
      }
    }

    switch (type_->kind()) {
      case TypeKind::ROW:
        if (isTimestampWithTimeZoneType(type_)) {
          writeInt32(out, nullCount_ + nonNullCount_);
          flushNulls(out);
          values_.flush(out);
          return;
        }

        writeInt32(out, children_.size());
        for (auto& child : children_) {
          child->flush(out);
        }
        writeInt32(out, nullCount_ + nonNullCount_);
        lengths_.flush(out);
        flushNulls(out);
        return;

      case TypeKind::ARRAY:
        children_[0]->flush(out);
        writeInt32(out, nullCount_ + nonNullCount_);
        lengths_.flush(out);
        flushNulls(out);
        return;

      case TypeKind::MAP: {
        children_[0]->flush(out);
        children_[1]->flush(out);
        // hash table size. -1 means not included in serialization.
        writeInt32(out, -1);
        writeInt32(out, nullCount_ + nonNullCount_);

        lengths_.flush(out);
        flushNulls(out);
        return;
      }

      case TypeKind::VARCHAR:
      case TypeKind::VARBINARY:
        writeInt32(out, nullCount_ + nonNullCount_);
        lengths_.flush(out);
        flushNulls(out);
        writeInt32(out, values_.size());
        values_.flush(out);
        return;

      default:
        writeInt32(out, nullCount_ + nonNullCount_);
        flushNulls(out);
        values_.flush(out);
    }
  }

  void flushNulls(OutputStream* out) {
    if (!nullCount_) {
      char zero = 0;
      out->write(&zero, 1);
    } else {
      char one = 1;
      out->write(&one, 1);
      nulls_.flush(out);
    }
  }

  bool isLongDecimal() const {
    return isLongDecimal_;
  }

 private:
  const TypePtr type_;
  const std::optional<VectorEncoding::Simple> encoding_;
  /// Indicates whether to serialize timestamps with nanosecond precision.
  /// If false, they are serialized with millisecond precision which is
  /// compatible with presto.
  const bool useLosslessTimestamp_;
  int32_t nonNullCount_{0};
  int32_t nullCount_{0};
  int32_t totalLength_{0};
  bool hasLengths_{false};
  ByteRange header_;
  ByteOutputStream nulls_;
  ByteOutputStream lengths_;
  ByteOutputStream values_;
  std::vector<std::unique_ptr<VectorStream>> children_;
  const bool isLongDecimal_;
};

template <>
inline void VectorStream::append(folly::Range<const StringView*> values) {
  for (auto& value : values) {
    auto size = value.size();
    appendLength(size);
    values_.appendStringView(value);
  }
}

template <>
void VectorStream::append(folly::Range<const Timestamp*> values) {
  if (useLosslessTimestamp_) {
    for (auto& value : values) {
      appendOne(value.getSeconds());
      appendOne(value.getNanos());
    }
  } else {
    for (auto& value : values) {
      appendOne(value.toMillis());
    }
  }
}

template <>
void VectorStream::append(folly::Range<const bool*> values) {
  // A bool constant is serialized via this. Accessing consecutive
  // elements via bool& does not work, hence the flat serialization is
  // specialized one level above this.
  VELOX_CHECK(values.size() == 1);
  appendOne<uint8_t>(values[0] ? 1 : 0);
}

FOLLY_ALWAYS_INLINE int128_t toJavaDecimalValue(int128_t value) {
  // Presto Java UnscaledDecimal128 representation uses signed magnitude
  // representation. Only negative values differ in this representation.
  if (value < 0) {
    value *= -1;
    value |= DecimalUtil::kInt128Mask;
  }
  return value;
}

template <>
void VectorStream::append(folly::Range<const int128_t*> values) {
  for (auto& value : values) {
    int128_t val = value;
    if (isLongDecimal_) {
      val = toJavaDecimalValue(value);
    }
    values_.append<int128_t>(folly::Range(&val, 1));
  }
}

template <TypeKind kind>
void serializeFlatVector(
    const BaseVector* vector,
    const folly::Range<const IndexRange*>& ranges,
    VectorStream* stream) {
  using T = typename TypeTraits<kind>::NativeType;
  auto flatVector = dynamic_cast<const FlatVector<T>*>(vector);
  auto rawValues = flatVector->rawValues();
  if (!flatVector->mayHaveNulls()) {
    for (auto& range : ranges) {
      stream->appendNonNull(range.size);
      stream->append<T>(folly::Range(&rawValues[range.begin], range.size));
    }
  } else {
    int32_t firstNonNull = -1;
    int32_t lastNonNull = -1;
    for (int32_t i = 0; i < ranges.size(); ++i) {
      int32_t end = ranges[i].begin + ranges[i].size;
      for (int32_t offset = ranges[i].begin; offset < end; ++offset) {
        if (flatVector->isNullAt(offset)) {
          stream->appendNull();
          continue;
        }
        stream->appendNonNull();
        if (std::is_same_v<T, StringView>) {
          // Bunching consecutive non-nulls into one append does not work with
          // strings because the lengths will then get out of order with the
          // zero lengths produced by nulls.
          stream->appendOne(rawValues[offset]);
        } else if (firstNonNull == -1) {
          firstNonNull = offset;
          lastNonNull = offset;
        } else if (offset == lastNonNull + 1) {
          lastNonNull = offset;
        } else {
          stream->append<T>(folly::Range(
              &rawValues[firstNonNull], 1 + lastNonNull - firstNonNull));
          firstNonNull = offset;
          lastNonNull = offset;
        }
      }
    }
    if (firstNonNull != -1 && !std::is_same_v<T, StringView>) {
      stream->append<T>(folly::Range(
          &rawValues[firstNonNull], 1 + lastNonNull - firstNonNull));
    }
  }
}

template <>
void serializeFlatVector<TypeKind::BOOLEAN>(
    const BaseVector* vector,
    const folly::Range<const IndexRange*>& ranges,
    VectorStream* stream) {
  auto flatVector = dynamic_cast<const FlatVector<bool>*>(vector);
  if (!vector->mayHaveNulls()) {
    for (int32_t i = 0; i < ranges.size(); ++i) {
      stream->appendNonNull(ranges[i].size);
      int32_t end = ranges[i].begin + ranges[i].size;
      for (int32_t offset = ranges[i].begin; offset < end; ++offset) {
        stream->appendOne<uint8_t>(flatVector->valueAtFast(offset) ? 1 : 0);
      }
    }
  } else {
    for (int32_t i = 0; i < ranges.size(); ++i) {
      int32_t end = ranges[i].begin + ranges[i].size;
      for (int32_t offset = ranges[i].begin; offset < end; ++offset) {
        if (vector->isNullAt(offset)) {
          stream->appendNull();
          continue;
        }
        stream->appendNonNull();
        stream->appendOne<uint8_t>(flatVector->valueAtFast(offset) ? 1 : 0);
      }
    }
  }
}

void serializeColumn(
    const BaseVector* vector,
    const folly::Range<const IndexRange*>& ranges,
    VectorStream* stream);

void serializeColumn(
    const BaseVector* vector,
    const folly::Range<const vector_size_t*>& rows,
    VectorStream* stream,
    Scratch& scratch);

void serializeWrapped(
    const BaseVector* vector,
    const folly::Range<const IndexRange*>& ranges,
    VectorStream* stream) {
  std::vector<IndexRange> newRanges;
  bool mayHaveNulls = vector->mayHaveNulls();
  const BaseVector* wrapped = vector->wrappedVector();
  for (int32_t i = 0; i < ranges.size(); ++i) {
    auto end = ranges[i].begin + ranges[i].size;
    for (int32_t offset = ranges[i].begin; offset < end; ++offset) {
      if (mayHaveNulls && vector->isNullAt(offset)) {
        // The wrapper added a null.
        if (!newRanges.empty()) {
          serializeColumn(wrapped, newRanges, stream);
          newRanges.clear();
        }
        stream->appendNull();
        continue;
      }
      auto innerIndex = vector->wrappedIndex(offset);
      newRanges.push_back(IndexRange{innerIndex, 1});
    }
  }
  if (!newRanges.empty()) {
    serializeColumn(wrapped, newRanges, stream);
  }
}

void serializeTimestampWithTimeZone(
    const RowVector* rowVector,
    const folly::Range<const IndexRange*>& ranges,
    VectorStream* stream) {
  auto timestamps = rowVector->childAt(0)->as<SimpleVector<int64_t>>();
  auto timezones = rowVector->childAt(1)->as<SimpleVector<int16_t>>();
  for (const auto& range : ranges) {
    for (auto i = range.begin; i < range.begin + range.size; ++i) {
      if (rowVector->isNullAt(i)) {
        stream->appendNull();
      } else {
        stream->appendNonNull();
        stream->appendOne(packTimestampWithTimeZone(
            timestamps->valueAt(i), timezones->valueAt(i)));
      }
    }
  }
}

void serializeRowVector(
    const BaseVector* vector,
    const folly::Range<const IndexRange*>& ranges,
    VectorStream* stream) {
  auto rowVector = dynamic_cast<const RowVector*>(vector);

  if (isTimestampWithTimeZoneType(vector->type())) {
    serializeTimestampWithTimeZone(rowVector, ranges, stream);
    return;
  }

  std::vector<IndexRange> childRanges;
  for (int32_t i = 0; i < ranges.size(); ++i) {
    auto begin = ranges[i].begin;
    auto end = begin + ranges[i].size;
    for (auto offset = begin; offset < end; ++offset) {
      if (rowVector->isNullAt(offset)) {
        stream->appendNull();
      } else {
        stream->appendNonNull();
        stream->appendLength(1);
        childRanges.push_back(IndexRange{offset, 1});
      }
    }
  }
  for (int32_t i = 0; i < rowVector->childrenSize(); ++i) {
    serializeColumn(
        rowVector->childAt(i).get(), childRanges, stream->childAt(i));
  }
}

void serializeArrayVector(
    const BaseVector* vector,
    const folly::Range<const IndexRange*>& ranges,
    VectorStream* stream) {
  auto arrayVector = dynamic_cast<const ArrayVector*>(vector);
  auto rawSizes = arrayVector->rawSizes();
  auto rawOffsets = arrayVector->rawOffsets();
  std::vector<IndexRange> childRanges;
  childRanges.reserve(ranges.size());
  for (int32_t i = 0; i < ranges.size(); ++i) {
    int32_t begin = ranges[i].begin;
    int32_t end = begin + ranges[i].size;
    for (int32_t offset = begin; offset < end; ++offset) {
      if (arrayVector->isNullAt(offset)) {
        stream->appendNull();
      } else {
        stream->appendNonNull();
        auto size = rawSizes[offset];
        stream->appendLength(size);
        if (size > 0) {
          childRanges.emplace_back<IndexRange>({rawOffsets[offset], size});
        }
      }
    }
  }
  serializeColumn(
      arrayVector->elements().get(), childRanges, stream->childAt(0));
}

void serializeMapVector(
    const BaseVector* vector,
    const folly::Range<const IndexRange*>& ranges,
    VectorStream* stream) {
  auto mapVector = dynamic_cast<const MapVector*>(vector);
  auto rawSizes = mapVector->rawSizes();
  auto rawOffsets = mapVector->rawOffsets();
  std::vector<IndexRange> childRanges;
  childRanges.reserve(ranges.size());
  for (int32_t i = 0; i < ranges.size(); ++i) {
    int32_t begin = ranges[i].begin;
    int32_t end = begin + ranges[i].size;
    for (int32_t offset = begin; offset < end; ++offset) {
      if (mapVector->isNullAt(offset)) {
        stream->appendNull();
      } else {
        stream->appendNonNull();
        auto size = rawSizes[offset];
        stream->appendLength(size);
        if (size > 0) {
          childRanges.emplace_back<IndexRange>({rawOffsets[offset], size});
        }
      }
    }
  }
  serializeColumn(mapVector->mapKeys().get(), childRanges, stream->childAt(0));
  serializeColumn(
      mapVector->mapValues().get(), childRanges, stream->childAt(1));
}

static inline int32_t rangesTotalSize(
    const folly::Range<const IndexRange*>& ranges) {
  int32_t total = 0;
  for (auto& range : ranges) {
    total += range.size;
  }
  return total;
}

template <TypeKind kind>
void serializeConstantVector(
    const BaseVector* vector,
    const folly::Range<const IndexRange*>& ranges,
    VectorStream* stream) {
  using T = typename KindToFlatVector<kind>::WrapperType;
  auto constVector = dynamic_cast<const ConstantVector<T>*>(vector);
  if (constVector->valueVector()) {
    serializeWrapped(constVector, ranges, stream);
    return;
  }
  int32_t count = rangesTotalSize(ranges);
  if (vector->isNullAt(0)) {
    for (int32_t i = 0; i < count; ++i) {
      stream->appendNull();
    }
    return;
  }

  T value = constVector->valueAtFast(0);
  for (int32_t i = 0; i < count; ++i) {
    stream->appendNonNull();
    stream->appendOne(value);
  }
}

template <typename T>
void serializeBiasVector(
    const BaseVector* vector,
    const folly::Range<const IndexRange*>& ranges,
    VectorStream* stream) {
  auto biasVector = dynamic_cast<const BiasVector<T>*>(vector);
  if (!vector->mayHaveNulls()) {
    for (int32_t i = 0; i < ranges.size(); ++i) {
      stream->appendNonNull(ranges[i].size);
      int32_t end = ranges[i].begin + ranges[i].size;
      for (int32_t offset = ranges[i].begin; offset < end; ++offset) {
        stream->appendOne(biasVector->valueAtFast(offset));
      }
    }
  } else {
    for (int32_t i = 0; i < ranges.size(); ++i) {
      int32_t end = ranges[i].begin + ranges[i].size;
      for (int32_t offset = ranges[i].begin; offset < end; ++offset) {
        if (biasVector->isNullAt(offset)) {
          stream->appendNull();
          continue;
        }
        stream->appendNonNull();
        stream->appendOne(biasVector->valueAtFast(offset));
      }
    }
  }
}

void serializeColumn(
    const BaseVector* vector,
    const folly::Range<const IndexRange*>& ranges,
    VectorStream* stream) {
  switch (vector->encoding()) {
    case VectorEncoding::Simple::FLAT:
      VELOX_DYNAMIC_SCALAR_TYPE_DISPATCH_ALL(
          serializeFlatVector, vector->typeKind(), vector, ranges, stream);
      break;
    case VectorEncoding::Simple::CONSTANT:
      VELOX_DYNAMIC_TYPE_DISPATCH_ALL(
          serializeConstantVector, vector->typeKind(), vector, ranges, stream);
      break;
    case VectorEncoding::Simple::BIASED:
      switch (vector->typeKind()) {
        case TypeKind::SMALLINT:
          serializeBiasVector<int16_t>(vector, ranges, stream);
          break;
        case TypeKind::INTEGER:
          serializeBiasVector<int32_t>(vector, ranges, stream);
          break;
        case TypeKind::BIGINT:
          serializeBiasVector<int64_t>(vector, ranges, stream);
          break;
        default:
          throw std::invalid_argument("Invalid biased vector type");
      }
      break;
    case VectorEncoding::Simple::ROW:
      serializeRowVector(vector, ranges, stream);
      break;
    case VectorEncoding::Simple::ARRAY:
      serializeArrayVector(vector, ranges, stream);
      break;
    case VectorEncoding::Simple::MAP:
      serializeMapVector(vector, ranges, stream);
      break;
    case VectorEncoding::Simple::LAZY:
      serializeColumn(vector->loadedVector(), ranges, stream);
      break;
    default:
      serializeWrapped(vector, ranges, stream);
  }
}

// Returns ranges for the non-null rows of an array  or map. 'rows' gives the
// rows. nulls is the nulls of the array/map or nullptr if no nulls. 'offsets'
// and 'sizes' are the offsets and sizes of the array/map.Returns the number of
// index ranges. Obtains the ranges from 'rangesHolder'. If 'sizesPtr' is
// non-null, gets returns  the sizes for the inner ranges in 'sizesHolder'. If
// 'stream' is non-null, writes the lengths and nulls for the array/map into
// 'stream'.
int32_t rowsToRanges(
    folly::Range<const vector_size_t*> rows,
    const uint64_t* rawNulls,
    const vector_size_t* offsets,
    const vector_size_t* sizes,
    vector_size_t** sizesPtr,
    ScratchPtr<IndexRange>& rangesHolder,
    ScratchPtr<vector_size_t*>* sizesHolder,
    VectorStream* stream,
    Scratch& scratch) {
  auto numRows = rows.size();
  auto* innerRows = rows.data();
  auto* nonNullRows = innerRows;
  int32_t numInner = rows.size();
  ScratchPtr<vector_size_t, 64> nonNullHolder(scratch);
  ScratchPtr<vector_size_t, 64> innerRowsHolder(scratch);
  if (rawNulls) {
    ScratchPtr<uint64_t, 4> nullsHolder(scratch);
    auto* nulls = nullsHolder.get(bits::nwords(rows.size()));
    simd::gatherBits(rawNulls, rows, nulls);
    auto* mutableNonNullRows = nonNullHolder.get(numRows);
    auto* mutableInnerRows = innerRowsHolder.get(numRows);
    numInner = simd::indicesOfSetBits(nulls, 0, numRows, mutableNonNullRows);
    if (stream) {
      stream->appendLengths(
          nulls, rows, numInner, [&](auto row) { return sizes[row]; });
    }
    simd::transpose(
        rows.data(),
        folly::Range<const vector_size_t*>(mutableNonNullRows, numInner),
        mutableInnerRows);
    nonNullRows = mutableNonNullRows;
    innerRows = mutableInnerRows;
  } else if (stream) {
    stream->appendNonNull(rows.size());
    for (auto i = 0; i < rows.size(); ++i) {
      stream->appendLength(sizes[rows[i]]);
    }
  }
  vector_size_t** sizesOut = nullptr;
  if (sizesPtr) {
    sizesOut = sizesHolder->get(numInner);
  }
  auto ranges = rangesHolder.get(numInner);
  int32_t fill = 0;
  for (auto i = 0; i < numInner; ++i) {
    if (sizes[innerRows[i]] == 0) {
      continue;
    }
    if (sizesOut) {
      sizesOut[fill] = sizesPtr[rawNulls ? nonNullRows[i] : i];
    }
    ranges[fill].begin = offsets[innerRows[i]];
    ranges[fill].size = sizes[innerRows[i]];
    ++fill;
  }
  return fill;
}

template <typename T>
void copyWords(
    T* destination,
    const int32_t* indices,
    int32_t numIndices,
    const T* values,
    bool isLongDecimal = false) {
  if (std::is_same_v<T, int128_t> && isLongDecimal) {
    for (auto i = 0; i < numIndices; ++i) {
      reinterpret_cast<int128_t*>(destination)[i] = toJavaDecimalValue(
          reinterpret_cast<const int128_t*>(values)[indices[i]]);
    }
    return;
  }
  for (auto i = 0; i < numIndices; ++i) {
    destination[i] = values[indices[i]];
  }
}

template <typename T>
void copyWordsWithRows(
    T* destination,
    const int32_t* rows,
    const int32_t* indices,
    int32_t numIndices,
    const T* values,
    bool isLongDecimal = false) {
  if (!indices) {
    copyWords(destination, rows, numIndices, values, isLongDecimal);
    return;
  }
  if (std::is_same_v<T, int128_t> && isLongDecimal) {
    for (auto i = 0; i < numIndices; ++i) {
      reinterpret_cast<int128_t*>(destination)[i] = toJavaDecimalValue(
          reinterpret_cast<const int128_t*>(values)[rows[indices[i]]]);
    }
    return;
  }
  for (auto i = 0; i < numIndices; ++i) {
    destination[i] = values[rows[indices[i]]];
  }
}

template <typename T>
void appendNonNull(
    VectorStream* stream,
    const uint64_t* nulls,
    folly::Range<const vector_size_t*> rows,
    const T* values,
    Scratch& scratch) {
  auto numRows = rows.size();
  ScratchPtr<int32_t, 64> nonNullHolder(scratch);
  const int32_t* nonNullIndices;
  int32_t numNonNull;
  if (LIKELY(numRows <= 8)) {
    // Short batches need extra optimization. The set bits are prematerialized.
    uint8_t nullsByte = *reinterpret_cast<const uint8_t*>(nulls);
    numNonNull = __builtin_popcount(nullsByte);
    nonNullIndices =
        numNonNull == numRows ? nullptr : simd::byteSetBits(nullsByte);
  } else {
    auto mutableIndices = nonNullHolder.get(numRows);
    // Convert null flags to indices. This is much faster than checking bits one
    // by one, several bits per clock specially if mostly null or non-null. Even
    // worst case of half nulls is more than one row per clock.
    numNonNull = simd::indicesOfSetBits(nulls, 0, numRows, mutableIndices);
    nonNullIndices = numNonNull == numRows ? nullptr : mutableIndices;
  }
  stream->appendNulls(nulls, 0, rows.size(), numNonNull);
  ByteOutputStream& out = stream->values();

  if constexpr (sizeof(T) == 8) {
    AppendWindow<int64_t> window(out, scratch);
    int64_t* output = window.get(numNonNull);
    copyWordsWithRows(
        output,
        rows.data(),
        nonNullIndices,
        numNonNull,
        reinterpret_cast<const int64_t*>(values));
  } else if constexpr (sizeof(T) == 4) {
    AppendWindow<int32_t> window(out, scratch);
    int32_t* output = window.get(numNonNull);
    copyWordsWithRows(
        output,
        rows.data(),
        nonNullIndices,
        numNonNull,
        reinterpret_cast<const int32_t*>(values));
  } else {
    AppendWindow<T> window(out, scratch);
    T* output = window.get(numNonNull);
    copyWordsWithRows(
        output,
        rows.data(),
        nonNullIndices,
        numNonNull,
        values,
        stream->isLongDecimal());
  }
}

void appendStrings(
    const uint64_t* nulls,
    folly::Range<const vector_size_t*> rows,
    const StringView* views,
    VectorStream* stream,
    Scratch& scratch) {
  if (!nulls) {
    stream->appendLengths(nullptr, rows, rows.size(), [&](auto row) {
      return views[row].size();
    });
    for (auto i = 0; i < rows.size(); ++i) {
      auto& view = views[rows[i]];
      stream->values().appendStringView(
          std::string_view(view.data(), view.size()));
    }
    return;
  }
  ScratchPtr<vector_size_t, 64> nonNullHolder(scratch);
  auto nonNull = nonNullHolder.get(rows.size());
  auto numNonNull = simd::indicesOfSetBits(nulls, 0, rows.size(), nonNull);
  stream->appendLengths(
      nulls, rows, numNonNull, [&](auto row) { return views[row].size(); });
  for (auto i = 0; i < numNonNull; ++i) {
    auto& view = views[rows[nonNull[i]]];
    stream->values().appendStringView(
        std::string_view(view.data(), view.size()));
  }
}

void appendTimestamps(
    const uint64_t* nulls,
    folly::Range<const vector_size_t*> rows,
    const Timestamp* timestamps,
    VectorStream* stream,
    Scratch& scratch) {
  if (!nulls) {
    stream->appendNonNull(rows.size());
    for (auto i = 0; i < rows.size(); ++i) {
      stream->appendOne(timestamps[rows[i]]);
    }
    return;
  }
  ScratchPtr<vector_size_t, 64> nonNullHolder(scratch);
  auto nonNullRows = nonNullHolder.get(rows.size());
  auto numNonNull = simd::indicesOfSetBits(nulls, 0, rows.size(), nonNullRows);
  stream->appendNulls(nulls, 0, rows.size(), numNonNull);
  for (auto i = 0; i < numNonNull; ++i) {
    stream->appendOne(timestamps[rows[nonNullRows[i]]]);
  }
}

template <TypeKind kind>
void serializeFlatVector(
    const BaseVector* vector,
    const folly::Range<const vector_size_t*>& rows,
    VectorStream* stream,
    Scratch& scratch) {
  using T = typename TypeTraits<kind>::NativeType;
  auto flatVector = vector->asUnchecked<FlatVector<T>>();
  auto rawValues = flatVector->rawValues();
  if (!flatVector->mayHaveNulls()) {
    if (std::is_same_v<T, Timestamp>) {
      appendTimestamps(
          nullptr,
          rows,
          reinterpret_cast<const Timestamp*>(rawValues),
          stream,
          scratch);
      return;
    }

    if (std::is_same_v<T, StringView>) {
      appendStrings(
          nullptr,
          rows,
          reinterpret_cast<const StringView*>(rawValues),
          stream,
          scratch);
      return;
    }

    stream->appendNonNull(rows.size());
    AppendWindow<T> window(stream->values(), scratch);
    T* output = window.get(rows.size());
    copyWords(
        output, rows.data(), rows.size(), rawValues, stream->isLongDecimal());
    return;
  }
  ScratchPtr<uint64_t, 4> nullsHolder(scratch);
  uint64_t* nulls = nullsHolder.get(bits::nwords(rows.size()));
  simd::gatherBits(vector->rawNulls(), rows, nulls);
  if (std::is_same_v<T, Timestamp>) {
    appendTimestamps(
        nulls,
        rows,
        reinterpret_cast<const Timestamp*>(rawValues),
        stream,
        scratch);
    return;
  }
  if (std::is_same_v<T, StringView>) {
    appendStrings(
        nulls,
        rows,
        reinterpret_cast<const StringView*>(rawValues),
        stream,
        scratch);
    return;
  }
  appendNonNull(stream, nulls, rows, rawValues, scratch);
}

uint64_t bitsToBytesMap[256];

uint64_t bitsToBytes(uint8_t byte) {
  return bitsToBytesMap[byte];
}

template <>
void serializeFlatVector<TypeKind::BOOLEAN>(
    const BaseVector* vector,
    const folly::Range<const vector_size_t*>& rows,
    VectorStream* stream,
    Scratch& scratch) {
  auto flatVector = reinterpret_cast<const FlatVector<bool>*>(vector);
  auto rawValues = flatVector->rawValues<uint64_t*>();
  ScratchPtr<uint64_t, 4> bitsHolder(scratch);
  uint64_t* valueBits;
  int32_t numValueBits;
  if (!flatVector->mayHaveNulls()) {
    stream->appendNonNull(rows.size());
    valueBits = bitsHolder.get(bits::nwords(rows.size()));
    simd::gatherBits(
        reinterpret_cast<const uint64_t*>(rawValues), rows, valueBits);
    numValueBits = rows.size();
  } else {
    uint64_t* nulls = bitsHolder.get(bits::nwords(rows.size()));
    simd::gatherBits(vector->rawNulls(), rows, nulls);
    ScratchPtr<vector_size_t, 64> nonNullsHolder(scratch);
    auto nonNulls = nonNullsHolder.get(rows.size());
    numValueBits = simd::indicesOfSetBits(nulls, 0, rows.size(), nonNulls);
    stream->appendNulls(nulls, 0, rows.size(), numValueBits);
    valueBits = nulls;
    simd::transpose(
        rows.data(),
        folly::Range<const vector_size_t*>(nonNulls, numValueBits),
        nonNulls);
    simd::gatherBits(
        reinterpret_cast<const uint64_t*>(rawValues),
        folly::Range<const vector_size_t*>(nonNulls, numValueBits),
        valueBits);
  }
  // 'valueBits' contains the non-null bools to be appended to the
  // stream. The wire format has a byte for each bit. Every full byte
  // is appended as a word. The partial byte is translated to a word
  // and its low bytes are appended.
  AppendWindow<uint8_t> window(stream->values(), scratch);
  uint8_t* output = window.get(numValueBits);
  const auto numBytes = bits::nbytes(numValueBits);
  for (auto i = 0; i < numBytes; ++i) {
    uint64_t word = bitsToBytes(reinterpret_cast<uint8_t*>(valueBits)[i]);
    if (i < numBytes - 1) {
      reinterpret_cast<uint64_t*>(output)[i] = word;
    } else {
      memcpy(output + i * 8, &word, numValueBits - i * 8);
    }
  }
}

void serializeWrapped(
    const BaseVector* vector,
    const folly::Range<const vector_size_t*>& rows,
    VectorStream* stream,
    Scratch& scratch) {
  ScratchPtr<vector_size_t, 1> innerRowsHolder(scratch);
  const int32_t numRows = rows.size();
  int32_t numInner = 0;
  auto innerRows = innerRowsHolder.get(numRows);
  const BaseVector* wrapped;
  if (vector->encoding() == VectorEncoding::Simple::DICTIONARY &&
      !vector->rawNulls()) {
    // Dictionary with no nulls.
    auto* indices = vector->wrapInfo()->as<vector_size_t>();
    wrapped = vector->valueVector().get();
    simd::transpose(indices, rows, innerRows);
    numInner = numRows;
  } else {
    wrapped = vector->wrappedVector();
    for (int32_t i = 0; i < rows.size(); ++i) {
      if (vector->isNullAt(rows[i])) {
        if (numInner > 0) {
          serializeColumn(
              wrapped,
              folly::Range<const vector_size_t*>(innerRows, numInner),
              stream,
              scratch);
          numInner = 0;
        }
        stream->appendNull();
        continue;
      }
      innerRows[numInner++] = vector->wrappedIndex(rows[i]);
    }
  }
  if (numInner > 0) {
    serializeColumn(
        wrapped,
        folly::Range<const vector_size_t*>(innerRows, numInner),
        stream,
        scratch);
  }
}

template <>
void serializeFlatVector<TypeKind::UNKNOWN>(
    const BaseVector* vector,
    const folly::Range<const vector_size_t*>& rows,
    VectorStream* stream,
    Scratch& scratch) {
  VELOX_CHECK_NOT_NULL(vector->rawNulls());
  for (auto i = 0; i < rows.size(); ++i) {
    VELOX_DCHECK(vector->isNullAt(rows[i]));
    stream->appendNull();
  }
}

template <>
void serializeFlatVector<TypeKind::OPAQUE>(
    const BaseVector* vector,
    const folly::Range<const vector_size_t*>& ranges,
    VectorStream* stream,
    Scratch& scratch) {
  VELOX_UNSUPPORTED();
}

void serializeTimestampWithTimeZone(
    const RowVector* rowVector,
    const folly::Range<const vector_size_t*>& rows,
    VectorStream* stream,
    Scratch& scratch) {
  auto timestamps = rowVector->childAt(0)->as<SimpleVector<int64_t>>();
  auto timezones = rowVector->childAt(1)->as<SimpleVector<int16_t>>();
  for (auto i : rows) {
    if (rowVector->isNullAt(i)) {
      stream->appendNull();
    } else {
      stream->appendNonNull();
      stream->appendOne(packTimestampWithTimeZone(
          timestamps->valueAt(i), timezones->valueAt(i)));
    }
  }
}

void serializeRowVector(
    const BaseVector* vector,
    const folly::Range<const vector_size_t*>& rows,
    VectorStream* stream,
    Scratch& scratch) {
  auto rowVector = reinterpret_cast<const RowVector*>(vector);
  vector_size_t* childRows;
  int32_t numChildRows = 0;
  if (isTimestampWithTimeZoneType(vector->type())) {
    serializeTimestampWithTimeZone(rowVector, rows, stream, scratch);
    return;
  }
  ScratchPtr<uint64_t, 4> nullsHolder(scratch);
  ScratchPtr<vector_size_t, 64> innerRowsHolder(scratch);
  auto innerRows = rows.data();
  auto numInnerRows = rows.size();
  if (auto rawNulls = vector->rawNulls()) {
    auto nulls = nullsHolder.get(bits::nwords(rows.size()));
    simd::gatherBits(rawNulls, rows, nulls);
    auto* mutableInnerRows = innerRowsHolder.get(rows.size());
    numInnerRows =
        simd::indicesOfSetBits(nulls, 0, rows.size(), mutableInnerRows);
    stream->appendLengths(nulls, rows, numInnerRows, [](int32_t) { return 1; });
    simd::transpose(
        rows.data(),
        folly::Range<const vector_size_t*>(mutableInnerRows, numInnerRows),
        mutableInnerRows);
    innerRows = mutableInnerRows;
  } else {
    stream->appendLengths(
        nullptr, rows, rows.size(), [](int32_t) { return 1; });
  }
  for (int32_t i = 0; i < rowVector->childrenSize(); ++i) {
    serializeColumn(
        rowVector->childAt(i).get(),
        folly::Range<const vector_size_t*>(innerRows, numInnerRows),
        stream->childAt(i),
        scratch);
  }
}

void serializeArrayVector(
    const BaseVector* vector,
    const folly::Range<const vector_size_t*>& rows,
    VectorStream* stream,
    Scratch& scratch) {
  auto arrayVector = reinterpret_cast<const ArrayVector*>(vector);

  ScratchPtr<IndexRange> rangesHolder(scratch);
  int32_t numRanges = rowsToRanges(
      rows,
      arrayVector->rawNulls(),
      arrayVector->rawOffsets(),
      arrayVector->rawSizes(),
      nullptr,
      rangesHolder,
      nullptr,
      stream,
      scratch);
  if (numRanges == 0) {
    return;
  }
  serializeColumn(
      arrayVector->elements().get(),
      folly::Range<const IndexRange*>(rangesHolder.get(), numRanges),
      stream->childAt(0));
}

void serializeMapVector(
    const BaseVector* vector,
    const folly::Range<const vector_size_t*>& rows,
    VectorStream* stream,
    Scratch& scratch) {
  auto mapVector = reinterpret_cast<const MapVector*>(vector);

  ScratchPtr<IndexRange> rangesHolder(scratch);
  int32_t numRanges = rowsToRanges(
      rows,
      mapVector->rawNulls(),
      mapVector->rawOffsets(),
      mapVector->rawSizes(),
      nullptr,
      rangesHolder,
      nullptr,
      stream,
      scratch);
  if (numRanges == 0) {
    return;
  }
  serializeColumn(
      mapVector->mapKeys().get(),
      folly::Range<const IndexRange*>(rangesHolder.get(), numRanges),
      stream->childAt(0));
  serializeColumn(
      mapVector->mapValues().get(),
      folly::Range<const IndexRange*>(rangesHolder.get(), numRanges),
      stream->childAt(1));
}

template <TypeKind kind>
void serializeConstantVector(
    const BaseVector* vector,
    const folly::Range<const vector_size_t*>& rows,
    VectorStream* stream,
    Scratch& scratch) {
  using T = typename KindToFlatVector<kind>::WrapperType;
  auto constVector = dynamic_cast<const ConstantVector<T>*>(vector);
  if (constVector->valueVector()) {
    serializeWrapped(constVector, rows, stream, scratch);
    return;
  }
  const auto numRows = rows.size();
  if (vector->isNullAt(0)) {
    for (int32_t i = 0; i < numRows; ++i) {
      stream->appendNull();
    }
    return;
  }

  T value = constVector->valueAtFast(0);
  for (int32_t i = 0; i < numRows; ++i) {
    stream->appendNonNull();
    stream->appendOne(value);
  }
}

template <typename T>
void serializeBiasVector(
    const BaseVector* vector,
    const folly::Range<const vector_size_t*>& rows,
    VectorStream* stream,
    Scratch& scratch) {
  VELOX_UNSUPPORTED();
}

void serializeColumn(
    const BaseVector* vector,
    const folly::Range<const vector_size_t*>& rows,
    VectorStream* stream,
    Scratch& scratch) {
  switch (vector->encoding()) {
    case VectorEncoding::Simple::FLAT:
      VELOX_DYNAMIC_SCALAR_TYPE_DISPATCH_ALL(
          serializeFlatVector,
          vector->typeKind(),
          vector,
          rows,
          stream,
          scratch);
      break;
    case VectorEncoding::Simple::CONSTANT:
      VELOX_DYNAMIC_TYPE_DISPATCH_ALL(
          serializeConstantVector,
          vector->typeKind(),
          vector,
          rows,
          stream,
          scratch);
      break;
    case VectorEncoding::Simple::BIASED:
      VELOX_UNSUPPORTED();
    case VectorEncoding::Simple::ROW:
      serializeRowVector(vector, rows, stream, scratch);
      break;
    case VectorEncoding::Simple::ARRAY:
      serializeArrayVector(vector, rows, stream, scratch);
      break;
    case VectorEncoding::Simple::MAP:
      serializeMapVector(vector, rows, stream, scratch);
      break;
    case VectorEncoding::Simple::LAZY:
      serializeColumn(vector->loadedVector(), rows, stream, scratch);
      break;
    default:
      serializeWrapped(vector, rows, stream, scratch);
  }
}

template <TypeKind Kind>
void serializeConstantColumn(
    const BaseVector* vector,
    const folly::Range<const IndexRange*>& ranges,
    VectorStream* stream) {
  for (const auto& range : ranges) {
    stream->appendNonNull(range.size);
  }

  std::vector<IndexRange> newRanges;
  newRanges.push_back({0, 1});
  serializeConstantVector<Kind>(vector, newRanges, stream->childAt(0));
}

template <TypeKind Kind>
void serializeDictionaryColumn(
    const BaseVector* vector,
    const folly::Range<const IndexRange*>& ranges,
    VectorStream* stream) {
  using T = typename KindToFlatVector<Kind>::WrapperType;

  auto dictionaryVector = dynamic_cast<const DictionaryVector<T>*>(vector);
  VELOX_CHECK_NULL(
      dictionaryVector->nulls(),
      "Cannot serialize dictionary vector with nulls");

  std::vector<IndexRange> childRanges;
  childRanges.push_back({0, dictionaryVector->valueVector()->size()});
  serializeColumn(
      dictionaryVector->valueVector().get(), childRanges, stream->childAt(0));

  const BufferPtr& indices = dictionaryVector->indices();
  auto* rawIndices = indices->as<vector_size_t>();
  for (const auto& range : ranges) {
    stream->appendNonNull(range.size);
    stream->append<int32_t>(folly::Range(&rawIndices[range.begin], range.size));
  }
}

void serializeEncodedColumn(
    const BaseVector* vector,
    const folly::Range<const IndexRange*>& ranges,
    VectorStream* stream) {
  switch (vector->encoding()) {
    case VectorEncoding::Simple::CONSTANT:
      VELOX_DYNAMIC_TYPE_DISPATCH_ALL(
          serializeConstantColumn, vector->typeKind(), vector, ranges, stream);
      break;
    case VectorEncoding::Simple::DICTIONARY:
      VELOX_DYNAMIC_TYPE_DISPATCH_ALL(
          serializeDictionaryColumn,
          vector->typeKind(),
          vector,
          ranges,
          stream);
      break;
    default:
      serializeColumn(vector, ranges, stream);
  }
}

void expandRepeatedRanges(
    const BaseVector* vector,
    const vector_size_t* rawOffsets,
    const vector_size_t* rawSizes,
    const folly::Range<const IndexRange*>& ranges,
    vector_size_t** sizes,
    std::vector<IndexRange>* childRanges,
    std::vector<vector_size_t*>* childSizes) {
  for (int32_t i = 0; i < ranges.size(); ++i) {
    int32_t begin = ranges[i].begin;
    int32_t end = begin + ranges[i].size;
    *sizes[i] += sizeof(int32_t);
    for (int32_t offset = begin; offset < end; ++offset) {
      if (!vector->isNullAt(offset)) {
        childRanges->push_back(
            IndexRange{rawOffsets[offset], rawSizes[offset]});
        childSizes->push_back(sizes[i]);
      }
    }
  }
}

template <TypeKind Kind>
void estimateFlatSerializedSize(
    const BaseVector* vector,
    const folly::Range<const IndexRange*>& ranges,
    vector_size_t** sizes) {
  auto valueSize = vector->type()->cppSizeInBytes();
  if (vector->mayHaveNulls()) {
    auto rawNulls = vector->rawNulls();
    for (int32_t i = 0; i < ranges.size(); ++i) {
      auto end = ranges[i].begin + ranges[i].size;
      auto numValues = bits::countBits(rawNulls, ranges[i].begin, end);
<<<<<<< HEAD
      *(sizes[i]) += numValues * valueSize + bits::nbytes(ranges[i].size);
=======
      *(sizes[i]) +=
          numValues * valueSize + bits::nbytes(ranges[i].size - numValues);
>>>>>>> 085c7537
    }
  } else {
    for (int32_t i = 0; i < ranges.size(); ++i) {
      *(sizes[i]) += ranges[i].size * valueSize;
    }
  }
}

void estimateFlatSerializedSizeVarcharOrVarbinary(
    const BaseVector* vector,
    const folly::Range<const IndexRange*>& ranges,
    vector_size_t** sizes) {
  auto strings = static_cast<const FlatVector<StringView>*>(vector);
  auto rawNulls = strings->rawNulls();
  auto rawValues = strings->rawValues();
  for (int32_t i = 0; i < ranges.size(); ++i) {
    auto end = ranges[i].begin + ranges[i].size;
    int32_t numNulls = 0;
    int32_t bytes = 0;
    for (int32_t offset = ranges[i].begin; offset < end; ++offset) {
      if (rawNulls && bits::isBitNull(rawNulls, offset)) {
        ++numNulls;
      } else {
        bytes += sizeof(int32_t) + rawValues[offset].size();
      }
    }
    *(sizes[i]) +=
        bytes + bits::nbytes(ranges[i].size) + 4 * (ranges[i].size - numNulls);
  }
}

template <>
void estimateFlatSerializedSize<TypeKind::VARCHAR>(
    const BaseVector* vector,
    const folly::Range<const IndexRange*>& ranges,
    vector_size_t** sizes) {
  estimateFlatSerializedSizeVarcharOrVarbinary(vector, ranges, sizes);
}

template <>
void estimateFlatSerializedSize<TypeKind::VARBINARY>(
    const BaseVector* vector,
    const folly::Range<const IndexRange*>& ranges,
    vector_size_t** sizes) {
  estimateFlatSerializedSizeVarcharOrVarbinary(vector, ranges, sizes);
}

void estimateBiasedSerializedSize(
    const BaseVector* vector,
    const folly::Range<const IndexRange*>& ranges,
    vector_size_t** sizes) {
  auto valueSize = vector->type()->cppSizeInBytes();
  if (vector->mayHaveNulls()) {
    auto rawNulls = vector->rawNulls();
    for (int32_t i = 0; i < ranges.size(); ++i) {
      auto end = ranges[i].begin + ranges[i].size;
      int32_t numValues = bits::countBits(rawNulls, ranges[i].begin, end);
      *(sizes[i]) += numValues * valueSize + bits::nbytes(ranges[i].size);
    }
  } else {
    for (int32_t i = 0; i < ranges.size(); ++i) {
      *(sizes[i]) += ranges[i].size * valueSize;
    }
  }
}

void estimateSerializedSizeInt(
    const BaseVector* vector,
    const folly::Range<const IndexRange*>& ranges,
    vector_size_t** sizes,
    Scratch& scratch);

void estimateWrapperSerializedSize(
    const folly::Range<const IndexRange*>& ranges,
    vector_size_t** sizes,
    const BaseVector* wrapper,
    Scratch& scratch) {
  std::vector<IndexRange> newRanges;
  std::vector<vector_size_t*> newSizes;
  const BaseVector* wrapped = wrapper->wrappedVector();
  for (int32_t i = 0; i < ranges.size(); ++i) {
    int32_t numNulls = 0;
    auto end = ranges[i].begin + ranges[i].size;
    for (int32_t offset = ranges[i].begin; offset < end; ++offset) {
      if (!wrapper->isNullAt(offset)) {
        newRanges.push_back(IndexRange{wrapper->wrappedIndex(offset), 1});
        newSizes.push_back(sizes[i]);
      } else {
        ++numNulls;
      }
    }
    *sizes[i] += bits::nbytes(numNulls);
  }
  estimateSerializedSizeInt(wrapped, newRanges, newSizes.data(), scratch);
}

template <TypeKind Kind>
void estimateConstantSerializedSize(
    const BaseVector* vector,
    const folly::Range<const IndexRange*>& ranges,
    vector_size_t** sizes,
    Scratch& scratch) {
  VELOX_CHECK(vector->encoding() == VectorEncoding::Simple::CONSTANT);
  using T = typename KindToFlatVector<Kind>::WrapperType;
  auto constantVector = vector->as<ConstantVector<T>>();
  if (constantVector->valueVector()) {
    estimateWrapperSerializedSize(ranges, sizes, vector, scratch);
    return;
  }
  int32_t elementSize = sizeof(T);
  if (constantVector->isNullAt(0)) {
    elementSize = 1;
  } else if (std::is_same_v<T, StringView>) {
    auto value = constantVector->valueAt(0);
    auto string = reinterpret_cast<const StringView*>(&value);
    elementSize = string->size();
  }
  for (int32_t i = 0; i < ranges.size(); ++i) {
    *sizes[i] += elementSize * ranges[i].size;
  }
}

void estimateSerializedSizeInt(
    const BaseVector* vector,
    const folly::Range<const IndexRange*>& ranges,
    vector_size_t** sizes,
    Scratch& scratch) {
  switch (vector->encoding()) {
    case VectorEncoding::Simple::FLAT:
      VELOX_DYNAMIC_SCALAR_TYPE_DISPATCH_ALL(
          estimateFlatSerializedSize,
          vector->typeKind(),
          vector,
          ranges,
          sizes);
      break;
    case VectorEncoding::Simple::CONSTANT:
      VELOX_DYNAMIC_TYPE_DISPATCH_ALL(
          estimateConstantSerializedSize,
          vector->typeKind(),
          vector,
          ranges,
          sizes,
          scratch);
      break;
    case VectorEncoding::Simple::DICTIONARY:
    case VectorEncoding::Simple::SEQUENCE:
      estimateWrapperSerializedSize(ranges, sizes, vector, scratch);
      break;
    case VectorEncoding::Simple::BIASED:
      estimateBiasedSerializedSize(vector, ranges, sizes);
      break;
    case VectorEncoding::Simple::ROW: {
      std::vector<IndexRange> childRanges;
      std::vector<vector_size_t*> childSizes;
      for (int32_t i = 0; i < ranges.size(); ++i) {
        auto begin = ranges[i].begin;
        auto end = begin + ranges[i].size;
        for (auto offset = begin; offset < end; ++offset) {
          *sizes[i] += sizeof(int32_t);
          if (!vector->isNullAt(offset)) {
            childRanges.push_back(IndexRange{offset, 1});
            childSizes.push_back(sizes[i]);
          }
        }
      }
      auto rowVector = vector->as<RowVector>();
      auto& children = rowVector->children();
      for (auto& child : children) {
        if (child) {
          estimateSerializedSizeInt(
              child.get(),
              folly::Range(childRanges.data(), childRanges.size()),
              childSizes.data(),
              scratch);
        }
      }
      break;
    }
    case VectorEncoding::Simple::MAP: {
      auto mapVector = vector->as<MapVector>();
      std::vector<IndexRange> childRanges;
      std::vector<vector_size_t*> childSizes;
      expandRepeatedRanges(
          mapVector,
          mapVector->rawOffsets(),
          mapVector->rawSizes(),
          ranges,
          sizes,
          &childRanges,
          &childSizes);
      estimateSerializedSizeInt(
          mapVector->mapKeys().get(), childRanges, childSizes.data(), scratch);
      estimateSerializedSizeInt(
          mapVector->mapValues().get(),
          childRanges,
          childSizes.data(),
          scratch);
      break;
    }
    case VectorEncoding::Simple::ARRAY: {
      auto arrayVector = vector->as<ArrayVector>();
      std::vector<IndexRange> childRanges;
      std::vector<vector_size_t*> childSizes;
      expandRepeatedRanges(
          arrayVector,
          arrayVector->rawOffsets(),
          arrayVector->rawSizes(),
          ranges,
          sizes,
          &childRanges,
          &childSizes);
      estimateSerializedSizeInt(
          arrayVector->elements().get(),
          childRanges,
          childSizes.data(),
          scratch);
      break;
    }
    case VectorEncoding::Simple::LAZY:
      estimateSerializedSizeInt(vector->loadedVector(), ranges, sizes, scratch);
      break;
    default:
      VELOX_CHECK(false, "Unsupported vector encoding {}", vector->encoding());
  }
}

void estimateSerializedSizeInt(
    const BaseVector* vector,
    const folly::Range<const vector_size_t*>& rows,
    vector_size_t** sizes,
    Scratch& scratch);

template <TypeKind Kind>
void estimateFlatSerializedSize(
    const BaseVector* vector,
    const folly::Range<const vector_size_t*>& rows,
    vector_size_t** sizes,
    Scratch& scratch) {
  const auto valueSize = vector->type()->cppSizeInBytes();
  const auto numRows = rows.size();
  if (vector->mayHaveNulls()) {
    auto rawNulls = vector->rawNulls();
    ScratchPtr<uint64_t, 4> nullsHolder(scratch);
    ScratchPtr<int32_t, 64> nonNullsHolder(scratch);
    auto nulls = nullsHolder.get(bits::nwords(numRows));
    simd::gatherBits(rawNulls, rows, nulls);
    auto nonNulls = nonNullsHolder.get(numRows);
    const auto numNonNull = simd::indicesOfSetBits(nulls, 0, numRows, nonNulls);
    for (int32_t i = 0; i < numNonNull; ++i) {
      *sizes[nonNulls[i]] += valueSize;
    }
  } else {
    VELOX_UNREACHABLE("Non null fixed width case handled before this");
  }
}

void estimateFlatSerializedSizeVarcharOrVarbinary(
    const BaseVector* vector,
    const folly::Range<const vector_size_t*>& rows,
    vector_size_t** sizes,
    Scratch& scratch) {
  const auto numRows = rows.size();
  auto strings = static_cast<const FlatVector<StringView>*>(vector);
  auto rawNulls = strings->rawNulls();
  auto rawValues = strings->rawValues();
  if (!rawNulls) {
    for (auto i = 0; i < rows.size(); ++i) {
      *sizes[i] += rawValues[rows[i]].size();
    }
  } else {
    ScratchPtr<uint64_t, 4> nullsHolder(scratch);
    ScratchPtr<int32_t, 64> nonNullsHolder(scratch);
    auto nulls = nullsHolder.get(bits::nwords(numRows));
    simd::gatherBits(rawNulls, rows, nulls);
    auto* nonNulls = nonNullsHolder.get(numRows);
    auto numNonNull = simd::indicesOfSetBits(nulls, 0, numRows, nonNulls);

    for (int32_t i = 0; i < numNonNull; ++i) {
      *sizes[nonNulls[i]] += rawValues[rows[nonNulls[i]]].size();
    }
  }
}

template <>
void estimateFlatSerializedSize<TypeKind::VARCHAR>(
    const BaseVector* vector,
    const folly::Range<const vector_size_t*>& rows,
    vector_size_t** sizes,
    Scratch& scratch) {
  estimateFlatSerializedSizeVarcharOrVarbinary(vector, rows, sizes, scratch);
}

template <>
void estimateFlatSerializedSize<TypeKind::VARBINARY>(
    const BaseVector* vector,
    const folly::Range<const vector_size_t*>& rows,
    vector_size_t** sizes,
    Scratch& scratch) {
  estimateFlatSerializedSizeVarcharOrVarbinary(vector, rows, sizes, scratch);
}

void estimateBiasedSerializedSize(
    const BaseVector* vector,
    const folly::Range<const vector_size_t*>& rows,
    vector_size_t** sizes,
    Scratch& scratch) {
  auto valueSize = vector->type()->cppSizeInBytes();
  VELOX_UNSUPPORTED();
}

void estimateWrapperSerializedSize(
    const folly::Range<const vector_size_t*>& rows,
    vector_size_t** sizes,
    const BaseVector* wrapper,
    Scratch& scratch) {
  ScratchPtr<vector_size_t, 1> innerRowsHolder(scratch);
  ScratchPtr<vector_size_t*, 1> innerSizesHolder(scratch);
  const int32_t numRows = rows.size();
  int32_t numInner = 0;
  auto innerRows = innerRowsHolder.get(numRows);
  vector_size_t** innerSizes = innerSizesHolder.get(numRows);
  const BaseVector* wrapped;
  if (wrapper->encoding() == VectorEncoding::Simple::DICTIONARY &&
      !wrapper->rawNulls()) {
    // Dictionary with no nulls.
    auto* indices = wrapper->wrapInfo()->as<vector_size_t>();
    wrapped = wrapper->valueVector().get();
    simd::transpose(indices, rows, innerRows);
  } else {
    wrapped = wrapper->wrappedVector();
    for (int32_t i = 0; i < rows.size(); ++i) {
      if (!wrapper->isNullAt(rows[i])) {
        innerRows[numInner] = wrapper->wrappedIndex(rows[i]);
        innerSizes[numInner] = sizes[i];
        ++numInner;
      }
    }
  }
  if (numInner == 0) {
    return;
  }
  estimateSerializedSizeInt(
      wrapped,
      folly::Range<const vector_size_t*>(innerRows, numInner),
      innerSizes,
      scratch);
}

template <TypeKind Kind>
void estimateConstantSerializedSize(
    const BaseVector* vector,
    const folly::Range<const vector_size_t*>& rows,
    vector_size_t** sizes,
    Scratch& scratch) {
  VELOX_CHECK(vector->encoding() == VectorEncoding::Simple::CONSTANT);
  using T = typename KindToFlatVector<Kind>::WrapperType;
  auto constantVector = vector->as<ConstantVector<T>>();
  int32_t elementSize = sizeof(T);
  if (constantVector->isNullAt(0)) {
    elementSize = 1;
  } else if (vector->valueVector()) {
    auto values = constantVector->wrappedVector();
    vector_size_t* sizePtr = &elementSize;
    vector_size_t singleRow = constantVector->wrappedIndex(0);
    estimateSerializedSizeInt(
        values,
        folly::Range<const vector_size_t*>(&singleRow, 1),
        &sizePtr,
        scratch);
  } else if (std::is_same_v<T, StringView>) {
    auto value = constantVector->valueAt(0);
    auto string = reinterpret_cast<const StringView*>(&value);
    elementSize = string->size();
  }
  for (int32_t i = 0; i < rows.size(); ++i) {
    *sizes[i] += elementSize;
  }
}
void estimateSerializedSizeInt(
    const BaseVector* vector,
    const folly::Range<const vector_size_t*>& rows,
    vector_size_t** sizes,
    Scratch& scratch) {
  const auto numRows = rows.size();
  if (vector->type()->isFixedWidth() && !vector->mayHaveNullsRecursive()) {
    const auto elementSize = vector->type()->cppSizeInBytes();
    for (auto i = 0; i < numRows; ++i) {
      *sizes[i] += elementSize;
    }
    return;
  }
  switch (vector->encoding()) {
    case VectorEncoding::Simple::FLAT: {
      VELOX_DYNAMIC_TYPE_DISPATCH_ALL(
          estimateFlatSerializedSize,
          vector->typeKind(),
          vector,
          rows,
          sizes,
          scratch);
      break;
    }
    case VectorEncoding::Simple::CONSTANT:
      VELOX_DYNAMIC_TYPE_DISPATCH_ALL(
          estimateConstantSerializedSize,
          vector->typeKind(),
          vector,
          rows,
          sizes,
          scratch);
      break;
    case VectorEncoding::Simple::DICTIONARY:
    case VectorEncoding::Simple::SEQUENCE:
      estimateWrapperSerializedSize(rows, sizes, vector, scratch);
      break;
    case VectorEncoding::Simple::BIASED:
      estimateBiasedSerializedSize(vector, rows, sizes, scratch);
      break;
    case VectorEncoding::Simple::ROW: {
      ScratchPtr<vector_size_t, 1> innerRowsHolder(scratch);
      ScratchPtr<vector_size_t*, 1> innerSizesHolder(scratch);
      ScratchPtr<uint64_t, 1> nullsHolder(scratch);
      auto* innerRows = rows.data();
      auto* innerSizes = sizes;
      const auto numRows = rows.size();
      int32_t numInner = numRows;
      if (vector->mayHaveNulls()) {
        auto nulls = nullsHolder.get(bits::nwords(numRows));
        simd::gatherBits(vector->rawNulls(), rows, nulls);
        auto mutableInnerRows = innerRowsHolder.get(numRows);
        numInner = simd::indicesOfSetBits(nulls, 0, numRows, mutableInnerRows);
        innerSizes = innerSizesHolder.get(numInner);
        for (auto i = 0; i < numInner; ++i) {
          innerSizes[i] = sizes[mutableInnerRows[i]];
        }
        simd::transpose(
            rows.data(),
            folly::Range<const vector_size_t*>(mutableInnerRows, numInner),
            mutableInnerRows);
        innerRows = mutableInnerRows;
      }
      auto rowVector = vector->as<RowVector>();
      auto& children = rowVector->children();
      for (auto& child : children) {
        if (child) {
          estimateSerializedSizeInt(
              child.get(),
              folly::Range(innerRows, numInner),
              innerSizes,
              scratch);
        }
      }
      break;
    }
    case VectorEncoding::Simple::MAP: {
      auto mapVector = vector->asUnchecked<MapVector>();
      ScratchPtr<IndexRange> rangeHolder(scratch);
      ScratchPtr<vector_size_t*> sizesHolder(scratch);
      const auto numRanges = rowsToRanges(
          rows,
          mapVector->rawNulls(),
          mapVector->rawOffsets(),
          mapVector->rawSizes(),
          sizes,
          rangeHolder,
          &sizesHolder,
          nullptr,
          scratch);
      if (numRanges == 0) {
        return;
      }
      estimateSerializedSizeInt(
          mapVector->mapKeys().get(),
          folly::Range<const IndexRange*>(rangeHolder.get(), numRanges),
          sizesHolder.get(),
          scratch);
      estimateSerializedSizeInt(
          mapVector->mapValues().get(),
          folly::Range<const IndexRange*>(rangeHolder.get(), numRanges),
          sizesHolder.get(),
          scratch);
      break;
    }
    case VectorEncoding::Simple::ARRAY: {
      auto arrayVector = vector->as<ArrayVector>();
      ScratchPtr<IndexRange> rangeHolder(scratch);
      ScratchPtr<vector_size_t*> sizesHolder(scratch);
      const auto numRanges = rowsToRanges(
          rows,
          arrayVector->rawNulls(),
          arrayVector->rawOffsets(),
          arrayVector->rawSizes(),
          sizes,
          rangeHolder,
          &sizesHolder,
          nullptr,
          scratch);
      if (numRanges == 0) {
        return;
      }
      estimateSerializedSizeInt(
          arrayVector->elements().get(),
          folly::Range<const IndexRange*>(rangeHolder.get(), numRanges),
          sizesHolder.get(),
          scratch);
      break;
    }
    case VectorEncoding::Simple::LAZY:
      estimateSerializedSizeInt(vector->loadedVector(), rows, sizes, scratch);
      break;
    default:
      VELOX_CHECK(false, "Unsupported vector encoding {}", vector->encoding());
  }
}

class PrestoVectorSerializer : public VectorSerializer {
 public:
  PrestoVectorSerializer(
      const RowTypePtr& rowType,
      std::vector<VectorEncoding::Simple> encodings,
      int32_t numRows,
      StreamArena* streamArena,
      bool useLosslessTimestamp,
      common::CompressionKind compressionKind)
      : streamArena_(streamArena),
        codec_(common::compressionKindToCodec(compressionKind)) {
    auto types = rowType->children();
    auto numTypes = types.size();
    streams_.resize(numTypes);
    for (int i = 0; i < numTypes; i++) {
      std::optional<VectorEncoding::Simple> encoding = std::nullopt;
      if (!encodings.empty()) {
        encoding = encodings[i];
      }
      streams_[i] = std::make_unique<VectorStream>(
          types[i], encoding, streamArena, numRows, useLosslessTimestamp);
    }
  }

  void append(
      const RowVectorPtr& vector,
      const folly::Range<const IndexRange*>& ranges,
      Scratch& scratch) override {
    auto newRows = rangesTotalSize(ranges);
    if (newRows > 0) {
      numRows_ += newRows;
      for (int32_t i = 0; i < vector->childrenSize(); ++i) {
        serializeColumn(vector->childAt(i).get(), ranges, streams_[i].get());
      }
    }
  }

  void append(
      const RowVectorPtr& vector,
      const folly::Range<const vector_size_t*>& rows,
      Scratch& scratch) override {
    auto newRows = rows.size();
    if (newRows > 0) {
      numRows_ += newRows;
      for (int32_t i = 0; i < vector->childrenSize(); ++i) {
        serializeColumn(
            vector->childAt(i).get(), rows, streams_[i].get(), scratch);
      }
    }
  }

  void appendEncoded(
      const RowVectorPtr& vector,
      const folly::Range<const IndexRange*>& ranges) {
    auto newRows = rangesTotalSize(ranges);
    if (newRows > 0) {
      numRows_ += newRows;
      for (int32_t i = 0; i < vector->childrenSize(); ++i) {
        serializeEncodedColumn(
            vector->childAt(i).get(), ranges, streams_[i].get());
      }
    }
  }

  size_t maxSerializedSize() const override {
    size_t dataSize = 4; // streams_.size()
    for (auto& stream : streams_) {
      dataSize += stream->serializedSize();
    }

    auto compressedSize = needCompression(*codec_)
        ? codec_->maxCompressedLength(dataSize)
        : dataSize;
    return kHeaderSize + compressedSize;
  }

  // The SerializedPage layout is:
  // numRows(4) | codec(1) | uncompressedSize(4) | compressedSize(4) |
  // checksum(8) | data
  void flush(OutputStream* out) override {
    flushInternal(numRows_, out);
  }

  void flushEncoded(const RowVectorPtr& vector, OutputStream* out) {
    VELOX_CHECK_EQ(0, numRows_);

    std::vector<IndexRange> ranges{{0, vector->size()}};
    appendEncoded(vector, folly::Range(ranges.data(), ranges.size()));

    flushInternal(vector->size(), out);
  }

 private:
  void flushUncompressed(
      int32_t numRows,
      OutputStream* out,
      PrestoOutputStreamListener* listener) {
    int32_t offset = out->tellp();

    char codec = 0;
    if (listener) {
      codec = getCodecMarker();
    }
    // Pause CRC computation
    if (listener) {
      listener->pause();
    }

    writeInt32(out, numRows);
    out->write(&codec, 1);

    // Make space for uncompressedSizeInBytes & sizeInBytes
    writeInt32(out, 0);
    writeInt32(out, 0);
    // Write zero checksum.
    writeInt64(out, 0);

    // Number of columns and stream content. Unpause CRC.
    if (listener) {
      listener->resume();
    }
    writeInt32(out, streams_.size());

    for (auto& stream : streams_) {
      stream->flush(out);
    }

    // Pause CRC computation
    if (listener) {
      listener->pause();
    }

    // Fill in uncompressedSizeInBytes & sizeInBytes
    int32_t size = (int32_t)out->tellp() - offset;
    int32_t uncompressedSize = size - kHeaderSize;
    int64_t crc = 0;
    if (listener) {
      crc = computeChecksum(listener, codec, numRows, uncompressedSize);
    }

    out->seekp(offset + kSizeInBytesOffset);
    writeInt32(out, uncompressedSize);
    writeInt32(out, uncompressedSize);
    writeInt64(out, crc);
    out->seekp(offset + size);
  }

  void flushCompressed(
      int32_t numRows,
      OutputStream* output,
      PrestoOutputStreamListener* listener) {
    const int32_t offset = output->tellp();
    char codec = kCompressedBitMask;
    if (listener) {
      codec |= kCheckSumBitMask;
    }

    // Pause CRC computation
    if (listener) {
      listener->pause();
    }

    writeInt32(output, numRows);
    output->write(&codec, 1);

    IOBufOutputStream out(
        *(streamArena_->pool()), nullptr, streamArena_->size());
    writeInt32(&out, streams_.size());

    for (auto& stream : streams_) {
      stream->flush(&out);
    }

    const int32_t uncompressedSize = out.tellp();
    VELOX_CHECK_LE(
        uncompressedSize,
        codec_->maxUncompressedLength(),
        "UncompressedSize exceeds limit");
    auto compressed = codec_->compress(out.getIOBuf().get());
    const int32_t compressedSize = compressed->length();
    writeInt32(output, uncompressedSize);
    writeInt32(output, compressedSize);
    const int32_t crcOffset = output->tellp();
    writeInt64(output, 0); // Write zero checksum
    // Number of columns and stream content. Unpause CRC.
    if (listener) {
      listener->resume();
    }
    output->write(
        reinterpret_cast<const char*>(compressed->writableData()),
        compressed->length());
    // Pause CRC computation
    if (listener) {
      listener->pause();
    }
    const int32_t endSize = output->tellp();
    // Fill in crc
    int64_t crc = 0;
    if (listener) {
      crc = computeChecksum(listener, codec, numRows, compressedSize);
    }
    output->seekp(crcOffset);
    writeInt64(output, crc);
    output->seekp(endSize);
  }

  // Writes the contents to 'stream' in wire format
  void flushInternal(int32_t numRows, OutputStream* out) {
    auto listener = dynamic_cast<PrestoOutputStreamListener*>(out->listener());
    // Reset CRC computation
    if (listener) {
      listener->reset();
    }

    if (!needCompression(*codec_)) {
      flushUncompressed(numRows, out, listener);
    } else {
      flushCompressed(numRows, out, listener);
    }
  }

  static const int32_t kSizeInBytesOffset{4 + 1};
  static const int32_t kHeaderSize{kSizeInBytesOffset + 4 + 4 + 8};

  StreamArena* const streamArena_;
  const std::unique_ptr<folly::io::Codec> codec_;
  int32_t numRows_{0};
  std::vector<std::unique_ptr<VectorStream>> streams_;
};
} // namespace

void PrestoVectorSerde::estimateSerializedSize(
    VectorPtr vector,
    const folly::Range<const IndexRange*>& ranges,
    vector_size_t** sizes,
    Scratch& scratch) {
  estimateSerializedSizeInt(vector->loadedVector(), ranges, sizes, scratch);
}

void PrestoVectorSerde::estimateSerializedSize(
    VectorPtr vector,
    const folly::Range<const vector_size_t*> rows,
    vector_size_t** sizes,
    Scratch& scratch) {
  estimateSerializedSizeInt(vector->loadedVector(), rows, sizes, scratch);
}

std::unique_ptr<VectorSerializer> PrestoVectorSerde::createSerializer(
    RowTypePtr type,
    int32_t numRows,
    StreamArena* streamArena,
    const Options* options) {
  auto prestoOptions = toPrestoOptions(options);
  return std::make_unique<PrestoVectorSerializer>(
      type,
      prestoOptions.encodings,
      numRows,
      streamArena,
      prestoOptions.useLosslessTimestamp,
      prestoOptions.compressionKind);
}

void PrestoVectorSerde::serializeEncoded(
    const RowVectorPtr& vector,
    StreamArena* streamArena,
    const Options* options,
    OutputStream* out) {
  auto serializer = createSerializer(
      asRowType(vector->type()), vector->size(), streamArena, options);

  static_cast<PrestoVectorSerializer*>(serializer.get())
      ->flushEncoded(vector, out);
}

void PrestoVectorSerde::deserialize(
    ByteInputStream* source,
    velox::memory::MemoryPool* pool,
    RowTypePtr type,
    RowVectorPtr* result,
    vector_size_t resultOffset,
    const Options* options) {
  const auto prestoOptions = toPrestoOptions(options);
  const bool useLosslessTimestamp = prestoOptions.useLosslessTimestamp;
  const auto codec =
      common::compressionKindToCodec(prestoOptions.compressionKind);
  const auto numRows = source->read<int32_t>();

  if (resultOffset > 0) {
    VELOX_CHECK_NOT_NULL(*result);
    VELOX_CHECK(result->unique());
    (*result)->resize(resultOffset + numRows);
  } else if (*result && result->unique()) {
    VELOX_CHECK(
        *(*result)->type() == *type,
        "Unexpected type: {} vs. {}",
        (*result)->type()->toString(),
        type->toString());
    (*result)->prepareForReuse();
    (*result)->resize(numRows);
  } else {
    *result = BaseVector::create<RowVector>(type, numRows, pool);
  }

  const auto pageCodecMarker = source->read<int8_t>();
  const auto uncompressedSize = source->read<int32_t>();
  const auto compressedSize = source->read<int32_t>();
  const auto checksum = source->read<int64_t>();

  int64_t actualCheckSum = 0;
  if (isChecksumBitSet(pageCodecMarker)) {
    actualCheckSum =
        computeChecksum(source, pageCodecMarker, numRows, compressedSize);
  }

  VELOX_CHECK_EQ(
      checksum, actualCheckSum, "Received corrupted serialized page.");

  VELOX_CHECK_EQ(
      needCompression(*codec),
      isCompressedBitSet(pageCodecMarker),
      "Compression kind {} should align with codec marker.",
      common::compressionKindToString(
          common::codecTypeToCompressionKind(codec->type())));

  auto& children = (*result)->children();
  const auto& childTypes = type->asRow().children();
  if (!needCompression(*codec)) {
    const auto numColumns = source->read<int32_t>();
    // TODO Fix call sites and tighten the check to _EQ.
    VELOX_USER_CHECK_GE(
        numColumns,
        type->size(),
        "Number of columns in serialized data doesn't match "
        "number of columns requested for deserialization");
    readColumns(
        source, pool, childTypes, children, resultOffset, useLosslessTimestamp);
  } else {
    auto compressBuf = folly::IOBuf::create(compressedSize);
    source->readBytes(compressBuf->writableData(), compressedSize);
    compressBuf->append(compressedSize);
    auto uncompress = codec->uncompress(compressBuf.get(), uncompressedSize);
    ByteRange byteRange{
        uncompress->writableData(), (int32_t)uncompress->length(), 0};
    ByteInputStream uncompressedSource({byteRange});

    const auto numColumns = uncompressedSource.read<int32_t>();
    VELOX_USER_CHECK_EQ(
        numColumns,
        type->size(),
        "Number of columns in serialized data doesn't match "
        "number of columns requested for deserialization");
    readColumns(
        &uncompressedSource,
        pool,
        childTypes,
        children,
        resultOffset,
        useLosslessTimestamp);
  }

  scatterStructNulls(
      (*result)->size(), 0, nullptr, nullptr, **result, resultOffset);
}

void testingScatterStructNulls(
    vector_size_t size,
    vector_size_t scatterSize,
    const vector_size_t* scatter,
    const uint64_t* incomingNulls,
    RowVector& row,
    vector_size_t rowOffset) {
  scatterStructNulls(size, scatterSize, scatter, incomingNulls, row, rowOffset);
}

// static
void PrestoVectorSerde::registerVectorSerde() {
  auto toByte = [](int32_t number, int32_t bit) {
    return static_cast<uint64_t>(bits::isBitSet(&number, bit)) << (bit * 8);
  };
  for (auto i = 0; i < 256; ++i) {
    bitsToBytesMap[i] = toByte(i, 0) | toByte(i, 1) | toByte(i, 2) |
        toByte(i, 3) | toByte(i, 4) | toByte(i, 5) | toByte(i, 6) |
        toByte(i, 7);
  }
  velox::registerVectorSerde(std::make_unique<PrestoVectorSerde>());
}

} // namespace facebook::velox::serializer::presto<|MERGE_RESOLUTION|>--- conflicted
+++ resolved
@@ -2494,12 +2494,8 @@
     for (int32_t i = 0; i < ranges.size(); ++i) {
       auto end = ranges[i].begin + ranges[i].size;
       auto numValues = bits::countBits(rawNulls, ranges[i].begin, end);
-<<<<<<< HEAD
-      *(sizes[i]) += numValues * valueSize + bits::nbytes(ranges[i].size);
-=======
       *(sizes[i]) +=
           numValues * valueSize + bits::nbytes(ranges[i].size - numValues);
->>>>>>> 085c7537
     }
   } else {
     for (int32_t i = 0; i < ranges.size(); ++i) {
