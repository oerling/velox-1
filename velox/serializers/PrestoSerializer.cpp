/*
 * Copyright (c) Facebook, Inc. and its affiliates.
 *
 * Licensed under the Apache License, Version 2.0 (the "License");
 * you may not use this file except in compliance with the License.
 * You may obtain a copy of the License at
 *
 *     http://www.apache.org/licenses/LICENSE-2.0
 *
 * Unless required by applicable law or agreed to in writing, software
 * distributed under the License is distributed on an "AS IS" BASIS,
 * WITHOUT WARRANTIES OR CONDITIONS OF ANY KIND, either express or implied.
 * See the License for the specific language governing permissions and
 * limitations under the License.
 */
#include "velox/serializers/PrestoSerializer.h"
#include "velox/common/base/Crc.h"
#include "velox/common/base/RawVector.h"
#include "velox/common/memory/ByteStream.h"
#include "velox/functions/prestosql/types/TimestampWithTimeZoneType.h"
#include "velox/vector/BiasVector.h"
#include "velox/vector/ComplexVector.h"
#include "velox/vector/DictionaryVector.h"
#include "velox/vector/FlatVector.h"
#include "velox/vector/VectorTypeUtils.h"

DEFINE_bool(enable_serialize_dict, true, "Enable dictionarizing serialization");

namespace facebook::velox::serializer::presto {

using SerdeOpts = PrestoVectorSerde::PrestoOptions;

namespace {
constexpr int8_t kCompressedBitMask = 1;
constexpr int8_t kEncryptedBitMask = 2;
constexpr int8_t kCheckSumBitMask = 4;
// uncompressed size comes after the number of rows and the codec
constexpr int32_t kSizeInBytesOffset{4 + 1};
// There header for a page is:
// + number of rows (4 bytes)
// + codec (1 byte)
// + uncompressed size (4 bytes)
// + size (4 bytes) (this is the compressed size if the data is compressed,
//                   otherwise it's uncompressed size again)
// + checksum (8 bytes)
//
// See https://prestodb.io/docs/current/develop/serialized-page.html for a
// detailed specification of the format.
constexpr int32_t kHeaderSize{kSizeInBytesOffset + 4 + 4 + 8};
static inline const std::string_view kRLE{"RLE"};
static inline const std::string_view kDictionary{"DICTIONARY"};

int64_t computeChecksum(
    PrestoOutputStreamListener* listener,
    int codecMarker,
    int numRows,
    int uncompressedSize) {
  auto result = listener->crc();
  result.process_bytes(&codecMarker, 1);
  result.process_bytes(&numRows, 4);
  result.process_bytes(&uncompressedSize, 4);
  return result.checksum();
}

int64_t computeChecksum(
    ByteInputStream* source,
    int codecMarker,
    int numRows,
    int uncompressedSize) {
  auto offset = source->tellp();
  bits::Crc32 crc32;
  if (FOLLY_UNLIKELY(source->remainingSize() < uncompressedSize)) {
    VELOX_FAIL(
        "Tried to read {} bytes, larger than what's remained in source {} "
        "bytes. Source details: {}",
        uncompressedSize,
        source->remainingSize(),
        source->toString());
  }
  auto remainingBytes = uncompressedSize;
  while (remainingBytes > 0) {
    auto data = source->nextView(remainingBytes);
    if (FOLLY_UNLIKELY(data.size() == 0)) {
      VELOX_FAIL(
          "Reading 0 bytes from source. Source details: {}",
          source->toString());
    }
    crc32.process_bytes(data.data(), data.size());
    remainingBytes -= data.size();
  }

  crc32.process_bytes(&codecMarker, 1);
  crc32.process_bytes(&numRows, 4);
  crc32.process_bytes(&uncompressedSize, 4);
  auto checksum = crc32.checksum();

  source->seekp(offset);

  return checksum;
}

char getCodecMarker() {
  char marker = 0;
  marker |= kCheckSumBitMask;
  return marker;
}

bool isCompressedBitSet(int8_t codec) {
  return (codec & kCompressedBitMask) == kCompressedBitMask;
}

bool isChecksumBitSet(int8_t codec) {
  return (codec & kCheckSumBitMask) == kCheckSumBitMask;
}

std::string_view typeToEncodingName(const TypePtr& type) {
  switch (type->kind()) {
    case TypeKind::BOOLEAN:
      return "BYTE_ARRAY";
    case TypeKind::TINYINT:
      return "BYTE_ARRAY";
    case TypeKind::SMALLINT:
      return "SHORT_ARRAY";
    case TypeKind::INTEGER:
      return "INT_ARRAY";
    case TypeKind::BIGINT:
      return "LONG_ARRAY";
    case TypeKind::HUGEINT:
      return "INT128_ARRAY";
    case TypeKind::REAL:
      return "INT_ARRAY";
    case TypeKind::DOUBLE:
      return "LONG_ARRAY";
    case TypeKind::VARCHAR:
      return "VARIABLE_WIDTH";
    case TypeKind::VARBINARY:
      return "VARIABLE_WIDTH";
    case TypeKind::TIMESTAMP:
      return "LONG_ARRAY";
    case TypeKind::ARRAY:
      return "ARRAY";
    case TypeKind::MAP:
      return "MAP";
    case TypeKind::ROW:
      return isTimestampWithTimeZoneType(type) ? "LONG_ARRAY" : "ROW";
    case TypeKind::UNKNOWN:
      return "BYTE_ARRAY";
    default:
      VELOX_FAIL("Unknown type kind: {}", static_cast<int>(type->kind()));
  }
}

PrestoVectorSerde::PrestoOptions toPrestoOptions(
    const VectorSerde::Options* options) {
  if (options == nullptr) {
    return PrestoVectorSerde::PrestoOptions();
  }
  return *(static_cast<const PrestoVectorSerde::PrestoOptions*>(options));
}

FOLLY_ALWAYS_INLINE bool needCompression(const folly::io::Codec& codec) {
  return codec.type() != folly::io::CodecType::NO_COMPRESSION;
}

using StructNullsMap =
    folly::F14FastMap<int64_t, std::pair<raw_vector<uint64_t>, int32_t>>;

auto& structNullsMap() {
  thread_local std::unique_ptr<StructNullsMap> map;
  return map;
}

std::pair<const uint64_t*, int32_t> getStructNulls(int64_t position) {
  auto& map = structNullsMap();
  auto it = map->find(position);
  if (it == map->end()) {
    return {nullptr, 0};
  }
  return {it->second.first.data(), it->second.second};
}

template <typename T>
int32_t checkValuesSize(
    const BufferPtr& values,
    const BufferPtr& nulls,
    int32_t size,
    int32_t offset) {
  auto bufferSize = (std::is_same_v<T, bool>) ? values->size() * 8
                                              : values->size() / sizeof(T);
  // If all nulls, values does not have to be sized for vector size.
  if (nulls && bits::isAllSet(nulls->as<uint64_t>(), 0, size + offset, false)) {
    return 0;
  }
  VELOX_CHECK_LE(offset + size, bufferSize);
  return bufferSize;
}

template <typename T>
void readValues(
    ByteInputStream* source,
    vector_size_t size,
    vector_size_t offset,
    const BufferPtr& nulls,
    vector_size_t nullCount,
    const BufferPtr& values) {
  if (nullCount) {
    auto bufferSize = checkValuesSize<T>(values, nulls, size, offset);
    auto rawValues = values->asMutable<T>();
    int32_t toClear = offset;
    bits::forEachSetBit(
        nulls->as<uint64_t>(), offset, offset + size, [&](int32_t row) {
          // Set the values between the last non-null and this to type default.
          for (; toClear < row; ++toClear) {
            VELOX_CHECK_LT(toClear, bufferSize);
            rawValues[toClear] = T();
          }
          VELOX_CHECK_LT(row, bufferSize);
          rawValues[row] = source->read<T>();
          toClear = row + 1;
        });
  } else {
    source->readBytes(
        values->asMutable<uint8_t>() + offset * sizeof(T), size * sizeof(T));
  }
}

template <>
void readValues<bool>(
    ByteInputStream* source,
    vector_size_t size,
    vector_size_t offset,
    const BufferPtr& nulls,
    vector_size_t nullCount,
    const BufferPtr& values) {
  auto rawValues = values->asMutable<uint64_t>();
  auto bufferSize = checkValuesSize<bool>(values, nulls, size, offset);
  if (nullCount) {
    int32_t toClear = offset;
    bits::forEachSetBit(
        nulls->as<uint64_t>(), offset, offset + size, [&](int32_t row) {
          // Set the values between the last non-null and this to type default.
          for (; toClear < row; ++toClear) {
            VELOX_CHECK_LT(toClear, bufferSize);
            bits::clearBit(rawValues, toClear);
          }
          VELOX_CHECK_LT(row, bufferSize);
          bits::setBit(rawValues, row, (source->read<int8_t>() != 0));
          toClear = row + 1;
        });
  } else {
    for (int32_t row = offset; row < offset + size; ++row) {
      bits::setBit(rawValues, row, (source->read<int8_t>() != 0));
    }
  }
}

Timestamp readTimestamp(ByteInputStream* source) {
  int64_t millis = source->read<int64_t>();
  return Timestamp::fromMillis(millis);
}

template <>
void readValues<Timestamp>(
    ByteInputStream* source,
    vector_size_t size,
    vector_size_t offset,
    const BufferPtr& nulls,
    vector_size_t nullCount,
    const BufferPtr& values) {
  auto rawValues = values->asMutable<Timestamp>();
  checkValuesSize<Timestamp>(values, nulls, size, offset);
  if (nullCount) {
    int32_t toClear = offset;
    bits::forEachSetBit(
        nulls->as<uint64_t>(), offset, offset + size, [&](int32_t row) {
          // Set the values between the last non-null and this to type default.
          for (; toClear < row; ++toClear) {
            rawValues[toClear] = Timestamp();
          }
          rawValues[row] = readTimestamp(source);
          toClear = row + 1;
        });
  } else {
    for (int32_t row = offset; row < offset + size; ++row) {
      rawValues[row] = readTimestamp(source);
    }
  }
}

Timestamp readLosslessTimestamp(ByteInputStream* source) {
  int64_t seconds = source->read<int64_t>();
  uint64_t nanos = source->read<uint64_t>();
  return Timestamp(seconds, nanos);
}

void readLosslessTimestampValues(
    ByteInputStream* source,
    vector_size_t size,
    vector_size_t offset,
    const BufferPtr& nulls,
    vector_size_t nullCount,
    const BufferPtr& values) {
  auto bufferSize = values->size() / sizeof(Timestamp);
  auto rawValues = values->asMutable<Timestamp>();
  checkValuesSize<Timestamp>(values, nulls, size, offset);
  if (nullCount > 0) {
    int32_t toClear = offset;
    bits::forEachSetBit(
        nulls->as<uint64_t>(), offset, offset + size, [&](int32_t row) {
          // Set the values between the last non-null and this to type default.
          for (; toClear < row; ++toClear) {
            rawValues[toClear] = Timestamp();
          }
          rawValues[row] = readLosslessTimestamp(source);
          toClear = row + 1;
        });
  } else {
    for (int32_t row = offset; row < offset + size; ++row) {
      rawValues[row] = readLosslessTimestamp(source);
    }
  }
}

int128_t readJavaDecimal(ByteInputStream* source) {
  // ByteInputStream does not support reading int128_t values.
  auto low = source->read<int64_t>();
  auto high = source->read<int64_t>();
  // 'high' is in signed magnitude representation.
  if (high < 0) {
    // Remove the sign bit before building the int128 value.
    // Negate the value.
    return -1 * HugeInt::build(high & DecimalUtil::kInt64Mask, low);
  }
  return HugeInt::build(high, low);
}

void readDecimalValues(
    ByteInputStream* source,
    vector_size_t size,
    vector_size_t offset,
    const BufferPtr& nulls,
    vector_size_t nullCount,
    const BufferPtr& values) {
  auto rawValues = values->asMutable<int128_t>();
  if (nullCount) {
    auto bufferSize = checkValuesSize<int128_t>(values, nulls, size, offset);

    int32_t toClear = offset;
    bits::forEachSetBit(
        nulls->as<uint64_t>(), offset, offset + size, [&](int32_t row) {
          // Set the values between the last non-null and this to type default.
          for (; toClear < row; ++toClear) {
            rawValues[toClear] = 0;
          }
          rawValues[row] = readJavaDecimal(source);
          toClear = row + 1;
        });
  } else {
    for (int32_t row = 0; row < size; ++row) {
      rawValues[offset + row] = readJavaDecimal(source);
    }
  }
}

/// When deserializing vectors under row vectors that introduce
/// nulls, the child vector must have a gap at the place where a
/// parent RowVector has a null. So, if there is a parent RowVector
/// that adds a null, 'incomingNulls' is the bitmap where a null
/// denotes a null in the parent RowVector(s). 'numIncomingNulls' is
/// the number of bits in this bitmap, i.e. the number of rows in
/// the parentRowVector. 'size' is the size of the child vector
/// being deserialized. This size does not include rows where a
/// parent RowVector has nulls.
vector_size_t sizeWithIncomingNulls(
    vector_size_t size,
    int32_t numIncomingNulls) {
  return numIncomingNulls == 0 ? size : numIncomingNulls;
}

// Fills the nulls of 'result' from the serialized nulls in
// 'source'. Adds nulls from 'incomingNulls' so that the null flags
// gets padded with extra nulls where a parent RowVector has a
// null. Returns the number of nulls in the result.
vector_size_t readNulls(
    ByteInputStream* source,
    vector_size_t size,
    vector_size_t resultOffset,
    const uint64_t* incomingNulls,
    int32_t numIncomingNulls,
    BaseVector& result) {
  VELOX_DCHECK_LE(
      result.size(), resultOffset + (incomingNulls ? numIncomingNulls : size));
  if (source->readByte() == 0) {
    if (incomingNulls) {
      auto* rawNulls = result.mutableRawNulls();
      bits::copyBits(
          incomingNulls, 0, rawNulls, resultOffset, numIncomingNulls);
    } else {
      result.clearNulls(resultOffset, resultOffset + size);
    }
    return incomingNulls
        ? numIncomingNulls - bits::countBits(incomingNulls, 0, numIncomingNulls)
        : 0;
  }

  const auto numNewValues = sizeWithIncomingNulls(size, numIncomingNulls);

  const bool noPriorNulls = (result.rawNulls() == nullptr);
  // Allocate one extra byte in case we cannot use bits from the current last
  // partial byte.
  BufferPtr& nulls = result.mutableNulls(resultOffset + numNewValues + 8);
  if (noPriorNulls) {
    bits::fillBits(
        nulls->asMutable<uint64_t>(), 0, resultOffset, bits::kNotNull);
  }

  auto* rawNulls = nulls->asMutable<uint8_t>() + bits::nbytes(resultOffset);
  const auto numBytes = BaseVector::byteSize<bool>(size);

  source->readBytes(rawNulls, numBytes);
  bits::reverseBits(rawNulls, numBytes);
  bits::negate(reinterpret_cast<char*>(rawNulls), numBytes * 8);
  // Add incoming nulls if any.
  if (incomingNulls) {
    bits::scatterBits(
        size,
        numIncomingNulls,
        reinterpret_cast<const char*>(rawNulls),
        incomingNulls,
        reinterpret_cast<char*>(rawNulls));
  }

  // Shift bits if needed.
  if (bits::nbytes(resultOffset) * 8 > resultOffset) {
    bits::copyBits(
        nulls->asMutable<uint64_t>(),
        bits::nbytes(resultOffset) * 8,
        nulls->asMutable<uint64_t>(),
        resultOffset,
        numNewValues);
  }

  return BaseVector::countNulls(
      nulls, resultOffset, resultOffset + numNewValues);
}

template <typename T>
void read(
    ByteInputStream* source,
    const TypePtr& type,
    vector_size_t resultOffset,
    const uint64_t* incomingNulls,
    int32_t numIncomingNulls,
    velox::memory::MemoryPool* pool,
    const SerdeOpts& opts,
    VectorPtr& result) {
  const int32_t size = source->read<int32_t>();
  const auto numNewValues = sizeWithIncomingNulls(size, numIncomingNulls);
  result->resize(resultOffset + numNewValues);

  auto flatResult = result->asFlatVector<T>();
  auto nullCount = readNulls(
      source, size, resultOffset, incomingNulls, numIncomingNulls, *flatResult);

  BufferPtr values = flatResult->mutableValues(resultOffset + numNewValues);

  if constexpr (std::is_same_v<T, Timestamp>) {
    if (opts.useLosslessTimestamp) {
      readLosslessTimestampValues(
          source,
          numNewValues,
          resultOffset,
          flatResult->nulls(),
          nullCount,
          values);
      return;
    }
  }
  if (type->isLongDecimal()) {
    readDecimalValues(
        source,
        numNewValues,
        resultOffset,
        flatResult->nulls(),
        nullCount,
        values);
    return;
  }
  readValues<T>(
      source,
      numNewValues,
      resultOffset,
      flatResult->nulls(),
      nullCount,
      values);
}

template <>
void read<StringView>(
    ByteInputStream* source,
    const TypePtr& type,
    vector_size_t resultOffset,
    const uint64_t* incomingNulls,
    int32_t numIncomingNulls,
    velox::memory::MemoryPool* pool,
    const SerdeOpts& opts,
    VectorPtr& result) {
  const int32_t size = source->read<int32_t>();
  const int32_t numNewValues = sizeWithIncomingNulls(size, numIncomingNulls);

  result->resize(resultOffset + numNewValues);

  auto flatResult = result->as<FlatVector<StringView>>();
  BufferPtr values = flatResult->mutableValues(resultOffset + size);
  auto rawValues = values->asMutable<StringView>();
  int32_t lastOffset = 0;
  for (int32_t i = 0; i < numNewValues; ++i) {
    // Set the first int32_t of each StringView to be the offset.
    if (incomingNulls && bits::isBitNull(incomingNulls, i)) {
      *reinterpret_cast<int32_t*>(&rawValues[resultOffset + i]) = lastOffset;
      continue;
    }
    lastOffset = source->read<int32_t>();
    *reinterpret_cast<int32_t*>(&rawValues[resultOffset + i]) = lastOffset;
  }
  readNulls(
      source, size, resultOffset, incomingNulls, numIncomingNulls, *flatResult);

  const int32_t dataSize = source->read<int32_t>();
  if (dataSize == 0) {
    return;
  }

  auto* rawStrings =
      flatResult->getRawStringBufferWithSpace(dataSize, true /*exactSize*/);

  source->readBytes(rawStrings, dataSize);
  int32_t previousOffset = 0;
  auto rawChars = reinterpret_cast<char*>(rawStrings);
  for (int32_t i = 0; i < numNewValues; ++i) {
    int32_t offset = rawValues[resultOffset + i].size();
    rawValues[resultOffset + i] =
        StringView(rawChars + previousOffset, offset - previousOffset);
    previousOffset = offset;
  }
}

void readColumns(
    ByteInputStream* source,
    const std::vector<TypePtr>& types,
    vector_size_t resultOffset,
    const uint64_t* incomingNulls,
    int32_t numIncomingNulls,
    velox::memory::MemoryPool* pool,
    const SerdeOpts& opts,
    std::vector<VectorPtr>& result);

void readConstantVector(
    ByteInputStream* source,
    const TypePtr& type,
    vector_size_t resultOffset,
    const uint64_t* incomingNulls,
    int32_t numIncomingNulls,
    velox::memory::MemoryPool* pool,
    const SerdeOpts& opts,
    VectorPtr& result) {
  const auto size = source->read<int32_t>();
  const int32_t numNewValues = sizeWithIncomingNulls(size, numIncomingNulls);
  std::vector<TypePtr> childTypes = {type};
  std::vector<VectorPtr> children{BaseVector::create(type, 0, pool)};
  readColumns(source, childTypes, 0, nullptr, 0, pool, opts, children);
  VELOX_CHECK_EQ(1, children[0]->size());

  auto constantVector =
      BaseVector::wrapInConstant(numNewValues, 0, children[0]);

  // If there are no previous results, we output this as a constant. RowVectors
  // with top-level nulls can have child ConstantVector (even though they can't
  // have nulls explicitly set on them), so we don't need to try to apply
  // incomingNulls here.
  if (resultOffset == 0) {
    result = std::move(constantVector);
  } else {
    if (!incomingNulls &&
        opts.nullsFirst && // TODO remove when removing scatter nulls pass.
        result->encoding() == VectorEncoding::Simple::CONSTANT &&
        constantVector->equalValueAt(result.get(), 0, 0)) {
      result->resize(resultOffset + numNewValues);
      return;
    }
    result->resize(resultOffset + numNewValues);

    SelectivityVector rows(resultOffset + numNewValues, false);
    rows.setValidRange(resultOffset, resultOffset + numNewValues, true);
    rows.updateBounds();

    BaseVector::ensureWritable(rows, type, pool, result);
    result->copy(constantVector.get(), resultOffset, 0, numNewValues);
    if (incomingNulls) {
      bits::forEachUnsetBit(incomingNulls, 0, numNewValues, [&](auto row) {
        result->setNull(resultOffset + row, true);
      });
    }
  }
}

void readDictionaryVector(
    ByteInputStream* source,
    const TypePtr& type,
    vector_size_t resultOffset,
    const uint64_t* incomingNulls,
    int32_t numIncomingNulls,
    velox::memory::MemoryPool* pool,
    const SerdeOpts& opts,
    VectorPtr& result) {
  const auto size = source->read<int32_t>();
  const int32_t numNewValues = sizeWithIncomingNulls(size, numIncomingNulls);

  std::vector<TypePtr> childTypes = {type};
  std::vector<VectorPtr> children{BaseVector::create(type, 0, pool)};
  readColumns(source, childTypes, 0, nullptr, 0, pool, opts, children);

  // Read indices.
  BufferPtr indices = allocateIndices(numNewValues, pool);
  if (incomingNulls) {
    auto rawIndices = indices->asMutable<int32_t>();
    for (auto i = 0; i < numNewValues; ++i) {
      if (bits::isBitNull(incomingNulls, i)) {
        rawIndices[i] = 0;
      } else {
        rawIndices[i] = source->read<int32_t>();
      }
    }
  } else {
    source->readBytes(
        indices->asMutable<char>(), numNewValues * sizeof(int32_t));
  }

  // Skip 3 * 8 bytes of 'instance id'. Velox doesn't use 'instance id' for
  // dictionary vectors.
  source->skip(24);

  BufferPtr incomingNullsBuffer = nullptr;
  if (incomingNulls) {
    incomingNullsBuffer = AlignedBuffer::allocate<bool>(numIncomingNulls, pool);
    memcpy(
        incomingNullsBuffer->asMutable<char>(),
        incomingNulls,
        bits::nbytes(numIncomingNulls));
  }
  auto dictionaryVector = BaseVector::wrapInDictionary(
      incomingNullsBuffer, indices, numNewValues, children[0]);
  if (resultOffset == 0) {
    result = std::move(dictionaryVector);
  } else {
    result->resize(resultOffset + numNewValues);

    SelectivityVector rows(resultOffset + numNewValues, false);
    rows.setValidRange(resultOffset, resultOffset + numNewValues, true);
    rows.updateBounds();

    BaseVector::ensureWritable(rows, type, pool, result);
    result->copy(dictionaryVector.get(), resultOffset, 0, numNewValues);
  }
}

void readArrayVector(
    ByteInputStream* source,
    const TypePtr& type,
    vector_size_t resultOffset,
    const uint64_t* incomingNulls,
    int32_t numIncomingNulls,
    velox::memory::MemoryPool* pool,
    const SerdeOpts& opts,
    VectorPtr& result) {
  ArrayVector* arrayVector = result->as<ArrayVector>();

  const auto resultElementsOffset = arrayVector->elements()->size();

  std::vector<TypePtr> childTypes = {type->childAt(0)};
  std::vector<VectorPtr> children{arrayVector->elements()};
  readColumns(
      source,
      childTypes,
      resultElementsOffset,
      nullptr,
      0,
      pool,
      opts,
      children);

  const vector_size_t size = source->read<int32_t>();
  const auto numNewValues = sizeWithIncomingNulls(size, numIncomingNulls);
  arrayVector->resize(resultOffset + numNewValues);
  arrayVector->setElements(children[0]);

  BufferPtr offsets = arrayVector->mutableOffsets(resultOffset + numNewValues);
  auto rawOffsets = offsets->asMutable<vector_size_t>();
  BufferPtr sizes = arrayVector->mutableSizes(resultOffset + numNewValues);
  auto rawSizes = sizes->asMutable<vector_size_t>();
  int32_t base = source->read<int32_t>();
  for (int32_t i = 0; i < numNewValues; ++i) {
    if (incomingNulls && bits::isBitNull(incomingNulls, i)) {
      rawOffsets[resultOffset + i] = 0;
      rawSizes[resultOffset + i] = 0;
      continue;
    }
    int32_t offset = source->read<int32_t>();
    VELOX_CHECK(offset >= 0 && offset < 100000000);
    rawOffsets[resultOffset + i] = resultElementsOffset + base;
    rawSizes[resultOffset + i] = offset - base;
    base = offset;
  }

  readNulls(
      source,
      size,
      resultOffset,
      incomingNulls,
      numIncomingNulls,
      *arrayVector);
}

void readMapVector(
    ByteInputStream* source,
    const TypePtr& type,
    vector_size_t resultOffset,
    const uint64_t* incomingNulls,
    int32_t numIncomingNulls,
    velox::memory::MemoryPool* pool,
    const SerdeOpts& opts,
    VectorPtr& result) {
  MapVector* mapVector = result->as<MapVector>();
  const auto resultElementsOffset = mapVector->mapKeys()->size();
  std::vector<TypePtr> childTypes = {type->childAt(0), type->childAt(1)};
  std::vector<VectorPtr> children{mapVector->mapKeys(), mapVector->mapValues()};
  readColumns(
      source,
      childTypes,
      resultElementsOffset,
      nullptr,
      0,
      pool,
      opts,
      children);

  int32_t hashTableSize = source->read<int32_t>();
  if (hashTableSize != -1) {
    // Skip over serialized hash table from Presto wire format.
    source->skip(hashTableSize * sizeof(int32_t));
  }

  const vector_size_t size = source->read<int32_t>();
  const vector_size_t numNewValues =
      sizeWithIncomingNulls(size, numIncomingNulls);
  mapVector->resize(resultOffset + numNewValues);
  mapVector->setKeysAndValues(children[0], children[1]);

  BufferPtr offsets = mapVector->mutableOffsets(resultOffset + numNewValues);
  auto rawOffsets = offsets->asMutable<vector_size_t>();
  BufferPtr sizes = mapVector->mutableSizes(resultOffset + numNewValues);
  auto rawSizes = sizes->asMutable<vector_size_t>();
  int32_t base = source->read<int32_t>();
  for (int32_t i = 0; i < numNewValues; ++i) {
    if (incomingNulls && bits::isBitNull(incomingNulls, i)) {
      rawOffsets[resultOffset + i] = 0;
      rawSizes[resultOffset + i] = 0;
      continue;
    }
    int32_t offset = source->read<int32_t>();
    rawOffsets[resultOffset + i] = resultElementsOffset + base;
    rawSizes[resultOffset + i] = offset - base;
    base = offset;
  }

  readNulls(
      source, size, resultOffset, incomingNulls, numIncomingNulls, *mapVector);
}

int64_t packTimestampWithTimeZone(int64_t timestamp, int16_t timezone) {
  return timezone | (timestamp << 12);
}

void unpackTimestampWithTimeZone(
    int64_t packed,
    int64_t& timestamp,
    int16_t& timezone) {
  timestamp = packed >> 12;
  timezone = packed & 0xfff;
}

void readTimestampWithTimeZone(
    ByteInputStream* source,
    velox::memory::MemoryPool* pool,
    RowVector* result,
    vector_size_t resultOffset,
    const uint64_t* incomingNulls,
    int32_t numIncomingNulls) {
  SerdeOpts opts;
  opts.useLosslessTimestamp = false;
  auto& timestamps = result->childAt(0);
  read<int64_t>(
      source,
      BIGINT(),
      resultOffset,
      incomingNulls,
      numIncomingNulls,
      pool,
      opts,
      timestamps);

  auto rawTimestamps = timestamps->asFlatVector<int64_t>()->mutableRawValues();

  const auto size = timestamps->size();
  result->resize(size);

  auto& timezones = result->childAt(1);
  timezones->resize(size);
  auto rawTimezones = timezones->asFlatVector<int16_t>()->mutableRawValues();

  auto rawNulls = timestamps->rawNulls();
  for (auto i = resultOffset; i < size; ++i) {
    if (!rawNulls || !bits::isBitNull(rawNulls, i)) {
      unpackTimestampWithTimeZone(
          rawTimestamps[i], rawTimestamps[i], rawTimezones[i]);
      result->setNull(i, false);
    } else {
      result->setNull(i, true);
    }
  }
}

void readRowVector(
    ByteInputStream* source,
    const TypePtr& type,
    vector_size_t resultOffset,
    const uint64_t* incomingNulls,
    int32_t numIncomingNulls,
    velox::memory::MemoryPool* pool,
    const SerdeOpts& opts,
    VectorPtr& result) {
  auto* row = result->asUnchecked<RowVector>();
  if (isTimestampWithTimeZoneType(type)) {
    readTimestampWithTimeZone(
        source, pool, row, resultOffset, incomingNulls, numIncomingNulls);
    return;
  }
  BufferPtr combinedNulls;
  const uint64_t* childNulls = incomingNulls;
  int32_t numChildNulls = numIncomingNulls;
  if (opts.nullsFirst) {
    const auto size = source->read<int32_t>();
    const auto numNewValues = sizeWithIncomingNulls(size, numIncomingNulls);
    row->resize(resultOffset + numNewValues);
    readNulls(
        source, size, resultOffset, incomingNulls, numIncomingNulls, *result);
    if (row->rawNulls()) {
      combinedNulls = AlignedBuffer::allocate<bool>(numNewValues, pool);
      bits::copyBits(
          row->rawNulls(),
          resultOffset,
          combinedNulls->asMutable<uint64_t>(),
          0,
          numNewValues);
      childNulls = combinedNulls->as<uint64_t>();
      numChildNulls = numNewValues;
    }
  } else {
    auto [structNulls, numStructNulls] = getStructNulls(source->tellp());
    // childNulls is the nulls added to the children, i.e. the nulls of this
    // struct combined with nulls of enclosing structs.
    if (structNulls) {
      if (incomingNulls) {
        combinedNulls = AlignedBuffer::allocate<bool>(numIncomingNulls, pool);
        bits::scatterBits(
            numStructNulls,
            numIncomingNulls,
            reinterpret_cast<const char*>(structNulls),
            incomingNulls,
            combinedNulls->asMutable<char>());
        childNulls = combinedNulls->as<uint64_t>();
        numChildNulls = numIncomingNulls;
      } else {
        childNulls = structNulls;
        numChildNulls = numStructNulls;
      }
    }
  }
  const int32_t numChildren = source->read<int32_t>();
  auto& children = row->children();

  const auto& childTypes = type->asRow().children();
  readColumns(
      source,
      childTypes,
      resultOffset,
      childNulls,
      numChildNulls,
      pool,
      opts,
      children);
  if (!opts.nullsFirst) {
    const auto size = source->read<int32_t>();
    const auto numNewValues = sizeWithIncomingNulls(size, numIncomingNulls);
    row->resize(resultOffset + numNewValues);
    // Read and discard the offsets. The number of offsets is not affected by
    // incomingNulls.
    source->skip((size + 1) * sizeof(int32_t));
    readNulls(
        source, size, resultOffset, incomingNulls, numIncomingNulls, *result);
  }
}

std::string readLengthPrefixedString(ByteInputStream* source) {
  int32_t size = source->read<int32_t>();
  std::string value;
  value.resize(size);
  source->readBytes(&value[0], size);
  return value;
}

void checkTypeEncoding(std::string_view encoding, const TypePtr& type) {
  const auto kindEncoding = typeToEncodingName(type);
  VELOX_USER_CHECK(
      encoding == kindEncoding,
      "Serialized encoding is not compatible with requested type: {}. Expected {}. Got {}.",
      type->kindName(),
      kindEncoding,
      encoding);
}

// This is used when there's a mismatch between the encoding in the serialized
// page and the expected output encoding. If the serialized encoding is
// BYTE_ARRAY, it may represent an all-null vector of the expected output type.
// We attempt to read the serialized page as an UNKNOWN type, check if all
// values are null, and set the columnResult accordingly. If all values are
// null, we return true; otherwise, we return false.
bool tryReadNullColumn(
    ByteInputStream* source,
    const TypePtr& columnType,
    vector_size_t resultOffset,
    const uint64_t* incomingNulls,
    int32_t numIncomingNulls,
    velox::memory::MemoryPool* pool,
    const SerdeOpts& opts,
    VectorPtr& columnResult) {
  auto unknownType = UNKNOWN();
  VectorPtr tempResult = BaseVector::create(unknownType, 0, pool);
  read<UnknownValue>(
      source,
      unknownType,
      0 /*resultOffset*/,
      incomingNulls,
      numIncomingNulls,
      pool,
      opts,
      tempResult);
  auto deserializedSize = tempResult->size();
  // Ensure it contains all null values.
  auto numNulls = BaseVector::countNulls(tempResult->nulls(), deserializedSize);
  if (deserializedSize != numNulls) {
    return false;
  }
  if (resultOffset == 0) {
    columnResult =
        BaseVector::createNullConstant(columnType, deserializedSize, pool);
  } else {
    columnResult->resize(resultOffset + deserializedSize);

    SelectivityVector nullRows(resultOffset + deserializedSize, false);
    nullRows.setValidRange(resultOffset, resultOffset + deserializedSize, true);
    nullRows.updateBounds();

    BaseVector::ensureWritable(nullRows, columnType, pool, columnResult);
    columnResult->addNulls(nullRows);
  }
  return true;
}

void readColumns(
    ByteInputStream* source,
    const std::vector<TypePtr>& types,
    vector_size_t resultOffset,
    const uint64_t* incomingNulls,
    int32_t numIncomingNulls,
    velox::memory::MemoryPool* pool,
    const SerdeOpts& opts,
    std::vector<VectorPtr>& results) {
  static const std::unordered_map<
      TypeKind,
      std::function<void(
          ByteInputStream * source,
          const TypePtr& type,
          vector_size_t resultOffset,
          const uint64_t* incomingNulls,
          int32_t numIncomingNulls,
          velox::memory::MemoryPool* pool,
          const SerdeOpts& opts,
          VectorPtr& result)>>
      readers = {
          {TypeKind::BOOLEAN, &read<bool>},
          {TypeKind::TINYINT, &read<int8_t>},
          {TypeKind::SMALLINT, &read<int16_t>},
          {TypeKind::INTEGER, &read<int32_t>},
          {TypeKind::BIGINT, &read<int64_t>},
          {TypeKind::HUGEINT, &read<int128_t>},
          {TypeKind::REAL, &read<float>},
          {TypeKind::DOUBLE, &read<double>},
          {TypeKind::TIMESTAMP, &read<Timestamp>},
          {TypeKind::VARCHAR, &read<StringView>},
          {TypeKind::VARBINARY, &read<StringView>},
          {TypeKind::ARRAY, &readArrayVector},
          {TypeKind::MAP, &readMapVector},
          {TypeKind::ROW, &readRowVector},
          {TypeKind::UNKNOWN, &read<UnknownValue>}};

  VELOX_CHECK_EQ(types.size(), results.size());

  for (int32_t i = 0; i < types.size(); ++i) {
    const auto& columnType = types[i];
    auto& columnResult = results[i];

    const auto encoding = readLengthPrefixedString(source);
    if (encoding == kRLE) {
      readConstantVector(
          source,
          columnType,
          resultOffset,
          incomingNulls,
          numIncomingNulls,
          pool,
          opts,
          columnResult);
    } else if (encoding == kDictionary) {
      readDictionaryVector(
          source,
          columnType,
          resultOffset,
          incomingNulls,
          numIncomingNulls,
          pool,
          opts,
          columnResult);
    } else {
      auto typeToEncoding = typeToEncodingName(columnType);
      if (encoding != typeToEncoding) {
        if (encoding == "BYTE_ARRAY" &&
            tryReadNullColumn(
                source,
                columnType,
                resultOffset,
                incomingNulls,
                numIncomingNulls,
                pool,
                opts,
                columnResult)) {
          return;
        }
      }
      checkTypeEncoding(encoding, columnType);
      if (columnResult != nullptr &&
          (columnResult->encoding() == VectorEncoding::Simple::CONSTANT ||
           columnResult->encoding() == VectorEncoding::Simple::DICTIONARY)) {
        BaseVector::ensureWritable(
            SelectivityVector::empty(), types[i], pool, columnResult);
      }
      const auto it = readers.find(columnType->kind());
      VELOX_CHECK(
          it != readers.end(),
          "Column reader for type {} is missing",
          columnType->kindName());

      it->second(
          source,
          columnType,
          resultOffset,
          incomingNulls,
          numIncomingNulls,
          pool,
          opts,
          columnResult);
    }
  }
}

// Reads nulls into 'scratch' and returns count of non-nulls. If 'copy' is
// given, returns the null bits in 'copy'.
vector_size_t valueCount(
    ByteInputStream* source,
    vector_size_t size,
    Scratch& scratch,
    raw_vector<uint64_t>* copy = nullptr) {
  if (source->readByte() == 0) {
    return size;
  }
  ScratchPtr<uint64_t, 16> nullsHolder(scratch);
  auto rawNulls = nullsHolder.get(bits::nwords(size));
  auto numBytes = bits::nbytes(size);
  source->readBytes(rawNulls, numBytes);
  bits::reverseBits(reinterpret_cast<uint8_t*>(rawNulls), numBytes);
  bits::negate(reinterpret_cast<char*>(rawNulls), numBytes * 8);
  if (copy) {
    copy->resize(bits::nwords(size));
    memcpy(copy->data(), rawNulls, numBytes);
  }
  return bits::countBits(rawNulls, 0, size);
}

template <typename T>
void readStructNulls(
    ByteInputStream* source,
    const TypePtr& type,
    bool useLosslessTimestamp,
    Scratch& scratch) {
  const int32_t size = source->read<int32_t>();
  auto numValues = valueCount(source, size, scratch);

  if constexpr (std::is_same_v<T, Timestamp>) {
    source->skip(
        numValues *
        (useLosslessTimestamp ? sizeof(Timestamp) : sizeof(uint64_t)));
    return;
  }
  source->skip(numValues * sizeof(T));
}

template <>
void readStructNulls<StringView>(
    ByteInputStream* source,
    const TypePtr& type,
    bool /*useLosslessTimestamp*/,
    Scratch& scratch) {
  const int32_t size = source->read<int32_t>();
  source->skip(size * sizeof(int32_t));
  valueCount(source, size, scratch);
  const int32_t dataSize = source->read<int32_t>();
  source->skip(dataSize);
}

void readStructNullsColumns(
    ByteInputStream* source,
    const std::vector<TypePtr>& types,
    bool useLoasslessTimestamp,
    Scratch& scratch);

void readConstantVectorStructNulls(
    ByteInputStream* source,
    const TypePtr& type,
    bool useLosslessTimestamp,
    Scratch& scratch) {
  const auto size = source->read<int32_t>();
  std::vector<TypePtr> childTypes = {type};
  readStructNullsColumns(source, childTypes, useLosslessTimestamp, scratch);
}

void readDictionaryVectorStructNulls(
    ByteInputStream* source,
    const TypePtr& type,
    bool useLosslessTimestamp,
    Scratch& scratch) {
  const auto size = source->read<int32_t>();
  std::vector<TypePtr> childTypes = {type};
  readStructNullsColumns(source, childTypes, useLosslessTimestamp, scratch);

  // Skip indices.
  source->skip(sizeof(int32_t) * size);

  // Skip 3 * 8 bytes of 'instance id'. Velox doesn't use 'instance id' for
  // dictionary vectors.
  source->skip(24);
}

void readArrayVectorStructNulls(
    ByteInputStream* source,
    const TypePtr& type,
    bool useLosslessTimestamp,
    Scratch& scratch) {
  std::vector<TypePtr> childTypes = {type->childAt(0)};
  readStructNullsColumns(source, childTypes, useLosslessTimestamp, scratch);

  const vector_size_t size = source->read<int32_t>();

  source->skip((size + 1) * sizeof(int32_t));
  valueCount(source, size, scratch);
}

void readMapVectorStructNulls(
    ByteInputStream* source,
    const TypePtr& type,
    bool useLosslessTimestamp,
    Scratch& scratch) {
  std::vector<TypePtr> childTypes = {type->childAt(0), type->childAt(1)};
  readStructNullsColumns(source, childTypes, useLosslessTimestamp, scratch);

  int32_t hashTableSize = source->read<int32_t>();
  if (hashTableSize != -1) {
    // Skip over serialized hash table from Presto wire format.
    source->skip(hashTableSize * sizeof(int32_t));
  }

  const vector_size_t size = source->read<int32_t>();

  source->skip((1 + size) * sizeof(int32_t));
  valueCount(source, size, scratch);
}

void readTimestampWithTimeZoneStructNulls(
    ByteInputStream* source,
    Scratch& scratch) {
  readStructNulls<int64_t>(source, BIGINT(), false, scratch);
}

void readRowVectorStructNulls(
    ByteInputStream* source,
    const TypePtr& type,
    bool useLosslessTimestamp,
    Scratch& scratch) {
  if (isTimestampWithTimeZoneType(type)) {
    readTimestampWithTimeZoneStructNulls(source, scratch);
    return;
  }
  auto streamPos = source->tellp();
  const int32_t numChildren = source->read<int32_t>();
  const auto& childTypes = type->asRow().children();
  readStructNullsColumns(source, childTypes, useLosslessTimestamp, scratch);

  const auto size = source->read<int32_t>();
  // Read and discard the offsets. The number of offsets is not affected by
  // nulls.
  source->skip((size + 1) * sizeof(int32_t));
  raw_vector<uint64_t> nullsCopy;
  auto numNonNull = valueCount(source, size, scratch, &nullsCopy);
  if (size != numNonNull) {
    (*structNullsMap())[streamPos] =
        std::pair<raw_vector<uint64_t>, int32_t>(std::move(nullsCopy), size);
  }
}

void readStructNullsColumns(
    ByteInputStream* source,
    const std::vector<TypePtr>& types,
    bool useLosslessTimestamp,
    Scratch& scratch) {
  static const std::unordered_map<
      TypeKind,
      std::function<void(
          ByteInputStream * source,
          const TypePtr& type,
          bool useLosslessTimestamp,
          Scratch& scratch)>>
      readers = {
          {TypeKind::BOOLEAN, &readStructNulls<bool>},
          {TypeKind::TINYINT, &readStructNulls<int8_t>},
          {TypeKind::SMALLINT, &readStructNulls<int16_t>},
          {TypeKind::INTEGER, &readStructNulls<int32_t>},
          {TypeKind::BIGINT, &readStructNulls<int64_t>},
          {TypeKind::HUGEINT, &readStructNulls<int128_t>},
          {TypeKind::REAL, &readStructNulls<float>},
          {TypeKind::DOUBLE, &readStructNulls<double>},
          {TypeKind::TIMESTAMP, &readStructNulls<Timestamp>},
          {TypeKind::VARCHAR, &readStructNulls<StringView>},
          {TypeKind::VARBINARY, &readStructNulls<StringView>},
          {TypeKind::ARRAY, &readArrayVectorStructNulls},
          {TypeKind::MAP, &readMapVectorStructNulls},
          {TypeKind::ROW, &readRowVectorStructNulls},
          {TypeKind::UNKNOWN, &readStructNulls<UnknownValue>}};

  for (int32_t i = 0; i < types.size(); ++i) {
    const auto& columnType = types[i];
    int32_t pos = source->tellp();

    const auto encoding = readLengthPrefixedString(source);
    if (encoding == kRLE) {
      readConstantVectorStructNulls(
          source, columnType, useLosslessTimestamp, scratch);
    } else if (encoding == kDictionary) {
      readDictionaryVectorStructNulls(
          source, columnType, useLosslessTimestamp, scratch);
    } else {
      checkTypeEncoding(encoding, columnType);
      const auto it = readers.find(columnType->kind());
      VELOX_CHECK(
          it != readers.end(),
          "Column reader for type {} is missing",
          columnType->kindName());

      it->second(source, columnType, useLosslessTimestamp, scratch);
    }
  }
}

void writeInt32(OutputStream* out, int32_t value) {
  out->write(reinterpret_cast<char*>(&value), sizeof(value));
}

void writeInt64(OutputStream* out, int64_t value) {
  out->write(reinterpret_cast<char*>(&value), sizeof(value));
}

class CountingOutputStream : public OutputStream {
 public:
  explicit CountingOutputStream() : OutputStream{nullptr} {}

  void write(const char* /*s*/, std::streamsize count) override {
    pos_ += count;
    if (numBytes_ < pos_) {
      numBytes_ = pos_;
    }
  }

  std::streampos tellp() const override {
    return pos_;
  }

  void seekp(std::streampos pos) override {
    pos_ = pos;
  }

  std::streamsize size() const {
    return numBytes_;
  }

 private:
  std::streamsize numBytes_{0};
  std::streampos pos_{0};
};

raw_vector<uint64_t>& threadTempNulls() {
  thread_local raw_vector<uint64_t> temp;
  return temp;
}
class VectorStream;

void serializeColumn(
    const BaseVector* vector,
    const folly::Range<const IndexRange*>& ranges,
    VectorStream* stream);

void serializeColumn(
    const BaseVector* vector,
    const folly::Range<const vector_size_t*>& rows,
    VectorStream* stream,
    Scratch& scratch);

void estimateSerializedSizeInt(
    const BaseVector* vector,
    const folly::Range<const vector_size_t*>& rows,
    vector_size_t** sizes,
    Scratch& scratch);

struct VectorValueSetEntry {
  const BaseVector* vector;
  vector_size_t index;
};

struct VectorValueSetHasher {
  size_t operator()(const VectorValueSetEntry& entry) const {
    return entry.vector->hashValueAt(entry.index);
  }
};

struct VectorValueSetComparer {
  bool operator()(
      const VectorValueSetEntry& left,
      const VectorValueSetEntry& right) const {
    return left.vector->equalValueAt(right.vector, left.index, right.index);
  }
};

using VectorValueSet = folly::F14FastSet<
    VectorValueSetEntry,
    VectorValueSetHasher,
    VectorValueSetComparer>;

// Finds distinct indices in 'indices'. Returns them in 'distincts' in the order
// of first occurrence. Replaces the original indices in 'indices with their
// positions in 'distincts'.
int64_t usedDictionaryIndices(
    folly::Range<vector_size_t*> indices,
    const vector_size_t* runLengths,
    vector_size_t cardinality,
    const vector_size_t* sizes,
    raw_vector<vector_size_t>& alphabetIndices,
    Scratch& scratch) {
  ScratchPtr<uint64_t, 4> bitsHolder(scratch);
  ScratchPtr<int32_t, 20> mappingHolder(scratch);
  auto numBitsWords = bits::nwords(cardinality);
  auto bits = bitsHolder.get(numBitsWords);
  std::fill(bits, bits + numBitsWords, 0);
  auto mapping = mappingHolder.get(cardinality);
  int64_t saved = 0;
  int64_t serialSize = 0;
  for (auto i = 0; i < indices.size(); ++i) {
    auto index = indices[i];
    auto word = index >> 6;
    uint64_t mask = 1UL << (index & 63);
    serialSize += runLengths[i] * sizes[index];
    if (bits[word] & mask) {
      saved += runLengths[i] * sizes[index];
    } else {
      bits[word] |= mask;
      mapping[index] = alphabetIndices.size();
      alphabetIndices.push_back(index);
      if (runLengths[i] > 1) {
        saved += sizes[index] * (runLengths[i] - 1);
      }
    }
  }
  if (saved < serialSize / 4) {
    return -1;
  }
  for (auto i = 0; i < indices.size(); ++i) {
    indices[i] = mapping[indices[i]];
  }
  return saved;
}

struct VectorStreamStats {
  int64_t totalNonNull{0};
  int64_t totalNull{0};
  int64_t encodingSavedBytes{0};
};

// Appendable container for serialized values. To append a value at a
// time, call appendNull or appendNonNull first. Then call appendLength if the
// type has a length. A null value has a length of 0. Then call appendValue if
// the value was not null.
class VectorStream {
 public:
  // This constructor takes an optional encoding and vector. In cases where the
  // vector (data) is not available when the stream is created, callers can also
  // manually specify the encoding, which only applies to the top level stream.
  // If both are specified, `encoding` takes precedence over the actual
  // encoding of `vector`. Only 'flat' encoding can take precedence over the
  // input data encoding.
  VectorStream(
      const TypePtr& type,
      std::optional<VectorEncoding::Simple> encoding,
      std::optional<VectorPtr> vector,
      StreamArena* streamArena,
      int32_t initialNumRows,
      const SerdeOpts& opts,
      int32_t* ordinal = nullptr)
      : type_(type),
        encoding_(getEncoding(encoding, vector)),
        hasFixedEncoding_(encoding.has_value() || vector.has_value()),
        useLosslessTimestamp_(opts.useLosslessTimestamp),
        nullsFirst_(opts.nullsFirst),
        alwaysFlat_(opts.alwaysFlat),
        nulls_(streamArena, true, true),
        lengths_(streamArena),
        values_(streamArena),
        isLongDecimal_(type_->isLongDecimal()),
        isString_(
            type_->kind() == TypeKind::VARCHAR ||
            type_->kind() == TypeKind::VARBINARY),
        streamArena_(streamArena) {
    int32_t counter = 0;
    if (ordinal == nullptr) {
      ordinal = &counter;
    }
    ordinal_ = ++*ordinal;
    if (alwaysFlat_) {
      disableDict_ = true;
    }
    if (initialNumRows == 0) {
      initializeHeader(typeToEncodingName(type), *streamArena);
      return;
    }

    if (encoding_.has_value()) {
      switch (encoding_.value()) {
        case VectorEncoding::Simple::CONSTANT: {
          auto flatOpts = opts;
          flatOpts.alwaysFlat = true;
          initializeHeader(kRLE, *streamArena);
          alphabet_ = std::make_unique<VectorStream>(
              type_,
              std::nullopt,
              std::nullopt,
              streamArena,
              initialNumRows,
              flatOpts,
              ordinal);
          isConstantStream_ = true;
          return;
        }
        case VectorEncoding::Simple::DICTIONARY: {
          auto flatOpts = opts;
          flatOpts.alwaysFlat = true;
          initializeHeader(kDictionary, *streamArena);
          values_.startWrite(initialNumRows * 4);
          alphabet_ = std::make_unique<VectorStream>(
              type_,
              std::nullopt,
              std::nullopt,
              streamArena,
              initialNumRows,
              flatOpts,
              ordinal);
          isDictionaryStream_ = true;
          return;
        }
        default:
          break;
      }
    }

    initializeHeader(typeToEncodingName(type), *streamArena);
    nulls_.startWrite(1 + (initialNumRows / 8));

    switch (type_->kind()) {
      case TypeKind::ROW:
        if (isTimestampWithTimeZoneType(type_)) {
          values_.startWrite(initialNumRows * 4);
          break;
        }
        [[fallthrough]];
      case TypeKind::ARRAY:
        [[fallthrough]];
      case TypeKind::MAP:
        hasLengths_ = true;
        lengths_.startWrite(initialNumRows * sizeof(vector_size_t));
        children_.resize(type_->size());
        for (int32_t i = 0; i < type_->size(); ++i) {
          children_[i] = std::make_unique<VectorStream>(
              type_->childAt(i),
              std::nullopt,
              getChildAt(vector, i),
              streamArena,
              initialNumRows,
              opts,
              ordinal);
        }
        // The first element in the offsets in the wire format is always 0 for
        // nested types.
        lengths_.appendOne<int32_t>(0);
        break;
      case TypeKind::VARCHAR:
        [[fallthrough]];
      case TypeKind::VARBINARY:
        hasLengths_ = true;
        lengths_.startWrite(initialNumRows * sizeof(vector_size_t));
        values_.startWrite(initialNumRows * 10);
        break;
      default:
        values_.startWrite(initialNumRows * 4);
        break;
    }
  }

  std::optional<VectorEncoding::Simple> getEncoding(
      std::optional<VectorEncoding::Simple> encoding,
      std::optional<VectorPtr> vector) {
    if (encoding.has_value()) {
      return encoding;
    } else if (vector.has_value()) {
      auto encoding = vector.value()->encoding();
      if (encoding == VectorEncoding::Simple::DICTIONARY &&
          vector.value()->rawNulls()) {
        return std::nullopt;
      }
      return encoding;
    } else {
      return std::nullopt;
    }
  }

  std::optional<VectorPtr> getChildAt(
      std::optional<VectorPtr> vector,
      size_t idx) {
    if (!vector.has_value()) {
      return std::nullopt;
    }

    if ((*vector)->encoding() == VectorEncoding::Simple::ROW) {
      return (*vector)->as<RowVector>()->childAt(idx);
    }
    return std::nullopt;
  }

  void initializeHeader(std::string_view name, StreamArena& streamArena) {
    streamArena.newTinyRange(50, nullptr, &header_);
    header_.size = name.size() + sizeof(int32_t);
    *reinterpret_cast<int32_t*>(header_.buffer) = name.size();
    ::memcpy(header_.buffer + sizeof(int32_t), &name[0], name.size());
  }

  void appendNull() {
    if (UNLIKELY(indices_.size() > 0)) {
      // This may be called to add an extra null from dictionary
      // wrappers.
      auto index = findNullIndex();
      appendIndex(index, 1);
      return;
    }
    if (nonNullCount_ && nullCount_ == 0) {
      nulls_.appendBool(false, nonNullCount_);
    }
    nulls_.appendBool(true, 1);
    ++nullCount_;
    if (hasLengths_) {
      appendLength(0);
    }
  }

  void appendNonNull(int32_t count = 1) {
    if (nullCount_ > 0) {
      nulls_.appendBool(false, count);
    }
    nonNullCount_ += count;
  }

  void appendLength(int32_t length) {
    VELOX_CHECK(length >= 0 && length < 6000000);
    totalLength_ += length;
    VELOX_CHECK(totalLength_ >= 0 && totalLength_ < 10000000);

    lengths_.appendOne<int32_t>(totalLength_);
  }

  void appendNulls(
      const uint64_t* nulls,
      int32_t begin,
      int32_t end,
      int32_t numNonNull) {
    VELOX_DCHECK_EQ(numNonNull, bits::countBits(nulls, begin, end));
    const auto numRows = end - begin;
    const auto numNulls = numRows - numNonNull;
    if (numNulls == 0 && nullCount_ == 0) {
      nonNullCount_ += numNonNull;
      return;
    }
    if (FOLLY_UNLIKELY(numNulls > 0 && nonNullCount_ > 0 && nullCount_ == 0)) {
      // There were only non-nulls up until now. Add the bits for them.
      nulls_.appendBool(false, nonNullCount_);
    }
    nullCount_ += numNulls;
    nonNullCount_ += numNonNull;

    if (FOLLY_LIKELY(end <= 64)) {
      const uint64_t inverted = ~nulls[0];
      nulls_.appendBitsFresh(&inverted, begin, end);
      return;
    }

    const int32_t firstWord = begin >> 6;
    const int32_t firstBit = begin & 63;
    const auto numWords = bits::nwords(numRows + firstBit);
    // The polarity of nulls is reverse in wire format. Make an inverted copy.
    uint64_t smallNulls[16];
    uint64_t* invertedNulls = smallNulls;
    if (numWords > sizeof(smallNulls) / sizeof(smallNulls[0])) {
      auto& tempNulls = threadTempNulls();
      tempNulls.resize(numWords + 1);
      invertedNulls = tempNulls.data();
    }
    for (auto i = 0; i < numWords; ++i) {
      invertedNulls[i] = ~nulls[i + firstWord];
    }
    nulls_.appendBitsFresh(invertedNulls, firstBit, firstBit + numRows);
  }

  // Appends a zero length for each null bit and a length from lengthFunc(row)
  // for non-nulls in rows.
  template <typename LengthFunc>
  void appendLengths(
      const uint64_t* nulls,
      folly::Range<const vector_size_t*> rows,
      int32_t numNonNull,
      LengthFunc lengthFunc) {
    const auto numRows = rows.size();
    if (nulls == nullptr) {
      appendNonNull(numRows);
      for (auto i = 0; i < numRows; ++i) {
        appendLength(lengthFunc(rows[i]));
      }
    } else {
      appendNulls(nulls, 0, numRows, numNonNull);
      for (auto i = 0; i < numRows; ++i) {
        if (bits::isBitSet(nulls, i)) {
          appendLength(lengthFunc(rows[i]));
        } else {
          appendLength(0);
        }
      }
    }
  }

  template <typename T>
  void append(folly::Range<const T*> values) {
    values_.append(values);
  }

  template <typename T>
  void appendOne(const T& value) {
    append(folly::Range(&value, 1));
  }

  /// Flattens contents from 'distincts_' and related. This happens
  /// when we preserve constants and find that we need a flat encoding
  /// instead. This clears 'distincts_' and related members.
  void ensureFlat() {
    if (indices_.empty()) {
      return;
    }
    vector_size_t size = 0;
    for (auto run : runLengths_) {
      size += run;
    }
    raw_vector<vector_size_t> indices(size);
    int32_t fill = 0;
    for (auto i = 0; i < runLengths_.size(); ++i) {
      std::fill(
          indices.begin() + fill,
          indices.begin() + fill + runLengths_[i],
          indices_[i]);
      fill += runLengths_[i];
    }
    disableDict_ = true;
    indices_.clear();
    runLengths_.clear();
    Scratch scratch;
    serializeColumn(
        distincts_.get(),
        folly::Range<const vector_size_t*>(indices.data(), indices.size()),
        this,
        scratch);
    clearDistincts();
  }

  bool mayAppendConstant() const {
    if (hasFixedEncoding_) {
      return false;
    }
    return nonNullCount_ == 0 && nullCount_ == 0;
  }

  /// Adds 'repeats' repeats of 'vector's constant value in a
  /// constant/dictionary encodable way. May only be called if
  /// mayAppendConstant() is true;
  void appendConstant(const BaseVector& vector, vector_size_t repeats) {
    VELOX_DCHECK(mayAppendConstant());
    VELOX_DCHECK_EQ(vector.encoding(), VectorEncoding::Simple::CONSTANT);
    if (repeats == 0) {
      return;
    }
    auto dictIndex = addDistinctValue(vector, 0);
    appendIndex(dictIndex, repeats);
  }

  bool isDictionaryStream() const {
    return isDictionaryStream_;
  }

  bool isConstantStream() const {
    return isConstantStream_;
  }

  VectorStream* childAt(int32_t index) {
    return children_[index].get();
  }

  VectorStream* alphabet() const {
    return alphabet_.get();
  }

  ByteOutputStream& values() {
    return values_;
  }

  auto& nulls() {
    return nulls_;
  }

  // Returns the size to flush to OutputStream before calling `flush`.
  size_t serializedSize() {
    CountingOutputStream out;
    Scratch scratch;
    flush(&out, scratch);
    return out.size();
  }

  // Writes out the accumulated contents. Does not change the state.
  void flush(OutputStream* out, Scratch& scratch) {
    if (!isFlushed_) {
      ++numFlushes_;
      setEncodingByDistincts(scratch);
    }

    isFlushed_ = true;
    serializationStartOffset_ = out->tellp();
    out->write(reinterpret_cast<char*>(header_.buffer), header_.size);

    if (encoding_.has_value()) {
      switch (encoding_.value()) {
        case VectorEncoding::Simple::CONSTANT: {
          writeInt32(out, nonNullCount_);

          alphabet_->flush(out, scratch);
          return;
        }
        case VectorEncoding::Simple::DICTIONARY: {
          writeInt32(out, nonNullCount_);
          alphabet_->flush(out, scratch);
          values_.flush(out);

          // Write 24 bytes of 'instance id'.
          int64_t unused{0};
          writeInt64(out, unused);
          writeInt64(out, unused);
          writeInt64(out, unused);
          return;
        }
        default:
          break;
      }
    }

    switch (type_->kind()) {
      case TypeKind::ROW:
        if (isTimestampWithTimeZoneType(type_)) {
          writeInt32(out, nullCount_ + nonNullCount_);
          flushNulls(out);
          values_.flush(out);
          return;
        }

        if (nullsFirst_) {
          writeInt32(out, nullCount_ + nonNullCount_);
          flushNulls(out);
        }
        writeInt32(out, children_.size());
        for (auto& child : children_) {
          child->flush(out, scratch);
        }
        if (!nullsFirst_) {
          writeInt32(out, nullCount_ + nonNullCount_);
          lengths_.flush(out);
          flushNulls(out);
        }
        return;

      case TypeKind::ARRAY:
        children_[0]->flush(out, scratch);
        writeInt32(out, nullCount_ + nonNullCount_);
        lengths_.flush(out);
        flushNulls(out);
        return;

      case TypeKind::MAP: {
        children_[0]->flush(out, scratch);
        children_[1]->flush(out, scratch);
        // hash table size. -1 means not included in serialization.
        writeInt32(out, -1);
        writeInt32(out, nullCount_ + nonNullCount_);

        lengths_.flush(out);
        flushNulls(out);
        return;
      }

      case TypeKind::VARCHAR:
      case TypeKind::VARBINARY:
        writeInt32(out, nullCount_ + nonNullCount_);
        lengths_.flush(out);
        flushNulls(out);
        writeInt32(out, values_.size());
        values_.flush(out);
        return;

      default:
        writeInt32(out, nullCount_ + nonNullCount_);
        flushNulls(out);
        values_.flush(out);
    }
  }

  void flushNulls(OutputStream* out) {
    if (!nullCount_) {
      char zero = 0;
      out->write(&zero, 1);
    } else {
      char one = 1;
      out->write(&one, 1);
      nulls_.flush(out);
    }
  }

  bool isLongDecimal() const {
    return isLongDecimal_;
  }

  /// Sets 'this' to post-construction state. Sizes streams to reserve previous
  /// size worth of space if 'reservePreviousSize' is true.
  void clear(bool reservePreviousSize = true) {
    isFlushed_ = false;
    if (isString_) {
      // May do dictionary with 1/3 of typical batch size worth of distinct
      // values.
      maxDistinctStrings_ =
          std::max<int32_t>(10, totalNonNull_ / (numFlushes_ + 1) / 3);
    }
    clearDistincts();
    encoding_ = std::nullopt;
    initializeHeader(typeToEncodingName(type_), *streamArena_);
    nonNullCount_ = 0;
    nullCount_ = 0;
    totalLength_ = 0;
    if (hasLengths_) {
      lengths_.startWrite(lengths_.size());
      if (type_->kind() == TypeKind::ROW || type_->kind() == TypeKind::ARRAY ||
          type_->kind() == TypeKind::MAP) {
        // A complex type has a 0 as first length.
        lengths_.appendOne<int32_t>(0);
      }
    }
    nulls_.startWrite(nulls_.size());
    values_.startWrite(values_.size());
    disableDict_ = numAbandonDict_ > 10 || numAbandonDict_ > numFlushes_ / 5;
    for (auto& child : children_) {
      child->clear();
    }
    if (alphabet_) {
      alphabet_->clear();
      alphabet_->disableDict_ = true;
    }
  }

  bool mayTryDictionary() const {
    if (hasFixedEncoding_ || !FLAGS_enable_serialize_dict) {
      return false;
    }
    // If there are already distincts from constants, we can do more dictionary.
    if (!indices_.empty()) {
      return true;
    }
    return !disableDict_;
  }

  bool appendDictionaryString(const BaseVector& vector, vector_size_t i) {
    if (nullCount_ > 0 || nonNullCount_ > 0) {
      if (vector.isNullAt(i)) {
        appendNull();
      } else {
        StringView string =
            vector.asUnchecked<FlatVector<StringView>>()->valueAt(i);
        appendNonNull(1);
        appendOne(string);
      }
      return false;
    }
    vector_size_t dictIndex = addDistinctValue(vector, i);
    appendIndex(dictIndex, 1);
    if (distinctStrings_.size() > maxDistinctStrings_) {
      ++numAbandonDict_;
      ensureFlat();
      disableDict_ = true;
    }
    return true;
  }

  std::string toString() {
    std::stringstream out;
    std::string headString(
        std::string_view((char*)header_.buffer + 4, header_.size - 4));
    out << "{vs " << ordinal_ << " " << type_->name() << " " << headString
        << " nulls=" << nullCount_ << " nonNulls=" << nonNullCount_
        << " totalNonNull=" << totalNonNull_ << " flushes=" << numFlushes_
        << " abandonDict=" << numAbandonDict_
        << " dictSize=" << (distincts_ == nullptr ? 0 : distincts_->size())
        << " forceFlat=" << disableDict_
        << " serstart=" << serializationStartOffset_ << std::endl;
    if (alphabet_) {
      out << "alphabet=" << alphabet_->toString() << std::endl;
    }
    for (auto i = 0; i < children_.size(); ++i) {
      out << children_[i]->toString() << std::endl;
    }
    out << "}";
    return out.str();
  }

  /// Recursively accumulates counters into 'stats'.
  void stats(VectorStreamStats& stats) {
    stats.totalNonNull += totalNonNull_;
    stats.totalNull += totalNull_;
    stats.encodingSavedBytes += encodingSavedBytes_;
    for (auto& child : children_) {
      child->stats(stats);
    }
  }

  bool hasEncoding() const {
    return !indices_.empty();
  }
<<<<<<< HEAD
  
=======

>>>>>>> 355b4dff
 private:
  static constexpr int32_t kNoNullIndex = -1;

  // Adds a value to 'distincts_'. Returns the index of an existing value if
  // there is one, otherwise adds the value and returns the index of the added
  // value.
  vector_size_t addDistinctValue(
      const BaseVector& topVector,
      vector_size_t topIndex) {
    const BaseVector* vector = &topVector;
    vector_size_t index = topIndex;
    if (topVector.encoding() != VectorEncoding::Simple::FLAT) {
      vector = topVector.wrappedVector();
      index = topVector.wrappedIndex(topIndex);
    }
    if (LIKELY(isString_)) {
      StringView string;
      bool isNull = vector->isNullAt(index);
      if (UNLIKELY(isNull)) {
        if (nullIndex_ != kNoNullIndex) {
          return nullIndex_;
        }
      } else {
        if (LIKELY(vector->encoding() == VectorEncoding::Simple::FLAT)) {
          string =
              vector->asUnchecked<FlatVector<StringView>>()->valueAt(index);
        } else {
          string =
              vector->asUnchecked<ConstantVector<StringView>>()->valueAt(0);
        }
        auto it = distinctStrings_.find(string);
        if (it != distinctStrings_.end()) {
          return it->second;
        }
      }
    } else {
      auto it = distinctSet_.find(VectorValueSetEntry{vector, index});
      if (it != distinctSet_.end()) {
        return it->index;
      }
    }
    int32_t newIndex;
    if (distincts_ == nullptr) {
      distincts_ = BaseVector::create(vector->type(), 1, streamArena_->pool());
      newIndex = 0;
      distinctsSizes_.resize(1);
    } else {
      newIndex = distincts_->size();
      distincts_->resize(newIndex + 1);
      distinctsSizes_.resize(newIndex + 1);
    }
    distincts_->copy(vector, newIndex, index, 1);
    const bool isNull = vector->isNullAt(index);
    if (isNull) {
      distinctsSizes_[newIndex] = 0;
      nullIndex_ = newIndex;
    } else {
      Scratch scratch;
      ScratchPtr<vector_size_t, 1> indicesHolder(scratch);
      ScratchPtr<vector_size_t*, 1> sizesHolder(scratch);
      auto sizeIndices = indicesHolder.get(1);
      sizeIndices[0] = newIndex;
      auto sizes = sizesHolder.get(1);
      distinctsSizes_[newIndex] = 0;
      sizes[0] = &distinctsSizes_[newIndex];
      estimateSerializedSizeInt(
          distincts_.get(),
          folly::Range<const vector_size_t*>(sizeIndices, 1),
          sizes,
          scratch);
    }
    if (isString_) {
      if (!isNull) {
        distinctStrings_[distincts_->asUnchecked<FlatVector<StringView>>()
                             ->valueAt(newIndex)] = newIndex;
      }
    } else {
      distinctSet_.insert(VectorValueSetEntry{distincts_.get(), newIndex});
    }
    return newIndex;
  }

  void appendIndex(vector_size_t index, vector_size_t repeats) {
    if (!indices_.empty() && indices_.back() == index) {
      runLengths_.back() += repeats;
    } else {
      indices_.push_back(index);
      runLengths_.push_back(repeats);
    }
  }

  vector_size_t findNullIndex() {
    if (nullIndex_ != kNoNullIndex) {
      return nullIndex_;
    }
    auto tempNull = BaseVector::create(type_, 1, streamArena_->pool());
    tempNull->setNull(0, true);
    return addDistinctValue(*tempNull, 0);
  }

  void setEncodingByDistincts(Scratch& scratch) {
    if (hasFixedEncoding_) {
      return;
    }
    if (indices_.empty()) {
      totalNonNull_ += nonNullCount_;
      totalNull_ += nullCount_;
      encoding_ = std::nullopt;
      return;
    }
    SerdeOpts opts;
    opts.useLosslessTimestamp = useLosslessTimestamp_;
    opts.nullsFirst = nullsFirst_;
    opts.alwaysFlat = true;

    int32_t totalInRuns = 0;
    int32_t nonNullInRuns = 0;
    int32_t nullInRuns = 0;
    if (nullIndex_ == kNoNullIndex) {
      for (auto run : runLengths_) {
        totalInRuns += run;
      }
      nonNullInRuns = totalInRuns;
    } else {
      for (auto i = 0; i < runLengths_.size(); ++i) {
        auto run = runLengths_[i];
        totalInRuns += run;
        if (indices_[i] == nullIndex_) {
          nonNullInRuns += run;
        } else {
          nonNullInRuns += run;
        }
      }
    }
    vector_size_t zero = 0;
    folly::Range<const vector_size_t*> alphabetIndices(&zero, 1);
    int64_t saved;
    raw_vector<vector_size_t> usedDictIndices;
    if (distincts_->size() > 1) {
      saved = usedDictionaryIndices(
          folly::Range<vector_size_t*>(indices_.data(), indices_.size()),
          runLengths_.data(),
          distincts_->size(),
          distinctsSizes_.data(),
          usedDictIndices,
          scratch);
      alphabetIndices = folly::Range<const vector_size_t*>(
          usedDictIndices.data(), usedDictIndices.size());

    } else {
      saved =
          runLengths_[0] <= 1 ? -1 : distinctsSizes_[0] * (runLengths_[0] - 1);
      alphabetIndices = folly::Range<const vector_size_t*>(indices_.data(), 1);
    }
    if (alphabetIndices.size() > 1 && saved <= 100) {
      // Not enough reuse of indices to justify encoding.
      ensureFlat();
      encoding_ = std::nullopt;
      return;
    }
    if (saved > 0) {
      encodingSavedBytes_ += saved;
    }
    if (alphabetIndices.size() == 1) {
      initializeHeader(kRLE, *streamArena_);
      if (!alphabet_) {
        alphabet_ = std::make_unique<VectorStream>(
            type_, std::nullopt, std::nullopt, streamArena_, 1, opts);
      }
      Scratch scratch;
      ++totalDistincts_;
      nonNullCount_ = totalInRuns;
      if (distincts_->isNullAt(alphabetIndices[0])) {
        totalNonNull_ += nonNullCount_;
      }
      serializeColumn(
          distincts_.get(), alphabetIndices, alphabet_.get(), scratch);
      encoding_ = VectorEncoding::Simple::CONSTANT;
    } else {
      initializeHeader(kDictionary, *streamArena_);
      if (!alphabet_) {
        alphabet_ = std::make_unique<VectorStream>(
            type_,
            std::nullopt,
            std::nullopt,
            streamArena_,
            distincts_->size(),
            opts);
      }
      nonNullCount_ = totalInRuns;
      totalNonNull_ += nonNullInRuns;
      totalNull_ += nullInRuns;
      serializeColumn(
          distincts_.get(), alphabetIndices, alphabet_.get(), scratch);
      encoding_ = VectorEncoding::Simple::DICTIONARY;
      if (values_.ranges().empty()) {
        values_.startWrite(indices_.size() * sizeof(indices_[0]));
      }
      totalDistincts_ += alphabetIndices.size();
      for (auto i = 0; i < runLengths_.size(); ++i) {
        auto index = indices_[i];
        for (auto counter = 0; counter < runLengths_[i]; ++counter) {
          appendOne<int32_t>(index);
        }
      }
    }
  }

  void clearDistincts() {
    indices_.clear();
    runLengths_.clear();
    // Tiny often used dictionary will not be cleared.
    if (distincts_ == nullptr ||
        (distincts_->retainedSize() < 10240 && numAbandonDict_ < 10)) {
      return;
    }
    // Every 64th flush makes a new dict
    if ((numFlushes_ & 63) != 0) {
      return;
    }
    nullIndex_ = kNoNullIndex;
    distincts_ = nullptr;
    std::destroy_at(&distinctsSizes_);
    new (&distinctsSizes_) raw_vector<vector_size_t>();
    distinctSet_.clear();
    distinctStrings_.clear();
  }

  const TypePtr type_;
  std::optional<VectorEncoding::Simple> encoding_;

  // true if encoding is given at construction time from 'encoding' or 'vector'.
  const bool hasFixedEncoding_;

  /// Indicates whether to serialize timestamps with nanosecond precision.
  /// If false, they are serialized with millisecond precision which is
  /// compatible with presto.
  const bool useLosslessTimestamp_;
  const bool nullsFirst_;
  const bool alwaysFlat_;
  int32_t nonNullCount_{0};
  int32_t nullCount_{0};
  int32_t totalLength_{0};
  bool hasLengths_{false};
  ByteRange header_;
  ByteOutputStream nulls_;
  ByteOutputStream lengths_;
  ByteOutputStream values_;
  std::vector<std::unique_ptr<VectorStream>> children_;

  const bool isLongDecimal_;
  const bool isString_;
  bool isDictionaryStream_{false};
  bool isConstantStream_{false};

  StreamArena* const streamArena_;

  // Container for distinct values in encoding preserving serialization.
  VectorPtr distincts_;

  // Serialized size for each in 'distincts_'.
  raw_vector<vector_size_t> distinctsSizes_;

  // Hash table for lookup into 'distincts_' for non-string types.
  VectorValueSet distinctSet_;

  // Lookup into 'distincts_' for strings.
  folly::F14FastMap<StringView, int32_t> distinctStrings_;

  int32_t nullIndex_ = kNoNullIndex;

  // Indices into 'distincts_' for encoding preserving serialization.
  raw_vector<vector_size_t> indices_;

  // Number of repeats for the pairwise corresponding element in 'indices_'.
  raw_vector<vector_size_t> runLengths_;

  // Number of produced batches. If the batch size is greater than lifetime
  // distincts, then dictionary encoding is an option.
  int64_t numFlushes_{0};

  // Number of written non-null values across all flushes and clears.
  int64_t totalNonNull_{0};

  // Number of times a value was replaced by a constant or dictionary.
  int64_t totalRepeatsSaved{0};

  // Approximate serialized size saved by encoding.
  int64_t encodingSavedBytes_{0};

  // Total nulls across all flushes and clears.
  int64_t totalNull_{0};

  // Sum of distinct values across non-flat encoding flushes.
  int64_t totalDistincts_{0};

  // Number of distinct strings after which we switch to flat from dictionary.
  int32_t maxDistinctStrings_{20};

  // Number of times strings are too many for dictionarizing.
  int32_t numAbandonDict_{0};

  bool disableDict_{false};

  bool isFlushed_{false};

  // Stream for serializing the alphabet for dictionary or constant encoding.
  // Set on first use.
  std::unique_ptr<VectorStream> alphabet_;

  // debugging counters.
  int32_t serializationStartOffset_{0};
  int32_t ordinal_{0};
};

template <>
inline void VectorStream::append(folly::Range<const StringView*> values) {
  for (auto& value : values) {
    auto size = value.size();
    appendLength(size);
    values_.appendStringView(value);
  }
}

template <>
void VectorStream::append(folly::Range<const Timestamp*> values) {
  if (useLosslessTimestamp_) {
    for (auto& value : values) {
      appendOne(value.getSeconds());
      appendOne(value.getNanos());
    }
  } else {
    for (auto& value : values) {
      appendOne(value.toMillis());
    }
  }
}

template <>
void VectorStream::append(folly::Range<const bool*> values) {
  // A bool constant is serialized via this. Accessing consecutive
  // elements via bool& does not work, hence the flat serialization is
  // specialized one level above this.
  VELOX_CHECK(values.size() == 1);
  appendOne<uint8_t>(values[0] ? 1 : 0);
}

FOLLY_ALWAYS_INLINE int128_t toJavaDecimalValue(int128_t value) {
  // Presto Java UnscaledDecimal128 representation uses signed magnitude
  // representation. Only negative values differ in this representation.
  if (value < 0) {
    value *= -1;
    value |= DecimalUtil::kInt128Mask;
  }
  return value;
}

template <>
void VectorStream::append(folly::Range<const int128_t*> values) {
  for (auto& value : values) {
    int128_t val = value;
    if (isLongDecimal_) {
      val = toJavaDecimalValue(value);
    }
    values_.append<int128_t>(folly::Range(&val, 1));
  }
}

template <TypeKind kind>
void serializeFlatVector(
    const BaseVector* vector,
    const folly::Range<const IndexRange*>& ranges,
    VectorStream* stream) {
  using T = typename TypeTraits<kind>::NativeType;
  auto* flatVector = vector->asUnchecked<const FlatVector<T>>();
  if (std::is_same_v<T, StringView> && stream->mayTryDictionary()) {
    for (const auto range : ranges) {
      for (auto i = 0; i < range.size; ++i) {
        stream->appendDictionaryString(*vector, range.begin + i);
      }
    }
    return;
  }
  auto* rawValues = flatVector->rawValues();
  if (!flatVector->mayHaveNulls()) {
    for (auto& range : ranges) {
      stream->appendNonNull(range.size);
      stream->append<T>(folly::Range(&rawValues[range.begin], range.size));
    }
  } else {
    int32_t firstNonNull = -1;
    int32_t lastNonNull = -1;
    for (int32_t i = 0; i < ranges.size(); ++i) {
      const int32_t end = ranges[i].begin + ranges[i].size;
      for (int32_t offset = ranges[i].begin; offset < end; ++offset) {
        if (flatVector->isNullAt(offset)) {
          stream->appendNull();
          continue;
        }
        stream->appendNonNull();
        if (std::is_same_v<T, StringView>) {
          // Bunching consecutive non-nulls into one append does not work with
          // strings because the lengths will then get out of order with the
          // zero lengths produced by nulls.
          stream->appendOne(rawValues[offset]);
        } else if (firstNonNull == -1) {
          firstNonNull = offset;
          lastNonNull = offset;
        } else if (offset == lastNonNull + 1) {
          lastNonNull = offset;
        } else {
          stream->append<T>(folly::Range(
              &rawValues[firstNonNull], 1 + lastNonNull - firstNonNull));
          firstNonNull = offset;
          lastNonNull = offset;
        }
      }
    }
    if (firstNonNull != -1 && !std::is_same_v<T, StringView>) {
      stream->append<T>(folly::Range(
          &rawValues[firstNonNull], 1 + lastNonNull - firstNonNull));
    }
  }
}

template <>
void serializeFlatVector<TypeKind::BOOLEAN>(
    const BaseVector* vector,
    const folly::Range<const IndexRange*>& ranges,
    VectorStream* stream) {
  auto flatVector = dynamic_cast<const FlatVector<bool>*>(vector);
  if (!vector->mayHaveNulls()) {
    for (int32_t i = 0; i < ranges.size(); ++i) {
      stream->appendNonNull(ranges[i].size);
      int32_t end = ranges[i].begin + ranges[i].size;
      for (int32_t offset = ranges[i].begin; offset < end; ++offset) {
        stream->appendOne<uint8_t>(flatVector->valueAtFast(offset) ? 1 : 0);
      }
    }
  } else {
    for (int32_t i = 0; i < ranges.size(); ++i) {
      int32_t end = ranges[i].begin + ranges[i].size;
      for (int32_t offset = ranges[i].begin; offset < end; ++offset) {
        if (vector->isNullAt(offset)) {
          stream->appendNull();
          continue;
        }
        stream->appendNonNull();
        stream->appendOne<uint8_t>(flatVector->valueAtFast(offset) ? 1 : 0);
      }
    }
  }
}

void serializeWrapped(
    const BaseVector* vector,
    const folly::Range<const IndexRange*>& ranges,
    VectorStream* stream) {
  std::vector<IndexRange> newRanges;
  const bool mayHaveNulls = vector->mayHaveNulls();
  const BaseVector* wrapped = vector->wrappedVector();
  for (int32_t i = 0; i < ranges.size(); ++i) {
    const auto end = ranges[i].begin + ranges[i].size;
    for (int32_t offset = ranges[i].begin; offset < end; ++offset) {
      if (mayHaveNulls && vector->isNullAt(offset)) {
        // The wrapper added a null.
        if (!newRanges.empty()) {
          serializeColumn(wrapped, newRanges, stream);
          newRanges.clear();
        }
        stream->appendNull();
        continue;
      }
      const auto innerIndex = vector->wrappedIndex(offset);
      newRanges.push_back(IndexRange{innerIndex, 1});
    }
  }
  if (!newRanges.empty()) {
    serializeColumn(wrapped, newRanges, stream);
  }
}

void serializeTimestampWithTimeZone(
    const RowVector* rowVector,
    const folly::Range<const IndexRange*>& ranges,
    VectorStream* stream) {
  auto timestamps = rowVector->childAt(0)->as<SimpleVector<int64_t>>();
  auto timezones = rowVector->childAt(1)->as<SimpleVector<int16_t>>();
  for (const auto& range : ranges) {
    for (auto i = range.begin; i < range.begin + range.size; ++i) {
      if (rowVector->isNullAt(i)) {
        stream->appendNull();
      } else {
        stream->appendNonNull();
        stream->appendOne(packTimestampWithTimeZone(
            timestamps->valueAt(i), timezones->valueAt(i)));
      }
    }
  }
}

void serializeRowVector(
    const BaseVector* vector,
    const folly::Range<const IndexRange*>& ranges,
    VectorStream* stream) {
  auto rowVector = dynamic_cast<const RowVector*>(vector);

  if (isTimestampWithTimeZoneType(vector->type())) {
    serializeTimestampWithTimeZone(rowVector, ranges, stream);
    return;
  }

  std::vector<IndexRange> childRanges;
  for (int32_t i = 0; i < ranges.size(); ++i) {
    auto begin = ranges[i].begin;
    auto end = begin + ranges[i].size;
    for (auto offset = begin; offset < end; ++offset) {
      if (rowVector->isNullAt(offset)) {
        stream->appendNull();
      } else {
        stream->appendNonNull();
        stream->appendLength(1);
        childRanges.push_back(IndexRange{offset, 1});
      }
    }
  }
  for (int32_t i = 0; i < rowVector->childrenSize(); ++i) {
    serializeColumn(
        rowVector->childAt(i).get(), childRanges, stream->childAt(i));
  }
}

void serializeArrayVector(
    const BaseVector* vector,
    const folly::Range<const IndexRange*>& ranges,
    VectorStream* stream) {
  auto arrayVector = dynamic_cast<const ArrayVector*>(vector);
  auto rawSizes = arrayVector->rawSizes();
  auto rawOffsets = arrayVector->rawOffsets();
  std::vector<IndexRange> childRanges;
  childRanges.reserve(ranges.size());
  for (int32_t i = 0; i < ranges.size(); ++i) {
    int32_t begin = ranges[i].begin;
    int32_t end = begin + ranges[i].size;
    for (int32_t offset = begin; offset < end; ++offset) {
      if (arrayVector->isNullAt(offset)) {
        stream->appendNull();
      } else {
        stream->appendNonNull();
        auto size = rawSizes[offset];
        stream->appendLength(size);
        if (size > 0) {
          childRanges.emplace_back<IndexRange>({rawOffsets[offset], size});
        }
      }
    }
  }
  serializeColumn(
      arrayVector->elements().get(), childRanges, stream->childAt(0));
}

void serializeMapVector(
    const BaseVector* vector,
    const folly::Range<const IndexRange*>& ranges,
    VectorStream* stream) {
  auto mapVector = dynamic_cast<const MapVector*>(vector);
  auto rawSizes = mapVector->rawSizes();
  auto rawOffsets = mapVector->rawOffsets();
  std::vector<IndexRange> childRanges;
  childRanges.reserve(ranges.size());
  for (int32_t i = 0; i < ranges.size(); ++i) {
    int32_t begin = ranges[i].begin;
    int32_t end = begin + ranges[i].size;
    for (int32_t offset = begin; offset < end; ++offset) {
      if (mapVector->isNullAt(offset)) {
        stream->appendNull();
      } else {
        stream->appendNonNull();
        auto size = rawSizes[offset];
        stream->appendLength(size);
        if (size > 0) {
          childRanges.emplace_back<IndexRange>({rawOffsets[offset], size});
        }
      }
    }
  }
  serializeColumn(mapVector->mapKeys().get(), childRanges, stream->childAt(0));
  serializeColumn(
      mapVector->mapValues().get(), childRanges, stream->childAt(1));
}

static inline int32_t rangesTotalSize(
    const folly::Range<const IndexRange*>& ranges) {
  int32_t total = 0;
  for (auto& range : ranges) {
    total += range.size;
  }
  return total;
}

template <TypeKind Kind>
void serializeDictionaryVector(
    const BaseVector* vector,
    const folly::Range<const IndexRange*>& ranges,
    VectorStream* stream) {
  // Cannot serialize dictionary as PrestoPage dictionary if it has nulls.
  // Also check if the stream was set up for dictionary (we had to know the
  // encoding type when creating VectorStream for that).
  if (vector->nulls() || !stream->isDictionaryStream()) {
    serializeWrapped(vector, ranges, stream);
    return;
  }

  using T = typename KindToFlatVector<Kind>::WrapperType;
  auto dictionaryVector = vector->as<DictionaryVector<T>>();

  std::vector<IndexRange> childRanges;
  childRanges.push_back({0, dictionaryVector->valueVector()->size()});
  serializeColumn(
      dictionaryVector->valueVector().get(), childRanges, stream->alphabet());

  const BufferPtr& indices = dictionaryVector->indices();
  auto* rawIndices = indices->as<vector_size_t>();
  for (const auto& range : ranges) {
    stream->appendNonNull(range.size);
    stream->append<int32_t>(folly::Range(&rawIndices[range.begin], range.size));
  }
}

template <TypeKind kind>
void serializeConstantVectorImpl(
    const BaseVector* vector,
    const folly::Range<const IndexRange*>& ranges,
    VectorStream* stream) {
  using T = typename KindToFlatVector<kind>::WrapperType;
  auto constVector = dynamic_cast<const ConstantVector<T>*>(vector);
  if (constVector->valueVector() != nullptr) {
    serializeWrapped(constVector, ranges, stream);
    return;
  }

  const int32_t count = rangesTotalSize(ranges);
  if (vector->isNullAt(0)) {
    for (int32_t i = 0; i < count; ++i) {
      stream->appendNull();
    }
    return;
  }

  const T value = constVector->valueAtFast(0);
  for (int32_t i = 0; i < count; ++i) {
    stream->appendNonNull();
    stream->appendOne(value);
  }
}

template <TypeKind Kind>
void serializeConstantVector(
    const BaseVector* vector,
    const folly::Range<const IndexRange*>& ranges,
    VectorStream* stream) {
  if (stream->isConstantStream()) {
    for (const auto& range : ranges) {
      stream->appendNonNull(range.size);
    }

    std::vector<IndexRange> newRanges;
    newRanges.push_back({0, 1});
    serializeConstantVectorImpl<Kind>(vector, newRanges, stream->alphabet());
  } else {
    serializeConstantVectorImpl<Kind>(vector, ranges, stream);
  }
}

template <typename T>
void serializeBiasVector(
    const BaseVector* vector,
    const folly::Range<const IndexRange*>& ranges,
    VectorStream* stream) {
  auto biasVector = dynamic_cast<const BiasVector<T>*>(vector);
  if (!vector->mayHaveNulls()) {
    for (int32_t i = 0; i < ranges.size(); ++i) {
      stream->appendNonNull(ranges[i].size);
      int32_t end = ranges[i].begin + ranges[i].size;
      for (int32_t offset = ranges[i].begin; offset < end; ++offset) {
        stream->appendOne(biasVector->valueAtFast(offset));
      }
    }
  } else {
    for (int32_t i = 0; i < ranges.size(); ++i) {
      int32_t end = ranges[i].begin + ranges[i].size;
      for (int32_t offset = ranges[i].begin; offset < end; ++offset) {
        if (biasVector->isNullAt(offset)) {
          stream->appendNull();
          continue;
        }
        stream->appendNonNull();
        stream->appendOne(biasVector->valueAtFast(offset));
      }
    }
  }
}

void serializeColumn(
    const BaseVector* vector,
    const folly::Range<const IndexRange*>& ranges,
    VectorStream* stream) {
  if (ranges.size() == 0) {
    return; // May happen in array/map for 0 length child.
  }
  auto encoding = vector->encoding();
  auto kind = vector->typeKind();
  if (stream->hasEncoding() && encoding != VectorEncoding::Simple::CONSTANT &&
      kind != TypeKind::VARCHAR && kind != TypeKind::VARBINARY) {
    stream->ensureFlat();
  }

  switch (encoding) {
    case VectorEncoding::Simple::FLAT:
      VELOX_DYNAMIC_SCALAR_TYPE_DISPATCH_ALL(
          serializeFlatVector, vector->typeKind(), vector, ranges, stream);
      break;
    case VectorEncoding::Simple::CONSTANT:
      if (stream->mayAppendConstant()) {
        stream->appendConstant(*vector, rangesTotalSize(ranges));
        return;
      }
      VELOX_DYNAMIC_TYPE_DISPATCH_ALL(
          serializeConstantVector, vector->typeKind(), vector, ranges, stream);
      break;
    case VectorEncoding::Simple::DICTIONARY:
      VELOX_DYNAMIC_TYPE_DISPATCH_ALL(
          serializeDictionaryVector,
          vector->typeKind(),
          vector,
          ranges,
          stream);
      break;
    case VectorEncoding::Simple::BIASED:
      switch (vector->typeKind()) {
        case TypeKind::SMALLINT:
          serializeBiasVector<int16_t>(vector, ranges, stream);
          break;
        case TypeKind::INTEGER:
          serializeBiasVector<int32_t>(vector, ranges, stream);
          break;
        case TypeKind::BIGINT:
          serializeBiasVector<int64_t>(vector, ranges, stream);
          break;
        default:
          VELOX_FAIL(
              "Invalid biased vector type {}",
              static_cast<int>(vector->encoding()));
      }
      break;
    case VectorEncoding::Simple::ROW:
      serializeRowVector(vector, ranges, stream);
      break;
    case VectorEncoding::Simple::ARRAY:
      serializeArrayVector(vector, ranges, stream);
      break;
    case VectorEncoding::Simple::MAP:
      serializeMapVector(vector, ranges, stream);
      break;
    case VectorEncoding::Simple::LAZY:
      serializeColumn(vector->loadedVector(), ranges, stream);
      break;
    default:
      serializeWrapped(vector, ranges, stream);
  }
}

// Returns ranges for the non-null rows of an array  or map. 'rows' gives the
// rows. nulls is the nulls of the array/map or nullptr if no nulls. 'offsets'
// and 'sizes' are the offsets and sizes of the array/map.Returns the number
// of index ranges. Obtains the ranges from 'rangesHolder'. If 'sizesPtr' is
// non-null, gets returns  the sizes for the inner ranges in 'sizesHolder'. If
// 'stream' is non-null, writes the lengths and nulls for the array/map into
// 'stream'.
int32_t rowsToRanges(
    folly::Range<const vector_size_t*> rows,
    const uint64_t* rawNulls,
    const vector_size_t* offsets,
    const vector_size_t* sizes,
    vector_size_t** sizesPtr,
    ScratchPtr<IndexRange>& rangesHolder,
    ScratchPtr<vector_size_t*>* sizesHolder,
    VectorStream* stream,
    Scratch& scratch) {
  auto numRows = rows.size();
  auto* innerRows = rows.data();
  auto* nonNullRows = innerRows;
  int32_t numInner = rows.size();
  ScratchPtr<vector_size_t, 64> nonNullHolder(scratch);
  ScratchPtr<vector_size_t, 64> innerRowsHolder(scratch);
  if (rawNulls) {
    ScratchPtr<uint64_t, 4> nullsHolder(scratch);
    auto* nulls = nullsHolder.get(bits::nwords(rows.size()));
    simd::gatherBits(rawNulls, rows, nulls);
    auto* mutableNonNullRows = nonNullHolder.get(numRows);
    auto* mutableInnerRows = innerRowsHolder.get(numRows);
    numInner = simd::indicesOfSetBits(nulls, 0, numRows, mutableNonNullRows);
    if (stream) {
      stream->appendLengths(
          nulls, rows, numInner, [&](auto row) { return sizes[row]; });
    }
    simd::transpose(
        rows.data(),
        folly::Range<const vector_size_t*>(mutableNonNullRows, numInner),
        mutableInnerRows);
    nonNullRows = mutableNonNullRows;
    innerRows = mutableInnerRows;
  } else if (stream) {
    stream->appendNonNull(rows.size());
    for (auto i = 0; i < rows.size(); ++i) {
      stream->appendLength(sizes[rows[i]]);
    }
  }
  vector_size_t** sizesOut = nullptr;
  if (sizesPtr) {
    sizesOut = sizesHolder->get(numInner);
  }
  auto ranges = rangesHolder.get(numInner);
  int32_t fill = 0;
  for (auto i = 0; i < numInner; ++i) {
    if (sizes[innerRows[i]] == 0) {
      continue;
    }
    if (sizesOut) {
      sizesOut[fill] = sizesPtr[rawNulls ? nonNullRows[i] : i];
    }
    ranges[fill].begin = offsets[innerRows[i]];
    ranges[fill].size = sizes[innerRows[i]];
    ++fill;
  }
  return fill;
}

template <typename T>
void copyWords(
    T* destination,
    const int32_t* indices,
    int32_t numIndices,
    const T* values,
    bool isLongDecimal = false) {
  if (std::is_same_v<T, int128_t> && isLongDecimal) {
    for (auto i = 0; i < numIndices; ++i) {
      reinterpret_cast<int128_t*>(destination)[i] = toJavaDecimalValue(
          reinterpret_cast<const int128_t*>(values)[indices[i]]);
    }
    return;
  }
  for (auto i = 0; i < numIndices; ++i) {
    destination[i] = values[indices[i]];
  }
}

template <typename T>
void copyWordsWithRows(
    T* destination,
    const int32_t* rows,
    const int32_t* indices,
    int32_t numIndices,
    const T* values,
    bool isLongDecimal = false) {
  if (!indices) {
    copyWords(destination, rows, numIndices, values, isLongDecimal);
    return;
  }
  if (std::is_same_v<T, int128_t> && isLongDecimal) {
    for (auto i = 0; i < numIndices; ++i) {
      reinterpret_cast<int128_t*>(destination)[i] = toJavaDecimalValue(
          reinterpret_cast<const int128_t*>(values)[rows[indices[i]]]);
    }
    return;
  }
  for (auto i = 0; i < numIndices; ++i) {
    destination[i] = values[rows[indices[i]]];
  }
}

template <typename T>
void appendNonNull(
    VectorStream* stream,
    const uint64_t* nulls,
    folly::Range<const vector_size_t*> rows,
    const T* values,
    Scratch& scratch) {
  auto numRows = rows.size();
  ScratchPtr<int32_t, 64> nonNullHolder(scratch);
  const int32_t* nonNullIndices;
  int32_t numNonNull;
  if (LIKELY(numRows <= 8)) {
    // Short batches need extra optimization. The set bits are
    // prematerialized.
    uint8_t nullsByte = *reinterpret_cast<const uint8_t*>(nulls);
    numNonNull = __builtin_popcount(nullsByte);
    nonNullIndices =
        numNonNull == numRows ? nullptr : simd::byteSetBits(nullsByte);
  } else {
    auto mutableIndices = nonNullHolder.get(numRows);
    // Convert null flags to indices. This is much faster than checking bits
    // one by one, several bits per clock specially if mostly null or
    // non-null. Even worst case of half nulls is more than one row per clock.
    numNonNull = simd::indicesOfSetBits(nulls, 0, numRows, mutableIndices);
    nonNullIndices = numNonNull == numRows ? nullptr : mutableIndices;
  }
  stream->appendNulls(nulls, 0, rows.size(), numNonNull);
  ByteOutputStream& out = stream->values();

  if constexpr (sizeof(T) == 8) {
    AppendWindow<int64_t> window(out, scratch);
    int64_t* output = window.get(numNonNull);
    copyWordsWithRows(
        output,
        rows.data(),
        nonNullIndices,
        numNonNull,
        reinterpret_cast<const int64_t*>(values));
  } else if constexpr (sizeof(T) == 4) {
    AppendWindow<int32_t> window(out, scratch);
    int32_t* output = window.get(numNonNull);
    copyWordsWithRows(
        output,
        rows.data(),
        nonNullIndices,
        numNonNull,
        reinterpret_cast<const int32_t*>(values));
  } else {
    AppendWindow<T> window(out, scratch);
    T* output = window.get(numNonNull);
    copyWordsWithRows(
        output,
        rows.data(),
        nonNullIndices,
        numNonNull,
        values,
        stream->isLongDecimal());
  }
}

void appendStrings(
    const uint64_t* nulls,
    folly::Range<const vector_size_t*> rows,
    const StringView* views,
    VectorStream* stream,
    Scratch& scratch) {
  if (nulls == nullptr) {
    stream->appendLengths(nullptr, rows, rows.size(), [&](auto row) {
      return views[row].size();
    });
    for (auto i = 0; i < rows.size(); ++i) {
      const auto& view = views[rows[i]];
      stream->values().appendStringView(
          std::string_view(view.data(), view.size()));
    }
    return;
  }

  ScratchPtr<vector_size_t, 64> nonNullHolder(scratch);
  auto* nonNull = nonNullHolder.get(rows.size());
  const auto numNonNull =
      simd::indicesOfSetBits(nulls, 0, rows.size(), nonNull);
  stream->appendLengths(
      nulls, rows, numNonNull, [&](auto row) { return views[row].size(); });
  for (auto i = 0; i < numNonNull; ++i) {
    auto& view = views[rows[nonNull[i]]];
    stream->values().appendStringView(
        std::string_view(view.data(), view.size()));
  }
}

void appendTimestamps(
    const uint64_t* nulls,
    folly::Range<const vector_size_t*> rows,
    const Timestamp* timestamps,
    VectorStream* stream,
    Scratch& scratch) {
  if (nulls == nullptr) {
    stream->appendNonNull(rows.size());
    for (auto i = 0; i < rows.size(); ++i) {
      stream->appendOne(timestamps[rows[i]]);
    }
    return;
  }

  ScratchPtr<vector_size_t, 64> nonNullHolder(scratch);
  auto* nonNullRows = nonNullHolder.get(rows.size());
  const auto numNonNull =
      simd::indicesOfSetBits(nulls, 0, rows.size(), nonNullRows);
  stream->appendNulls(nulls, 0, rows.size(), numNonNull);
  for (auto i = 0; i < numNonNull; ++i) {
    stream->appendOne(timestamps[rows[nonNullRows[i]]]);
  }
}

template <TypeKind kind>
void serializeFlatVector(
    const BaseVector* vector,
    const folly::Range<const vector_size_t*>& rows,
    VectorStream* stream,
    Scratch& scratch) {
  using T = typename TypeTraits<kind>::NativeType;

  auto* flatVector = vector->asUnchecked<FlatVector<T>>();
  auto* rawValues = flatVector->rawValues();
  if (std::is_same_v<T, StringView> && stream->mayTryDictionary()) {
    for (auto row : rows) {
      stream->appendDictionaryString(*vector, row);
    }
    return;
  }

  if (!flatVector->mayHaveNulls()) {
    if (std::is_same_v<T, Timestamp>) {
      appendTimestamps(
          nullptr,
          rows,
          reinterpret_cast<const Timestamp*>(rawValues),
          stream,
          scratch);
      return;
    }

    if (std::is_same_v<T, StringView>) {
      appendStrings(
          nullptr,
          rows,
          reinterpret_cast<const StringView*>(rawValues),
          stream,
          scratch);
      return;
    }

    stream->appendNonNull(rows.size());
    AppendWindow<T> window(stream->values(), scratch);
    T* output = window.get(rows.size());
    copyWords(
        output, rows.data(), rows.size(), rawValues, stream->isLongDecimal());
    return;
  }

  ScratchPtr<uint64_t, 4> nullsHolder(scratch);
  uint64_t* nulls = nullsHolder.get(bits::nwords(rows.size()));
  simd::gatherBits(vector->rawNulls(), rows, nulls);
  if (std::is_same_v<T, Timestamp>) {
    appendTimestamps(
        nulls,
        rows,
        reinterpret_cast<const Timestamp*>(rawValues),
        stream,
        scratch);
    return;
  }
  if (std::is_same_v<T, StringView>) {
    appendStrings(
        nulls,
        rows,
        reinterpret_cast<const StringView*>(rawValues),
        stream,
        scratch);
    return;
  }
  appendNonNull(stream, nulls, rows, rawValues, scratch);
}

uint64_t bitsToBytesMap[256];

uint64_t bitsToBytes(uint8_t byte) {
  return bitsToBytesMap[byte];
}

template <>
void serializeFlatVector<TypeKind::BOOLEAN>(
    const BaseVector* vector,
    const folly::Range<const vector_size_t*>& rows,
    VectorStream* stream,
    Scratch& scratch) {
  auto* flatVector = reinterpret_cast<const FlatVector<bool>*>(vector);
  auto* rawValues = flatVector->rawValues<uint64_t*>();
  ScratchPtr<uint64_t, 4> bitsHolder(scratch);
  uint64_t* valueBits;
  int32_t numValueBits;
  if (!flatVector->mayHaveNulls()) {
    stream->appendNonNull(rows.size());
    valueBits = bitsHolder.get(bits::nwords(rows.size()));
    simd::gatherBits(
        reinterpret_cast<const uint64_t*>(rawValues), rows, valueBits);
    numValueBits = rows.size();
  } else {
    uint64_t* nulls = bitsHolder.get(bits::nwords(rows.size()));
    simd::gatherBits(vector->rawNulls(), rows, nulls);
    ScratchPtr<vector_size_t, 64> nonNullsHolder(scratch);
    auto* nonNulls = nonNullsHolder.get(rows.size());
    numValueBits = simd::indicesOfSetBits(nulls, 0, rows.size(), nonNulls);
    stream->appendNulls(nulls, 0, rows.size(), numValueBits);
    valueBits = nulls;
    simd::transpose(
        rows.data(),
        folly::Range<const vector_size_t*>(nonNulls, numValueBits),
        nonNulls);
    simd::gatherBits(
        reinterpret_cast<const uint64_t*>(rawValues),
        folly::Range<const vector_size_t*>(nonNulls, numValueBits),
        valueBits);
  }

  // 'valueBits' contains the non-null bools to be appended to the
  // stream. The wire format has a byte for each bit. Every full byte
  // is appended as a word. The partial byte is translated to a word
  // and its low bytes are appended.
  AppendWindow<uint8_t> window(stream->values(), scratch);
  uint8_t* output = window.get(numValueBits);
  const auto numBytes = bits::nbytes(numValueBits);
  for (auto i = 0; i < numBytes; ++i) {
    uint64_t word = bitsToBytes(reinterpret_cast<uint8_t*>(valueBits)[i]);
    if (i < numBytes - 1) {
      reinterpret_cast<uint64_t*>(output)[i] = word;
    } else {
      memcpy(output + i * 8, &word, numValueBits - i * 8);
    }
  }
}

void serializeWrapped(
    const BaseVector* vector,
    const folly::Range<const vector_size_t*>& rows,
    VectorStream* stream,
    Scratch& scratch) {
  ScratchPtr<vector_size_t, 1> innerRowsHolder(scratch);
  const int32_t numRows = rows.size();
  int32_t numInner = 0;
  auto* innerRows = innerRowsHolder.get(numRows);
  const BaseVector* wrapped;
  if (vector->encoding() == VectorEncoding::Simple::DICTIONARY &&
      !vector->rawNulls()) {
    // Dictionary with no nulls.
    auto* indices = vector->wrapInfo()->as<vector_size_t>();
    wrapped = vector->valueVector().get();
    simd::transpose(indices, rows, innerRows);
    numInner = numRows;
  } else {
    wrapped = vector->wrappedVector();
    for (int32_t i = 0; i < rows.size(); ++i) {
      if (vector->isNullAt(rows[i])) {
        if (numInner > 0) {
          serializeColumn(
              wrapped,
              folly::Range<const vector_size_t*>(innerRows, numInner),
              stream,
              scratch);
          numInner = 0;
        }
        stream->appendNull();
        continue;
      }
      innerRows[numInner++] = vector->wrappedIndex(rows[i]);
    }
  }
  if (numInner > 0) {
    serializeColumn(
        wrapped,
        folly::Range<const vector_size_t*>(innerRows, numInner),
        stream,
        scratch);
  }
}

template <>
void serializeFlatVector<TypeKind::UNKNOWN>(
    const BaseVector* vector,
    const folly::Range<const vector_size_t*>& rows,
    VectorStream* stream,
    Scratch& scratch) {
  VELOX_CHECK_NOT_NULL(vector->rawNulls());
  for (auto i = 0; i < rows.size(); ++i) {
    VELOX_DCHECK(vector->isNullAt(rows[i]));
    stream->appendNull();
  }
}

template <>
void serializeFlatVector<TypeKind::OPAQUE>(
    const BaseVector* vector,
    const folly::Range<const vector_size_t*>& ranges,
    VectorStream* stream,
    Scratch& scratch) {
  VELOX_UNSUPPORTED();
}

void serializeTimestampWithTimeZone(
    const RowVector* rowVector,
    const folly::Range<const vector_size_t*>& rows,
    VectorStream* stream,
    Scratch& scratch) {
  auto timestamps = rowVector->childAt(0)->as<SimpleVector<int64_t>>();
  auto timezones = rowVector->childAt(1)->as<SimpleVector<int16_t>>();
  for (auto i : rows) {
    if (rowVector->isNullAt(i)) {
      stream->appendNull();
    } else {
      stream->appendNonNull();
      stream->appendOne(packTimestampWithTimeZone(
          timestamps->valueAt(i), timezones->valueAt(i)));
    }
  }
}

void serializeRowVector(
    const BaseVector* vector,
    const folly::Range<const vector_size_t*>& rows,
    VectorStream* stream,
    Scratch& scratch) {
  auto rowVector = reinterpret_cast<const RowVector*>(vector);
  vector_size_t* childRows;
  int32_t numChildRows = 0;
  if (isTimestampWithTimeZoneType(vector->type())) {
    serializeTimestampWithTimeZone(rowVector, rows, stream, scratch);
    return;
  }
  ScratchPtr<uint64_t, 4> nullsHolder(scratch);
  ScratchPtr<vector_size_t, 64> innerRowsHolder(scratch);
  auto innerRows = rows.data();
  auto numInnerRows = rows.size();
  if (auto rawNulls = vector->rawNulls()) {
    auto nulls = nullsHolder.get(bits::nwords(rows.size()));
    simd::gatherBits(rawNulls, rows, nulls);
    auto* mutableInnerRows = innerRowsHolder.get(rows.size());
    numInnerRows =
        simd::indicesOfSetBits(nulls, 0, rows.size(), mutableInnerRows);
    stream->appendLengths(nulls, rows, numInnerRows, [](int32_t) { return 1; });
    simd::transpose(
        rows.data(),
        folly::Range<const vector_size_t*>(mutableInnerRows, numInnerRows),
        mutableInnerRows);
    innerRows = mutableInnerRows;
  } else {
    stream->appendLengths(
        nullptr, rows, rows.size(), [](int32_t) { return 1; });
  }
  for (int32_t i = 0; i < rowVector->childrenSize(); ++i) {
    serializeColumn(
        rowVector->childAt(i).get(),
        folly::Range<const vector_size_t*>(innerRows, numInnerRows),
        stream->childAt(i),
        scratch);
  }
}

void serializeArrayVector(
    const BaseVector* vector,
    const folly::Range<const vector_size_t*>& rows,
    VectorStream* stream,
    Scratch& scratch) {
  auto arrayVector = reinterpret_cast<const ArrayVector*>(vector);

  ScratchPtr<IndexRange> rangesHolder(scratch);
  int32_t numRanges = rowsToRanges(
      rows,
      arrayVector->rawNulls(),
      arrayVector->rawOffsets(),
      arrayVector->rawSizes(),
      nullptr,
      rangesHolder,
      nullptr,
      stream,
      scratch);
  if (numRanges == 0) {
    return;
  }
  serializeColumn(
      arrayVector->elements().get(),
      folly::Range<const IndexRange*>(rangesHolder.get(), numRanges),
      stream->childAt(0));
}

void serializeMapVector(
    const BaseVector* vector,
    const folly::Range<const vector_size_t*>& rows,
    VectorStream* stream,
    Scratch& scratch) {
  auto mapVector = reinterpret_cast<const MapVector*>(vector);

  ScratchPtr<IndexRange> rangesHolder(scratch);
  int32_t numRanges = rowsToRanges(
      rows,
      mapVector->rawNulls(),
      mapVector->rawOffsets(),
      mapVector->rawSizes(),
      nullptr,
      rangesHolder,
      nullptr,
      stream,
      scratch);
  if (numRanges == 0) {
    return;
  }
  serializeColumn(
      mapVector->mapKeys().get(),
      folly::Range<const IndexRange*>(rangesHolder.get(), numRanges),
      stream->childAt(0));
  serializeColumn(
      mapVector->mapValues().get(),
      folly::Range<const IndexRange*>(rangesHolder.get(), numRanges),
      stream->childAt(1));
}

template <TypeKind kind>
void serializeConstantVector(
    const BaseVector* vector,
    const folly::Range<const vector_size_t*>& rows,
    VectorStream* stream,
    Scratch& scratch) {
  using T = typename KindToFlatVector<kind>::WrapperType;
  auto constVector = dynamic_cast<const ConstantVector<T>*>(vector);
  if (constVector->valueVector()) {
    serializeWrapped(constVector, rows, stream, scratch);
    return;
  }
  const auto numRows = rows.size();
  if (vector->isNullAt(0)) {
    for (int32_t i = 0; i < numRows; ++i) {
      stream->appendNull();
    }
    return;
  }

  T value = constVector->valueAtFast(0);
  for (int32_t i = 0; i < numRows; ++i) {
    stream->appendNonNull();
    stream->appendOne(value);
  }
}

template <typename T>
void serializeBiasVector(
    const BaseVector* vector,
    const folly::Range<const vector_size_t*>& rows,
    VectorStream* stream,
    Scratch& scratch) {
  VELOX_UNSUPPORTED();
}

void serializeColumn(
    const BaseVector* vector,
    const folly::Range<const vector_size_t*>& rows,
    VectorStream* stream,
    Scratch& scratch) {
  auto encoding = vector->encoding();
  auto kind = vector->typeKind();
  if (stream->hasEncoding() && encoding != VectorEncoding::Simple::CONSTANT &&
      kind != TypeKind::VARCHAR && kind != TypeKind::VARBINARY) {
    stream->ensureFlat();
  }
  switch (encoding) {
    case VectorEncoding::Simple::FLAT:
      VELOX_DYNAMIC_SCALAR_TYPE_DISPATCH_ALL(
          serializeFlatVector,
          vector->typeKind(),
          vector,
          rows,
          stream,
          scratch);
      break;
    case VectorEncoding::Simple::CONSTANT:
      if (stream->mayAppendConstant()) {
        stream->appendConstant(*vector, rows.size());
        return;
      }
      VELOX_DYNAMIC_TYPE_DISPATCH_ALL(
          serializeConstantVector,
          vector->typeKind(),
          vector,
          rows,
          stream,
          scratch);
      break;
    case VectorEncoding::Simple::BIASED:
      VELOX_UNSUPPORTED();
    case VectorEncoding::Simple::ROW:
      serializeRowVector(vector, rows, stream, scratch);
      break;
    case VectorEncoding::Simple::ARRAY:
      serializeArrayVector(vector, rows, stream, scratch);
      break;
    case VectorEncoding::Simple::MAP:
      serializeMapVector(vector, rows, stream, scratch);
      break;
    case VectorEncoding::Simple::LAZY:
      serializeColumn(vector->loadedVector(), rows, stream, scratch);
      break;
    default:
      serializeWrapped(vector, rows, stream, scratch);
  }
}

void expandRepeatedRanges(
    const BaseVector* vector,
    const vector_size_t* rawOffsets,
    const vector_size_t* rawSizes,
    const folly::Range<const IndexRange*>& ranges,
    vector_size_t** sizes,
    std::vector<IndexRange>* childRanges,
    std::vector<vector_size_t*>* childSizes) {
  for (int32_t i = 0; i < ranges.size(); ++i) {
    int32_t begin = ranges[i].begin;
    int32_t end = begin + ranges[i].size;
    *sizes[i] += sizeof(int32_t);
    for (int32_t offset = begin; offset < end; ++offset) {
      if (!vector->isNullAt(offset)) {
        childRanges->push_back(
            IndexRange{rawOffsets[offset], rawSizes[offset]});
        childSizes->push_back(sizes[i]);
      }
    }
  }
}

template <TypeKind Kind>
void estimateFlatSerializedSize(
    const BaseVector* vector,
    const folly::Range<const IndexRange*>& ranges,
    vector_size_t** sizes) {
  auto valueSize = vector->type()->cppSizeInBytes();
  if (vector->mayHaveNulls()) {
    auto rawNulls = vector->rawNulls();
    for (int32_t i = 0; i < ranges.size(); ++i) {
      auto end = ranges[i].begin + ranges[i].size;
      auto numValues = bits::countBits(rawNulls, ranges[i].begin, end);
      *(sizes[i]) +=
          numValues * valueSize + bits::nbytes(ranges[i].size - numValues);
    }
  } else {
    for (int32_t i = 0; i < ranges.size(); ++i) {
      *(sizes[i]) += ranges[i].size * valueSize;
    }
  }
}

void estimateFlatSerializedSizeVarcharOrVarbinary(
    const BaseVector* vector,
    const folly::Range<const IndexRange*>& ranges,
    vector_size_t** sizes) {
  auto strings = static_cast<const FlatVector<StringView>*>(vector);
  auto rawNulls = strings->rawNulls();
  auto rawValues = strings->rawValues();
  for (int32_t i = 0; i < ranges.size(); ++i) {
    auto end = ranges[i].begin + ranges[i].size;
    int32_t numNulls = 0;
    int32_t bytes = 0;
    for (int32_t offset = ranges[i].begin; offset < end; ++offset) {
      if (rawNulls && bits::isBitNull(rawNulls, offset)) {
        ++numNulls;
      } else {
        bytes += sizeof(int32_t) + rawValues[offset].size();
      }
    }
    *(sizes[i]) += bytes + bits::nbytes(numNulls) + 4 * numNulls;
  }
}

template <>
void estimateFlatSerializedSize<TypeKind::VARCHAR>(
    const BaseVector* vector,
    const folly::Range<const IndexRange*>& ranges,
    vector_size_t** sizes) {
  estimateFlatSerializedSizeVarcharOrVarbinary(vector, ranges, sizes);
}

template <>
void estimateFlatSerializedSize<TypeKind::VARBINARY>(
    const BaseVector* vector,
    const folly::Range<const IndexRange*>& ranges,
    vector_size_t** sizes) {
  estimateFlatSerializedSizeVarcharOrVarbinary(vector, ranges, sizes);
}

void estimateBiasedSerializedSize(
    const BaseVector* vector,
    const folly::Range<const IndexRange*>& ranges,
    vector_size_t** sizes) {
  auto valueSize = vector->type()->cppSizeInBytes();
  if (vector->mayHaveNulls()) {
    auto rawNulls = vector->rawNulls();
    for (int32_t i = 0; i < ranges.size(); ++i) {
      auto end = ranges[i].begin + ranges[i].size;
      int32_t numValues = bits::countBits(rawNulls, ranges[i].begin, end);
      *(sizes[i]) += numValues * valueSize + bits::nbytes(ranges[i].size);
    }
  } else {
    for (int32_t i = 0; i < ranges.size(); ++i) {
      *(sizes[i]) += ranges[i].size * valueSize;
    }
  }
}

void estimateSerializedSizeInt(
    const BaseVector* vector,
    const folly::Range<const IndexRange*>& ranges,
    vector_size_t** sizes,
    Scratch& scratch);

void estimateWrapperSerializedSize(
    const folly::Range<const IndexRange*>& ranges,
    vector_size_t** sizes,
    const BaseVector* wrapper,
    Scratch& scratch) {
  std::vector<IndexRange> newRanges;
  std::vector<vector_size_t*> newSizes;
  const BaseVector* wrapped = wrapper->wrappedVector();
  for (int32_t i = 0; i < ranges.size(); ++i) {
    int32_t numNulls = 0;
    auto end = ranges[i].begin + ranges[i].size;
    for (int32_t offset = ranges[i].begin; offset < end; ++offset) {
      if (!wrapper->isNullAt(offset)) {
        newRanges.push_back(IndexRange{wrapper->wrappedIndex(offset), 1});
        newSizes.push_back(sizes[i]);
      } else {
        ++numNulls;
      }
    }
    *sizes[i] += bits::nbytes(numNulls);
  }
  estimateSerializedSizeInt(wrapped, newRanges, newSizes.data(), scratch);
}

template <TypeKind Kind>
void estimateConstantSerializedSize(
    const BaseVector* vector,
    const folly::Range<const IndexRange*>& ranges,
    vector_size_t** sizes,
    Scratch& scratch) {
  VELOX_CHECK(vector->encoding() == VectorEncoding::Simple::CONSTANT);
  using T = typename KindToFlatVector<Kind>::WrapperType;
  auto constantVector = vector->as<ConstantVector<T>>();
  if (constantVector->valueVector()) {
    estimateWrapperSerializedSize(ranges, sizes, vector, scratch);
    return;
  }
  int32_t elementSize = sizeof(T);
  if (constantVector->isNullAt(0)) {
    elementSize = 1;
  } else if (std::is_same_v<T, StringView>) {
    auto value = constantVector->valueAt(0);
    auto string = reinterpret_cast<const StringView*>(&value);
    elementSize = string->size();
  }
  for (int32_t i = 0; i < ranges.size(); ++i) {
    *sizes[i] += elementSize * ranges[i].size;
  }
}

void estimateSerializedSizeInt(
    const BaseVector* vector,
    const folly::Range<const IndexRange*>& ranges,
    vector_size_t** sizes,
    Scratch& scratch) {
  switch (vector->encoding()) {
    case VectorEncoding::Simple::FLAT:
      VELOX_DYNAMIC_SCALAR_TYPE_DISPATCH_ALL(
          estimateFlatSerializedSize,
          vector->typeKind(),
          vector,
          ranges,
          sizes);
      break;
    case VectorEncoding::Simple::CONSTANT:
      VELOX_DYNAMIC_TYPE_DISPATCH_ALL(
          estimateConstantSerializedSize,
          vector->typeKind(),
          vector,
          ranges,
          sizes,
          scratch);
      break;
    case VectorEncoding::Simple::DICTIONARY:
    case VectorEncoding::Simple::SEQUENCE:
      estimateWrapperSerializedSize(ranges, sizes, vector, scratch);
      break;
    case VectorEncoding::Simple::BIASED:
      estimateBiasedSerializedSize(vector, ranges, sizes);
      break;
    case VectorEncoding::Simple::ROW: {
      std::vector<IndexRange> childRanges;
      std::vector<vector_size_t*> childSizes;
      for (int32_t i = 0; i < ranges.size(); ++i) {
        auto begin = ranges[i].begin;
        auto end = begin + ranges[i].size;
        for (auto offset = begin; offset < end; ++offset) {
          *sizes[i] += sizeof(int32_t);
          if (!vector->isNullAt(offset)) {
            childRanges.push_back(IndexRange{offset, 1});
            childSizes.push_back(sizes[i]);
          }
        }
      }
      auto rowVector = vector->as<RowVector>();
      auto& children = rowVector->children();
      for (auto& child : children) {
        if (child) {
          estimateSerializedSizeInt(
              child.get(),
              folly::Range(childRanges.data(), childRanges.size()),
              childSizes.data(),
              scratch);
        }
      }
      break;
    }
    case VectorEncoding::Simple::MAP: {
      auto mapVector = vector->as<MapVector>();
      std::vector<IndexRange> childRanges;
      std::vector<vector_size_t*> childSizes;
      expandRepeatedRanges(
          mapVector,
          mapVector->rawOffsets(),
          mapVector->rawSizes(),
          ranges,
          sizes,
          &childRanges,
          &childSizes);
      estimateSerializedSizeInt(
          mapVector->mapKeys().get(), childRanges, childSizes.data(), scratch);
      estimateSerializedSizeInt(
          mapVector->mapValues().get(),
          childRanges,
          childSizes.data(),
          scratch);
      break;
    }
    case VectorEncoding::Simple::ARRAY: {
      auto arrayVector = vector->as<ArrayVector>();
      std::vector<IndexRange> childRanges;
      std::vector<vector_size_t*> childSizes;
      expandRepeatedRanges(
          arrayVector,
          arrayVector->rawOffsets(),
          arrayVector->rawSizes(),
          ranges,
          sizes,
          &childRanges,
          &childSizes);
      estimateSerializedSizeInt(
          arrayVector->elements().get(),
          childRanges,
          childSizes.data(),
          scratch);
      break;
    }
    case VectorEncoding::Simple::LAZY:
      estimateSerializedSizeInt(vector->loadedVector(), ranges, sizes, scratch);
      break;
    default:
      VELOX_CHECK(false, "Unsupported vector encoding {}", vector->encoding());
  }
}

void estimateSerializedSizeInt(
    const BaseVector* vector,
    const folly::Range<const vector_size_t*>& rows,
    vector_size_t** sizes,
    Scratch& scratch);

template <TypeKind Kind>
void estimateFlatSerializedSize(
    const BaseVector* vector,
    const folly::Range<const vector_size_t*>& rows,
    vector_size_t** sizes,
    Scratch& scratch) {
  const auto valueSize = vector->type()->cppSizeInBytes();
  const auto numRows = rows.size();
  if (vector->mayHaveNulls()) {
    auto rawNulls = vector->rawNulls();
    ScratchPtr<uint64_t, 4> nullsHolder(scratch);
    ScratchPtr<int32_t, 64> nonNullsHolder(scratch);
    auto nulls = nullsHolder.get(bits::nwords(numRows));
    simd::gatherBits(rawNulls, rows, nulls);
    auto nonNulls = nonNullsHolder.get(numRows);
    const auto numNonNull = simd::indicesOfSetBits(nulls, 0, numRows, nonNulls);
    for (int32_t i = 0; i < numNonNull; ++i) {
      *sizes[nonNulls[i]] += valueSize;
    }
  } else {
    VELOX_UNREACHABLE("Non null fixed width case handled before this");
  }
}

void estimateFlatSerializedSizeVarcharOrVarbinary(
    const BaseVector* vector,
    const folly::Range<const vector_size_t*>& rows,
    vector_size_t** sizes,
    Scratch& scratch) {
  const auto numRows = rows.size();
  auto strings = static_cast<const FlatVector<StringView>*>(vector);
  auto rawNulls = strings->rawNulls();
  auto rawValues = strings->rawValues();
  if (!rawNulls) {
    for (auto i = 0; i < rows.size(); ++i) {
      *sizes[i] += rawValues[rows[i]].size();
    }
  } else {
    ScratchPtr<uint64_t, 4> nullsHolder(scratch);
    ScratchPtr<int32_t, 64> nonNullsHolder(scratch);
    auto nulls = nullsHolder.get(bits::nwords(numRows));
    simd::gatherBits(rawNulls, rows, nulls);
    auto* nonNulls = nonNullsHolder.get(numRows);
    auto numNonNull = simd::indicesOfSetBits(nulls, 0, numRows, nonNulls);

    for (int32_t i = 0; i < numNonNull; ++i) {
      *sizes[nonNulls[i]] += rawValues[rows[nonNulls[i]]].size();
    }
  }
}

template <>
void estimateFlatSerializedSize<TypeKind::VARCHAR>(
    const BaseVector* vector,
    const folly::Range<const vector_size_t*>& rows,
    vector_size_t** sizes,
    Scratch& scratch) {
  estimateFlatSerializedSizeVarcharOrVarbinary(vector, rows, sizes, scratch);
}

template <>
void estimateFlatSerializedSize<TypeKind::VARBINARY>(
    const BaseVector* vector,
    const folly::Range<const vector_size_t*>& rows,
    vector_size_t** sizes,
    Scratch& scratch) {
  estimateFlatSerializedSizeVarcharOrVarbinary(vector, rows, sizes, scratch);
}

void estimateBiasedSerializedSize(
    const BaseVector* vector,
    const folly::Range<const vector_size_t*>& rows,
    vector_size_t** sizes,
    Scratch& scratch) {
  auto valueSize = vector->type()->cppSizeInBytes();
  VELOX_UNSUPPORTED();
}

void estimateWrapperSerializedSize(
    const folly::Range<const vector_size_t*>& rows,
    vector_size_t** sizes,
    const BaseVector* wrapper,
    Scratch& scratch) {
  ScratchPtr<vector_size_t, 1> innerRowsHolder(scratch);
  ScratchPtr<vector_size_t*, 1> innerSizesHolder(scratch);
  const int32_t numRows = rows.size();
  int32_t numInner = 0;
  auto innerRows = innerRowsHolder.get(numRows);
  auto innerSizes = sizes;
  const BaseVector* wrapped;
  if (wrapper->encoding() == VectorEncoding::Simple::DICTIONARY &&
      !wrapper->rawNulls()) {
    // Dictionary with no nulls.
    auto* indices = wrapper->wrapInfo()->as<vector_size_t>();
    wrapped = wrapper->valueVector().get();
    simd::transpose(indices, rows, innerRows);
    numInner = numRows;
  } else {
    wrapped = wrapper->wrappedVector();
    innerSizes = innerSizesHolder.get(numRows);
    for (int32_t i = 0; i < rows.size(); ++i) {
      if (!wrapper->isNullAt(rows[i])) {
        innerRows[numInner] = wrapper->wrappedIndex(rows[i]);
        innerSizes[numInner] = sizes[i];
        ++numInner;
      }
    }
  }
  if (numInner == 0) {
    return;
  }
  estimateSerializedSizeInt(
      wrapped,
      folly::Range<const vector_size_t*>(innerRows, numInner),
      innerSizes,
      scratch);
}

template <TypeKind Kind>
void estimateConstantSerializedSize(
    const BaseVector* vector,
    const folly::Range<const vector_size_t*>& rows,
    vector_size_t** sizes,
    Scratch& scratch) {
  VELOX_CHECK(vector->encoding() == VectorEncoding::Simple::CONSTANT);
  using T = typename KindToFlatVector<Kind>::WrapperType;
  auto constantVector = vector->as<ConstantVector<T>>();
  int32_t elementSize = sizeof(T);
  if (constantVector->isNullAt(0)) {
    elementSize = 1;
  } else if (vector->valueVector()) {
    auto values = constantVector->wrappedVector();
    vector_size_t* sizePtr = &elementSize;
    vector_size_t singleRow = constantVector->wrappedIndex(0);
    estimateSerializedSizeInt(
        values,
        folly::Range<const vector_size_t*>(&singleRow, 1),
        &sizePtr,
        scratch);
  } else if (std::is_same_v<T, StringView>) {
    auto value = constantVector->valueAt(0);
    auto string = reinterpret_cast<const StringView*>(&value);
    elementSize = string->size();
  }
  for (int32_t i = 0; i < rows.size(); ++i) {
    *sizes[i] += elementSize;
  }
}
void estimateSerializedSizeInt(
    const BaseVector* vector,
    const folly::Range<const vector_size_t*>& rows,
    vector_size_t** sizes,
    Scratch& scratch) {
  const auto numRows = rows.size();
  if (vector->type()->isFixedWidth() && !vector->mayHaveNullsRecursive()) {
    const auto elementSize = vector->type()->cppSizeInBytes();
    for (auto i = 0; i < numRows; ++i) {
      *sizes[i] += elementSize;
    }
    return;
  }
  switch (vector->encoding()) {
    case VectorEncoding::Simple::FLAT: {
      VELOX_DYNAMIC_TYPE_DISPATCH_ALL(
          estimateFlatSerializedSize,
          vector->typeKind(),
          vector,
          rows,
          sizes,
          scratch);
      break;
    }
    case VectorEncoding::Simple::CONSTANT:
      VELOX_DYNAMIC_TYPE_DISPATCH_ALL(
          estimateConstantSerializedSize,
          vector->typeKind(),
          vector,
          rows,
          sizes,
          scratch);
      break;
    case VectorEncoding::Simple::DICTIONARY:
    case VectorEncoding::Simple::SEQUENCE:
      estimateWrapperSerializedSize(rows, sizes, vector, scratch);
      break;
    case VectorEncoding::Simple::BIASED:
      estimateBiasedSerializedSize(vector, rows, sizes, scratch);
      break;
    case VectorEncoding::Simple::ROW: {
      ScratchPtr<vector_size_t, 1> innerRowsHolder(scratch);
      ScratchPtr<vector_size_t*, 1> innerSizesHolder(scratch);
      ScratchPtr<uint64_t, 1> nullsHolder(scratch);
      auto* innerRows = rows.data();
      auto* innerSizes = sizes;
      const auto numRows = rows.size();
      int32_t numInner = numRows;
      if (vector->mayHaveNulls()) {
        auto nulls = nullsHolder.get(bits::nwords(numRows));
        simd::gatherBits(vector->rawNulls(), rows, nulls);
        auto mutableInnerRows = innerRowsHolder.get(numRows);
        numInner = simd::indicesOfSetBits(nulls, 0, numRows, mutableInnerRows);
        innerSizes = innerSizesHolder.get(numInner);
        for (auto i = 0; i < numInner; ++i) {
          innerSizes[i] = sizes[mutableInnerRows[i]];
        }
        simd::transpose(
            rows.data(),
            folly::Range<const vector_size_t*>(mutableInnerRows, numInner),
            mutableInnerRows);
        innerRows = mutableInnerRows;
      }
      auto rowVector = vector->as<RowVector>();
      auto& children = rowVector->children();
      for (auto& child : children) {
        if (child) {
          estimateSerializedSizeInt(
              child.get(),
              folly::Range(innerRows, numInner),
              innerSizes,
              scratch);
        }
      }
      break;
    }
    case VectorEncoding::Simple::MAP: {
      auto mapVector = vector->asUnchecked<MapVector>();
      ScratchPtr<IndexRange> rangeHolder(scratch);
      ScratchPtr<vector_size_t*> sizesHolder(scratch);
      const auto numRanges = rowsToRanges(
          rows,
          mapVector->rawNulls(),
          mapVector->rawOffsets(),
          mapVector->rawSizes(),
          sizes,
          rangeHolder,
          &sizesHolder,
          nullptr,
          scratch);
      if (numRanges == 0) {
        return;
      }
      estimateSerializedSizeInt(
          mapVector->mapKeys().get(),
          folly::Range<const IndexRange*>(rangeHolder.get(), numRanges),
          sizesHolder.get(),
          scratch);
      estimateSerializedSizeInt(
          mapVector->mapValues().get(),
          folly::Range<const IndexRange*>(rangeHolder.get(), numRanges),
          sizesHolder.get(),
          scratch);
      break;
    }
    case VectorEncoding::Simple::ARRAY: {
      auto arrayVector = vector->as<ArrayVector>();
      ScratchPtr<IndexRange> rangeHolder(scratch);
      ScratchPtr<vector_size_t*> sizesHolder(scratch);
      const auto numRanges = rowsToRanges(
          rows,
          arrayVector->rawNulls(),
          arrayVector->rawOffsets(),
          arrayVector->rawSizes(),
          sizes,
          rangeHolder,
          &sizesHolder,
          nullptr,
          scratch);
      if (numRanges == 0) {
        return;
      }
      estimateSerializedSizeInt(
          arrayVector->elements().get(),
          folly::Range<const IndexRange*>(rangeHolder.get(), numRanges),
          sizesHolder.get(),
          scratch);
      break;
    }
    case VectorEncoding::Simple::LAZY:
      estimateSerializedSizeInt(vector->loadedVector(), rows, sizes, scratch);
      break;
    default:
      VELOX_CHECK(false, "Unsupported vector encoding {}", vector->encoding());
  }
}

void flushUncompressed(
    const std::vector<std::unique_ptr<VectorStream>>& streams,
    int32_t numRows,
    OutputStream* out,
    PrestoOutputStreamListener* listener) {
  int32_t offset = out->tellp();

  char codecMask = 0;
  if (listener) {
    codecMask = getCodecMarker();
  }
  // Pause CRC computation
  if (listener) {
    listener->pause();
  }

  writeInt32(out, numRows);
  out->write(&codecMask, 1);

  // Make space for uncompressedSizeInBytes & sizeInBytes
  writeInt32(out, 0);
  writeInt32(out, 0);
  // Write zero checksum.
  writeInt64(out, 0);

  // Number of columns and stream content. Unpause CRC.
  if (listener) {
    listener->resume();
  }
  writeInt32(out, streams.size());

  Scratch scratch;
  for (auto& stream : streams) {
    stream->flush(out, scratch);
  }

  // Pause CRC computation
  if (listener) {
    listener->pause();
  }

  // Fill in uncompressedSizeInBytes & sizeInBytes
  int32_t size = (int32_t)out->tellp() - offset;
  int32_t uncompressedSize = size - kHeaderSize;
  int64_t crc = 0;
  if (listener) {
    crc = computeChecksum(listener, codecMask, numRows, uncompressedSize);
  }

  out->seekp(offset + kSizeInBytesOffset);
  writeInt32(out, uncompressedSize);
  writeInt32(out, uncompressedSize);
  writeInt64(out, crc);
  out->seekp(offset + size);
}

void flushCompressed(
    const std::vector<std::unique_ptr<VectorStream>>& streams,
    const StreamArena& arena,
    folly::io::Codec& codec,
    int32_t numRows,
    OutputStream* output,
    PrestoOutputStreamListener* listener) {
  char codecMask = kCompressedBitMask;
  if (listener) {
    codecMask |= kCheckSumBitMask;
  }

  // Pause CRC computation
  if (listener) {
    listener->pause();
  }

  writeInt32(output, numRows);
  auto maskOffset = output->tellp();
  output->write(&codecMask, 1);

  IOBufOutputStream out(*(arena.pool()), nullptr, arena.size());
  writeInt32(&out, streams.size());

  Scratch scratch;
  for (auto& stream : streams) {
    stream->flush(&out, scratch);
  }

  const int32_t uncompressedSize = out.tellp();
  VELOX_CHECK_LE(
      uncompressedSize,
      codec.maxUncompressedLength(),
      "UncompressedSize exceeds limit");
  auto iobuf = out.getIOBuf();
  auto compressed = codec.compress(iobuf.get());
  const int32_t compressedSize = compressed->length();
  writeInt32(output, uncompressedSize);
  if (compressedSize > uncompressedSize * 0.8) {
    writeInt32(output, uncompressedSize);
    const int32_t crcOffset = output->tellp();
    writeInt64(output, 0); // Write zero checksum
    // Number of columns and stream content. Unpause CRC.
    if (listener) {
      listener->resume();
    }
    for (auto range : *iobuf) {
      output->write(reinterpret_cast<const char*>(range.data()), range.size());
    }
    // Pause CRC computation
    if (listener) {
      listener->pause();
    }
    const int32_t endSize = output->tellp();
    codecMask &= ~kCompressedBitMask;
    ;
    output->seekp(maskOffset);
    output->write(&codecMask, 1);

    // Fill in crc
    int64_t crc = 0;
    if (listener) {
      crc = computeChecksum(listener, codecMask, numRows, uncompressedSize);
    }
    output->seekp(crcOffset);
    writeInt64(output, crc);
    output->seekp(endSize);
    return;
  }
  writeInt32(output, compressedSize);
  const int32_t crcOffset = output->tellp();
  writeInt64(output, 0); // Write zero checksum
  // Number of columns and stream content. Unpause CRC.
  if (listener) {
    listener->resume();
  }
  output->write(
      reinterpret_cast<const char*>(compressed->writableData()),
      compressed->length());
  // Pause CRC computation
  if (listener) {
    listener->pause();
  }
  const int32_t endSize = output->tellp();
  // Fill in crc
  int64_t crc = 0;
  if (listener) {
    crc = computeChecksum(listener, codecMask, numRows, uncompressedSize);
  }
  output->seekp(crcOffset);
  writeInt64(output, crc);
  output->seekp(endSize);
}

// Writes the contents to 'out' in wire format
void flushStreams(
    const std::vector<std::unique_ptr<VectorStream>>& streams,
    int32_t numRows,
    const StreamArena& arena,
    folly::io::Codec& codec,
    OutputStream* out) {
  auto listener = dynamic_cast<PrestoOutputStreamListener*>(out->listener());
  // Reset CRC computation
  if (listener) {
    listener->reset();
  }

  if (!needCompression(codec)) {
    flushUncompressed(streams, numRows, out, listener);
  } else {
    flushCompressed(streams, arena, codec, numRows, out, listener);
  }
}

class PrestoBatchVectorSerializer : public BatchVectorSerializer {
 public:
  PrestoBatchVectorSerializer(memory::MemoryPool* pool, const SerdeOpts& opts)
      : pool_(pool),
        codec_(common::compressionKindToCodec(opts.compressionKind)),
        opts_(opts) {}

  void serialize(
      const RowVectorPtr& vector,
      const folly::Range<const IndexRange*>& ranges,
      Scratch& /* scratch */,
      OutputStream* stream) override {
    const auto numRows = rangesTotalSize(ranges);
    const auto rowType = vector->type();
    const auto numChildren = vector->childrenSize();

    StreamArena arena(pool_);
    std::vector<std::unique_ptr<VectorStream>> streams(numChildren);
    for (int i = 0; i < numChildren; i++) {
      streams[i] = std::make_unique<VectorStream>(
          rowType->childAt(i),
          std::nullopt,
          vector->childAt(i),
          &arena,
          numRows,
          opts_);

      serializeColumn(vector->childAt(i).get(), ranges, streams[i].get());
    }

    flushStreams(streams, numRows, arena, *codec_, stream);
  }

 private:
  memory::MemoryPool* pool_;
  const std::unique_ptr<folly::io::Codec> codec_;
  SerdeOpts opts_;
};

class PrestoIterativeVectorSerializer : public IterativeVectorSerializer {
 public:
  PrestoIterativeVectorSerializer(
      const RowTypePtr& rowType,
      int32_t numRows,
      StreamArena* streamArena,
      const SerdeOpts& opts)
      : streamArena_(streamArena),
        codec_(common::compressionKindToCodec(opts.compressionKind)) {
    const auto types = rowType->children();
    const auto numTypes = types.size();
    streams_.resize(numTypes);

    for (int i = 0; i < numTypes; ++i) {
      streams_[i] = std::make_unique<VectorStream>(
          types[i], std::nullopt, std::nullopt, streamArena, numRows, opts);
    }
  }

  void append(
      const RowVectorPtr& vector,
      const folly::Range<const IndexRange*>& ranges,
      Scratch& scratch) override {
    const auto numNewRows = rangesTotalSize(ranges);
    if (numNewRows == 0) {
      return;
    }
    numRows_ += numNewRows;
    for (int32_t i = 0; i < vector->childrenSize(); ++i) {
      serializeColumn(vector->childAt(i).get(), ranges, streams_[i].get());
    }
  }

  void append(
      const RowVectorPtr& vector,
      const folly::Range<const vector_size_t*>& rows,
      Scratch& scratch) override {
    const auto numNewRows = rows.size();
    if (numNewRows == 0) {
      return;
    }
    numRows_ += numNewRows;
    for (int32_t i = 0; i < vector->childrenSize(); ++i) {
      serializeColumn(
          vector->childAt(i).get(), rows, streams_[i].get(), scratch);
    }
  }

  void incrementRows(int32_t numRows) override {
    numRows_ += numRows;
  }

  void appendColumn(
      const RowVectorPtr& vector,
      int32_t column,
      const folly::Range<const vector_size_t*>& rows,
      Scratch& scratch) override {
    serializeColumn(
        vector->childAt(column).get(), rows, streams_[column].get(), scratch);
  }

  size_t maxSerializedSize() const override {
    size_t dataSize = 4; // streams_.size()
    for (auto& stream : streams_) {
      dataSize += stream->serializedSize();
    }

    auto compressedSize = needCompression(*codec_)
        ? codec_->maxCompressedLength(dataSize)
        : dataSize;
    return kHeaderSize + compressedSize;
  }

  // The SerializedPage layout is:
  // numRows(4) | codec(1) | uncompressedSize(4) | compressedSize(4) |
  // checksum(8) | data
  void flush(OutputStream* out) override {
    flushStreams(streams_, numRows_, *streamArena_, *codec_, out);
  }

  void clear(bool reservePreviousSize = true) override {
    numRows_ = 0;
    for (auto& stream : streams_) {
      stream->clear();
    }
  }

  std::string toString() {
    std::stringstream out;
    out << "{PrestoSerializer ";
    for (auto i = 0; i < streams_.size(); ++i) {
      out << i << "=" << streams_[i]->toString() << std::endl;
    }
    out << "}";
    return out.str();
  }

  std::unordered_map<std::string, RuntimeCounter> runtimeStats() override {
    VectorStreamStats stats;
    for (auto& stream : streams_) {
      stream->stats(stats);
    }
    std::unordered_map<std::string, RuntimeCounter> map;
    map.insert(
        {{"totalNonNull", RuntimeCounter(stats.totalNonNull)},
         {"totalNull", RuntimeCounter(stats.totalNull)},
         {"encodingSavedBytes",
          RuntimeCounter(
              stats.encodingSavedBytes, RuntimeCounter::Unit::kBytes)}});
    return map;
  }

 private:
  StreamArena* const streamArena_;
  const std::unique_ptr<folly::io::Codec> codec_;

  int32_t numRows_{0};
  std::vector<std::unique_ptr<VectorStream>> streams_;
};
} // namespace

void PrestoVectorSerde::estimateSerializedSize(
    VectorPtr vector,
    const folly::Range<const IndexRange*>& ranges,
    vector_size_t** sizes,
    Scratch& scratch) {
  estimateSerializedSizeInt(vector->loadedVector(), ranges, sizes, scratch);
}

void PrestoVectorSerde::estimateSerializedSize(
    VectorPtr vector,
    const folly::Range<const vector_size_t*> rows,
    vector_size_t** sizes,
    Scratch& scratch) {
  estimateSerializedSizeInt(vector->loadedVector(), rows, sizes, scratch);
}

std::unique_ptr<IterativeVectorSerializer>
PrestoVectorSerde::createIterativeSerializer(
    RowTypePtr type,
    int32_t numRows,
    StreamArena* streamArena,
    const Options* options) {
  const auto prestoOptions = toPrestoOptions(options);
  return std::make_unique<PrestoIterativeVectorSerializer>(
      type, numRows, streamArena, prestoOptions);
}

std::unique_ptr<BatchVectorSerializer> PrestoVectorSerde::createBatchSerializer(
    memory::MemoryPool* pool,
    const Options* options) {
  const auto prestoOptions = toPrestoOptions(options);
  return std::make_unique<PrestoBatchVectorSerializer>(pool, prestoOptions);
}

namespace {
bool hasNestedStructs(const TypePtr& type) {
  if (type->isRow()) {
    return true;
  }
  if (type->isArray()) {
    return hasNestedStructs(type->childAt(0));
  }
  if (type->isMap()) {
    return hasNestedStructs(type->childAt(0)) ||
        hasNestedStructs(type->childAt(1));
  }
  return false;
}

bool hasNestedStructs(const std::vector<TypePtr>& types) {
  for (auto& child : types) {
    if (hasNestedStructs(child)) {
      return true;
    }
  }
  return false;
}

void readTopColumns(
    ByteInputStream& source,
    const RowTypePtr& type,
    velox::memory::MemoryPool* pool,
    const RowVectorPtr& result,
    int32_t resultOffset,
    const SerdeOpts& opts,
    bool singleColumn = false) {
  int32_t numColumns = 1;
  if (!singleColumn) {
    numColumns = source.read<int32_t>();
  }
  auto& children = result->children();
  const auto& childTypes = type->asRow().children();
  // Bug for bug compatibility: Extra columns at the end are allowed for
  // non-compressed data.
  if (opts.compressionKind == common::CompressionKind_NONE) {
    VELOX_USER_CHECK_GE(
        numColumns,
        type->size(),
        "Number of columns in serialized data doesn't match "
        "number of columns requested for deserialization");
  } else {
    VELOX_USER_CHECK_EQ(
        numColumns,
        type->size(),
        "Number of columns in serialized data doesn't match "
        "number of columns requested for deserialization");
  }

  auto guard = folly::makeGuard([&]() { structNullsMap().reset(); });

  if (!opts.nullsFirst && hasNestedStructs(childTypes)) {
    structNullsMap() = std::make_unique<StructNullsMap>();
    Scratch scratch;
    auto position = source.tellp();
    readStructNullsColumns(
        &source, childTypes, opts.useLosslessTimestamp, scratch);
    source.seekp(position);
  }
  readColumns(
      &source, childTypes, resultOffset, nullptr, 0, pool, opts, children);
}
} // namespace

void PrestoVectorSerde::deserialize(
    ByteInputStream* source,
    velox::memory::MemoryPool* pool,
    RowTypePtr type,
    RowVectorPtr* result,
    vector_size_t resultOffset,
    const Options* options) {
  const auto prestoOptions = toPrestoOptions(options);
  const bool useLosslessTimestamp = prestoOptions.useLosslessTimestamp;
  const auto codec =
      common::compressionKindToCodec(prestoOptions.compressionKind);
  const auto numRows = source->read<int32_t>();

  if (resultOffset > 0) {
    VELOX_CHECK_NOT_NULL(*result);
    VELOX_CHECK(result->unique());
    (*result)->resize(resultOffset + numRows);
  } else if (*result && result->unique()) {
    VELOX_CHECK(
        *(*result)->type() == *type,
        "Unexpected type: {} vs. {}",
        (*result)->type()->toString(),
        type->toString());
    (*result)->prepareForReuse();
    (*result)->resize(numRows);
  } else {
    *result = BaseVector::create<RowVector>(type, numRows, pool);
  }

  const auto pageCodecMarker = source->read<int8_t>();
  const auto uncompressedSize = source->read<int32_t>();
  const auto compressedSize = source->read<int32_t>();
  const auto checksum = source->read<int64_t>();

  int64_t actualCheckSum = 0;
  if (isChecksumBitSet(pageCodecMarker)) {
    actualCheckSum =
        computeChecksum(source, pageCodecMarker, numRows, uncompressedSize);
  }

  VELOX_CHECK_EQ(
      checksum, actualCheckSum, "Received corrupted serialized page.");

  if (!isCompressedBitSet(pageCodecMarker)) {
    readTopColumns(*source, type, pool, *result, resultOffset, prestoOptions);
  } else {
    auto compressBuf = folly::IOBuf::create(compressedSize);
    source->readBytes(compressBuf->writableData(), compressedSize);
    compressBuf->append(compressedSize);
    auto uncompress = codec->uncompress(compressBuf.get(), uncompressedSize);
    ByteRange byteRange{
        uncompress->writableData(), (int32_t)uncompress->length(), 0};
    ByteInputStream uncompressedSource({byteRange});

    readTopColumns(
        uncompressedSource, type, pool, *result, resultOffset, prestoOptions);
  }
}

void PrestoVectorSerde::deserializeSingleColumn(
    ByteInputStream* source,
    velox::memory::MemoryPool* pool,
    TypePtr type,
    VectorPtr* result,
    const Options* options) {
  const auto prestoOptions = toPrestoOptions(options);
  VELOX_CHECK_EQ(
      prestoOptions.compressionKind,
      common::CompressionKind::CompressionKind_NONE);
  const bool useLosslessTimestamp = prestoOptions.useLosslessTimestamp;

  if (*result && result->unique()) {
    VELOX_CHECK(
        *(*result)->type() == *type,
        "Unexpected type: {} vs. {}",
        (*result)->type()->toString(),
        type->toString());
    (*result)->prepareForReuse();
  } else {
    *result = BaseVector::create(type, 0, pool);
  }

  auto rowType = ROW({"c0"}, {type});
  auto row = std::make_shared<RowVector>(
      pool, rowType, BufferPtr(nullptr), 0, std::vector<VectorPtr>{*result});
  readTopColumns(*source, rowType, pool, row, 0, prestoOptions, true);
  *result = row->childAt(0);
}

// static
void PrestoVectorSerde::registerVectorSerde() {
  auto toByte = [](int32_t number, int32_t bit) {
    return static_cast<uint64_t>(bits::isBitSet(&number, bit)) << (bit * 8);
  };
  for (auto i = 0; i < 256; ++i) {
    bitsToBytesMap[i] = toByte(i, 0) | toByte(i, 1) | toByte(i, 2) |
        toByte(i, 3) | toByte(i, 4) | toByte(i, 5) | toByte(i, 6) |
        toByte(i, 7);
  }
  velox::registerVectorSerde(std::make_unique<PrestoVectorSerde>());
}

std::string pvsString(void* ptr) {
  return reinterpret_cast<PrestoIterativeVectorSerializer*>(ptr)->toString();
}

std::string pvt(BaseVector* vector, int32_t* ordinal = nullptr) {
  int32_t c = 0;
  if (!ordinal) {
    ordinal = &c;
  }
  std::stringstream out;
  out << (++*ordinal) << " " << (void*)vector << " " << vector->toString()
      << std::endl;
  while (vector->encoding() == VectorEncoding::Simple::DICTIONARY ||
         vector->encoding() == VectorEncoding::Simple::CONSTANT) {
    auto values = vector->valueVector().get();
    if (values) {
      out << " wraps " << vector->toString() << std::endl;
      vector = values;
    } else {
      break;
    }
  }
  if (vector->encoding() == VectorEncoding::Simple::ROW) {
    auto* row = vector->as<RowVector>();
    out << "{ ROW ";
    for (auto i = 0; i < row->childrenSize(); ++i) {
      out << pvt(row->childAt(i).get(), ordinal) << std::endl;
    }
    out << "}" << std::endl;
  }
  return out.str();
}

} // namespace facebook::velox::serializer::presto<|MERGE_RESOLUTION|>--- conflicted
+++ resolved
@@ -1994,11 +1994,7 @@
   bool hasEncoding() const {
     return !indices_.empty();
   }
-<<<<<<< HEAD
-  
-=======
-
->>>>>>> 355b4dff
+
  private:
   static constexpr int32_t kNoNullIndex = -1;
 
