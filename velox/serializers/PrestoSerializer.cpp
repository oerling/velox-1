--- conflicted
+++ resolved
@@ -400,11 +400,7 @@
     velox::memory::MemoryPool* pool,
     VectorPtr& result,
     vector_size_t resultOffset,
-<<<<<<< HEAD
-    bool useLosslessTimestamp,
-=======
     const SerdeOpts& opts,
->>>>>>> 01efd9a8
     const uint64_t* incomingNulls,
     int32_t numIncomingNulls) {
   const int32_t size = source->read<int32_t>();
@@ -454,11 +450,7 @@
     velox::memory::MemoryPool* pool,
     VectorPtr& result,
     vector_size_t resultOffset,
-<<<<<<< HEAD
-    bool useLosslessTimestamp,
-=======
     const SerdeOpts& opts,
->>>>>>> 01efd9a8
     const uint64_t* incomingNulls,
     int32_t numIncomingNulls) {
   const int32_t size = source->read<int32_t>();
@@ -507,11 +499,7 @@
     const std::vector<TypePtr>& types,
     std::vector<VectorPtr>& result,
     vector_size_t resultOffset,
-<<<<<<< HEAD
-    bool useLosslessTimestamp,
-=======
     const SerdeOpts& opts,
->>>>>>> 01efd9a8
     const uint64_t* incomingNulls,
     int32_t numIncomingNulls);
 
@@ -521,23 +509,14 @@
     velox::memory::MemoryPool* pool,
     VectorPtr& result,
     vector_size_t resultOffset,
-<<<<<<< HEAD
-    bool useLosslessTimestamp,
-=======
     const SerdeOpts& opts,
->>>>>>> 01efd9a8
     const uint64_t* incomingNulls,
     int32_t numIncomingNulls) {
   const auto size = source->read<int32_t>();
   const int32_t numNewValues = sizeWithIncomingNulls(size, numIncomingNulls);
   std::vector<TypePtr> childTypes = {type};
   std::vector<VectorPtr> children{BaseVector::create(type, 0, pool)};
-<<<<<<< HEAD
-  readColumns(
-      source, pool, childTypes, children, 0, useLosslessTimestamp, nullptr, 0);
-=======
   readColumns(source, pool, childTypes, children, 0, opts, nullptr, 0);
->>>>>>> 01efd9a8
   VELOX_CHECK_EQ(1, children[0]->size());
 
   auto constantVector =
@@ -571,11 +550,7 @@
     velox::memory::MemoryPool* pool,
     VectorPtr& result,
     vector_size_t resultOffset,
-<<<<<<< HEAD
-    bool useLosslessTimestamp,
-=======
     const SerdeOpts& opts,
->>>>>>> 01efd9a8
     const uint64_t* incomingNulls,
     int32_t numIncomingNulls) {
   const auto size = source->read<int32_t>();
@@ -583,12 +558,7 @@
 
   std::vector<TypePtr> childTypes = {type};
   std::vector<VectorPtr> children{BaseVector::create(type, 0, pool)};
-<<<<<<< HEAD
-  readColumns(
-      source, pool, childTypes, children, 0, useLosslessTimestamp, nullptr, 0);
-=======
   readColumns(source, pool, childTypes, children, 0, opts, nullptr, 0);
->>>>>>> 01efd9a8
 
   // Read indices.
   BufferPtr indices = allocateIndices(numNewValues, pool);
@@ -640,11 +610,7 @@
     velox::memory::MemoryPool* pool,
     VectorPtr& result,
     vector_size_t resultOffset,
-<<<<<<< HEAD
-    bool useLosslessTimestamp,
-=======
     const SerdeOpts& opts,
->>>>>>> 01efd9a8
     const uint64_t* incomingNulls,
     int32_t numIncomingNulls) {
   ArrayVector* arrayVector = result->as<ArrayVector>();
@@ -659,11 +625,7 @@
       childTypes,
       children,
       resultElementsOffset,
-<<<<<<< HEAD
-      useLosslessTimestamp,
-=======
       opts,
->>>>>>> 01efd9a8
       nullptr,
       0);
 
@@ -704,11 +666,7 @@
     velox::memory::MemoryPool* pool,
     VectorPtr& result,
     vector_size_t resultOffset,
-<<<<<<< HEAD
-    bool useLosslessTimestamp,
-=======
     const SerdeOpts& opts,
->>>>>>> 01efd9a8
     const uint64_t* incomingNulls,
     int32_t numIncomingNulls) {
   MapVector* mapVector = result->as<MapVector>();
@@ -721,11 +679,7 @@
       childTypes,
       children,
       resultElementsOffset,
-<<<<<<< HEAD
-      useLosslessTimestamp,
-=======
       opts,
->>>>>>> 01efd9a8
       nullptr,
       0);
 
@@ -781,11 +735,8 @@
     vector_size_t resultOffset,
     const uint64_t* incomingNulls,
     int32_t numIncomingNulls) {
-<<<<<<< HEAD
-=======
   SerdeOpts opts;
   opts.useLosslessTimestamp = false;
->>>>>>> 01efd9a8
   auto& timestamps = result->childAt(0);
   read<int64_t>(
       source,
@@ -793,11 +744,7 @@
       pool,
       timestamps,
       resultOffset,
-<<<<<<< HEAD
-      false,
-=======
       opts,
->>>>>>> 01efd9a8
       incomingNulls,
       numIncomingNulls);
 
@@ -828,11 +775,7 @@
     velox::memory::MemoryPool* pool,
     VectorPtr& result,
     vector_size_t resultOffset,
-<<<<<<< HEAD
-    bool useLosslessTimestamp,
-=======
     const SerdeOpts& opts,
->>>>>>> 01efd9a8
     const uint64_t* incomingNulls,
     int32_t numIncomingNulls) {
   auto* row = result->as<RowVector>();
@@ -841,28 +784,6 @@
         source, pool, row, resultOffset, incomingNulls, numIncomingNulls);
     return;
   }
-<<<<<<< HEAD
-  auto [structNulls, numStructNulls] = getStructNulls(source->tellp());
-  BufferPtr combinedNulls;
-  // childNulls is the nulls added to the children, i.e. the nulls of this
-  // struct combined with nulls of enclosing structs.
-  const uint64_t* childNulls = incomingNulls;
-  int32_t numChildNulls = numIncomingNulls;
-  if (structNulls) {
-    if (incomingNulls) {
-      combinedNulls = AlignedBuffer::allocate<bool>(numIncomingNulls, pool);
-      bits::scatterBits(
-          numStructNulls,
-          numIncomingNulls,
-          reinterpret_cast<const char*>(structNulls),
-          incomingNulls,
-          combinedNulls->asMutable<char>());
-      childNulls = combinedNulls->as<uint64_t>();
-      numChildNulls = numIncomingNulls;
-    } else {
-      childNulls = structNulls;
-      numChildNulls = numStructNulls;
-=======
   BufferPtr combinedNulls;
   const uint64_t* childNulls = incomingNulls;
   int32_t numChildNulls = numIncomingNulls;
@@ -902,7 +823,6 @@
         childNulls = structNulls;
         numChildNulls = numStructNulls;
       }
->>>>>>> 01efd9a8
     }
   }
   const int32_t numChildren = source->read<int32_t>();
@@ -915,22 +835,6 @@
       childTypes,
       children,
       resultOffset,
-<<<<<<< HEAD
-      useLosslessTimestamp,
-      childNulls,
-      numChildNulls);
-
-  const auto size = source->read<int32_t>();
-  const auto numNewValues = sizeWithIncomingNulls(size, numIncomingNulls);
-  row->resize(resultOffset + numNewValues);
-  // Read and discard the offsets. The number of offsets is not affected by
-  // incomingNulls.
-  for (int32_t i = 0; i <= size; ++i) {
-    source->read<int32_t>();
-  }
-  readNulls(
-      source, size, *result, resultOffset, incomingNulls, numIncomingNulls);
-=======
       opts,
       childNulls,
       numChildNulls);
@@ -944,7 +848,6 @@
     readNulls(
         source, size, *result, resultOffset, incomingNulls, numIncomingNulls);
   }
->>>>>>> 01efd9a8
 }
 
 std::string readLengthPrefixedString(ByteInputStream* source) {
@@ -971,11 +874,7 @@
     const std::vector<TypePtr>& types,
     std::vector<VectorPtr>& results,
     vector_size_t resultOffset,
-<<<<<<< HEAD
-    bool useLosslessTimestamp,
-=======
     const SerdeOpts& opts,
->>>>>>> 01efd9a8
     const uint64_t* incomingNulls,
     int32_t numIncomingNulls) {
   static const std::unordered_map<
@@ -986,11 +885,7 @@
           velox::memory::MemoryPool* pool,
           VectorPtr& result,
           vector_size_t resultOffset,
-<<<<<<< HEAD
-          bool useLosslessTimestamp,
-=======
           const SerdeOpts& opts,
->>>>>>> 01efd9a8
           const uint64_t* incomingNulls,
           int32_t numIncomingNulls)>>
       readers = {
@@ -1024,11 +919,7 @@
           pool,
           columnResult,
           resultOffset,
-<<<<<<< HEAD
-          useLosslessTimestamp,
-=======
           opts,
->>>>>>> 01efd9a8
           incomingNulls,
           numIncomingNulls);
     } else if (encoding == kDictionary) {
@@ -1038,11 +929,7 @@
           pool,
           columnResult,
           resultOffset,
-<<<<<<< HEAD
-          useLosslessTimestamp,
-=======
           opts,
->>>>>>> 01efd9a8
           incomingNulls,
           numIncomingNulls);
     } else {
@@ -1059,11 +946,7 @@
           pool,
           columnResult,
           resultOffset,
-<<<<<<< HEAD
-          useLosslessTimestamp,
-=======
           opts,
->>>>>>> 01efd9a8
           incomingNulls,
           numIncomingNulls);
     }
@@ -3546,11 +3429,7 @@
     velox::memory::MemoryPool* pool,
     const RowVectorPtr& result,
     int32_t resultOffset,
-<<<<<<< HEAD
-    bool useLosslessTimestamp) {
-=======
     const SerdeOpts& opts) {
->>>>>>> 01efd9a8
   auto& children = result->children();
   const auto& childTypes = type->asRow().children();
   const auto numColumns = source.read<int32_t>();
@@ -3562,24 +3441,6 @@
 
   auto guard = folly::makeGuard([&]() { structNullsMap().reset(); });
 
-<<<<<<< HEAD
-  if (hasNestedStructs(childTypes)) {
-    structNullsMap() = std::make_unique<StructNullsMap>();
-    Scratch scratch;
-    auto position = source.tellp();
-    readStructNullsColumns(&source, childTypes, useLosslessTimestamp, scratch);
-    source.seekp(position);
-  }
-  readColumns(
-      &source,
-      pool,
-      childTypes,
-      children,
-      resultOffset,
-      useLosslessTimestamp,
-      nullptr,
-      0);
-=======
   if (!opts.nullsFirst && hasNestedStructs(childTypes)) {
     structNullsMap() = std::make_unique<StructNullsMap>();
     Scratch scratch;
@@ -3590,7 +3451,6 @@
   }
   readColumns(
       &source, pool, childTypes, children, resultOffset, opts, nullptr, 0);
->>>>>>> 01efd9a8
 }
 } // namespace
 
@@ -3645,12 +3505,7 @@
           common::codecTypeToCompressionKind(codec->type())));
 
   if (!needCompression(*codec)) {
-<<<<<<< HEAD
-    readTopColumns(
-        *source, type, pool, *result, resultOffset, useLosslessTimestamp);
-=======
     readTopColumns(*source, type, pool, *result, resultOffset, prestoOptions);
->>>>>>> 01efd9a8
   } else {
     auto compressBuf = folly::IOBuf::create(compressedSize);
     source->readBytes(compressBuf->writableData(), compressedSize);
@@ -3661,16 +3516,7 @@
     ByteInputStream uncompressedSource({byteRange});
 
     readTopColumns(
-<<<<<<< HEAD
-        uncompressedSource,
-        type,
-        pool,
-        *result,
-        resultOffset,
-        useLosslessTimestamp);
-=======
         uncompressedSource, type, pool, *result, resultOffset, prestoOptions);
->>>>>>> 01efd9a8
   }
 }
 
