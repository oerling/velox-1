/*
 * Copyright (c) Facebook, Inc. and its affiliates.
 *
 * Licensed under the Apache License, Version 2.0 (the "License");
 * you may not use this file except in compliance with the License.
 * You may obtain a copy of the License at
 *
 *     http://www.apache.org/licenses/LICENSE-2.0
 *
 * Unless required by applicable law or agreed to in writing, software
 * distributed under the License is distributed on an "AS IS" BASIS,
 * WITHOUT WARRANTIES OR CONDITIONS OF ANY KIND, either express or implied.
 * See the License for the specific language governing permissions and
 * limitations under the License.
 */
#pragma once

#include "velox/common/base/Crc.h"
#include "velox/common/compression/Compression.h"
#include "velox/vector/VectorStream.h"

namespace facebook::velox::serializer::presto {

/// There are two ways to serialize data using PrestoVectorSerde:
///
/// 1. In order to append multiple RowVectors into the same serialized payload,
/// one can first create a VectorSerializer using createSerializer(), then
/// append successive RowVectors using VectorSerializer::append(). In this case,
/// since different RowVector might encode columns differently, data is always
/// flattened in the serialized payload.
///
/// Note that there are two flavors of append(), one that takes a range of rows,
/// and one that takes a list of row ids. The former is useful when serializing
/// large sections of the input vector (or the full vector); the latter is
/// efficient for a selective subset, e.g. when splitting a vector to a large
/// number of output shuffle destinations.
///
/// 2. To serialize a single RowVector, one can use the BatchVectorSerializer
/// returned by createBatchSerializer(). Since it serializes a single RowVector,
/// it tries to preserve the encodings of the input data.
class PrestoVectorSerde : public VectorSerde {
 public:
  // Input options that the serializer recognizes.
  struct PrestoOptions : VectorSerde::Options {
    PrestoOptions() = default;

    PrestoOptions(
        bool _useLosslessTimestamp,
        common::CompressionKind _compressionKind,
        bool _nullsFirst = false)
        : useLosslessTimestamp(_useLosslessTimestamp),
          compressionKind(_compressionKind),
          nullsFirst(_nullsFirst) {}

    /// Currently presto only supports millisecond precision and the serializer
    /// converts velox native timestamp to that resulting in loss of precision.
    /// This option allows it to serialize with nanosecond precision and is
    /// currently used for spilling. Is false by default.
    bool useLosslessTimestamp{false};

    common::CompressionKind compressionKind{
        common::CompressionKind::CompressionKind_NONE};

    /// Specifies the encoding for each of the top-level child vector.
    std::vector<VectorEncoding::Simple> encodings;

    /// Serializes nulls of structs before the columns. Used to allow
    /// single pass reading of in spilling.
    ///
    /// TODO: Make Presto also serialize nulls before columns of
    /// structs.
    bool nullsFirst{false};
<<<<<<< HEAD
    bool alwaysFlat{false};
=======
>>>>>>> 021ada4d
  };

  /// Adds the serialized sizes of the rows of 'vector' in 'ranges[i]' to
  /// '*sizes[i]'.
  void estimateSerializedSize(
      VectorPtr vector,
      const folly::Range<const IndexRange*>& ranges,
      vector_size_t** sizes,
      Scratch& scratch) override;

  void estimateSerializedSize(
      VectorPtr vector,
      const folly::Range<const vector_size_t*> rows,
      vector_size_t** sizes,
      Scratch& scratch) override;

  std::unique_ptr<VectorSerializer> createSerializer(
      RowTypePtr type,
      int32_t numRows,
      StreamArena* streamArena,
      const Options* options) override;

  /// Note that in addition to the differences highlighted in the VectorSerde
  /// interface, BatchVectorSerializer returned by this function can maintain
  /// the encodings of the input vectors recursively.
  std::unique_ptr<BatchVectorSerializer> createBatchSerializer(
      memory::MemoryPool* pool,
      const Options* options) override;

  /// Serializes a single RowVector with possibly encoded children, preserving
  /// their encodings. Encodings are preserved recursively for any RowVector
  /// children, but not for children of other nested vectors such as Array, Map,
  /// and Dictionary.
  ///
  /// PrestoPage does not support serialization of Dictionaries with nulls;
  /// in case dictionaries contain null they are serialized as flat buffers.
  ///
  /// In order to override the encodings of top-level columns in the RowVector,
  /// you can specifiy the encodings using PrestoOptions.encodings
  ///
  /// DEPRECATED: Use createBatchSerializer and the BatchVectorSerializer's
  /// serialize function instead.
  void deprecatedSerializeEncoded(
      const RowVectorPtr& vector,
      StreamArena* streamArena,
      const Options* options,
      OutputStream* out);

  bool supportsAppendInDeserialize() const override {
    return true;
  }

  void deserialize(
      ByteInputStream* source,
      velox::memory::MemoryPool* pool,
      RowTypePtr type,
      RowVectorPtr* result,
      const Options* options) override {
    return deserialize(source, pool, type, result, 0, options);
  }

  void deserialize(
      ByteInputStream* source,
      velox::memory::MemoryPool* pool,
      RowTypePtr type,
      RowVectorPtr* result,
      vector_size_t resultOffset,
      const Options* options) override;

  static void registerVectorSerde();
};

class PrestoOutputStreamListener : public OutputStreamListener {
 public:
  void onWrite(const char* s, std::streamsize count) override {
    if (not paused_) {
      crc_.process_bytes(s, count);
    }
  }

  void pause() {
    paused_ = true;
  }

  void resume() {
    paused_ = false;
  }

  auto crc() const {
    return crc_;
  }

  void reset() {
    crc_.reset();
  }

 private:
  bool paused_{false};
  bits::Crc32 crc_;
};
} // namespace facebook::velox::serializer::presto<|MERGE_RESOLUTION|>--- conflicted
+++ resolved
@@ -70,10 +70,7 @@
     /// TODO: Make Presto also serialize nulls before columns of
     /// structs.
     bool nullsFirst{false};
-<<<<<<< HEAD
     bool alwaysFlat{false};
-=======
->>>>>>> 021ada4d
   };
 
   /// Adds the serialized sizes of the rows of 'vector' in 'ranges[i]' to
