/*
 * Copyright (c) Facebook, Inc. and its affiliates.
 *
 * Licensed under the Apache License, Version 2.0 (the "License");
 * you may not use this file except in compliance with the License.
 * You may obtain a copy of the License at
 *
 *     http://www.apache.org/licenses/LICENSE-2.0
 *
 * Unless required by applicable law or agreed to in writing, software
 * distributed under the License is distributed on an "AS IS" BASIS,
 * WITHOUT WARRANTIES OR CONDITIONS OF ANY KIND, either express or implied.
 * See the License for the specific language governing permissions and
 * limitations under the License.
 */
#include "velox/serializers/PrestoSerializer.h"
#include <folly/Random.h>
#include <gtest/gtest.h>
#include <vector>
#include "velox/common/base/tests/GTestUtils.h"
#include "velox/common/memory/ByteStream.h"
#include "velox/common/time/Timer.h"
#include "velox/functions/prestosql/types/TimestampWithTimeZoneType.h"
#include "velox/vector/fuzzer/VectorFuzzer.h"
#include "velox/vector/tests/utils/VectorTestBase.h"

using namespace facebook::velox;
using namespace facebook::velox::test;

struct SerializeStats {
  int64_t actualSize{0};
  int64_t estimatedSize{0};
};

class PrestoSerializerTest
    : public ::testing::TestWithParam<common::CompressionKind>,
      public VectorTestBase {
 protected:
  static void SetUpTestCase() {
    serializer::presto::PrestoVectorSerde::registerVectorSerde();
    memory::MemoryManager::testingSetInstance({});
  }

  void SetUp() override {
    serde_ = std::make_unique<serializer::presto::PrestoVectorSerde>();
  }

  void sanityCheckEstimateSerializedSize(const RowVectorPtr& rowVector) {
    Scratch scratch;
    const auto numRows = rowVector->size();

    std::vector<IndexRange> rows(numRows);
    for (int i = 0; i < numRows; i++) {
      rows[i] = IndexRange{i, 1};
    }

    std::vector<vector_size_t> rowSizes(numRows, 0);
    std::vector<vector_size_t*> rawRowSizes(numRows);
    for (auto i = 0; i < numRows; i++) {
      rawRowSizes[i] = &rowSizes[i];
    }
    serde_->estimateSerializedSize(
        rowVector,
        folly::Range(rows.data(), numRows),
        rawRowSizes.data(),
        scratch);
  }

  serializer::presto::PrestoVectorSerde::PrestoOptions getParamSerdeOptions(
      const serializer::presto::PrestoVectorSerde::PrestoOptions*
          serdeOptions) {
    const bool useLosslessTimestamp =
        serdeOptions == nullptr ? false : serdeOptions->useLosslessTimestamp;
    common::CompressionKind kind = GetParam();
    const bool nullsFirst =
        serdeOptions == nullptr ? false : serdeOptions->nullsFirst;
    serializer::presto::PrestoVectorSerde::PrestoOptions paramOptions{
        useLosslessTimestamp, kind, nullsFirst};

    return paramOptions;
  }

  SerializeStats serialize(
      const RowVectorPtr& rowVector,
      std::ostream* output,
      const serializer::presto::PrestoVectorSerde::PrestoOptions* serdeOptions,
      std::optional<folly::Range<const IndexRange*>> indexRanges = std::nullopt,
      std::optional<folly::Range<const vector_size_t*>> rows = std::nullopt) {
    auto streamInitialSize = output->tellp();
    sanityCheckEstimateSerializedSize(rowVector);

    auto arena = std::make_unique<StreamArena>(pool_.get());
    auto rowType = asRowType(rowVector->type());
    auto numRows = rowVector->size();
    auto paramOptions = getParamSerdeOptions(serdeOptions);
    auto serializer =
        serde_->createSerializer(rowType, numRows, arena.get(), &paramOptions);
    vector_size_t sizeEstimate = 0;

    Scratch scratch;
    if (indexRanges.has_value()) {
      raw_vector<vector_size_t*> sizes(indexRanges.value().size());
      std::fill(sizes.begin(), sizes.end(), &sizeEstimate);
      serde_->estimateSerializedSize(
          rowVector, indexRanges.value(), sizes.data(), scratch);
      serializer->append(rowVector, indexRanges.value(), scratch);
    } else if (rows.has_value()) {
      raw_vector<vector_size_t*> sizes(rows.value().size());
      std::fill(sizes.begin(), sizes.end(), &sizeEstimate);
      serde_->estimateSerializedSize(
          rowVector, rows.value(), sizes.data(), scratch);
      serializer->append(rowVector, rows.value(), scratch);
    } else {
      vector_size_t* sizes = &sizeEstimate;
      IndexRange range{0, rowVector->size()};
      serde_->estimateSerializedSize(
          rowVector,
          folly::Range<const IndexRange*>(&range, 1),
          &sizes,
          scratch);
      serializer->append(rowVector);
    }
    auto size = serializer->maxSerializedSize();
    auto estimatePct = (100.0 * sizeEstimate) / static_cast<float>(size + 1);
    LOG(INFO) << "Size=" << size << " estimate=" << sizeEstimate << " "
              << estimatePct << "%";
    facebook::velox::serializer::presto::PrestoOutputStreamListener listener;
    OStreamOutputStream out(output, &listener);
    serializer->flush(&out);
    if (paramOptions.compressionKind == common::CompressionKind_NONE) {
      EXPECT_EQ(size, out.tellp() - streamInitialSize);
    } else {
      EXPECT_GE(size, out.tellp() - streamInitialSize);
    }
    return {static_cast<int64_t>(size), sizeEstimate};
  }

  ByteInputStream toByteStream(const std::string& input) {
    ByteRange byteRange{
        reinterpret_cast<uint8_t*>(const_cast<char*>(input.data())),
        (int32_t)input.length(),
        0};
    return ByteInputStream({byteRange});
  }

  RowVectorPtr deserialize(
      const RowTypePtr& rowType,
      const std::string& input,
      const serializer::presto::PrestoVectorSerde::PrestoOptions*
          serdeOptions) {
    auto byteStream = toByteStream(input);
    auto paramOptions = getParamSerdeOptions(serdeOptions);
    RowVectorPtr result;
    serde_->deserialize(
        &byteStream, pool_.get(), rowType, &result, 0, &paramOptions);
    return result;
  }

  RowVectorPtr makeTestVector(vector_size_t size) {
    auto a =
        makeFlatVector<int64_t>(size, [](vector_size_t row) { return row; });
    auto b = makeFlatVector<double>(
        size, [](vector_size_t row) { return row * 0.1; });
    auto c = makeFlatVector<std::string>(size, [](vector_size_t row) {
      return row % 2 == 0 ? "LaaaaaaaaargeString" : "inlineStr";
    });

    std::vector<VectorPtr> childVectors = {a, b, c};

    return makeRowVector(childVectors);
  }

  RowVectorPtr wrapChildren(const RowVectorPtr& row) {
    auto children = row->children();
    std::vector<VectorPtr> newChildren = children;
    auto indices = makeIndices(row->size(), [](auto row) { return row; });
    for (auto& child : newChildren) {
      child = BaseVector::wrapInDictionary(
          BufferPtr(nullptr), indices, row->size(), child);
    }
    return makeRowVector(newChildren);
  }

  void testRoundTrip(
      VectorPtr vector,
      const serializer::presto::PrestoVectorSerde::PrestoOptions* serdeOptions =
          nullptr) {
    auto rowVector = makeRowVector({vector});
    std::ostringstream out;
    serialize(rowVector, &out, serdeOptions);

    auto rowType = asRowType(rowVector->type());
    auto deserialized = deserialize(rowType, out.str(), serdeOptions);
    assertEqualVectors(deserialized, rowVector);

    if (rowVector->size() < 3) {
      return;
    }

    // Split input into 3 batches. Serialize each separately. Then, deserialize
    // all into one vector.
    auto splits = split(rowVector, 3);
    std::vector<std::string> serialized;
    for (const auto& split : splits) {
      std::ostringstream out;
      serialize(split, &out, serdeOptions);
      serialized.push_back(out.str());
    }

    auto paramOptions = getParamSerdeOptions(serdeOptions);
    RowVectorPtr result;
    vector_size_t offset = 0;
    for (auto i = 0; i < serialized.size(); ++i) {
      auto byteStream = toByteStream(serialized[i]);
      serde_->deserialize(
          &byteStream, pool_.get(), rowType, &result, offset, &paramOptions);
      offset = result->size();
    }

    assertEqualVectors(result, rowVector);

    // Serialize the vector with even and odd rows in different partitions.
    auto even =
        makeIndices(rowVector->size() / 2, [&](auto row) { return row * 2; });
    auto odd = makeIndices(
        (rowVector->size() - 1) / 2, [&](auto row) { return (row * 2) + 1; });
    testSerializeRows(rowVector, even, serdeOptions);
    auto oddStats = testSerializeRows(rowVector, odd, serdeOptions);
    auto wrappedRowVector = wrapChildren(rowVector);
    auto wrappedStats = testSerializeRows(wrappedRowVector, odd, serdeOptions);
    EXPECT_EQ(oddStats.estimatedSize, wrappedStats.estimatedSize);
    EXPECT_EQ(oddStats.actualSize, wrappedStats.actualSize);
  }

  SerializeStats testSerializeRows(
      const RowVectorPtr& rowVector,
      BufferPtr indices,
      const serializer::presto::PrestoVectorSerde::PrestoOptions*
          serdeOptions) {
    std::ostringstream out;
    auto rows = folly::Range<const vector_size_t*>(
        indices->as<vector_size_t>(), indices->size() / sizeof(vector_size_t));
    auto stats = serialize(rowVector, &out, serdeOptions, std::nullopt, rows);

    auto rowType = asRowType(rowVector->type());
    auto deserialized = deserialize(rowType, out.str(), serdeOptions);
    assertEqualVectors(
        deserialized,
        BaseVector::wrapInDictionary(
            BufferPtr(nullptr),
            indices,
            indices->size() / sizeof(vector_size_t),
            rowVector));
    return stats;
  }

  void serializeEncoded(
      const RowVectorPtr& rowVector,
      std::ostream* output,
      const serializer::presto::PrestoVectorSerde::PrestoOptions*
          serdeOptions) {
    facebook::velox::serializer::presto::PrestoOutputStreamListener listener;
    OStreamOutputStream out(output, &listener);
    StreamArena arena{pool_.get()};
    auto paramOptions = getParamSerdeOptions(serdeOptions);

    for (const auto& child : rowVector->children()) {
      auto encoding = child->encoding();
      if (encoding == VectorEncoding::Simple::DICTIONARY && child->rawNulls()) {
        paramOptions.encodings.push_back(VectorEncoding::Simple::FLAT);
      } else {
        paramOptions.encodings.push_back(encoding);
      }
    }

    serde_->serializeEncoded(rowVector, &arena, &paramOptions, &out);
  }

  void testEncodedRoundTrip(
      const RowVectorPtr& data,
      const serializer::presto::PrestoVectorSerde::PrestoOptions* serdeOptions =
          nullptr) {
    std::ostringstream out;
    serializeEncoded(data, &out, serdeOptions);
    const auto serialized = out.str();

    auto rowType = asRowType(data->type());
    auto deserialized = deserialize(rowType, serialized, serdeOptions);

    assertEqualVectors(data, deserialized);

    for (auto i = 0; i < data->childrenSize(); ++i) {
      VELOX_CHECK_EQ(
          data->childAt(i)->encoding(), deserialized->childAt(i)->encoding());
    }

    // Deserialize 3 times while appending to a single vector.
    auto paramOptions = getParamSerdeOptions(serdeOptions);
    RowVectorPtr result;
    vector_size_t offset = 0;
    for (auto i = 0; i < 3; ++i) {
      auto byteStream = toByteStream(serialized);
      serde_->deserialize(
          &byteStream, pool_.get(), rowType, &result, offset, &paramOptions);
      offset = result->size();
    }

    auto expected = BaseVector::create(data->type(), data->size() * 3, pool());
    for (auto i = 0; i < 3; ++i) {
      expected->copy(data.get(), data->size() * i, 0, data->size());
    }

    assertEqualVectors(expected, result);
  }

  void makePermutations(
      const std::vector<VectorPtr>& vectors,
      int32_t size,
      std::vector<VectorPtr>& items,
      std::vector<std::vector<VectorPtr>>& result) {
    if (size == items.size()) {
      result.push_back(items);
      return;
    }
    for (const auto& vector : vectors) {
      items.push_back(vector);
      makePermutations(vectors, size, items, result);
      items.pop_back();
    }
  }

  // tests combining encodings in serialization and deserialization. Serializes
  // each of 'vectors' with encoding, then reads them back into a single vector.
  void testEncodedConcatenation(
      std::vector<VectorPtr>& vectors,
      const serializer::presto::PrestoVectorSerde::PrestoOptions* serdeOptions =
          nullptr) {
    std::vector<std::string> pieces;
    auto rowType = ROW({{"f", vectors[0]->type()}});
    auto concatenation = BaseVector::create(rowType, 0, pool_.get());
    auto arena = std::make_unique<StreamArena>(pool_.get());
    auto paramOptions = getParamSerdeOptions(serdeOptions);
    auto serializer =
        serde_->createSerializer(rowType, 10, arena.get(), &paramOptions);

    for (const auto& vector : vectors) {
      auto data = makeRowVector({"f"}, {vector});
      concatenation->append(data.get());
      std::ostringstream out;
<<<<<<< HEAD
      serializeEncoded(data, &out, nullptr);
=======
      serializeEncoded(data, &out, &paramOptions);
>>>>>>> 508303dd
      pieces.push_back(out.str());
      serializer->append(data);
    }
    facebook::velox::serializer::presto::PrestoOutputStreamListener listener;
    std::ostringstream allOut;
    OStreamOutputStream allOutStream(&allOut, &listener);
    serializer->flush(&allOutStream);

<<<<<<< HEAD
    auto allDeserialized = deserialize(rowType, allOut.str(), serdeOptions);
=======
    auto allDeserialized = deserialize(rowType, allOut.str(), &paramOptions);
>>>>>>> 508303dd
    assertEqualVectors(allDeserialized, concatenation);
    RowVectorPtr deserialized =
        BaseVector::create<RowVector>(rowType, 0, pool_.get());
    for (auto& piece : pieces) {
      auto byteStream = toByteStream(piece);
<<<<<<< HEAD
      auto paramOptions = getParamSerdeOptions(serdeOptions);
=======
>>>>>>> 508303dd
      serde_->deserialize(
          &byteStream,
          pool_.get(),
          rowType,
          &deserialized,
          deserialized->size(),
          &paramOptions);
    }
    assertEqualVectors(concatenation, deserialized);
  }

  std::unique_ptr<serializer::presto::PrestoVectorSerde> serde_;
};

TEST_P(PrestoSerializerTest, basic) {
  vector_size_t numRows = 1'000;
  auto rowVector = makeTestVector(numRows);
  testRoundTrip(rowVector);
}

/// Test serialization of a dictionary vector that adds nulls to the base
/// vector.
TEST_P(PrestoSerializerTest, dictionaryWithExtraNulls) {
  vector_size_t size = 1'000;

  auto base = makeFlatVector<int64_t>(10, [](auto row) { return row; });

  BufferPtr nulls = AlignedBuffer::allocate<bool>(size, pool_.get());
  auto rawNulls = nulls->asMutable<uint64_t>();
  for (auto i = 0; i < size; i++) {
    bits::setNull(rawNulls, i, i % 5 == 0);
  }

  BufferPtr indices = AlignedBuffer::allocate<vector_size_t>(size, pool_.get());
  auto rawIndices = indices->asMutable<vector_size_t>();
  for (auto i = 0; i < size; i++) {
    if (i % 5 != 0) {
      rawIndices[i] = i % 10;
    }
  }

  auto dictionary = BaseVector::wrapInDictionary(nulls, indices, size, base);
  testRoundTrip(dictionary);
}

TEST_P(PrestoSerializerTest, emptyPage) {
  auto rowVector = makeRowVector(ROW({"a"}, {BIGINT()}), 0);

  std::ostringstream out;
  serialize(rowVector, &out, nullptr);

  auto rowType = asRowType(rowVector->type());
  auto deserialized = deserialize(rowType, out.str(), nullptr);
  assertEqualVectors(deserialized, rowVector);
}

TEST_P(PrestoSerializerTest, emptyArray) {
  auto arrayVector = makeArrayVector<int32_t>(
      1'000,
      [](vector_size_t row) { return row % 5; },
      [](vector_size_t row) { return row; });

  testRoundTrip(arrayVector);
}

TEST_P(PrestoSerializerTest, emptyMap) {
  auto mapVector = makeMapVector<int32_t, int32_t>(
      1'000,
      [](vector_size_t row) { return row % 5; },
      [](vector_size_t row) { return row; },
      [](vector_size_t row) { return row * 2; });

  testRoundTrip(mapVector);
}

TEST_P(PrestoSerializerTest, timestampWithTimeZone) {
  auto timestamp =
      makeFlatVector<int64_t>(100, [](auto row) { return 10'000 + row; });
  auto timezone =
      makeFlatVector<int16_t>(100, [](auto row) { return row % 37; });

  auto vector = std::make_shared<RowVector>(
      pool_.get(),
      TIMESTAMP_WITH_TIME_ZONE(),
      BufferPtr(nullptr),
      100,
      std::vector<VectorPtr>{timestamp, timezone});

  testRoundTrip(vector);

  // Add some nulls.
  for (auto i = 0; i < 100; i += 7) {
    vector->setNull(i, true);
  }
  testRoundTrip(vector);
}

TEST_P(PrestoSerializerTest, intervalDayTime) {
  auto vector = makeFlatVector<int64_t>(
      100,
      [](auto row) { return row + folly::Random::rand32(); },
      nullptr, // nullAt
      INTERVAL_DAY_TIME());

  testRoundTrip(vector);

  // Add some nulls.
  for (auto i = 0; i < 100; i += 7) {
    vector->setNull(i, true);
  }
  testRoundTrip(vector);
}

TEST_P(PrestoSerializerTest, unknown) {
  const vector_size_t size = 123;
  auto constantVector =
      BaseVector::createNullConstant(UNKNOWN(), 123, pool_.get());
  testRoundTrip(constantVector);

  auto flatVector = BaseVector::create(UNKNOWN(), size, pool_.get());
  for (auto i = 0; i < size; i++) {
    flatVector->setNull(i, true);
  }
  testRoundTrip(flatVector);
}

TEST_P(PrestoSerializerTest, multiPage) {
  std::ostringstream out;
  std::vector<RowVectorPtr> testVectors;
  // Note: Page of size 1250 is a slight increase in size that initiates string
  // buffer re-use.
  for (int size : {1234, 1250, 538, 2408}) {
    auto vec = makeTestVector(size);
    serialize(vec, &out, nullptr);
    testVectors.push_back(std::move(vec));
  }

  auto bytes = out.str();

  auto rowType = asRowType(testVectors[0]->type());
  auto byteStream = toByteStream(bytes);

  RowVectorPtr deserialized;
  auto paramOptions = getParamSerdeOptions(nullptr);

  for (int i = 0; i < testVectors.size(); i++) {
    RowVectorPtr& vec = testVectors[i];
    serde_->deserialize(
        &byteStream, pool_.get(), rowType, &deserialized, 0, &paramOptions);
    if (i < testVectors.size() - 1) {
      ASSERT_FALSE(byteStream.atEnd());
    } else {
      ASSERT_TRUE(byteStream.atEnd());
    }
    assertEqualVectors(deserialized, vec);
    deserialized->validate({});
  }
}

TEST_P(PrestoSerializerTest, timestampWithNanosecondPrecision) {
  // Verify that nanosecond precision is preserved when the right options are
  // passed to the serde.
  const serializer::presto::PrestoVectorSerde::PrestoOptions
      kUseLosslessTimestampOptions(
          true, common::CompressionKind::CompressionKind_NONE);
  auto timestamp = makeFlatVector<Timestamp>(
      {Timestamp{0, 0},
       Timestamp{12, 0},
       Timestamp{0, 17'123'456},
       Timestamp{1, 17'123'456},
       Timestamp{-1, 17'123'456}});
  testRoundTrip(timestamp, &kUseLosslessTimestampOptions);

  // Verify that precision is lost when no option is passed to the serde.
  auto timestampMillis = makeFlatVector<Timestamp>(
      {Timestamp{0, 0},
       Timestamp{12, 0},
       Timestamp{0, 17'000'000},
       Timestamp{1, 17'000'000},
       Timestamp{-1, 17'000'000}});
  auto inputRowVector = makeRowVector({timestamp});
  auto expectedOutputWithLostPrecision = makeRowVector({timestampMillis});
  std::ostringstream out;
  serialize(inputRowVector, &out, {});
  auto rowType = asRowType(inputRowVector->type());
  auto deserialized = deserialize(rowType, out.str(), {});
  assertEqualVectors(deserialized, expectedOutputWithLostPrecision);
}

TEST_P(PrestoSerializerTest, longDecimal) {
  std::vector<int128_t> decimalValues(102);
  decimalValues[0] = DecimalUtil::kLongDecimalMin;
  for (int row = 1; row < 101; row++) {
    decimalValues[row] = row - 50;
  }
  decimalValues[101] = DecimalUtil::kLongDecimalMax;
  auto vector = makeFlatVector<int128_t>(decimalValues, DECIMAL(20, 5));

  testRoundTrip(vector);

  // Add some nulls.
  for (auto i = 0; i < 102; i += 7) {
    vector->setNull(i, true);
  }
  testRoundTrip(vector);
}

TEST_P(PrestoSerializerTest, encodings) {
  auto baseNoNulls = makeFlatVector<int64_t>({1, 2, 3, 4});
  auto baseWithNulls = makeNullableFlatVector<int32_t>({1, std::nullopt, 2, 3});
  auto baseArray =
      makeArrayVector<int32_t>({{1, 2, 3}, {}, {4, 5}, {6, 7, 8, 9, 10}});
  auto indices = makeIndices(8, [](auto row) { return row / 2; });

  auto data = makeRowVector({
      BaseVector::wrapInDictionary(nullptr, indices, 8, baseNoNulls),
      BaseVector::wrapInDictionary(nullptr, indices, 8, baseWithNulls),
      BaseVector::wrapInDictionary(nullptr, indices, 8, baseArray),
      BaseVector::createConstant(INTEGER(), 123, 8, pool_.get()),
      BaseVector::createNullConstant(VARCHAR(), 8, pool_.get()),
      BaseVector::wrapInConstant(8, 1, baseArray),
      BaseVector::wrapInConstant(8, 2, baseArray),
  });

  testEncodedRoundTrip(data);
}

TEST_P(PrestoSerializerTest, lazy) {
  constexpr int kSize = 1000;
  auto rowVector = makeTestVector(kSize);
  auto lazyVector = std::make_shared<LazyVector>(
      pool_.get(),
      rowVector->type(),
      kSize,
      std::make_unique<SimpleVectorLoader>([&](auto) { return rowVector; }));
  testRoundTrip(lazyVector);
}

TEST_P(PrestoSerializerTest, ioBufRoundTrip) {
  VectorFuzzer::Options opts;
  opts.timestampPrecision =
      VectorFuzzer::Options::TimestampPrecision::kMilliSeconds;
  opts.nullRatio = 0.1;
  VectorFuzzer fuzzer(opts, pool_.get());

  const size_t numRounds = 100;

  for (size_t i = 0; i < numRounds; ++i) {
    auto rowType = fuzzer.randRowType();
    auto inputRowVector = fuzzer.fuzzInputRow(rowType);
    auto outputRowVector = IOBufToRowVector(
        rowVectorToIOBuf(inputRowVector, *pool_), rowType, *pool_);

    assertEqualVectors(inputRowVector, outputRowVector);
  }
}

TEST_P(PrestoSerializerTest, roundTrip) {
  VectorFuzzer::Options opts;
  opts.timestampPrecision =
      VectorFuzzer::Options::TimestampPrecision::kMilliSeconds;
  opts.nullRatio = 0.1;
  VectorFuzzer fuzzer(opts, pool_.get());
  VectorFuzzer::Options nonNullOpts;
  nonNullOpts.timestampPrecision =
      VectorFuzzer::Options::TimestampPrecision::kMilliSeconds;
  nonNullOpts.nullRatio = 0;
  VectorFuzzer nonNullFuzzer(nonNullOpts, pool_.get());

  const size_t numRounds = 100;

  for (size_t i = 0; i < numRounds; ++i) {
    auto rowType = fuzzer.randRowType();
    auto inputRowVector = (i % 2 == 0) ? fuzzer.fuzzInputRow(rowType)
                                       : nonNullFuzzer.fuzzInputRow(rowType);
    serializer::presto::PrestoVectorSerde::PrestoOptions prestoOpts;
    // Test every 2/4 with struct nulls first.
    prestoOpts.nullsFirst = i % 4 < 2;
    testRoundTrip(inputRowVector, &prestoOpts);
  }
}

TEST_P(PrestoSerializerTest, encodedRoundtrip) {
  VectorFuzzer::Options opts;
  opts.timestampPrecision =
      VectorFuzzer::Options::TimestampPrecision::kMilliSeconds;
  opts.nullRatio = 0.1;
  opts.dictionaryHasNulls = false;
  VectorFuzzer fuzzer(opts, pool_.get());

  const size_t numRounds = 200;

  for (size_t i = 0; i < numRounds; ++i) {
    auto rowType = fuzzer.randRowType();
    auto inputRowVector = fuzzer.fuzzInputRow(rowType);
<<<<<<< HEAD
    testEncodedRoundTrip(inputRowVector);
=======
    serializer::presto::PrestoVectorSerde::PrestoOptions serdeOpts;
    serdeOpts.nullsFirst = true;
    testEncodedRoundTrip(inputRowVector, &serdeOpts);
>>>>>>> 508303dd
  }
}

TEST_P(PrestoSerializerTest, encodedConcatenation) {
  // Slow test, run only for no compression.
  if (GetParam() != common::CompressionKind::CompressionKind_NONE) {
    return;
  }

  std::vector<TypePtr> types = {ROW({{"s0", VARCHAR()}}), VARCHAR()};
  VectorFuzzer::Options nonNullOpts{.nullRatio = 0};
  VectorFuzzer nonNullFuzzer(nonNullOpts, pool_.get());
  VectorFuzzer::Options nullOpts{.nullRatio = 1};
  VectorFuzzer nullFuzzer(nullOpts, pool_.get());
  VectorFuzzer::Options mixedOpts{.nullRatio = 0.5};
  VectorFuzzer mixedFuzzer(mixedOpts, pool_.get());
  for (const auto& type : types) {
    auto flatNull = nullFuzzer.fuzzFlat(type, 12);
    auto flatNonNull = nonNullFuzzer.fuzzFlat(type, 13);

    std::vector<VectorPtr> vectors = {
        nullFuzzer.fuzzConstant(type, 10),
        nonNullFuzzer.fuzzConstant(type, 11),
        flatNonNull,
        flatNull,
        nonNullFuzzer.fuzzDictionary(flatNonNull),
        nonNullFuzzer.fuzzDictionary(flatNull),
        nullFuzzer.fuzzDictionary(flatNull)};
    if (type->isRow()) {
      auto& rowType = type->as<TypeKind::ROW>();
      auto row = makeRowVector(
          {rowType.nameOf(0)},
          {nonNullFuzzer.fuzzConstant(rowType.childAt(0), 14)});
      row->setNull(2, true);
      row->setNull(10, true);
      vectors.push_back(row);
    }
    std::vector<std::vector<VectorPtr>> permutations;
    std::vector<VectorPtr> temp;
    makePermutations(vectors, 4, temp, permutations);
    for (auto i = 0; i < permutations.size(); ++i) {
<<<<<<< HEAD
      testEncodedConcatenation(permutations[i]);
=======
      serializer::presto::PrestoVectorSerde::PrestoOptions opts;
      opts.nullsFirst = true;
      testEncodedConcatenation(permutations[i], &opts);
>>>>>>> 508303dd
    }
  }
}

TEST_P(PrestoSerializerTest, emptyArrayOfRowVector) {
  // The value of nullCount_ + nonNullCount_ of the inner RowVector is 0.
  auto arrayOfRow = makeArrayOfRowVector(ROW({UNKNOWN()}), {{}});
  testRoundTrip(arrayOfRow);
}

TEST_P(PrestoSerializerTest, typeMismatch) {
  auto data = makeRowVector({
      makeFlatVector<int64_t>({1, 2, 3}),
      makeFlatVector<std::string>({"a", "b", "c"}),
  });

  std::ostringstream out;
  serialize(data, &out, nullptr);
  auto serialized = out.str();

  // Too many columns to deserialize.
  VELOX_ASSERT_THROW(
      deserialize(ROW({BIGINT(), VARCHAR(), BOOLEAN()}), serialized, nullptr),
      "Number of columns in serialized data doesn't match "
      "number of columns requested for deserialization");

  // Wrong types of columns.
  VELOX_ASSERT_THROW(
      deserialize(ROW({BIGINT(), DOUBLE()}), serialized, nullptr),
      "Serialized encoding is not compatible with requested type: DOUBLE. "
      "Expected LONG_ARRAY. Got VARIABLE_WIDTH.");
}

INSTANTIATE_TEST_SUITE_P(
    PrestoSerializerTest,
    PrestoSerializerTest,
    ::testing::Values(
        common::CompressionKind::CompressionKind_NONE,
        common::CompressionKind::CompressionKind_ZLIB,
        common::CompressionKind::CompressionKind_SNAPPY,
        common::CompressionKind::CompressionKind_ZSTD,
        common::CompressionKind::CompressionKind_LZ4,
        common::CompressionKind::CompressionKind_GZIP));<|MERGE_RESOLUTION|>--- conflicted
+++ resolved
@@ -347,11 +347,7 @@
       auto data = makeRowVector({"f"}, {vector});
       concatenation->append(data.get());
       std::ostringstream out;
-<<<<<<< HEAD
-      serializeEncoded(data, &out, nullptr);
-=======
       serializeEncoded(data, &out, &paramOptions);
->>>>>>> 508303dd
       pieces.push_back(out.str());
       serializer->append(data);
     }
@@ -360,20 +356,12 @@
     OStreamOutputStream allOutStream(&allOut, &listener);
     serializer->flush(&allOutStream);
 
-<<<<<<< HEAD
-    auto allDeserialized = deserialize(rowType, allOut.str(), serdeOptions);
-=======
     auto allDeserialized = deserialize(rowType, allOut.str(), &paramOptions);
->>>>>>> 508303dd
     assertEqualVectors(allDeserialized, concatenation);
     RowVectorPtr deserialized =
         BaseVector::create<RowVector>(rowType, 0, pool_.get());
     for (auto& piece : pieces) {
       auto byteStream = toByteStream(piece);
-<<<<<<< HEAD
-      auto paramOptions = getParamSerdeOptions(serdeOptions);
-=======
->>>>>>> 508303dd
       serde_->deserialize(
           &byteStream,
           pool_.get(),
@@ -669,13 +657,9 @@
   for (size_t i = 0; i < numRounds; ++i) {
     auto rowType = fuzzer.randRowType();
     auto inputRowVector = fuzzer.fuzzInputRow(rowType);
-<<<<<<< HEAD
-    testEncodedRoundTrip(inputRowVector);
-=======
     serializer::presto::PrestoVectorSerde::PrestoOptions serdeOpts;
     serdeOpts.nullsFirst = true;
     testEncodedRoundTrip(inputRowVector, &serdeOpts);
->>>>>>> 508303dd
   }
 }
 
@@ -717,13 +701,9 @@
     std::vector<VectorPtr> temp;
     makePermutations(vectors, 4, temp, permutations);
     for (auto i = 0; i < permutations.size(); ++i) {
-<<<<<<< HEAD
-      testEncodedConcatenation(permutations[i]);
-=======
       serializer::presto::PrestoVectorSerde::PrestoOptions opts;
       opts.nullsFirst = true;
       testEncodedConcatenation(permutations[i], &opts);
->>>>>>> 508303dd
     }
   }
 }
