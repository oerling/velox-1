/*
 * Copyright (c) Facebook, Inc. and its affiliates.
 *
 * Licensed under the Apache License, Version 2.0 (the "License");
 * you may not use this file except in compliance with the License.
 * You may obtain a copy of the License at
 *
 *     http://www.apache.org/licenses/LICENSE-2.0
 *
 * Unless required by applicable law or agreed to in writing, software
 * distributed under the License is distributed on an "AS IS" BASIS,
 * WITHOUT WARRANTIES OR CONDITIONS OF ANY KIND, either express or implied.
 * See the License for the specific language governing permissions and
 * limitations under the License.
 */
#include "velox/serializers/PrestoSerializer.h"
#include <folly/Random.h>
#include <gtest/gtest.h>
#include <vector>
#include "velox/common/base/tests/GTestUtils.h"
#include "velox/common/memory/ByteStream.h"
#include "velox/common/time/Timer.h"
#include "velox/functions/prestosql/types/TimestampWithTimeZoneType.h"
#include "velox/vector/fuzzer/VectorFuzzer.h"
#include "velox/vector/tests/utils/VectorTestBase.h"

using namespace facebook::velox;
using namespace facebook::velox::test;

struct SerializeStats {
  int64_t actualSize{0};
  int64_t estimatedSize{0};
};

class PrestoSerializerTest
    : public ::testing::TestWithParam<common::CompressionKind>,
      public VectorTestBase {
 protected:
  static void SetUpTestCase() {
    serializer::presto::PrestoVectorSerde::registerVectorSerde();
    memory::MemoryManager::testingSetInstance({});
  }

  void SetUp() override {
    serde_ = std::make_unique<serializer::presto::PrestoVectorSerde>();
  }

  void sanityCheckEstimateSerializedSize(const RowVectorPtr& rowVector) {
    Scratch scratch;
    const auto numRows = rowVector->size();

    std::vector<IndexRange> rows(numRows);
    for (int i = 0; i < numRows; i++) {
      rows[i] = IndexRange{i, 1};
    }

    std::vector<vector_size_t> rowSizes(numRows, 0);
    std::vector<vector_size_t*> rawRowSizes(numRows);
    for (auto i = 0; i < numRows; i++) {
      rawRowSizes[i] = &rowSizes[i];
    }
    serde_->estimateSerializedSize(
        rowVector,
        folly::Range(rows.data(), numRows),
        rawRowSizes.data(),
        scratch);
  }

  serializer::presto::PrestoVectorSerde::PrestoOptions getParamSerdeOptions(
      const serializer::presto::PrestoVectorSerde::PrestoOptions*
          serdeOptions) {
    const bool useLosslessTimestamp =
        serdeOptions == nullptr ? false : serdeOptions->useLosslessTimestamp;
    common::CompressionKind kind = GetParam();
    const bool nullsFirst =
        serdeOptions == nullptr ? false : serdeOptions->nullsFirst;
    serializer::presto::PrestoVectorSerde::PrestoOptions paramOptions{
        useLosslessTimestamp, kind, nullsFirst};

    return paramOptions;
  }

  SerializeStats serialize(
      const RowVectorPtr& rowVector,
      std::ostream* output,
      const serializer::presto::PrestoVectorSerde::PrestoOptions* serdeOptions,
      std::optional<folly::Range<const IndexRange*>> indexRanges = std::nullopt,
      std::optional<folly::Range<const vector_size_t*>> rows = std::nullopt) {
    auto streamInitialSize = output->tellp();
    sanityCheckEstimateSerializedSize(rowVector);

    auto arena = std::make_unique<StreamArena>(pool_.get());
    auto rowType = asRowType(rowVector->type());
    auto numRows = rowVector->size();
    auto paramOptions = getParamSerdeOptions(serdeOptions);
    auto serializer =
        serde_->createSerializer(rowType, numRows, arena.get(), &paramOptions);
    vector_size_t sizeEstimate = 0;

    Scratch scratch;
    if (indexRanges.has_value()) {
      raw_vector<vector_size_t*> sizes(indexRanges.value().size());
      std::fill(sizes.begin(), sizes.end(), &sizeEstimate);
      serde_->estimateSerializedSize(
          rowVector, indexRanges.value(), sizes.data(), scratch);
      serializer->append(rowVector, indexRanges.value(), scratch);
    } else if (rows.has_value()) {
      raw_vector<vector_size_t*> sizes(rows.value().size());
      std::fill(sizes.begin(), sizes.end(), &sizeEstimate);
      serde_->estimateSerializedSize(
          rowVector, rows.value(), sizes.data(), scratch);
      serializer->append(rowVector, rows.value(), scratch);
    } else {
      vector_size_t* sizes = &sizeEstimate;
      IndexRange range{0, rowVector->size()};
      serde_->estimateSerializedSize(
          rowVector,
          folly::Range<const IndexRange*>(&range, 1),
          &sizes,
          scratch);
      serializer->append(rowVector);
    }
    auto size = serializer->maxSerializedSize();
    auto estimatePct = (100.0 * sizeEstimate) / static_cast<float>(size + 1);
    LOG(INFO) << "Size=" << size << " estimate=" << sizeEstimate << " "
              << estimatePct << "%";
    facebook::velox::serializer::presto::PrestoOutputStreamListener listener;
    OStreamOutputStream out(output, &listener);
    serializer->flush(&out);
    if (paramOptions.compressionKind == common::CompressionKind_NONE) {
      EXPECT_EQ(size, out.tellp() - streamInitialSize);
    } else {
      EXPECT_GE(size, out.tellp() - streamInitialSize);
    }
    return {static_cast<int64_t>(size), sizeEstimate};
  }

  ByteInputStream toByteStream(const std::string& input) {
    ByteRange byteRange{
        reinterpret_cast<uint8_t*>(const_cast<char*>(input.data())),
        (int32_t)input.length(),
        0};
    return ByteInputStream({byteRange});
  }

  RowVectorPtr deserialize(
      const RowTypePtr& rowType,
      const std::string& input,
      const serializer::presto::PrestoVectorSerde::PrestoOptions*
          serdeOptions) {
    auto byteStream = toByteStream(input);
    auto paramOptions = getParamSerdeOptions(serdeOptions);
    RowVectorPtr result;
    serde_->deserialize(
        &byteStream, pool_.get(), rowType, &result, 0, &paramOptions);
    return result;
  }

  RowVectorPtr makeTestVector(vector_size_t size) {
    auto a =
        makeFlatVector<int64_t>(size, [](vector_size_t row) { return row; });
    auto b = makeFlatVector<double>(
        size, [](vector_size_t row) { return row * 0.1; });
    auto c = makeFlatVector<std::string>(size, [](vector_size_t row) {
      return row % 2 == 0 ? "LaaaaaaaaargeString" : "inlineStr";
    });

    std::vector<VectorPtr> childVectors = {a, b, c};

    return makeRowVector(childVectors);
  }

  RowVectorPtr wrapChildren(const RowVectorPtr& row) {
    auto children = row->children();
    std::vector<VectorPtr> newChildren = children;
    auto indices = makeIndices(row->size(), [](auto row) { return row; });
    for (auto& child : newChildren) {
      child = BaseVector::wrapInDictionary(
          BufferPtr(nullptr), indices, row->size(), child);
    }
    return makeRowVector(newChildren);
  }

  void testRoundTrip(
      VectorPtr vector,
      const serializer::presto::PrestoVectorSerde::PrestoOptions* serdeOptions =
          nullptr) {
    auto rowVector = makeRowVector({vector});
    std::ostringstream out;
    serialize(rowVector, &out, serdeOptions);

    auto rowType = asRowType(rowVector->type());
    auto deserialized = deserialize(rowType, out.str(), serdeOptions);
    assertEqualVectors(deserialized, rowVector);

    if (rowVector->size() < 3) {
      return;
    }

    // Split input into 3 batches. Serialize each separately. Then, deserialize
    // all into one vector.
    auto splits = split(rowVector, 3);
    std::vector<std::string> serialized;
    for (const auto& split : splits) {
      std::ostringstream out;
      serialize(split, &out, serdeOptions);
      serialized.push_back(out.str());
    }

    auto paramOptions = getParamSerdeOptions(serdeOptions);
    RowVectorPtr result;
    vector_size_t offset = 0;
    for (auto i = 0; i < serialized.size(); ++i) {
      auto byteStream = toByteStream(serialized[i]);
      serde_->deserialize(
          &byteStream, pool_.get(), rowType, &result, offset, &paramOptions);
      offset = result->size();
    }

    assertEqualVectors(result, rowVector);

    // Serialize the vector with even and odd rows in different partitions.
    auto even =
        makeIndices(rowVector->size() / 2, [&](auto row) { return row * 2; });
    auto odd = makeIndices(
        (rowVector->size() - 1) / 2, [&](auto row) { return (row * 2) + 1; });
    testSerializeRows(rowVector, even, serdeOptions);
    auto oddStats = testSerializeRows(rowVector, odd, serdeOptions);
    auto wrappedRowVector = wrapChildren(rowVector);
    auto wrappedStats = testSerializeRows(wrappedRowVector, odd, serdeOptions);
    EXPECT_EQ(oddStats.estimatedSize, wrappedStats.estimatedSize);
    EXPECT_EQ(oddStats.actualSize, wrappedStats.actualSize);
  }

  SerializeStats testSerializeRows(
      const RowVectorPtr& rowVector,
      BufferPtr indices,
      const serializer::presto::PrestoVectorSerde::PrestoOptions*
          serdeOptions) {
    std::ostringstream out;
    auto rows = folly::Range<const vector_size_t*>(
        indices->as<vector_size_t>(), indices->size() / sizeof(vector_size_t));
    auto stats = serialize(rowVector, &out, serdeOptions, std::nullopt, rows);

    auto rowType = asRowType(rowVector->type());
    auto deserialized = deserialize(rowType, out.str(), serdeOptions);
    assertEqualVectors(
        deserialized,
        BaseVector::wrapInDictionary(
            BufferPtr(nullptr),
            indices,
            indices->size() / sizeof(vector_size_t),
            rowVector));
    return stats;
  }

  void serializeEncoded(
      const RowVectorPtr& rowVector,
      std::ostream* output,
      const serializer::presto::PrestoVectorSerde::PrestoOptions*
          serdeOptions) {
    facebook::velox::serializer::presto::PrestoOutputStreamListener listener;
    OStreamOutputStream out(output, &listener);
    StreamArena arena{pool_.get()};
    auto paramOptions = getParamSerdeOptions(serdeOptions);

    for (const auto& child : rowVector->children()) {
      auto encoding = child->encoding();
      if (encoding == VectorEncoding::Simple::DICTIONARY && child->rawNulls()) {
        paramOptions.encodings.push_back(VectorEncoding::Simple::FLAT);
      } else {
        paramOptions.encodings.push_back(encoding);
      }
    }

    serde_->serializeEncoded(rowVector, &arena, &paramOptions, &out);
  }

  void assertEqualEncoding(
      const RowVectorPtr& expected,
      const RowVectorPtr& actual) {
    for (auto i = 0; i < expected->childrenSize(); ++i) {
      VELOX_CHECK_EQ(
          actual->childAt(i)->encoding(), expected->childAt(i)->encoding());

      if (expected->childAt(i)->encoding() == VectorEncoding::Simple::ROW) {
        assertEqualEncoding(
            std::dynamic_pointer_cast<RowVector>(expected->childAt(i)),
            std::dynamic_pointer_cast<RowVector>(actual->childAt(i)));
      }
    }
  }

  void testEncodedRoundTrip(
      const RowVectorPtr& data,
      const serializer::presto::PrestoVectorSerde::PrestoOptions* serdeOptions =
          nullptr) {
    std::ostringstream out;
    serializeEncoded(data, &out, serdeOptions);
    const auto serialized = out.str();

    auto rowType = asRowType(data->type());
    auto deserialized = deserialize(rowType, serialized, serdeOptions);

    assertEqualVectors(data, deserialized);
    assertEqualEncoding(data, deserialized);

    // Deserialize 3 times while appending to a single vector.
    auto paramOptions = getParamSerdeOptions(serdeOptions);
    RowVectorPtr result;
    vector_size_t offset = 0;
    for (auto i = 0; i < 3; ++i) {
      auto byteStream = toByteStream(serialized);
      serde_->deserialize(
          &byteStream, pool_.get(), rowType, &result, offset, &paramOptions);
      offset = result->size();
    }

    auto expected = BaseVector::create(data->type(), data->size() * 3, pool());
    for (auto i = 0; i < 3; ++i) {
      expected->copy(data.get(), data->size() * i, 0, data->size());
    }

    assertEqualVectors(expected, result);
  }

  void makePermutations(
      const std::vector<VectorPtr>& vectors,
      int32_t size,
      std::vector<VectorPtr>& items,
      std::vector<std::vector<VectorPtr>>& result) {
    if (size == items.size()) {
      result.push_back(items);
      return;
    }
    for (const auto& vector : vectors) {
      items.push_back(vector);
      makePermutations(vectors, size, items, result);
      items.pop_back();
    }
  }

  // tests combining encodings in serialization and deserialization. Serializes
  // each of 'vectors' with encoding, then reads them back into a single vector.
  void testEncodedConcatenation(
      std::vector<VectorPtr>& vectors,
      const serializer::presto::PrestoVectorSerde::PrestoOptions* serdeOptions =
          nullptr) {
    std::vector<std::string> pieces;
    auto rowType = ROW({{"f", vectors[0]->type()}});
    auto concatenation = BaseVector::create(rowType, 0, pool_.get());
    auto arena = std::make_unique<StreamArena>(pool_.get());
    auto paramOptions = getParamSerdeOptions(serdeOptions);
    auto serializer =
        serde_->createSerializer(rowType, 10, arena.get(), &paramOptions);

    for (const auto& vector : vectors) {
      auto data = makeRowVector({"f"}, {vector});
      concatenation->append(data.get());
      std::ostringstream out;
      serializeEncoded(data, &out, &paramOptions);
      pieces.push_back(out.str());
      serializer->append(data);
    }
    facebook::velox::serializer::presto::PrestoOutputStreamListener listener;
    std::ostringstream allOut;
    OStreamOutputStream allOutStream(&allOut, &listener);
    serializer->flush(&allOutStream);

    auto allDeserialized = deserialize(rowType, allOut.str(), &paramOptions);
    assertEqualVectors(allDeserialized, concatenation);
    RowVectorPtr deserialized =
        BaseVector::create<RowVector>(rowType, 0, pool_.get());
    for (auto& piece : pieces) {
      auto byteStream = toByteStream(piece);
      serde_->deserialize(
          &byteStream,
          pool_.get(),
          rowType,
          &deserialized,
          deserialized->size(),
          &paramOptions);
    }
    assertEqualVectors(concatenation, deserialized);
  }

  std::unique_ptr<serializer::presto::PrestoVectorSerde> serde_;
};

TEST_P(PrestoSerializerTest, basic) {
  vector_size_t numRows = 1'000;
  auto rowVector = makeTestVector(numRows);
  testRoundTrip(rowVector);
}

/// Test serialization of a dictionary vector that adds nulls to the base
/// vector.
TEST_P(PrestoSerializerTest, dictionaryWithExtraNulls) {
  vector_size_t size = 1'000;

  auto base = makeFlatVector<int64_t>(10, [](auto row) { return row; });

  BufferPtr nulls = AlignedBuffer::allocate<bool>(size, pool_.get());
  auto rawNulls = nulls->asMutable<uint64_t>();
  for (auto i = 0; i < size; i++) {
    bits::setNull(rawNulls, i, i % 5 == 0);
  }

  BufferPtr indices = AlignedBuffer::allocate<vector_size_t>(size, pool_.get());
  auto rawIndices = indices->asMutable<vector_size_t>();
  for (auto i = 0; i < size; i++) {
    if (i % 5 != 0) {
      rawIndices[i] = i % 10;
    }
  }

  auto dictionary = BaseVector::wrapInDictionary(nulls, indices, size, base);
  testRoundTrip(dictionary);
}

TEST_P(PrestoSerializerTest, emptyPage) {
  auto rowVector = makeRowVector(ROW({"a"}, {BIGINT()}), 0);

  std::ostringstream out;
  serialize(rowVector, &out, nullptr);

  auto rowType = asRowType(rowVector->type());
  auto deserialized = deserialize(rowType, out.str(), nullptr);
  assertEqualVectors(deserialized, rowVector);
}

TEST_P(PrestoSerializerTest, emptyArray) {
  auto arrayVector = makeArrayVector<int32_t>(
      1'000,
      [](vector_size_t row) { return row % 5; },
      [](vector_size_t row) { return row; });

  testRoundTrip(arrayVector);
}

TEST_P(PrestoSerializerTest, emptyMap) {
  auto mapVector = makeMapVector<int32_t, int32_t>(
      1'000,
      [](vector_size_t row) { return row % 5; },
      [](vector_size_t row) { return row; },
      [](vector_size_t row) { return row * 2; });

  testRoundTrip(mapVector);
}

TEST_P(PrestoSerializerTest, timestampWithTimeZone) {
  auto timestamp =
      makeFlatVector<int64_t>(100, [](auto row) { return 10'000 + row; });
  auto timezone =
      makeFlatVector<int16_t>(100, [](auto row) { return row % 37; });

  auto vector = std::make_shared<RowVector>(
      pool_.get(),
      TIMESTAMP_WITH_TIME_ZONE(),
      BufferPtr(nullptr),
      100,
      std::vector<VectorPtr>{timestamp, timezone});

  testRoundTrip(vector);

  // Add some nulls.
  for (auto i = 0; i < 100; i += 7) {
    vector->setNull(i, true);
  }
  testRoundTrip(vector);
}

TEST_P(PrestoSerializerTest, intervalDayTime) {
  auto vector = makeFlatVector<int64_t>(
      100,
      [](auto row) { return row + folly::Random::rand32(); },
      nullptr, // nullAt
      INTERVAL_DAY_TIME());

  testRoundTrip(vector);

  // Add some nulls.
  for (auto i = 0; i < 100; i += 7) {
    vector->setNull(i, true);
  }
  testRoundTrip(vector);
}

TEST_P(PrestoSerializerTest, unknown) {
  const vector_size_t size = 123;
  auto constantVector =
      BaseVector::createNullConstant(UNKNOWN(), 123, pool_.get());
  testRoundTrip(constantVector);

  auto flatVector = BaseVector::create(UNKNOWN(), size, pool_.get());
  for (auto i = 0; i < size; i++) {
    flatVector->setNull(i, true);
  }
  testRoundTrip(flatVector);
}

TEST_P(PrestoSerializerTest, multiPage) {
  std::ostringstream out;
  std::vector<RowVectorPtr> testVectors;
  // Note: Page of size 1250 is a slight increase in size that initiates string
  // buffer re-use.
  for (int size : {1234, 1250, 538, 2408}) {
    auto vec = makeTestVector(size);
    serialize(vec, &out, nullptr);
    testVectors.push_back(std::move(vec));
  }

  auto bytes = out.str();

  auto rowType = asRowType(testVectors[0]->type());
  auto byteStream = toByteStream(bytes);

  RowVectorPtr deserialized;
  auto paramOptions = getParamSerdeOptions(nullptr);

  for (int i = 0; i < testVectors.size(); i++) {
    RowVectorPtr& vec = testVectors[i];
    serde_->deserialize(
        &byteStream, pool_.get(), rowType, &deserialized, 0, &paramOptions);
    if (i < testVectors.size() - 1) {
      ASSERT_FALSE(byteStream.atEnd());
    } else {
      ASSERT_TRUE(byteStream.atEnd());
    }
    assertEqualVectors(deserialized, vec);
    deserialized->validate({});
  }
}

TEST_P(PrestoSerializerTest, timestampWithNanosecondPrecision) {
  // Verify that nanosecond precision is preserved when the right options are
  // passed to the serde.
  const serializer::presto::PrestoVectorSerde::PrestoOptions
      kUseLosslessTimestampOptions(
          true, common::CompressionKind::CompressionKind_NONE);
  auto timestamp = makeFlatVector<Timestamp>(
      {Timestamp{0, 0},
       Timestamp{12, 0},
       Timestamp{0, 17'123'456},
       Timestamp{1, 17'123'456},
       Timestamp{-1, 17'123'456}});
  testRoundTrip(timestamp, &kUseLosslessTimestampOptions);

  // Verify that precision is lost when no option is passed to the serde.
  auto timestampMillis = makeFlatVector<Timestamp>(
      {Timestamp{0, 0},
       Timestamp{12, 0},
       Timestamp{0, 17'000'000},
       Timestamp{1, 17'000'000},
       Timestamp{-1, 17'000'000}});
  auto inputRowVector = makeRowVector({timestamp});
  auto expectedOutputWithLostPrecision = makeRowVector({timestampMillis});
  std::ostringstream out;
  serialize(inputRowVector, &out, {});
  auto rowType = asRowType(inputRowVector->type());
  auto deserialized = deserialize(rowType, out.str(), {});
  assertEqualVectors(deserialized, expectedOutputWithLostPrecision);
}

TEST_P(PrestoSerializerTest, longDecimal) {
  std::vector<int128_t> decimalValues(102);
  decimalValues[0] = DecimalUtil::kLongDecimalMin;
  for (int row = 1; row < 101; row++) {
    decimalValues[row] = row - 50;
  }
  decimalValues[101] = DecimalUtil::kLongDecimalMax;
  auto vector = makeFlatVector<int128_t>(decimalValues, DECIMAL(20, 5));

  testRoundTrip(vector);

  // Add some nulls.
  for (auto i = 0; i < 102; i += 7) {
    vector->setNull(i, true);
  }
  testRoundTrip(vector);
}

// Test that hierarchically encoded columns (rows) have their encodings
// preserved.
TEST_P(PrestoSerializerTest, encodings) {
  auto baseNoNulls = makeFlatVector<int64_t>({1, 2, 3, 4});
  auto baseWithNulls = makeNullableFlatVector<int32_t>({1, std::nullopt, 2, 3});
  auto baseArray =
      makeArrayVector<int32_t>({{1, 2, 3}, {}, {4, 5}, {6, 7, 8, 9, 10}});
  auto indices = makeIndices(8, [](auto row) { return row / 2; });

  auto data = makeRowVector({
      BaseVector::wrapInDictionary(nullptr, indices, 8, baseNoNulls),
      BaseVector::wrapInDictionary(nullptr, indices, 8, baseWithNulls),
      BaseVector::wrapInDictionary(nullptr, indices, 8, baseArray),
      BaseVector::createConstant(INTEGER(), 123, 8, pool_.get()),
      BaseVector::createNullConstant(VARCHAR(), 8, pool_.get()),
      BaseVector::wrapInConstant(8, 1, baseArray),
      BaseVector::wrapInConstant(8, 2, baseArray),
      makeRowVector({
          BaseVector::wrapInDictionary(nullptr, indices, 8, baseNoNulls),
          BaseVector::wrapInDictionary(nullptr, indices, 8, baseWithNulls),
          BaseVector::wrapInDictionary(nullptr, indices, 8, baseArray),
          BaseVector::createConstant(INTEGER(), 123, 8, pool_.get()),
          BaseVector::createNullConstant(VARCHAR(), 8, pool_.get()),
          BaseVector::wrapInConstant(8, 1, baseArray),
          BaseVector::wrapInConstant(8, 2, baseArray),
          makeRowVector({
              BaseVector::wrapInDictionary(nullptr, indices, 8, baseWithNulls),
              BaseVector::createConstant(INTEGER(), 123, 8, pool_.get()),
              BaseVector::wrapInConstant(8, 2, baseArray),
          }),
      }),
  });

  testEncodedRoundTrip(data);
}

TEST_P(PrestoSerializerTest, lazy) {
  constexpr int kSize = 1000;
  auto rowVector = makeTestVector(kSize);
  auto lazyVector = std::make_shared<LazyVector>(
      pool_.get(),
      rowVector->type(),
      kSize,
      std::make_unique<SimpleVectorLoader>([&](auto) { return rowVector; }));
  testRoundTrip(lazyVector);
}

TEST_P(PrestoSerializerTest, ioBufRoundTrip) {
  VectorFuzzer::Options opts;
  opts.timestampPrecision =
      VectorFuzzer::Options::TimestampPrecision::kMilliSeconds;
  opts.nullRatio = 0.1;
  VectorFuzzer fuzzer(opts, pool_.get());

  const size_t numRounds = 100;

  for (size_t i = 0; i < numRounds; ++i) {
    auto rowType = fuzzer.randRowType();
    auto inputRowVector = fuzzer.fuzzInputRow(rowType);
    auto outputRowVector = IOBufToRowVector(
        rowVectorToIOBuf(inputRowVector, *pool_), rowType, *pool_);

    assertEqualVectors(inputRowVector, outputRowVector);
  }
}

TEST_P(PrestoSerializerTest, roundTrip) {
  VectorFuzzer::Options opts;
  opts.timestampPrecision =
      VectorFuzzer::Options::TimestampPrecision::kMilliSeconds;
  opts.nullRatio = 0.1;
  VectorFuzzer fuzzer(opts, pool_.get());
  VectorFuzzer::Options nonNullOpts;
  nonNullOpts.timestampPrecision =
      VectorFuzzer::Options::TimestampPrecision::kMilliSeconds;
  nonNullOpts.nullRatio = 0;
  VectorFuzzer nonNullFuzzer(nonNullOpts, pool_.get());

  const size_t numRounds = 100;

  for (size_t i = 0; i < numRounds; ++i) {
    auto rowType = fuzzer.randRowType();
    auto inputRowVector = (i % 2 == 0) ? fuzzer.fuzzInputRow(rowType)
                                       : nonNullFuzzer.fuzzInputRow(rowType);
    serializer::presto::PrestoVectorSerde::PrestoOptions prestoOpts;
    // Test every 2/4 with struct nulls first.
    prestoOpts.nullsFirst = i % 4 < 2;
    testRoundTrip(inputRowVector, &prestoOpts);
  }
}

TEST_P(PrestoSerializerTest, encodedRoundtrip) {
  VectorFuzzer::Options opts;
  opts.timestampPrecision =
      VectorFuzzer::Options::TimestampPrecision::kMilliSeconds;
  opts.nullRatio = 0.1;
  opts.dictionaryHasNulls = false;
  VectorFuzzer fuzzer(opts, pool_.get());

  const size_t numRounds = 200;

<<<<<<< HEAD
  serializer::presto::PrestoVectorSerde::PrestoOptions serdeOpts;
  for (size_t i = 0; i < numRounds; ++i) {
    auto rowType = fuzzer.randRowType();
    auto inputRowVector = fuzzer.fuzzInputRow(rowType);
    serdeOpts.nullsFirst = i % 2 == 0;
=======
  for (size_t i = 0; i < numRounds; ++i) {
    auto rowType = fuzzer.randRowType();
    auto inputRowVector = fuzzer.fuzzInputRow(rowType);
    serializer::presto::PrestoVectorSerde::PrestoOptions serdeOpts;
    serdeOpts.nullsFirst = true;
>>>>>>> 0d71afa1
    testEncodedRoundTrip(inputRowVector, &serdeOpts);
  }
}

TEST_P(PrestoSerializerTest, encodedConcatenation) {
  // Slow test, run only for no compression.
  if (GetParam() != common::CompressionKind::CompressionKind_NONE) {
    return;
  }

  std::vector<TypePtr> types = {ROW({{"s0", VARCHAR()}}), VARCHAR()};
<<<<<<< HEAD
  VectorFuzzer::Options nonNullOpts{.nullRatio = 0};
  VectorFuzzer nonNullFuzzer(nonNullOpts, pool_.get());
  VectorFuzzer::Options nullOpts{.nullRatio = 1};
  VectorFuzzer nullFuzzer(nullOpts, pool_.get());
  VectorFuzzer::Options mixedOpts{.nullRatio = 0.5};
  VectorFuzzer mixedFuzzer(mixedOpts, pool_.get());
=======
  VectorFuzzer::Options nonNullOpts{
      .nullRatio = 0, .dictionaryHasNulls = false};
  VectorFuzzer nonNullFuzzer(nonNullOpts, pool_.get());
  VectorFuzzer::Options nullOpts{.nullRatio = 1, .dictionaryHasNulls = false};
  VectorFuzzer nullFuzzer(nullOpts, pool_.get());
  VectorFuzzer::Options mixedOpts{
      .nullRatio = 0.5, .dictionaryHasNulls = false};
  VectorFuzzer mixedFuzzer(mixedOpts, pool_.get());

>>>>>>> 0d71afa1
  for (const auto& type : types) {
    auto flatNull = nullFuzzer.fuzzFlat(type, 12);
    auto flatNonNull = nonNullFuzzer.fuzzFlat(type, 13);

    std::vector<VectorPtr> vectors = {
        nullFuzzer.fuzzConstant(type, 10),
        nonNullFuzzer.fuzzConstant(type, 11),
        flatNonNull,
        flatNull,
        nonNullFuzzer.fuzzDictionary(flatNonNull),
        nonNullFuzzer.fuzzDictionary(flatNull),
<<<<<<< HEAD
        nullFuzzer.fuzzDictionary(flatNull)};
=======
        nullFuzzer.fuzzDictionary(flatNull),
    };

>>>>>>> 0d71afa1
    if (type->isRow()) {
      auto& rowType = type->as<TypeKind::ROW>();
      auto row = makeRowVector(
          {rowType.nameOf(0)},
          {nonNullFuzzer.fuzzConstant(rowType.childAt(0), 14)});
      row->setNull(2, true);
      row->setNull(10, true);
      vectors.push_back(row);
    }
    std::vector<std::vector<VectorPtr>> permutations;
    std::vector<VectorPtr> temp;
    makePermutations(vectors, 4, temp, permutations);
<<<<<<< HEAD
    serializer::presto::PrestoVectorSerde::PrestoOptions opts;
    for (auto i = 0; i < permutations.size(); ++i) {
      opts.nullsFirst = i % 2 == 0;
=======
    for (auto i = 0; i < permutations.size(); ++i) {
      serializer::presto::PrestoVectorSerde::PrestoOptions opts;
      opts.nullsFirst = true;
>>>>>>> 0d71afa1
      testEncodedConcatenation(permutations[i], &opts);
    }
  }
}

TEST_P(PrestoSerializerTest, emptyArrayOfRowVector) {
  // The value of nullCount_ + nonNullCount_ of the inner RowVector is 0.
  auto arrayOfRow = makeArrayOfRowVector(ROW({UNKNOWN()}), {{}});
  testRoundTrip(arrayOfRow);
}

TEST_P(PrestoSerializerTest, typeMismatch) {
  auto data = makeRowVector({
      makeFlatVector<int64_t>({1, 2, 3}),
      makeFlatVector<std::string>({"a", "b", "c"}),
  });

  std::ostringstream out;
  serialize(data, &out, nullptr);
  auto serialized = out.str();

  // Too many columns to deserialize.
  VELOX_ASSERT_THROW(
      deserialize(ROW({BIGINT(), VARCHAR(), BOOLEAN()}), serialized, nullptr),
      "Number of columns in serialized data doesn't match "
      "number of columns requested for deserialization");

  // Wrong types of columns.
  VELOX_ASSERT_THROW(
      deserialize(ROW({BIGINT(), DOUBLE()}), serialized, nullptr),
      "Serialized encoding is not compatible with requested type: DOUBLE. "
      "Expected LONG_ARRAY. Got VARIABLE_WIDTH.");
}

INSTANTIATE_TEST_SUITE_P(
    PrestoSerializerTest,
    PrestoSerializerTest,
    ::testing::Values(
        common::CompressionKind::CompressionKind_NONE,
        common::CompressionKind::CompressionKind_ZLIB,
        common::CompressionKind::CompressionKind_SNAPPY,
        common::CompressionKind::CompressionKind_ZSTD,
        common::CompressionKind::CompressionKind_LZ4,
        common::CompressionKind::CompressionKind_GZIP));<|MERGE_RESOLUTION|>--- conflicted
+++ resolved
@@ -681,19 +681,11 @@
 
   const size_t numRounds = 200;
 
-<<<<<<< HEAD
-  serializer::presto::PrestoVectorSerde::PrestoOptions serdeOpts;
-  for (size_t i = 0; i < numRounds; ++i) {
-    auto rowType = fuzzer.randRowType();
-    auto inputRowVector = fuzzer.fuzzInputRow(rowType);
-    serdeOpts.nullsFirst = i % 2 == 0;
-=======
   for (size_t i = 0; i < numRounds; ++i) {
     auto rowType = fuzzer.randRowType();
     auto inputRowVector = fuzzer.fuzzInputRow(rowType);
     serializer::presto::PrestoVectorSerde::PrestoOptions serdeOpts;
-    serdeOpts.nullsFirst = true;
->>>>>>> 0d71afa1
+    serdeOpts.nullsFirst = i % 2 == 0;
     testEncodedRoundTrip(inputRowVector, &serdeOpts);
   }
 }
@@ -705,14 +697,6 @@
   }
 
   std::vector<TypePtr> types = {ROW({{"s0", VARCHAR()}}), VARCHAR()};
-<<<<<<< HEAD
-  VectorFuzzer::Options nonNullOpts{.nullRatio = 0};
-  VectorFuzzer nonNullFuzzer(nonNullOpts, pool_.get());
-  VectorFuzzer::Options nullOpts{.nullRatio = 1};
-  VectorFuzzer nullFuzzer(nullOpts, pool_.get());
-  VectorFuzzer::Options mixedOpts{.nullRatio = 0.5};
-  VectorFuzzer mixedFuzzer(mixedOpts, pool_.get());
-=======
   VectorFuzzer::Options nonNullOpts{
       .nullRatio = 0, .dictionaryHasNulls = false};
   VectorFuzzer nonNullFuzzer(nonNullOpts, pool_.get());
@@ -722,7 +706,6 @@
       .nullRatio = 0.5, .dictionaryHasNulls = false};
   VectorFuzzer mixedFuzzer(mixedOpts, pool_.get());
 
->>>>>>> 0d71afa1
   for (const auto& type : types) {
     auto flatNull = nullFuzzer.fuzzFlat(type, 12);
     auto flatNonNull = nonNullFuzzer.fuzzFlat(type, 13);
@@ -734,13 +717,9 @@
         flatNull,
         nonNullFuzzer.fuzzDictionary(flatNonNull),
         nonNullFuzzer.fuzzDictionary(flatNull),
-<<<<<<< HEAD
-        nullFuzzer.fuzzDictionary(flatNull)};
-=======
         nullFuzzer.fuzzDictionary(flatNull),
     };
 
->>>>>>> 0d71afa1
     if (type->isRow()) {
       auto& rowType = type->as<TypeKind::ROW>();
       auto row = makeRowVector(
@@ -753,15 +732,9 @@
     std::vector<std::vector<VectorPtr>> permutations;
     std::vector<VectorPtr> temp;
     makePermutations(vectors, 4, temp, permutations);
-<<<<<<< HEAD
-    serializer::presto::PrestoVectorSerde::PrestoOptions opts;
-    for (auto i = 0; i < permutations.size(); ++i) {
-      opts.nullsFirst = i % 2 == 0;
-=======
     for (auto i = 0; i < permutations.size(); ++i) {
       serializer::presto::PrestoVectorSerde::PrestoOptions opts;
-      opts.nullsFirst = true;
->>>>>>> 0d71afa1
+      opts.nullsFirst = i % 2 == 0;
       testEncodedConcatenation(permutations[i], &opts);
     }
   }
