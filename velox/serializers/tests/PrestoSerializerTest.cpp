--- conflicted
+++ resolved
@@ -322,7 +322,6 @@
     assertEqualVectors(expected, result);
   }
 
-<<<<<<< HEAD
   void makePermutations(
       const std::vector<VectorPtr>& vectors,
       int32_t size,
@@ -381,7 +380,8 @@
           &paramOptions);
     }
     assertEqualVectors(concatenation, deserialized);
-=======
+  }
+  
   void testEncodedRoundTrip(
       const RowVectorPtr& data,
       const serializer::presto::PrestoVectorSerde::PrestoOptions* serdeOptions =
@@ -449,7 +449,6 @@
             }),
         }),
     });
->>>>>>> 735b8f4c
   }
 
   std::unique_ptr<serializer::presto::PrestoVectorSerde> serde_;
