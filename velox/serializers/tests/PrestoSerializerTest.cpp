/*
 * Copyright (c) Facebook, Inc. and its affiliates.
 *
 * Licensed under the Apache License, Version 2.0 (the "License");
 * you may not use this file except in compliance with the License.
 * You may obtain a copy of the License at
 *
 *     http://www.apache.org/licenses/LICENSE-2.0
 *
 * Unless required by applicable law or agreed to in writing, software
 * distributed under the License is distributed on an "AS IS" BASIS,
 * WITHOUT WARRANTIES OR CONDITIONS OF ANY KIND, either express or implied.
 * See the License for the specific language governing permissions and
 * limitations under the License.
 */
#include "velox/serializers/PrestoSerializer.h"
#include <folly/Random.h>
#include <gtest/gtest.h>
#include <vector>
#include "velox/common/base/tests/GTestUtils.h"
#include "velox/common/memory/ByteStream.h"
#include "velox/common/time/Timer.h"
#include "velox/functions/prestosql/types/TimestampWithTimeZoneType.h"
#include "velox/vector/fuzzer/VectorFuzzer.h"
#include "velox/vector/tests/utils/VectorTestBase.h"

using namespace facebook::velox;
using namespace facebook::velox::test;

class PrestoSerializerTest
    : public ::testing::TestWithParam<common::CompressionKind>,
      public VectorTestBase {
 protected:
  static void SetUpTestCase() {
    serializer::presto::PrestoVectorSerde::registerVectorSerde();
  }

  void SetUp() override {
    serde_ = std::make_unique<serializer::presto::PrestoVectorSerde>();
  }

  void sanityCheckEstimateSerializedSize(const RowVectorPtr& rowVector) {
    Scratch scratch;
    const auto numRows = rowVector->size();

    std::vector<IndexRange> rows(numRows);
    for (int i = 0; i < numRows; i++) {
      rows[i] = IndexRange{i, 1};
    }

    std::vector<vector_size_t> rowSizes(numRows, 0);
    std::vector<vector_size_t*> rawRowSizes(numRows);
    for (auto i = 0; i < numRows; i++) {
      rawRowSizes[i] = &rowSizes[i];
    }
    serde_->estimateSerializedSize(
        rowVector,
        folly::Range(rows.data(), numRows),
        rawRowSizes.data(),
        scratch);
  }

  serializer::presto::PrestoVectorSerde::PrestoOptions getParamSerdeOptions(
      const serializer::presto::PrestoVectorSerde::PrestoOptions*
          serdeOptions) {
    const bool useLosslessTimestamp =
        serdeOptions == nullptr ? false : serdeOptions->useLosslessTimestamp;
    common::CompressionKind kind = GetParam();
    const bool nullsFirst =
        serdeOptions == nullptr ? false : serdeOptions->nullsFirst;
    serializer::presto::PrestoVectorSerde::PrestoOptions paramOptions{
        useLosslessTimestamp, kind, nullsFirst};

    return paramOptions;
  }

  void serialize(
      const RowVectorPtr& rowVector,
      std::ostream* output,
      const serializer::presto::PrestoVectorSerde::PrestoOptions* serdeOptions,
      std::optional<folly::Range<const IndexRange*>> indexRanges = std::nullopt,
      std::optional<folly::Range<const vector_size_t*>> rows = std::nullopt) {
    auto streamInitialSize = output->tellp();
    sanityCheckEstimateSerializedSize(rowVector);

    auto arena = std::make_unique<StreamArena>(pool_.get());
    auto rowType = asRowType(rowVector->type());
    auto numRows = rowVector->size();
    auto paramOptions = getParamSerdeOptions(serdeOptions);
    auto serializer =
        serde_->createSerializer(rowType, numRows, arena.get(), &paramOptions);
    vector_size_t sizeEstimate = 0;

    Scratch scratch;
    if (indexRanges.has_value()) {
      raw_vector<vector_size_t*> sizes(indexRanges.value().size());
      std::fill(sizes.begin(), sizes.end(), &sizeEstimate);
      serde_->estimateSerializedSize(
          rowVector, indexRanges.value(), sizes.data(), scratch);
      serializer->append(rowVector, indexRanges.value(), scratch);
    } else if (rows.has_value()) {
      raw_vector<vector_size_t*> sizes(rows.value().size());
      std::fill(sizes.begin(), sizes.end(), &sizeEstimate);
      serde_->estimateSerializedSize(
          rowVector, rows.value(), sizes.data(), scratch);
      serializer->append(rowVector, rows.value(), scratch);
    } else {
      vector_size_t* sizes = &sizeEstimate;
      IndexRange range{0, rowVector->size()};
      serde_->estimateSerializedSize(
          rowVector,
          folly::Range<const IndexRange*>(&range, 1),
          &sizes,
          scratch);
      serializer->append(rowVector);
    }
    auto size = serializer->maxSerializedSize();
    LOG(INFO) << "Size=" << size << " estimate=" << sizeEstimate << " "
              << (100 * sizeEstimate) / size << "%";
    facebook::velox::serializer::presto::PrestoOutputStreamListener listener;
    OStreamOutputStream out(output, &listener);
    serializer->flush(&out);
    if (paramOptions.compressionKind == common::CompressionKind_NONE) {
      ASSERT_EQ(size, out.tellp() - streamInitialSize);
    } else {
      ASSERT_GE(size, out.tellp() - streamInitialSize);
    }
  }

  ByteInputStream toByteStream(const std::string& input) {
    ByteRange byteRange{
        reinterpret_cast<uint8_t*>(const_cast<char*>(input.data())),
        (int32_t)input.length(),
        0};
    return ByteInputStream({byteRange});
  }

  RowVectorPtr deserialize(
      const RowTypePtr& rowType,
      const std::string& input,
      const serializer::presto::PrestoVectorSerde::PrestoOptions*
          serdeOptions) {
    auto byteStream = toByteStream(input);
    auto paramOptions = getParamSerdeOptions(serdeOptions);
    RowVectorPtr result;
    serde_->deserialize(
        &byteStream, pool_.get(), rowType, &result, 0, &paramOptions);
    return result;
  }

  RowVectorPtr makeTestVector(vector_size_t size) {
    auto a =
        makeFlatVector<int64_t>(size, [](vector_size_t row) { return row; });
    auto b = makeFlatVector<double>(
        size, [](vector_size_t row) { return row * 0.1; });
    auto c = makeFlatVector<std::string>(size, [](vector_size_t row) {
      return row % 2 == 0 ? "LaaaaaaaaargeString" : "inlineStr";
    });

    std::vector<VectorPtr> childVectors = {a, b, c};

    return makeRowVector(childVectors);
  }

  void testRoundTrip(
      VectorPtr vector,
      const serializer::presto::PrestoVectorSerde::PrestoOptions* serdeOptions =
          nullptr) {
    auto rowVector = makeRowVector({vector});
    std::ostringstream out;
    serialize(rowVector, &out, serdeOptions);

    auto rowType = asRowType(rowVector->type());
    auto deserialized = deserialize(rowType, out.str(), serdeOptions);
    assertEqualVectors(deserialized, rowVector);

    if (rowVector->size() < 3) {
      return;
    }

    // Split input into 3 batches. Serialize each separately. Then, deserialize
    // all into one vector.
    auto splits = split(rowVector, 3);
    std::vector<std::string> serialized;
    for (const auto& split : splits) {
      std::ostringstream out;
      serialize(split, &out, serdeOptions);
      serialized.push_back(out.str());
    }

    auto paramOptions = getParamSerdeOptions(serdeOptions);
    RowVectorPtr result;
    vector_size_t offset = 0;
    for (auto i = 0; i < serialized.size(); ++i) {
      auto byteStream = toByteStream(serialized[i]);
      serde_->deserialize(
          &byteStream, pool_.get(), rowType, &result, offset, &paramOptions);
      offset = result->size();
    }

    assertEqualVectors(result, rowVector);

    // Serialize the vector with even and odd rows in different partitions.
    auto even =
        makeIndices(rowVector->size() / 2, [&](auto row) { return row * 2; });
    auto odd = makeIndices(
        (rowVector->size() - 1) / 2, [&](auto row) { return (row * 2) + 1; });
    testSerializeRows(rowVector, even, serdeOptions);
    testSerializeRows(rowVector, odd, serdeOptions);
  }

  void testSerializeRows(
      const RowVectorPtr& rowVector,
      BufferPtr indices,
      const serializer::presto::PrestoVectorSerde::PrestoOptions*
          serdeOptions) {
    std::ostringstream out;
    auto rows = folly::Range<const vector_size_t*>(
        indices->as<vector_size_t>(), indices->size() / sizeof(vector_size_t));
    serialize(rowVector, &out, serdeOptions, std::nullopt, rows);

    auto rowType = asRowType(rowVector->type());
    auto deserialized = deserialize(rowType, out.str(), serdeOptions);
    assertEqualVectors(
        deserialized,
        BaseVector::wrapInDictionary(
            BufferPtr(nullptr),
            indices,
            indices->size() / sizeof(vector_size_t),
            rowVector));
  }

  void serializeEncoded(
      const RowVectorPtr& rowVector,
      std::ostream* output,
      const serializer::presto::PrestoVectorSerde::PrestoOptions*
          serdeOptions) {
    facebook::velox::serializer::presto::PrestoOutputStreamListener listener;
    OStreamOutputStream out(output, &listener);
    StreamArena arena{pool_.get()};
    auto paramOptions = getParamSerdeOptions(serdeOptions);

    for (const auto& child : rowVector->children()) {
      paramOptions.encodings.push_back(child->encoding());
    }

    serde_->serializeEncoded(rowVector, &arena, &paramOptions, &out);
  }

  void testEncodedRoundTrip(
      const RowVectorPtr& data,
      const serializer::presto::PrestoVectorSerde::PrestoOptions* serdeOptions =
          nullptr) {
    std::ostringstream out;
    serializeEncoded(data, &out, serdeOptions);
    const auto serialized = out.str();

    auto rowType = asRowType(data->type());
    auto deserialized = deserialize(rowType, serialized, serdeOptions);

    assertEqualVectors(data, deserialized);

    for (auto i = 0; i < data->childrenSize(); ++i) {
      VELOX_CHECK_EQ(
          data->childAt(i)->encoding(), deserialized->childAt(i)->encoding());
    }

    // Deserialize 3 times while appending to a single vector.
    auto paramOptions = getParamSerdeOptions(serdeOptions);
    RowVectorPtr result;
    vector_size_t offset = 0;
    for (auto i = 0; i < 3; ++i) {
      auto byteStream = toByteStream(serialized);
      serde_->deserialize(
          &byteStream, pool_.get(), rowType, &result, offset, &paramOptions);
      offset = result->size();
    }

    auto expected = BaseVector::create(data->type(), data->size() * 3, pool());
    for (auto i = 0; i < 3; ++i) {
      expected->copy(data.get(), data->size() * i, 0, data->size());
    }

    assertEqualVectors(expected, result);
  }

  std::unique_ptr<serializer::presto::PrestoVectorSerde> serde_;
};

TEST_P(PrestoSerializerTest, basic) {
  vector_size_t numRows = 1'000;
  auto rowVector = makeTestVector(numRows);
  testRoundTrip(rowVector);
}

/// Test serialization of a dictionary vector that adds nulls to the base
/// vector.
TEST_P(PrestoSerializerTest, dictionaryWithExtraNulls) {
  vector_size_t size = 1'000;

  auto base = makeFlatVector<int64_t>(10, [](auto row) { return row; });

  BufferPtr nulls = AlignedBuffer::allocate<bool>(size, pool_.get());
  auto rawNulls = nulls->asMutable<uint64_t>();
  for (auto i = 0; i < size; i++) {
    bits::setNull(rawNulls, i, i % 5 == 0);
  }

  BufferPtr indices = AlignedBuffer::allocate<vector_size_t>(size, pool_.get());
  auto rawIndices = indices->asMutable<vector_size_t>();
  for (auto i = 0; i < size; i++) {
    if (i % 5 != 0) {
      rawIndices[i] = i % 10;
    }
  }

  auto dictionary = BaseVector::wrapInDictionary(nulls, indices, size, base);
  testRoundTrip(dictionary);
}

TEST_P(PrestoSerializerTest, emptyPage) {
  auto rowVector = makeRowVector(ROW({"a"}, {BIGINT()}), 0);

  std::ostringstream out;
  serialize(rowVector, &out, nullptr);

  auto rowType = asRowType(rowVector->type());
  auto deserialized = deserialize(rowType, out.str(), nullptr);
  assertEqualVectors(deserialized, rowVector);
}

TEST_P(PrestoSerializerTest, emptyArray) {
  auto arrayVector = makeArrayVector<int32_t>(
      1'000,
      [](vector_size_t row) { return row % 5; },
      [](vector_size_t row) { return row; });

  testRoundTrip(arrayVector);
}

TEST_P(PrestoSerializerTest, emptyMap) {
  auto mapVector = makeMapVector<int32_t, int32_t>(
      1'000,
      [](vector_size_t row) { return row % 5; },
      [](vector_size_t row) { return row; },
      [](vector_size_t row) { return row * 2; });

  testRoundTrip(mapVector);
}

TEST_P(PrestoSerializerTest, timestampWithTimeZone) {
  auto timestamp =
      makeFlatVector<int64_t>(100, [](auto row) { return 10'000 + row; });
  auto timezone =
      makeFlatVector<int16_t>(100, [](auto row) { return row % 37; });

  auto vector = std::make_shared<RowVector>(
      pool_.get(),
      TIMESTAMP_WITH_TIME_ZONE(),
      BufferPtr(nullptr),
      100,
      std::vector<VectorPtr>{timestamp, timezone});

  testRoundTrip(vector);

  // Add some nulls.
  for (auto i = 0; i < 100; i += 7) {
    vector->setNull(i, true);
  }
  testRoundTrip(vector);
}

TEST_P(PrestoSerializerTest, intervalDayTime) {
  auto vector = makeFlatVector<int64_t>(
      100,
      [](auto row) { return row + folly::Random::rand32(); },
      nullptr, // nullAt
      INTERVAL_DAY_TIME());

  testRoundTrip(vector);

  // Add some nulls.
  for (auto i = 0; i < 100; i += 7) {
    vector->setNull(i, true);
  }
  testRoundTrip(vector);
}

TEST_P(PrestoSerializerTest, unknown) {
  const vector_size_t size = 123;
  auto constantVector =
      BaseVector::createNullConstant(UNKNOWN(), 123, pool_.get());
  testRoundTrip(constantVector);

  auto flatVector = BaseVector::create(UNKNOWN(), size, pool_.get());
  for (auto i = 0; i < size; i++) {
    flatVector->setNull(i, true);
  }
  testRoundTrip(flatVector);
}

TEST_P(PrestoSerializerTest, multiPage) {
  std::ostringstream out;
  std::vector<RowVectorPtr> testVectors;
  // Note: Page of size 1250 is a slight increase in size that initiates string
  // buffer re-use.
  for (int size : {1234, 1250, 538, 2408}) {
    auto vec = makeTestVector(size);
    serialize(vec, &out, nullptr);
    testVectors.push_back(std::move(vec));
  }

  auto bytes = out.str();

  auto rowType = asRowType(testVectors[0]->type());
  auto byteStream = toByteStream(bytes);

  RowVectorPtr deserialized;
  auto paramOptions = getParamSerdeOptions(nullptr);

  for (int i = 0; i < testVectors.size(); i++) {
    RowVectorPtr& vec = testVectors[i];
    serde_->deserialize(
        &byteStream, pool_.get(), rowType, &deserialized, 0, &paramOptions);
    if (i < testVectors.size() - 1) {
      ASSERT_FALSE(byteStream.atEnd());
    } else {
      ASSERT_TRUE(byteStream.atEnd());
    }
    assertEqualVectors(deserialized, vec);
    deserialized->validate({});
  }
}

TEST_P(PrestoSerializerTest, timestampWithNanosecondPrecision) {
  // Verify that nanosecond precision is preserved when the right options are
  // passed to the serde.
  const serializer::presto::PrestoVectorSerde::PrestoOptions
      kUseLosslessTimestampOptions(
          true, common::CompressionKind::CompressionKind_NONE);
  auto timestamp = makeFlatVector<Timestamp>(
      {Timestamp{0, 0},
       Timestamp{12, 0},
       Timestamp{0, 17'123'456},
       Timestamp{1, 17'123'456},
       Timestamp{-1, 17'123'456}});
  testRoundTrip(timestamp, &kUseLosslessTimestampOptions);

  // Verify that precision is lost when no option is passed to the serde.
  auto timestampMillis = makeFlatVector<Timestamp>(
      {Timestamp{0, 0},
       Timestamp{12, 0},
       Timestamp{0, 17'000'000},
       Timestamp{1, 17'000'000},
       Timestamp{-1, 17'000'000}});
  auto inputRowVector = makeRowVector({timestamp});
  auto expectedOutputWithLostPrecision = makeRowVector({timestampMillis});
  std::ostringstream out;
  serialize(inputRowVector, &out, {});
  auto rowType = asRowType(inputRowVector->type());
  auto deserialized = deserialize(rowType, out.str(), {});
  assertEqualVectors(deserialized, expectedOutputWithLostPrecision);
}

TEST_P(PrestoSerializerTest, longDecimal) {
  std::vector<int128_t> decimalValues(102);
  decimalValues[0] = DecimalUtil::kLongDecimalMin;
  for (int row = 1; row < 101; row++) {
    decimalValues[row] = row - 50;
  }
  decimalValues[101] = DecimalUtil::kLongDecimalMax;
  auto vector = makeFlatVector<int128_t>(decimalValues, DECIMAL(20, 5));

  testRoundTrip(vector);

  // Add some nulls.
  for (auto i = 0; i < 102; i += 7) {
    vector->setNull(i, true);
  }
  testRoundTrip(vector);
}

TEST_P(PrestoSerializerTest, encodings) {
  auto baseNoNulls = makeFlatVector<int64_t>({1, 2, 3, 4});
  auto baseWithNulls = makeNullableFlatVector<int32_t>({1, std::nullopt, 2, 3});
  auto baseArray =
      makeArrayVector<int32_t>({{1, 2, 3}, {}, {4, 5}, {6, 7, 8, 9, 10}});
  auto indices = makeIndices(8, [](auto row) { return row / 2; });

  auto data = makeRowVector({
      BaseVector::wrapInDictionary(nullptr, indices, 8, baseNoNulls),
      BaseVector::wrapInDictionary(nullptr, indices, 8, baseWithNulls),
      BaseVector::wrapInDictionary(nullptr, indices, 8, baseArray),
      BaseVector::createConstant(INTEGER(), 123, 8, pool_.get()),
      BaseVector::createNullConstant(VARCHAR(), 8, pool_.get()),
      BaseVector::wrapInConstant(8, 1, baseArray),
      BaseVector::wrapInConstant(8, 2, baseArray),
  });

  testEncodedRoundTrip(data);
}

TEST_P(PrestoSerializerTest, lazy) {
  constexpr int kSize = 1000;
  auto rowVector = makeTestVector(kSize);
  auto lazyVector = std::make_shared<LazyVector>(
      pool_.get(),
      rowVector->type(),
      kSize,
      std::make_unique<SimpleVectorLoader>([&](auto) { return rowVector; }));
  testRoundTrip(lazyVector);
}

TEST_P(PrestoSerializerTest, ioBufRoundTrip) {
  VectorFuzzer::Options opts;
  opts.timestampPrecision =
      VectorFuzzer::Options::TimestampPrecision::kMilliSeconds;
  opts.nullRatio = 0.1;
  VectorFuzzer fuzzer(opts, pool_.get());

  const size_t numRounds = 100;

  for (size_t i = 0; i < numRounds; ++i) {
    auto rowType = fuzzer.randRowType();
    auto inputRowVector = fuzzer.fuzzInputRow(rowType);
    auto outputRowVector = IOBufToRowVector(
        rowVectorToIOBuf(inputRowVector, *pool_), rowType, *pool_);

    assertEqualVectors(inputRowVector, outputRowVector);
  }
}

TEST_P(PrestoSerializerTest, roundTrip) {
  VectorFuzzer::Options opts;
  opts.timestampPrecision =
      VectorFuzzer::Options::TimestampPrecision::kMilliSeconds;
  opts.nullRatio = 0.1;
  VectorFuzzer fuzzer(opts, pool_.get());
  VectorFuzzer::Options nonNullOpts;
  nonNullOpts.timestampPrecision =
      VectorFuzzer::Options::TimestampPrecision::kMilliSeconds;
  nonNullOpts.nullRatio = 0;
  VectorFuzzer nonNullFuzzer(nonNullOpts, pool_.get());

  const size_t numRounds = 100;

  for (size_t i = 0; i < numRounds; ++i) {
    auto rowType = fuzzer.randRowType();
    auto inputRowVector = fuzzer.fuzzInputRow(rowType);
    serializer::presto::PrestoVectorSerde::PrestoOptions prestoOpts;
    // Test every second with struct nulls first.
    prestoOpts.nullsFirst = i % 2 == 1;
    testRoundTrip(inputRowVector, &prestoOpts);
  }
}

TEST_P(PrestoSerializerTest, encodedRoundtrip) {
  VectorFuzzer::Options opts;
  opts.timestampPrecision =
      VectorFuzzer::Options::TimestampPrecision::kMilliSeconds;
  opts.nullRatio = 0.1;
  opts.dictionaryHasNulls = false;
  VectorFuzzer fuzzer(opts, pool_.get());

  const size_t numRounds = 200;

  for (size_t i = 0; i < numRounds; ++i) {
    auto rowType = fuzzer.randRowType();
<<<<<<< HEAD
    auto inputRowVector = fuzzer.fuzzInputRow(rowType);
    testEncodedRoundTrip(inputRowVector);
=======

    auto inputRowVector = (i % 2 == 0) ? fuzzer.fuzzInputRow(rowType)
                                       : nonNullFuzzer.fuzzInputRow(rowType);
    testRoundTrip(inputRowVector);
>>>>>>> 25398f21
  }
}

TEST_P(PrestoSerializerTest, emptyArrayOfRowVector) {
  // The value of nullCount_ + nonNullCount_ of the inner RowVector is 0.
  auto arrayOfRow = makeArrayOfRowVector(ROW({UNKNOWN()}), {{}});
  testRoundTrip(arrayOfRow);
}

TEST_P(PrestoSerializerTest, typeMismatch) {
  auto data = makeRowVector({
      makeFlatVector<int64_t>({1, 2, 3}),
      makeFlatVector<std::string>({"a", "b", "c"}),
  });

  std::ostringstream out;
  serialize(data, &out, nullptr);
  auto serialized = out.str();

  // Too many columns to deserialize.
  VELOX_ASSERT_THROW(
      deserialize(ROW({BIGINT(), VARCHAR(), BOOLEAN()}), serialized, nullptr),
      "Number of columns in serialized data doesn't match "
      "number of columns requested for deserialization");

  // Wrong types of columns.
  VELOX_ASSERT_THROW(
      deserialize(ROW({BIGINT(), DOUBLE()}), serialized, nullptr),
      "Serialized encoding is not compatible with requested type: DOUBLE. "
      "Expected LONG_ARRAY. Got VARIABLE_WIDTH.");
}

INSTANTIATE_TEST_SUITE_P(
    PrestoSerializerTest,
    PrestoSerializerTest,
    ::testing::Values(
        common::CompressionKind::CompressionKind_NONE,
        common::CompressionKind::CompressionKind_ZLIB,
        common::CompressionKind::CompressionKind_SNAPPY,
        common::CompressionKind::CompressionKind_ZSTD,
        common::CompressionKind::CompressionKind_LZ4,
        common::CompressionKind::CompressionKind_GZIP));<|MERGE_RESOLUTION|>--- conflicted
+++ resolved
@@ -546,10 +546,11 @@
 
   for (size_t i = 0; i < numRounds; ++i) {
     auto rowType = fuzzer.randRowType();
-    auto inputRowVector = fuzzer.fuzzInputRow(rowType);
+    auto inputRowVector = (i % 2 == 0) ? fuzzer.fuzzInputRow(rowType)
+                                       : nonNullFuzzer.fuzzInputRow(rowType);
     serializer::presto::PrestoVectorSerde::PrestoOptions prestoOpts;
-    // Test every second with struct nulls first.
-    prestoOpts.nullsFirst = i % 2 == 1;
+    // Test every 2/4 with struct nulls first.
+    prestoOpts.nullsFirst = i % 4 < 2;
     testRoundTrip(inputRowVector, &prestoOpts);
   }
 }
@@ -566,15 +567,8 @@
 
   for (size_t i = 0; i < numRounds; ++i) {
     auto rowType = fuzzer.randRowType();
-<<<<<<< HEAD
     auto inputRowVector = fuzzer.fuzzInputRow(rowType);
     testEncodedRoundTrip(inputRowVector);
-=======
-
-    auto inputRowVector = (i % 2 == 0) ? fuzzer.fuzzInputRow(rowType)
-                                       : nonNullFuzzer.fuzzInputRow(rowType);
-    testRoundTrip(inputRowVector);
->>>>>>> 25398f21
   }
 }
 
