/*
 * Copyright (c) Facebook, Inc. and its affiliates.
 *
 * Licensed under the Apache License, Version 2.0 (the "License");
 * you may not use this file except in compliance with the License.
 * You may obtain a copy of the License at
 *
 *     http://www.apache.org/licenses/LICENSE-2.0
 *
 * Unless required by applicable law or agreed to in writing, software
 * distributed under the License is distributed on an "AS IS" BASIS,
 * WITHOUT WARRANTIES OR CONDITIONS OF ANY KIND, either express or implied.
 * See the License for the specific language governing permissions and
 * limitations under the License.
 */
#include "velox/serializers/PrestoSerializer.h"
#include <folly/Random.h>
#include <gtest/gtest.h>
#include <vector>
#include "velox/common/base/tests/GTestUtils.h"
#include "velox/common/memory/ByteStream.h"
#include "velox/common/time/Timer.h"
#include "velox/functions/prestosql/types/TimestampWithTimeZoneType.h"
#include "velox/vector/fuzzer/VectorFuzzer.h"
#include "velox/vector/tests/utils/VectorTestBase.h"

using namespace facebook::velox;
using namespace facebook::velox::test;

struct SerializeStats {
  int64_t actualSize{0};
  int64_t estimatedSize{0};
};

class PrestoSerializerTest
    : public ::testing::TestWithParam<common::CompressionKind>,
      public VectorTestBase {
 protected:
  static void SetUpTestCase() {
    serializer::presto::PrestoVectorSerde::registerVectorSerde();
    memory::MemoryManager::testingSetInstance({});
  }

  void SetUp() override {
    serde_ = std::make_unique<serializer::presto::PrestoVectorSerde>();
  }

  void sanityCheckEstimateSerializedSize(const RowVectorPtr& rowVector) {
    Scratch scratch;
    const auto numRows = rowVector->size();

    std::vector<IndexRange> rows(numRows);
    for (int i = 0; i < numRows; i++) {
      rows[i] = IndexRange{i, 1};
    }

    std::vector<vector_size_t> rowSizes(numRows, 0);
    std::vector<vector_size_t*> rawRowSizes(numRows);
    for (auto i = 0; i < numRows; i++) {
      rawRowSizes[i] = &rowSizes[i];
    }
    serde_->estimateSerializedSize(
        rowVector,
        folly::Range(rows.data(), numRows),
        rawRowSizes.data(),
        scratch);
  }

  serializer::presto::PrestoVectorSerde::PrestoOptions getParamSerdeOptions(
      const serializer::presto::PrestoVectorSerde::PrestoOptions*
          serdeOptions) {
    const bool useLosslessTimestamp =
        serdeOptions == nullptr ? false : serdeOptions->useLosslessTimestamp;
    common::CompressionKind kind = GetParam();
    const bool nullsFirst =
        serdeOptions == nullptr ? false : serdeOptions->nullsFirst;
    serializer::presto::PrestoVectorSerde::PrestoOptions paramOptions{
        useLosslessTimestamp, kind, nullsFirst};

    return paramOptions;
  }

  SerializeStats serialize(
      const RowVectorPtr& rowVector,
      std::ostream* output,
      const serializer::presto::PrestoVectorSerde::PrestoOptions* serdeOptions,
      std::optional<folly::Range<const IndexRange*>> indexRanges = std::nullopt,
      std::optional<folly::Range<const vector_size_t*>> rows = std::nullopt) {
    auto streamInitialSize = output->tellp();
    sanityCheckEstimateSerializedSize(rowVector);

    auto arena = std::make_unique<StreamArena>(pool_.get());
    auto rowType = asRowType(rowVector->type());
    auto numRows = rowVector->size();
    auto paramOptions = getParamSerdeOptions(serdeOptions);
    auto serializer =
        serde_->createSerializer(rowType, numRows, arena.get(), &paramOptions);
    vector_size_t sizeEstimate = 0;

    Scratch scratch;
    if (indexRanges.has_value()) {
      raw_vector<vector_size_t*> sizes(indexRanges.value().size());
      std::fill(sizes.begin(), sizes.end(), &sizeEstimate);
      serde_->estimateSerializedSize(
          rowVector, indexRanges.value(), sizes.data(), scratch);
      serializer->append(rowVector, indexRanges.value(), scratch);
    } else if (rows.has_value()) {
      raw_vector<vector_size_t*> sizes(rows.value().size());
      std::fill(sizes.begin(), sizes.end(), &sizeEstimate);
      serde_->estimateSerializedSize(
          rowVector, rows.value(), sizes.data(), scratch);
      serializer->append(rowVector, rows.value(), scratch);
    } else {
      vector_size_t* sizes = &sizeEstimate;
      IndexRange range{0, rowVector->size()};
      serde_->estimateSerializedSize(
          rowVector,
          folly::Range<const IndexRange*>(&range, 1),
          &sizes,
          scratch);
      serializer->append(rowVector);
    }
    auto size = serializer->maxSerializedSize();
    auto estimatePct = (100.0 * sizeEstimate) / static_cast<float>(size + 1);
    LOG(INFO) << "Size=" << size << " estimate=" << sizeEstimate << " "
<<<<<<< HEAD
              << (100L * sizeEstimate) / (1 + size) << "%";
=======
              << estimatePct << "%";
>>>>>>> 523e561d
    facebook::velox::serializer::presto::PrestoOutputStreamListener listener;
    OStreamOutputStream out(output, &listener);
    serializer->flush(&out);
    if (paramOptions.compressionKind == common::CompressionKind_NONE) {
      EXPECT_EQ(size, out.tellp() - streamInitialSize);
    } else {
      EXPECT_GE(size, out.tellp() - streamInitialSize);
    }
    return {static_cast<int64_t>(size), sizeEstimate};
  }

  ByteInputStream toByteStream(const std::string& input) {
    ByteRange byteRange{
        reinterpret_cast<uint8_t*>(const_cast<char*>(input.data())),
        (int32_t)input.length(),
        0};
    return ByteInputStream({byteRange});
  }

  RowVectorPtr deserialize(
      const RowTypePtr& rowType,
      const std::string& input,
      const serializer::presto::PrestoVectorSerde::PrestoOptions*
          serdeOptions) {
    auto byteStream = toByteStream(input);
    auto paramOptions = getParamSerdeOptions(serdeOptions);
    RowVectorPtr result;
    serde_->deserialize(
        &byteStream, pool_.get(), rowType, &result, 0, &paramOptions);
    return result;
  }

  RowVectorPtr makeTestVector(vector_size_t size) {
    auto a =
        makeFlatVector<int64_t>(size, [](vector_size_t row) { return row; });
    auto b = makeFlatVector<double>(
        size, [](vector_size_t row) { return row * 0.1; });
    auto c = makeFlatVector<std::string>(size, [](vector_size_t row) {
      return row % 2 == 0 ? "LaaaaaaaaargeString" : "inlineStr";
    });

    std::vector<VectorPtr> childVectors = {a, b, c};

    return makeRowVector(childVectors);
  }

  RowVectorPtr wrapChildren(const RowVectorPtr& row) {
    auto children = row->children();
    std::vector<VectorPtr> newChildren = children;
    auto indices = makeIndices(row->size(), [](auto row) { return row; });
    for (auto& child : newChildren) {
      child = BaseVector::wrapInDictionary(
          BufferPtr(nullptr), indices, row->size(), child);
    }
    return makeRowVector(newChildren);
  }

  void testRoundTrip(
      VectorPtr vector,
      const serializer::presto::PrestoVectorSerde::PrestoOptions* serdeOptions =
          nullptr) {
    auto rowVector = makeRowVector({vector});
    std::ostringstream out;
    serialize(rowVector, &out, serdeOptions);

    auto rowType = asRowType(rowVector->type());
    auto deserialized = deserialize(rowType, out.str(), serdeOptions);
    assertEqualVectors(deserialized, rowVector);

    if (rowVector->size() < 3) {
      return;
    }

    // Split input into 3 batches. Serialize each separately. Then, deserialize
    // all into one vector.
    auto splits = split(rowVector, 3);
    std::vector<std::string> serialized;
    for (const auto& split : splits) {
      std::ostringstream out;
      serialize(split, &out, serdeOptions);
      serialized.push_back(out.str());
    }

    auto paramOptions = getParamSerdeOptions(serdeOptions);
    RowVectorPtr result;
    vector_size_t offset = 0;
    for (auto i = 0; i < serialized.size(); ++i) {
      auto byteStream = toByteStream(serialized[i]);
      serde_->deserialize(
          &byteStream, pool_.get(), rowType, &result, offset, &paramOptions);
      offset = result->size();
    }

    assertEqualVectors(result, rowVector);

    // Serialize the vector with even and odd rows in different partitions.
    auto even =
        makeIndices(rowVector->size() / 2, [&](auto row) { return row * 2; });
    auto odd = makeIndices(
        (rowVector->size() - 1) / 2, [&](auto row) { return (row * 2) + 1; });
    testSerializeRows(rowVector, even, serdeOptions);
    auto oddStats = testSerializeRows(rowVector, odd, serdeOptions);
    auto wrappedRowVector = wrapChildren(rowVector);
    auto wrappedStats = testSerializeRows(wrappedRowVector, odd, serdeOptions);
    EXPECT_EQ(oddStats.estimatedSize, wrappedStats.estimatedSize);
    EXPECT_EQ(oddStats.actualSize, wrappedStats.actualSize);
  }

  SerializeStats testSerializeRows(
      const RowVectorPtr& rowVector,
      BufferPtr indices,
      const serializer::presto::PrestoVectorSerde::PrestoOptions*
          serdeOptions) {
    std::ostringstream out;
    auto rows = folly::Range<const vector_size_t*>(
        indices->as<vector_size_t>(), indices->size() / sizeof(vector_size_t));
    auto stats = serialize(rowVector, &out, serdeOptions, std::nullopt, rows);

    auto rowType = asRowType(rowVector->type());
    auto deserialized = deserialize(rowType, out.str(), serdeOptions);
    assertEqualVectors(
        deserialized,
        BaseVector::wrapInDictionary(
            BufferPtr(nullptr),
            indices,
            indices->size() / sizeof(vector_size_t),
            rowVector));
    return stats;
  }

  void serializeEncoded(
      const RowVectorPtr& rowVector,
      std::ostream* output,
      const serializer::presto::PrestoVectorSerde::PrestoOptions*
          serdeOptions) {
    facebook::velox::serializer::presto::PrestoOutputStreamListener listener;
    OStreamOutputStream out(output, &listener);
    StreamArena arena{pool_.get()};
    auto paramOptions = getParamSerdeOptions(serdeOptions);

    for (const auto& child : rowVector->children()) {
      paramOptions.encodings.push_back(child->encoding());
    }

    serde_->serializeEncoded(rowVector, &arena, &paramOptions, &out);
  }

  void testEncodedRoundTrip(
      const RowVectorPtr& data,
      const serializer::presto::PrestoVectorSerde::PrestoOptions* serdeOptions =
          nullptr) {
    std::ostringstream out;
    serializeEncoded(data, &out, serdeOptions);
    const auto serialized = out.str();

    auto rowType = asRowType(data->type());
    auto deserialized = deserialize(rowType, serialized, serdeOptions);

    assertEqualVectors(data, deserialized);

    for (auto i = 0; i < data->childrenSize(); ++i) {
      VELOX_CHECK_EQ(
          data->childAt(i)->encoding(), deserialized->childAt(i)->encoding());
    }

    // Deserialize 3 times while appending to a single vector.
    auto paramOptions = getParamSerdeOptions(serdeOptions);
    RowVectorPtr result;
    vector_size_t offset = 0;
    for (auto i = 0; i < 3; ++i) {
      auto byteStream = toByteStream(serialized);
      serde_->deserialize(
          &byteStream, pool_.get(), rowType, &result, offset, &paramOptions);
      offset = result->size();
    }

    auto expected = BaseVector::create(data->type(), data->size() * 3, pool());
    for (auto i = 0; i < 3; ++i) {
      expected->copy(data.get(), data->size() * i, 0, data->size());
    }

    assertEqualVectors(expected, result);
  }

  std::unique_ptr<serializer::presto::PrestoVectorSerde> serde_;
};

TEST_P(PrestoSerializerTest, basic) {
  vector_size_t numRows = 1'000;
  auto rowVector = makeTestVector(numRows);
  testRoundTrip(rowVector);
}

/// Test serialization of a dictionary vector that adds nulls to the base
/// vector.
TEST_P(PrestoSerializerTest, dictionaryWithExtraNulls) {
  vector_size_t size = 1'000;

  auto base = makeFlatVector<int64_t>(10, [](auto row) { return row; });

  BufferPtr nulls = AlignedBuffer::allocate<bool>(size, pool_.get());
  auto rawNulls = nulls->asMutable<uint64_t>();
  for (auto i = 0; i < size; i++) {
    bits::setNull(rawNulls, i, i % 5 == 0);
  }

  BufferPtr indices = AlignedBuffer::allocate<vector_size_t>(size, pool_.get());
  auto rawIndices = indices->asMutable<vector_size_t>();
  for (auto i = 0; i < size; i++) {
    if (i % 5 != 0) {
      rawIndices[i] = i % 10;
    }
  }

  auto dictionary = BaseVector::wrapInDictionary(nulls, indices, size, base);
  testRoundTrip(dictionary);
}

TEST_P(PrestoSerializerTest, emptyPage) {
  auto rowVector = makeRowVector(ROW({"a"}, {BIGINT()}), 0);

  std::ostringstream out;
  serialize(rowVector, &out, nullptr);

  auto rowType = asRowType(rowVector->type());
  auto deserialized = deserialize(rowType, out.str(), nullptr);
  assertEqualVectors(deserialized, rowVector);
}

TEST_P(PrestoSerializerTest, emptyArray) {
  auto arrayVector = makeArrayVector<int32_t>(
      1'000,
      [](vector_size_t row) { return row % 5; },
      [](vector_size_t row) { return row; });

  testRoundTrip(arrayVector);
}

TEST_P(PrestoSerializerTest, emptyMap) {
  auto mapVector = makeMapVector<int32_t, int32_t>(
      1'000,
      [](vector_size_t row) { return row % 5; },
      [](vector_size_t row) { return row; },
      [](vector_size_t row) { return row * 2; });

  testRoundTrip(mapVector);
}

TEST_P(PrestoSerializerTest, timestampWithTimeZone) {
  auto timestamp =
      makeFlatVector<int64_t>(100, [](auto row) { return 10'000 + row; });
  auto timezone =
      makeFlatVector<int16_t>(100, [](auto row) { return row % 37; });

  auto vector = std::make_shared<RowVector>(
      pool_.get(),
      TIMESTAMP_WITH_TIME_ZONE(),
      BufferPtr(nullptr),
      100,
      std::vector<VectorPtr>{timestamp, timezone});

  testRoundTrip(vector);

  // Add some nulls.
  for (auto i = 0; i < 100; i += 7) {
    vector->setNull(i, true);
  }
  testRoundTrip(vector);
}

TEST_P(PrestoSerializerTest, intervalDayTime) {
  auto vector = makeFlatVector<int64_t>(
      100,
      [](auto row) { return row + folly::Random::rand32(); },
      nullptr, // nullAt
      INTERVAL_DAY_TIME());

  testRoundTrip(vector);

  // Add some nulls.
  for (auto i = 0; i < 100; i += 7) {
    vector->setNull(i, true);
  }
  testRoundTrip(vector);
}

TEST_P(PrestoSerializerTest, unknown) {
  const vector_size_t size = 123;
  auto constantVector =
      BaseVector::createNullConstant(UNKNOWN(), 123, pool_.get());
  testRoundTrip(constantVector);

  auto flatVector = BaseVector::create(UNKNOWN(), size, pool_.get());
  for (auto i = 0; i < size; i++) {
    flatVector->setNull(i, true);
  }
  testRoundTrip(flatVector);
}

TEST_P(PrestoSerializerTest, multiPage) {
  std::ostringstream out;
  std::vector<RowVectorPtr> testVectors;
  // Note: Page of size 1250 is a slight increase in size that initiates string
  // buffer re-use.
  for (int size : {1234, 1250, 538, 2408}) {
    auto vec = makeTestVector(size);
    serialize(vec, &out, nullptr);
    testVectors.push_back(std::move(vec));
  }

  auto bytes = out.str();

  auto rowType = asRowType(testVectors[0]->type());
  auto byteStream = toByteStream(bytes);

  RowVectorPtr deserialized;
  auto paramOptions = getParamSerdeOptions(nullptr);

  for (int i = 0; i < testVectors.size(); i++) {
    RowVectorPtr& vec = testVectors[i];
    serde_->deserialize(
        &byteStream, pool_.get(), rowType, &deserialized, 0, &paramOptions);
    if (i < testVectors.size() - 1) {
      ASSERT_FALSE(byteStream.atEnd());
    } else {
      ASSERT_TRUE(byteStream.atEnd());
    }
    assertEqualVectors(deserialized, vec);
    deserialized->validate({});
  }
}

TEST_P(PrestoSerializerTest, timestampWithNanosecondPrecision) {
  // Verify that nanosecond precision is preserved when the right options are
  // passed to the serde.
  const serializer::presto::PrestoVectorSerde::PrestoOptions
      kUseLosslessTimestampOptions(
          true, common::CompressionKind::CompressionKind_NONE);
  auto timestamp = makeFlatVector<Timestamp>(
      {Timestamp{0, 0},
       Timestamp{12, 0},
       Timestamp{0, 17'123'456},
       Timestamp{1, 17'123'456},
       Timestamp{-1, 17'123'456}});
  testRoundTrip(timestamp, &kUseLosslessTimestampOptions);

  // Verify that precision is lost when no option is passed to the serde.
  auto timestampMillis = makeFlatVector<Timestamp>(
      {Timestamp{0, 0},
       Timestamp{12, 0},
       Timestamp{0, 17'000'000},
       Timestamp{1, 17'000'000},
       Timestamp{-1, 17'000'000}});
  auto inputRowVector = makeRowVector({timestamp});
  auto expectedOutputWithLostPrecision = makeRowVector({timestampMillis});
  std::ostringstream out;
  serialize(inputRowVector, &out, {});
  auto rowType = asRowType(inputRowVector->type());
  auto deserialized = deserialize(rowType, out.str(), {});
  assertEqualVectors(deserialized, expectedOutputWithLostPrecision);
}

TEST_P(PrestoSerializerTest, longDecimal) {
  std::vector<int128_t> decimalValues(102);
  decimalValues[0] = DecimalUtil::kLongDecimalMin;
  for (int row = 1; row < 101; row++) {
    decimalValues[row] = row - 50;
  }
  decimalValues[101] = DecimalUtil::kLongDecimalMax;
  auto vector = makeFlatVector<int128_t>(decimalValues, DECIMAL(20, 5));

  testRoundTrip(vector);

  // Add some nulls.
  for (auto i = 0; i < 102; i += 7) {
    vector->setNull(i, true);
  }
  testRoundTrip(vector);
}

TEST_P(PrestoSerializerTest, encodings) {
  auto baseNoNulls = makeFlatVector<int64_t>({1, 2, 3, 4});
  auto baseWithNulls = makeNullableFlatVector<int32_t>({1, std::nullopt, 2, 3});
  auto baseArray =
      makeArrayVector<int32_t>({{1, 2, 3}, {}, {4, 5}, {6, 7, 8, 9, 10}});
  auto indices = makeIndices(8, [](auto row) { return row / 2; });

  auto data = makeRowVector({
      BaseVector::wrapInDictionary(nullptr, indices, 8, baseNoNulls),
      BaseVector::wrapInDictionary(nullptr, indices, 8, baseWithNulls),
      BaseVector::wrapInDictionary(nullptr, indices, 8, baseArray),
      BaseVector::createConstant(INTEGER(), 123, 8, pool_.get()),
      BaseVector::createNullConstant(VARCHAR(), 8, pool_.get()),
      BaseVector::wrapInConstant(8, 1, baseArray),
      BaseVector::wrapInConstant(8, 2, baseArray),
  });

  testEncodedRoundTrip(data);
}

TEST_P(PrestoSerializerTest, lazy) {
  constexpr int kSize = 1000;
  auto rowVector = makeTestVector(kSize);
  auto lazyVector = std::make_shared<LazyVector>(
      pool_.get(),
      rowVector->type(),
      kSize,
      std::make_unique<SimpleVectorLoader>([&](auto) { return rowVector; }));
  testRoundTrip(lazyVector);
}

TEST_P(PrestoSerializerTest, ioBufRoundTrip) {
  VectorFuzzer::Options opts;
  opts.timestampPrecision =
      VectorFuzzer::Options::TimestampPrecision::kMilliSeconds;
  opts.nullRatio = 0.1;
  VectorFuzzer fuzzer(opts, pool_.get());

  const size_t numRounds = 100;

  for (size_t i = 0; i < numRounds; ++i) {
    auto rowType = fuzzer.randRowType();
    auto inputRowVector = fuzzer.fuzzInputRow(rowType);
    auto outputRowVector = IOBufToRowVector(
        rowVectorToIOBuf(inputRowVector, *pool_), rowType, *pool_);

    assertEqualVectors(inputRowVector, outputRowVector);
  }
}

TEST_P(PrestoSerializerTest, roundTrip) {
  VectorFuzzer::Options opts;
  opts.timestampPrecision =
      VectorFuzzer::Options::TimestampPrecision::kMilliSeconds;
  opts.nullRatio = 0.1;
  VectorFuzzer fuzzer(opts, pool_.get());
  VectorFuzzer::Options nonNullOpts;
  nonNullOpts.timestampPrecision =
      VectorFuzzer::Options::TimestampPrecision::kMilliSeconds;
  nonNullOpts.nullRatio = 0;
  VectorFuzzer nonNullFuzzer(nonNullOpts, pool_.get());

  const size_t numRounds = 100;

  for (size_t i = 0; i < numRounds; ++i) {
    auto rowType = fuzzer.randRowType();
    auto inputRowVector = (i % 2 == 0) ? fuzzer.fuzzInputRow(rowType)
                                       : nonNullFuzzer.fuzzInputRow(rowType);
    serializer::presto::PrestoVectorSerde::PrestoOptions prestoOpts;
    // Test every 2/4 with struct nulls first.
    prestoOpts.nullsFirst = i % 4 < 2;
    testRoundTrip(inputRowVector, &prestoOpts);
  }
}

TEST_P(PrestoSerializerTest, encodedRoundtrip) {
  VectorFuzzer::Options opts;
  opts.timestampPrecision =
      VectorFuzzer::Options::TimestampPrecision::kMilliSeconds;
  opts.nullRatio = 0.1;
  opts.dictionaryHasNulls = false;
  VectorFuzzer fuzzer(opts, pool_.get());

  const size_t numRounds = 200;

  for (size_t i = 0; i < numRounds; ++i) {
    auto rowType = fuzzer.randRowType();
    auto inputRowVector = fuzzer.fuzzInputRow(rowType);
    testEncodedRoundTrip(inputRowVector);
  }
}

TEST_P(PrestoSerializerTest, emptyArrayOfRowVector) {
  // The value of nullCount_ + nonNullCount_ of the inner RowVector is 0.
  auto arrayOfRow = makeArrayOfRowVector(ROW({UNKNOWN()}), {{}});
  testRoundTrip(arrayOfRow);
}

TEST_P(PrestoSerializerTest, typeMismatch) {
  auto data = makeRowVector({
      makeFlatVector<int64_t>({1, 2, 3}),
      makeFlatVector<std::string>({"a", "b", "c"}),
  });

  std::ostringstream out;
  serialize(data, &out, nullptr);
  auto serialized = out.str();

  // Too many columns to deserialize.
  VELOX_ASSERT_THROW(
      deserialize(ROW({BIGINT(), VARCHAR(), BOOLEAN()}), serialized, nullptr),
      "Number of columns in serialized data doesn't match "
      "number of columns requested for deserialization");

  // Wrong types of columns.
  VELOX_ASSERT_THROW(
      deserialize(ROW({BIGINT(), DOUBLE()}), serialized, nullptr),
      "Serialized encoding is not compatible with requested type: DOUBLE. "
      "Expected LONG_ARRAY. Got VARIABLE_WIDTH.");
}

INSTANTIATE_TEST_SUITE_P(
    PrestoSerializerTest,
    PrestoSerializerTest,
    ::testing::Values(
        common::CompressionKind::CompressionKind_NONE,
        common::CompressionKind::CompressionKind_ZLIB,
        common::CompressionKind::CompressionKind_SNAPPY,
        common::CompressionKind::CompressionKind_ZSTD,
        common::CompressionKind::CompressionKind_LZ4,
        common::CompressionKind::CompressionKind_GZIP));<|MERGE_RESOLUTION|>--- conflicted
+++ resolved
@@ -123,11 +123,7 @@
     auto size = serializer->maxSerializedSize();
     auto estimatePct = (100.0 * sizeEstimate) / static_cast<float>(size + 1);
     LOG(INFO) << "Size=" << size << " estimate=" << sizeEstimate << " "
-<<<<<<< HEAD
-              << (100L * sizeEstimate) / (1 + size) << "%";
-=======
               << estimatePct << "%";
->>>>>>> 523e561d
     facebook::velox::serializer::presto::PrestoOutputStreamListener listener;
     OStreamOutputStream out(output, &listener);
     serializer->flush(&out);
