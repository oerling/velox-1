--- conflicted
+++ resolved
@@ -36,14 +36,9 @@
   }
 
   bool operator==(const ArgumentsCtx& rhs) const {
-<<<<<<< HEAD
-    if (types_.size() != rhs.types_.size())
-      return false;
-=======
     if (types_.size() != rhs.types_.size()) {
       return false;
     }
->>>>>>> a101c2a8
     return std::equal(
         std::begin(types_),
         std::end(types_),
