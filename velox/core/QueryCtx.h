--- conflicted
+++ resolved
@@ -51,12 +51,8 @@
           connectorConfigs = {},
       memory::MappedMemory* FOLLY_NONNULL mappedMemory =
           memory::MappedMemory::getInstance(),
-<<<<<<< HEAD
       std::unique_ptr<memory::MemoryPool> pool = nullptr,
       std::shared_ptr<folly::Executor> spillExecutor = nullptr)
-=======
-      std::unique_ptr<memory::MemoryPool> pool = nullptr)
->>>>>>> c7f247e5
       : Context{ContextScope::QUERY},
         pool_(std::move(pool)),
         mappedMemory_(mappedMemory),
@@ -178,11 +174,7 @@
  public:
   ExecCtx(
       memory::MemoryPool* FOLLY_NONNULL pool,
-<<<<<<< HEAD
-      QueryCtx* FOLLY_NONNULL queryCtx)
-=======
       QueryCtx* FOLLY_NULLABLE queryCtx)
->>>>>>> c7f247e5
       : Context{ContextScope::QUERY}, pool_(pool), queryCtx_(queryCtx) {}
 
   velox::memory::MemoryPool* FOLLY_NONNULL pool() const {
