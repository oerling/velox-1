/*
 * Copyright (c) Facebook, Inc. and its affiliates.
 *
 * Licensed under the Apache License, Version 2.0 (the "License");
 * you may not use this file except in compliance with the License.
 * You may obtain a copy of the License at
 *
 *     http://www.apache.org/licenses/LICENSE-2.0
 *
 * Unless required by applicable law or agreed to in writing, software
 * distributed under the License is distributed on an "AS IS" BASIS,
 * WITHOUT WARRANTIES OR CONDITIONS OF ANY KIND, either express or implied.
 * See the License for the specific language governing permissions and
 * limitations under the License.
 */
#pragma once

#include <folly/Executor.h>
#include <folly/executors/CPUThreadPoolExecutor.h>
#include "velox/common/memory/MappedMemory.h"
#include "velox/common/memory/Memory.h"
#include "velox/core/Context.h"
#include "velox/core/QueryConfig.h"
#include "velox/vector/DecodedVector.h"

namespace facebook::velox::core {

class QueryCtx : public Context {
 public:
<<<<<<< HEAD
  static std::shared_ptr<QueryCtx> create() {
    return create(
        std::make_shared<MemConfig>(), {}, memory::MappedMemory::getInstance());
  }

  static std::shared_ptr<QueryCtx> create(
      std::shared_ptr<Config> config,
      std::unordered_map<std::string, std::shared_ptr<Config>> connectorConfigs,
      memory::MappedMemory* mappedMemory,
      std::unique_ptr<memory::MemoryPool> pool =
          memory::getProcessDefaultMemoryManager().getRoot().addScopedChild(
              kQueryRootMemoryPool),
      std::shared_ptr<folly::Executor> executor = nullptr) {
    return std::make_shared<QueryCtx>(
        config,
        connectorConfigs,
        mappedMemory,
        std::move(pool),
        std::move(executor));
  }

  // TODO(venkatra): Make constructors private once presto_cpp
  // is updated to use factory methods.
  QueryCtx()
      : QueryCtx(
            std::make_shared<MemConfig>(),
            {},
            memory::MappedMemory::getInstance(),
            memory::getProcessDefaultMemoryManager().getRoot().addScopedChild(
                kQueryRootMemoryPool)) {}

  explicit QueryCtx(const std::shared_ptr<Config>& config)
      : QueryCtx(
            config,
            {},
            memory::MappedMemory::getInstance(),
            memory::getProcessDefaultMemoryManager().getRoot().addScopedChild(
                kQueryRootMemoryPool)) {}

=======
  // Returns QueryCtx with new executor created if not supplied. For testing
  // purpose.
  static std::shared_ptr<QueryCtx> createForTest(
      std::shared_ptr<Config> config = std::make_shared<MemConfig>(),
      std::shared_ptr<folly::Executor> executor =
          std::make_shared<folly::CPUThreadPoolExecutor>(
              std::thread::hardware_concurrency())) {
    return std::make_shared<QueryCtx>(std::move(executor), std::move(config));
  }

  // QueryCtx is used in different places. When used with `Task`, it's required
  // that callers supply executors. In contrast, when used in expression
  // evaluation through `ExecCtx`, executor is not needed. Hence, we don't
  // require executor to always be passed in here, but instead, ensure that
  // executor exists when actually being used.
>>>>>>> a378de88
  QueryCtx(
      std::shared_ptr<folly::Executor> executor = nullptr,
      std::shared_ptr<Config> config = std::make_shared<MemConfig>(),
      std::unordered_map<std::string, std::shared_ptr<Config>>
          connectorConfigs = {},
      memory::MappedMemory* mappedMemory = memory::MappedMemory::getInstance(),
      std::unique_ptr<memory::MemoryPool> pool = nullptr)
      : Context{ContextScope::QUERY},
        pool_(std::move(pool)),
        mappedMemory_(mappedMemory),
        connectorConfigs_(connectorConfigs),
        executor_{std::move(executor)},
        config_{this} {
    setConfigOverrides(config);
    if (!pool_) {
      pool_ = memory::getProcessDefaultMemoryManager().getRoot().addScopedChild(
          kQueryRootMemoryPool);
      static const auto kUnlimited = std::numeric_limits<int64_t>::max();
      pool_->setMemoryUsageTracker(memory::MemoryUsageTracker::create(
          kUnlimited, kUnlimited, kUnlimited));
    }
  }

  memory::MemoryPool* pool() const {
    return pool_.get();
  }

  memory::MappedMemory* mappedMemory() const {
    return mappedMemory_;
  }

  folly::Executor* executor() const {
    VELOX_CHECK(executor_, "Executor was not supplied.");
    return executor_.get();
  }

  const QueryConfig& config() const {
    return config_;
  }

  Config* getConnectorConfig(const std::string& connectorId) const {
    auto it = connectorConfigs_.find(connectorId);
    if (it == connectorConfigs_.end()) {
      return getEmptyConfig();
    }
    return it->second.get();
  }

  // Multiple logical servers (hosts) can be colocated in one
  // process. This returns the logical host on behalf of which the
  // Task referencing this is running. This is used as a key to select
  // the appropriate host-level singleton resource for different
  // purposes, e.g. memory or outgoing exchange buffers.
  std::string host() const {
    static std::string local = "local";
    return get<std::string>("host", local);
  }

  uint64_t maxPartialAggregationMemoryUsage() const {
    return get<uint64_t>(
        kMaxPartialAggregationMemory, kMaxPartialAggregationMemoryDefault);
  }

  uint64_t maxBatchBytes() {
    return 1 << 24; // 16 MB.
  }

  uint64_t maxPartitionedOutputBufferSize() const {
    return get<uint64_t>(
        kMaxPartitionedOutputBufferSize,
        kMaxPartitionedOutputBufferSizeDefault);
  }

  uint64_t maxLocalExchangeBufferSize() const {
    return get<uint64_t>(
        kMaxLocalExchangeBufferSize, kMaxLocalExchangeBufferSizeDefault);
  }

  bool hashAdaptivityEnabled() const {
    return get<bool>(kHashAdaptivityEnabled, true);
  }

  uint32_t writeStrideSize() const {
    return kWriteStrideSize;
  }

  bool flushPerBatch() const {
    return kFlushPerBatch;
  }

  bool adaptiveFilterReorderingEnabled() const {
    return get<bool>(kAdaptiveFilterReorderingEnabled, true);
  }

  uint64_t maxFinalAggregationMemoryUsage() const {
    return get<uint64_t>(kMaxFinalAggregationMemoryUsage, 5UL << 30);
  }

  uint64_t spillFileSize() const {
    return get<uint64_t>(kSpillFileSize, 1UL << 30);
  }

  std::string spillFilePath() const {
    return get<std::string>(kSpillFilePath, "/tmp/sp");
  }

  bool isMatchStructByName() const {
    return get<bool>(kCastMatchStructByName, false);
  }

  bool isCastIntByTruncate() const {
    return get<bool>(kCastIntByTruncate, false);
  }

  bool codegenEnabled() const {
    return get<bool>(kCodegenEnabled, false);
  }

  std::string codegenConfigurationFilePath() const {
    return get<std::string>(kCodegenConfigurationFilePath, "");
  }

  bool codegenLazyLoading() const {
    return get<bool>(kCodegenLazyLoading, true);
  }

  bool adjustTimestampToTimezone() const {
    return get<bool>(kAdjustTimestampToTimezone, false);
  }

  std::string sessionTimezone() const {
    return get<std::string>(kSessionTimezone, "");
  }

  bool exprEvalSimplified() const {
    return get<bool>(kExprEvalSimplified, false);
  }

  static constexpr const char* kCodegenEnabled = "driver.codegen.enabled";
  static constexpr const char* kCodegenConfigurationFilePath =
      "driver.codegen.configuration_file_path";
  static constexpr const char* kCodegenLazyLoading =
      "driver.codegen.lazy_loading";

  // User provided session timezone. Stores a string with the actual timezone
  // name, e.g: "America/Los_Angeles".
  static constexpr const char* kSessionTimezone = "driver.session.timezone";

  // If true, timezone-less timestamp conversions (e.g. string to timestamp,
  // when the string does not specify a timezone) will be adjusted to the user
  // provided session timezone (if any).
  //
  // For instance:
  //
  //  if this option is true and user supplied "America/Los_Angeles",
  //  "1970-01-01" will be converted to -28800 instead of 0.
  //
  // False by default.
  static constexpr const char* kAdjustTimestampToTimezone =
      "driver.session.adjust_timestamp_to_timezone";

  // Whether to use the simplified expression evaluation path. False by default.
  static constexpr const char* kExprEvalSimplified =
      "driver.expr_eval.simplified";

  // Flags used to configure the CAST operator:

  // This flag makes the Row conversion to by applied
  // in a way that the casting row field are matched by
  // name instead of position
  static constexpr const char* kCastMatchStructByName =
      "driver.cast.match_struct_by_name";

  // This flags forces the cast from float/double to integer to be performed by
  // truncating the decimal part instead of rounding.
  static constexpr const char* kCastIntByTruncate =
      "driver.cast.int_by_truncate";

  static constexpr const char* kMaxLocalExchangeBufferSize =
      "max_local_exchange_buffer_size";

  static constexpr const char* kMaxPartialAggregationMemory =
      "max_partial_aggregation_memory";

  // Overrides the previous configuration. Note that this function is NOT
  // thread-safe and should probably only be used in tests.
  void setConfigOverridesUnsafe(
      std::unordered_map<std::string, std::string>&& configOverrides) {
    setConfigOverrides(
        std::make_shared<const MemConfig>(std::move(configOverrides)));
  }

 private:
  static Config* getEmptyConfig() {
    static const std::unique_ptr<Config> kEmptyConfig =
        std::make_unique<MemConfig>();
    return kEmptyConfig.get();
  }

  static constexpr const char* kQueryRootMemoryPool = "query_root";
  static constexpr const char* kMaxPartitionedOutputBufferSize =
      "driver.max-page-partitioning-buffer-size";
  static constexpr uint64_t kMaxPartitionedOutputBufferSizeDefault = 32UL << 20;
  static constexpr const char* kHashAdaptivityEnabled =
      "driver.hash_adaptivity_enabled";
  static constexpr uint32_t kWriteStrideSize = 100'000;
  static constexpr bool kFlushPerBatch = true;
  static constexpr const char* kAdaptiveFilterReorderingEnabled =
      "driver.adaptive_filter_reordering_enabled";


  static constexpr const char* kMaxFinalAggregationMemoryUsage =
      "driver.max-final-aggregation-memory-usage";
  static constexpr const char* kSpillFileSize = "driver.spill-file-size";

  static constexpr const char* kSpillFilePath = "driver.spill-file-path";

  static constexpr uint64_t kMaxLocalExchangeBufferSizeDefault = 32UL << 20;

  // 16MB
  static constexpr uint64_t kMaxPartialAggregationMemoryDefault = 1L << 24;

  std::unique_ptr<memory::MemoryPool> pool_;
  memory::MappedMemory* mappedMemory_;
  std::unordered_map<std::string, std::shared_ptr<Config>> connectorConfigs_;
  std::shared_ptr<folly::Executor> executor_;
  QueryConfig config_;
};

// Represents the state of one thread of query execution.
class ExecCtx : public Context {
 public:
  ExecCtx(memory::MemoryPool* pool, QueryCtx* queryCtx)
      : Context{ContextScope::QUERY}, pool_(pool), queryCtx_(queryCtx) {}

  velox::memory::MemoryPool* pool() const {
    return pool_;
  }

  QueryCtx* queryCtx() const {
    return queryCtx_;
  }

  /// Returns a SelectivityVector from a pool. Allocates new one if none is
  /// available. Make sure to call 'releaseSelectivityVector' when done using
  /// the vector to allow for reuse.
  ///
  /// Prefer using LocalSelectivityVector which takes care of returning the
  /// vector to the pool on destruction.
  std::unique_ptr<SelectivityVector> getSelectivityVector(int32_t size) {
    if (selectivityVectorPool_.empty()) {
      return std::make_unique<SelectivityVector>(size);
    }
    auto vector = std::move(selectivityVectorPool_.back());
    selectivityVectorPool_.pop_back();
    vector->resize(size);
    return vector;
  }

  void releaseSelectivityVector(std::unique_ptr<SelectivityVector>&& vector) {
    selectivityVectorPool_.push_back(std::move(vector));
  }

  std::unique_ptr<DecodedVector> getDecodedVector() {
    if (decodedVectorPool_.empty()) {
      return std::make_unique<DecodedVector>();
    }
    auto vector = std::move(decodedVectorPool_.back());
    decodedVectorPool_.pop_back();
    return vector;
  }

  void releaseDecodedVector(std::unique_ptr<DecodedVector>&& vector) {
    decodedVectorPool_.push_back(std::move(vector));
  }

 private:
  // Pool for all Buffers for this thread
  memory::MemoryPool* pool_;
  QueryCtx* queryCtx_;
  // A pool of preallocated DecodedVectors for use by expressions and operators.
  std::vector<std::unique_ptr<DecodedVector>> decodedVectorPool_;
  // A pool of preallocated SelectivityVectors for use by expressions
  // and operators.
  std::vector<std::unique_ptr<SelectivityVector>> selectivityVectorPool_;
};

} // namespace facebook::velox::core<|MERGE_RESOLUTION|>--- conflicted
+++ resolved
@@ -27,47 +27,6 @@
 
 class QueryCtx : public Context {
  public:
-<<<<<<< HEAD
-  static std::shared_ptr<QueryCtx> create() {
-    return create(
-        std::make_shared<MemConfig>(), {}, memory::MappedMemory::getInstance());
-  }
-
-  static std::shared_ptr<QueryCtx> create(
-      std::shared_ptr<Config> config,
-      std::unordered_map<std::string, std::shared_ptr<Config>> connectorConfigs,
-      memory::MappedMemory* mappedMemory,
-      std::unique_ptr<memory::MemoryPool> pool =
-          memory::getProcessDefaultMemoryManager().getRoot().addScopedChild(
-              kQueryRootMemoryPool),
-      std::shared_ptr<folly::Executor> executor = nullptr) {
-    return std::make_shared<QueryCtx>(
-        config,
-        connectorConfigs,
-        mappedMemory,
-        std::move(pool),
-        std::move(executor));
-  }
-
-  // TODO(venkatra): Make constructors private once presto_cpp
-  // is updated to use factory methods.
-  QueryCtx()
-      : QueryCtx(
-            std::make_shared<MemConfig>(),
-            {},
-            memory::MappedMemory::getInstance(),
-            memory::getProcessDefaultMemoryManager().getRoot().addScopedChild(
-                kQueryRootMemoryPool)) {}
-
-  explicit QueryCtx(const std::shared_ptr<Config>& config)
-      : QueryCtx(
-            config,
-            {},
-            memory::MappedMemory::getInstance(),
-            memory::getProcessDefaultMemoryManager().getRoot().addScopedChild(
-                kQueryRootMemoryPool)) {}
-
-=======
   // Returns QueryCtx with new executor created if not supplied. For testing
   // purpose.
   static std::shared_ptr<QueryCtx> createForTest(
@@ -83,7 +42,8 @@
   // evaluation through `ExecCtx`, executor is not needed. Hence, we don't
   // require executor to always be passed in here, but instead, ensure that
   // executor exists when actually being used.
->>>>>>> a378de88
+  //
+  // This constructor keeps the ownership of `executor`.
   QueryCtx(
       std::shared_ptr<folly::Executor> executor = nullptr,
       std::shared_ptr<Config> config = std::make_shared<MemConfig>(),
@@ -99,11 +59,30 @@
         config_{this} {
     setConfigOverrides(config);
     if (!pool_) {
-      pool_ = memory::getProcessDefaultMemoryManager().getRoot().addScopedChild(
-          kQueryRootMemoryPool);
-      static const auto kUnlimited = std::numeric_limits<int64_t>::max();
-      pool_->setMemoryUsageTracker(memory::MemoryUsageTracker::create(
-          kUnlimited, kUnlimited, kUnlimited));
+      initPool();
+    }
+  }
+
+  // Constructor to block the destruction of executor while this
+  // object is alive.
+  //
+  // This constructor does not keep the ownership of executor.
+  explicit QueryCtx(
+      folly::Executor::KeepAlive<> executorKeepalive,
+      std::shared_ptr<Config> config = std::make_shared<MemConfig>(),
+      std::unordered_map<std::string, std::shared_ptr<Config>>
+          connectorConfigs = {},
+      memory::MappedMemory* mappedMemory = memory::MappedMemory::getInstance(),
+      std::unique_ptr<memory::MemoryPool> pool = nullptr)
+      : Context{ContextScope::QUERY},
+        pool_(std::move(pool)),
+        mappedMemory_(mappedMemory),
+        connectorConfigs_(connectorConfigs),
+        executorKeepalive_(std::move(executorKeepalive)),
+        config_{this} {
+    setConfigOverrides(config);
+    if (!pool_) {
+      initPool();
     }
   }
 
@@ -116,8 +95,12 @@
   }
 
   folly::Executor* executor() const {
-    VELOX_CHECK(executor_, "Executor was not supplied.");
-    return executor_.get();
+    if (executor_) {
+      return executor_.get();
+    }
+    auto executor = executorKeepalive_.get();
+    VELOX_CHECK(executor, "Executor was not supplied.");
+    return executor;
   }
 
   const QueryConfig& config() const {
@@ -142,132 +125,6 @@
     return get<std::string>("host", local);
   }
 
-  uint64_t maxPartialAggregationMemoryUsage() const {
-    return get<uint64_t>(
-        kMaxPartialAggregationMemory, kMaxPartialAggregationMemoryDefault);
-  }
-
-  uint64_t maxBatchBytes() {
-    return 1 << 24; // 16 MB.
-  }
-
-  uint64_t maxPartitionedOutputBufferSize() const {
-    return get<uint64_t>(
-        kMaxPartitionedOutputBufferSize,
-        kMaxPartitionedOutputBufferSizeDefault);
-  }
-
-  uint64_t maxLocalExchangeBufferSize() const {
-    return get<uint64_t>(
-        kMaxLocalExchangeBufferSize, kMaxLocalExchangeBufferSizeDefault);
-  }
-
-  bool hashAdaptivityEnabled() const {
-    return get<bool>(kHashAdaptivityEnabled, true);
-  }
-
-  uint32_t writeStrideSize() const {
-    return kWriteStrideSize;
-  }
-
-  bool flushPerBatch() const {
-    return kFlushPerBatch;
-  }
-
-  bool adaptiveFilterReorderingEnabled() const {
-    return get<bool>(kAdaptiveFilterReorderingEnabled, true);
-  }
-
-  uint64_t maxFinalAggregationMemoryUsage() const {
-    return get<uint64_t>(kMaxFinalAggregationMemoryUsage, 5UL << 30);
-  }
-
-  uint64_t spillFileSize() const {
-    return get<uint64_t>(kSpillFileSize, 1UL << 30);
-  }
-
-  std::string spillFilePath() const {
-    return get<std::string>(kSpillFilePath, "/tmp/sp");
-  }
-
-  bool isMatchStructByName() const {
-    return get<bool>(kCastMatchStructByName, false);
-  }
-
-  bool isCastIntByTruncate() const {
-    return get<bool>(kCastIntByTruncate, false);
-  }
-
-  bool codegenEnabled() const {
-    return get<bool>(kCodegenEnabled, false);
-  }
-
-  std::string codegenConfigurationFilePath() const {
-    return get<std::string>(kCodegenConfigurationFilePath, "");
-  }
-
-  bool codegenLazyLoading() const {
-    return get<bool>(kCodegenLazyLoading, true);
-  }
-
-  bool adjustTimestampToTimezone() const {
-    return get<bool>(kAdjustTimestampToTimezone, false);
-  }
-
-  std::string sessionTimezone() const {
-    return get<std::string>(kSessionTimezone, "");
-  }
-
-  bool exprEvalSimplified() const {
-    return get<bool>(kExprEvalSimplified, false);
-  }
-
-  static constexpr const char* kCodegenEnabled = "driver.codegen.enabled";
-  static constexpr const char* kCodegenConfigurationFilePath =
-      "driver.codegen.configuration_file_path";
-  static constexpr const char* kCodegenLazyLoading =
-      "driver.codegen.lazy_loading";
-
-  // User provided session timezone. Stores a string with the actual timezone
-  // name, e.g: "America/Los_Angeles".
-  static constexpr const char* kSessionTimezone = "driver.session.timezone";
-
-  // If true, timezone-less timestamp conversions (e.g. string to timestamp,
-  // when the string does not specify a timezone) will be adjusted to the user
-  // provided session timezone (if any).
-  //
-  // For instance:
-  //
-  //  if this option is true and user supplied "America/Los_Angeles",
-  //  "1970-01-01" will be converted to -28800 instead of 0.
-  //
-  // False by default.
-  static constexpr const char* kAdjustTimestampToTimezone =
-      "driver.session.adjust_timestamp_to_timezone";
-
-  // Whether to use the simplified expression evaluation path. False by default.
-  static constexpr const char* kExprEvalSimplified =
-      "driver.expr_eval.simplified";
-
-  // Flags used to configure the CAST operator:
-
-  // This flag makes the Row conversion to by applied
-  // in a way that the casting row field are matched by
-  // name instead of position
-  static constexpr const char* kCastMatchStructByName =
-      "driver.cast.match_struct_by_name";
-
-  // This flags forces the cast from float/double to integer to be performed by
-  // truncating the decimal part instead of rounding.
-  static constexpr const char* kCastIntByTruncate =
-      "driver.cast.int_by_truncate";
-
-  static constexpr const char* kMaxLocalExchangeBufferSize =
-      "max_local_exchange_buffer_size";
-
-  static constexpr const char* kMaxPartialAggregationMemory =
-      "max_partial_aggregation_memory";
-
   // Overrides the previous configuration. Note that this function is NOT
   // thread-safe and should probably only be used in tests.
   void setConfigOverridesUnsafe(
@@ -283,33 +140,21 @@
     return kEmptyConfig.get();
   }
 
+  void initPool() {
+    pool_ = memory::getProcessDefaultMemoryManager().getRoot().addScopedChild(
+        kQueryRootMemoryPool);
+    static const auto kUnlimited = std::numeric_limits<int64_t>::max();
+    pool_->setMemoryUsageTracker(
+        memory::MemoryUsageTracker::create(kUnlimited, kUnlimited, kUnlimited));
+  }
+
   static constexpr const char* kQueryRootMemoryPool = "query_root";
-  static constexpr const char* kMaxPartitionedOutputBufferSize =
-      "driver.max-page-partitioning-buffer-size";
-  static constexpr uint64_t kMaxPartitionedOutputBufferSizeDefault = 32UL << 20;
-  static constexpr const char* kHashAdaptivityEnabled =
-      "driver.hash_adaptivity_enabled";
-  static constexpr uint32_t kWriteStrideSize = 100'000;
-  static constexpr bool kFlushPerBatch = true;
-  static constexpr const char* kAdaptiveFilterReorderingEnabled =
-      "driver.adaptive_filter_reordering_enabled";
-
-
-  static constexpr const char* kMaxFinalAggregationMemoryUsage =
-      "driver.max-final-aggregation-memory-usage";
-  static constexpr const char* kSpillFileSize = "driver.spill-file-size";
-
-  static constexpr const char* kSpillFilePath = "driver.spill-file-path";
-
-  static constexpr uint64_t kMaxLocalExchangeBufferSizeDefault = 32UL << 20;
-
-  // 16MB
-  static constexpr uint64_t kMaxPartialAggregationMemoryDefault = 1L << 24;
 
   std::unique_ptr<memory::MemoryPool> pool_;
   memory::MappedMemory* mappedMemory_;
   std::unordered_map<std::string, std::shared_ptr<Config>> connectorConfigs_;
   std::shared_ptr<folly::Executor> executor_;
+  folly::Executor::KeepAlive<> executorKeepalive_;
   QueryConfig config_;
 };
 
