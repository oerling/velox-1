/*
 * Copyright (c) Facebook, Inc. and its affiliates.
 *
 * Licensed under the Apache License, Version 2.0 (the "License");
 * you may not use this file except in compliance with the License.
 * You may obtain a copy of the License at
 *
 *     http://www.apache.org/licenses/LICENSE-2.0
 *
 * Unless required by applicable law or agreed to in writing, software
 * distributed under the License is distributed on an "AS IS" BASIS,
 * WITHOUT WARRANTIES OR CONDITIONS OF ANY KIND, either express or implied.
 * See the License for the specific language governing permissions and
 * limitations under the License.
 */
#pragma once

#include <folly/futures/Future.h>
#include <folly/portability/SysSyscall.h>
#include <mutex>
#include "velox/common/future/VeloxPromise.h"

namespace facebook::velox::core {

enum class StopReason {
  // Keep running.
  kNone,
  // Go off thread and do not schedule more activity.
  kPause,
  // Stop and free all. This is returned once and the thread that gets
  // this value is responsible for freeing the state associated with
  // the thread. Other threads will get kAlreadyTerminated after the
  // first thread has received kTerminate.
  kTerminate,
  kAlreadyTerminated,
  // Go off thread and then enqueue to the back of the runnable queue.
  kYield,
  // Must wait for external events.
  kBlock,
  // No more data to produce.
  kAtEnd,
  kAlreadyOnThread
};

// Represents a Driver's state. This is used for cancellation, forcing
// release of and for waiting for memory. The fields are serialized on
// the mutex of the Driver's CancelPool.
struct ThreadState {
  // The thread currently running this.
  std::thread::id thread;
  // The tid of 'thread'. Allows finding the thread in a debugger.
  int32_t tid;
  // True if queued on an executor but not on thread.
  bool enqueued{false};
  // True if being terminated or already terminated.
  bool isTerminated{false};
  // True if there is a future outstanding that will schedule this on an
  // executor thread when some promise is realized.
  bool hasBlockingFuture{false};
  // True if on thread but in a section waiting for RPC or memory
  // strategy decision. The thread is not supposed to access its
  // memory, which a third party can revoke while the thread is in
  // this state.
  bool isCancelFree{false};
<<<<<<< HEAD
  const char* continueFile = nullptr;
  int32_t continueLine{0};
=======
>>>>>>> dc84c223

  bool isOnThread() const {
    return thread != std::thread::id();
  }

  void setThread() {
    thread = std::this_thread::get_id();
<<<<<<< HEAD
    tid = gettid();
=======
    tid = syscall(FOLLY_SYS_gettid);
>>>>>>> dc84c223
  }

  void clearThread() {
    thread = std::thread::id(); // no thread.
    tid = 0;
  }
};

<<<<<<< HEAD
#define SETCONT(state)             \
  {                                \
    state.continueLine = __LINE__; \
    state.continueFile = __FILE__; \
  }

=======
>>>>>>> dc84c223
class CancelPool {
 public:
  // Returns kNone if no pause or terminate is requested. The thread count is
  // incremented if kNone is returned. If something else is returned the
  // calling tread should unwind and return itself to its pool.
  StopReason enter(ThreadState& state) {
    std::lock_guard<std::mutex> l(mutex_);
    VELOX_CHECK(state.enqueued);
    state.enqueued = false;
    if (state.isTerminated) {
      return StopReason::kAlreadyTerminated;
    }
    if (state.isOnThread()) {
      return StopReason::kAlreadyOnThread;
    }
    auto reason = shouldStopLocked();
    if (reason == StopReason::kTerminate) {
      state.isTerminated = true;
    }
    if (reason == StopReason::kNone) {
      ++numThreads_;
      state.setThread();
      state.hasBlockingFuture = false;
    }
    return reason;
  }

  StopReason enterForTerminate(ThreadState& state) {
    std::lock_guard<std::mutex> l(mutex_);
    if (state.isOnThread() || state.isTerminated) {
      state.isTerminated = true;
      return StopReason::kAlreadyOnThread;
    }
    state.isTerminated = true;
    state.setThread();
    return StopReason::kTerminate;
  }

  StopReason leave(ThreadState& state) {
    std::lock_guard<std::mutex> l(mutex_);
    if (--numThreads_ == 0) {
      finished();
    }
    state.clearThread();
    if (state.isTerminated) {
      return StopReason::kTerminate;
    }
    auto reason = shouldStopLocked();
    if (reason == StopReason::kTerminate) {
      state.isTerminated = true;
    }
    return reason;
  }

  // Enters a cancel-free section where the caller stays on thread but
  // is not accounted as being on the thread.  Returns kNone if no
  // terminate is requested. The thread count is decremented if kNone
  // is returned. If thread count goes to zero, waiting promises are
  // realized. If kNone is not returned the calling tread should
  // unwind and return itself to its pool.
  StopReason enterCancelFree(ThreadState& state) {
    VELOX_CHECK(!state.hasBlockingFuture);
    VELOX_CHECK(state.isOnThread());
    std::lock_guard<std::mutex> l(mutex_);
    if (state.isTerminated) {
      return StopReason::kAlreadyTerminated;
    }
    if (!state.isOnThread()) {
      return StopReason::kAlreadyTerminated;
    }
    auto reason = shouldStopLocked();
    if (reason == StopReason::kTerminate) {
      state.isTerminated = true;
    }
    // A pause will not stop entering the cancel free section. It will
    // just ack that the thread is no longer in inside the
    // CancelPool. The pause can wait at the exit of the cancel free
    // section.
    if (reason == StopReason::kNone || reason == StopReason::kPause) {
      state.isCancelFree = true;
      if (--numThreads_ == 0) {
        finished();
      }
    }
    return StopReason::kNone;
  }

  StopReason leaveCancelFree(ThreadState& state) {
    for (;;) {
      {
        std::lock_guard<std::mutex> l(mutex_);
        ++numThreads_;
        state.isCancelFree = false;
        if (state.isTerminated) {
          return StopReason::kAlreadyTerminated;
        }
        if (terminateRequested_) {
          state.isTerminated = true;
          return StopReason::kTerminate;
        }
        if (!pauseRequested_) {
          // For yield or anything but pause  we return here.
          return StopReason::kNone;
        }
        --numThreads_;
        state.isCancelFree = true;
      }
      // If the pause flag is on when trying to reenter, sleep a while
      // outside of the mutex and recheck. This is rare and not time
      // critical. Can happen if memory interrupt sets pause while
      // already inside a cancel free section for other reason, like
      // IO.
      std::this_thread::sleep_for(std::chrono::milliseconds(10)); // NOLINT
    }
  }

  // Returns a stop reason without synchronization. If the stop reason
  // is yield, then atomically decrements the count of threads that
  // are to yield.
  StopReason shouldStop() {
    if (terminateRequested_) {
      return StopReason::kTerminate;
    }
    if (pauseRequested_) {
      return StopReason::kPause;
    }
    if (toYield_) {
      std::lock_guard<std::mutex> l(mutex_);
      return shouldStopLocked();
    }
    return StopReason::kNone;
  }

  void requestPause(bool pause) {
    std::lock_guard<std::mutex> l(mutex_);
<<<<<<< HEAD
=======
    requestPauseLocked(pause);
  }

  void requestPauseLocked(bool pause) {
>>>>>>> dc84c223
    pauseRequested_ = pause;
  }

  void requestTerminate() {
    terminateRequested_ = true;
  }

  void requestYield() {
    std::lock_guard<std::mutex> l(mutex_);
    toYield_ = numThreads_;
  }

  bool terminateRequested() const {
    return terminateRequested_;
  }

  bool pauseRequested() const {
    return pauseRequested_;
  }

  // Returns a future that is completed when all threads have acknowledged
  // terminate or pause. If the future is realized there is no running activity
  // on behalf of threads that have entered 'this'.
  folly::SemiFuture<bool> finishFuture() {
    auto [promise, future] =
        makeVeloxPromiseContract<bool>("CancelPool::finishFuture");
    std::lock_guard<std::mutex> l(mutex_);
    if (numThreads_ == 0) {
      promise.setValue(true);
      return std::move(future);
    }
    finishPromises_.push_back(std::move(promise));
    return std::move(future);
  }

  std::mutex* mutex() {
    return &mutex_;
  }

 private:
  void finished() {
    for (auto& promise : finishPromises_) {
      promise.setValue(true);
    }
    finishPromises_.clear();
  }

  StopReason shouldStopLocked() {
    if (terminateRequested_) {
      return StopReason::kTerminate;
    }
    if (pauseRequested_) {
      return StopReason::kPause;
    }
    if (toYield_) {
      --toYield_;
      return StopReason::kYield;
    }
    return StopReason::kNone;
  }

  std::mutex mutex_;
  bool pauseRequested_ = false;
  bool terminateRequested_ = false;
  int32_t toYield_ = 0;
  int32_t numThreads_ = 0;
  std::vector<VeloxPromise<bool>> finishPromises_;
};

using CancelPoolPtr = std::shared_ptr<CancelPool>;

} // namespace facebook::velox::core<|MERGE_RESOLUTION|>--- conflicted
+++ resolved
@@ -62,11 +62,6 @@
   // memory, which a third party can revoke while the thread is in
   // this state.
   bool isCancelFree{false};
-<<<<<<< HEAD
-  const char* continueFile = nullptr;
-  int32_t continueLine{0};
-=======
->>>>>>> dc84c223
 
   bool isOnThread() const {
     return thread != std::thread::id();
@@ -74,11 +69,7 @@
 
   void setThread() {
     thread = std::this_thread::get_id();
-<<<<<<< HEAD
-    tid = gettid();
-=======
     tid = syscall(FOLLY_SYS_gettid);
->>>>>>> dc84c223
   }
 
   void clearThread() {
@@ -87,15 +78,6 @@
   }
 };
 
-<<<<<<< HEAD
-#define SETCONT(state)             \
-  {                                \
-    state.continueLine = __LINE__; \
-    state.continueFile = __FILE__; \
-  }
-
-=======
->>>>>>> dc84c223
 class CancelPool {
  public:
   // Returns kNone if no pause or terminate is requested. The thread count is
@@ -231,13 +213,10 @@
 
   void requestPause(bool pause) {
     std::lock_guard<std::mutex> l(mutex_);
-<<<<<<< HEAD
-=======
     requestPauseLocked(pause);
   }
 
   void requestPauseLocked(bool pause) {
->>>>>>> dc84c223
     pauseRequested_ = pause;
   }
 
