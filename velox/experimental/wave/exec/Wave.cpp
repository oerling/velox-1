/*
 * Copyright (c) Facebook, Inc. and its affiliates.
 *
 * Licensed under the Apache License, Version 2.0 (the "License");
 * you may not use this file except in compliance with the License.
 * You may obtain a copy of the License at
 *
 *     http://www.apache.org/licenses/LICENSE-2.0
 *
 * Unless required by applicable law or agreed to in writing, software
 * distributed under the License is distributed on an "AS IS" BASIS,
 * WITHOUT WARRANTIES OR CONDITIONS OF ANY KIND, either express or implied.
 * See the License for the specific language governing permissions and
 * limitations under the License.
 */

#include "velox/experimental/wave/exec/Wave.h"
#include "velox/experimental/wave/exec/Vectors.h"

namespace facebook::velox::wave {

std::string WaveTime::toString() const {
  if (micros < 20) {
    return fmt::format("{} ({} clocks)", succinctNanos(micros * 1000), clocks);
  }
  return succinctNanos(micros * 1000);
}

void WaveStats::add(const WaveStats& other) {
  numWaves += other.numWaves;
  numKernels += other.numKernels;
  numThreadBlocks += other.numThreadBlocks;
  numPrograms += other.numPrograms;
  numThreads += other.numThreads;
  numSync += other.numSync;
  bytesToDevice += other.bytesToDevice;
  bytesToHost += other.bytesToHost;
  hostOnlyTime += other.hostOnlyTime;
  hostParallelTime += other.hostParallelTime;
  waitTime += other.waitTime;
}

void WaveStats::clear() {
  new (this) WaveStats();
}

const SubfieldMap*& threadSubfieldMap() {
  thread_local const SubfieldMap* subfields;
  return subfields;
}

std::string definesToString(const DefinesMap* map) {
  std::stringstream out;
  for (const auto& [value, id] : *map) {
    out
        << (value.subfield ? value.subfield->toString()
                           : value.expr->toString(1));
    out << " = " << id->id << " (" << id->type->toString() << ")" << std::endl;
  }
  return out.str();
}

AbstractOperand* pathToOperand(
    const DefinesMap& map,
    std::vector<std::unique_ptr<common::Subfield::PathElement>>& path) {
  if (path.empty()) {
    return nullptr;
  }
  common::Subfield field(std::move(path));
  const auto subfieldMap = threadSubfieldMap();
  auto it = threadSubfieldMap()->find(field.toString());
  if (it == subfieldMap->end()) {
    return nullptr;
  }
  Value value(it->second.get());
  auto valueIt = map.find(value);
  path = std::move(field.path());
  if (valueIt == map.end()) {
    return nullptr;
  }
  return valueIt->second;
}

WaveVector* Executable::operandVector(OperandId id) {
  WaveVectorPtr* ptr = nullptr;
  if (outputOperands.contains(id)) {
    auto ordinal = outputOperands.ordinal(id);
    ptr = &output[ordinal];
  }
  if (localOperands.contains(id)) {
    auto ordinal = localOperands.ordinal(id);
    ptr = &intermediates[ordinal];
  }
  if (*ptr) {
    return ptr->get();
  }
  return nullptr;
}

WaveVector* Executable::operandVector(OperandId id, const TypePtr& type) {
  WaveVectorPtr* ptr = nullptr;
  if (outputOperands.contains(id)) {
    auto ordinal = outputOperands.ordinal(id);
    ptr = &output[ordinal];
  } else if (localOperands.contains(id)) {
    auto ordinal = localOperands.ordinal(id);
    ptr = &intermediates[ordinal];
  } else {
    VELOX_FAIL("No local/output operand found");
  }
  if (*ptr) {
    return ptr->get();
  }
  *ptr = WaveVector::create(type, waveStream->arena());
  return ptr->get();
}

WaveStream::~WaveStream() {
  if (!hasError_) {
    VELOX_CHECK(
        state_ == State::kHost || state_ == State::kNotRunning,
        "Bad state at ~WaveStream: {}",
        static_cast<int32_t>(state_));
  }
  for (auto& stream : streams_) {
    stream->wait();
  }
  for (auto& exe : executables_) {
    if (exe->releaser) {
      exe->releaser(exe);
    }
  }
  releaseStreamsAndEvents();
}

void WaveStream::releaseStreamsAndEvents() {
  for (auto& stream : streams_) {
    releaseStream(std::move(stream));
  }
  for (auto& event : allEvents_) {
    std::unique_ptr<Event> temp(event);
    releaseEvent(std::move(temp));
  }
  allEvents_.clear();
  streams_.clear();
  lastEvent_.clear();
  hostReturnEvent_ = nullptr;
  // Conditional nullability will be set by the source.
  std::fill(operandNullable_.begin(), operandNullable_.end(), true);
}

void WaveStream::setState(WaveStream::State state) {
  if (state == state_) {
    return;
  }
  WaveTime nowTime = WaveTime::now();
  switch (state_) {
    case State::kNotRunning:
      break;
    case State::kHost:
      stats_.hostOnlyTime += nowTime - start_;
      break;
    case State::kParallel:
      stats_.hostParallelTime += nowTime - start_;
      break;
    case State::kWait:
      stats_.waitTime += nowTime - start_;
      break;
  }
  start_ = nowTime;
  state_ = state;
  if (state_ == State::kWait) {
    ++stats_.numSync;
  }
}

std::mutex WaveStream::reserveMutex_;
std::vector<std::unique_ptr<Stream>> WaveStream::streamsForReuse_;
std::vector<std::unique_ptr<Event>> WaveStream::eventsForReuse_;
bool WaveStream::exitInited_{false};

Stream* WaveStream::newStream() {
  auto stream = streamFromReserve();
  auto id = streams_.size();
  stream->userData() = reinterpret_cast<void*>(id);
  auto result = stream.get();
  streams_.push_back(std::move(stream));
  lastEvent_.push_back(nullptr);
  return result;
}

// static
void WaveStream::clearReusable() {
  streamsForReuse_.clear();
  eventsForReuse_.clear();
}

// static
std::unique_ptr<Stream> WaveStream::streamFromReserve() {
  std::lock_guard<std::mutex> l(reserveMutex_);
  if (streamsForReuse_.empty()) {
    auto result = std::make_unique<Stream>();
    if (!exitInited_) {
      // Register handler for clearing resources after first call of API.
      exitInited_ = true;
      atexit(WaveStream::clearReusable);
    }

    return result;
  }
  auto item = std::move(streamsForReuse_.back());
  streamsForReuse_.pop_back();
  return item;
}

//  static
void WaveStream::releaseStream(std::unique_ptr<Stream>&& stream) {
  std::lock_guard<std::mutex> l(reserveMutex_);
  streamsForReuse_.push_back(std::move(stream));
}
Event* WaveStream::newEvent() {
  auto event = eventFromReserve();
  auto result = event.release();
  allEvents_.insert(result);
  return result;
}

// static
std::unique_ptr<Event> WaveStream::eventFromReserve() {
  std::lock_guard<std::mutex> l(reserveMutex_);
  if (eventsForReuse_.empty()) {
    return std::make_unique<Event>();
  }
  auto item = std::move(eventsForReuse_.back());
  eventsForReuse_.pop_back();
  return item;
}

//  static
void WaveStream::releaseEvent(std::unique_ptr<Event>&& event) {
  std::lock_guard<std::mutex> l(reserveMutex_);
  eventsForReuse_.push_back(std::move(event));
}

OperatorState* WaveStream::operatorState(int32_t id) {
  auto it = taskStateMap_->states.find(id);
  if (it != taskStateMap_->states.end()) {
    return it->second.get();
  }
  return nullptr;
}

OperatorState* WaveStream::newState(ProgramState& init) {
  auto stateShared = init.create(*this);
  taskStateMap_->states[init.stateId] = stateShared;
  return stateShared.get();
}

void WaveStream::markHostOutputOperand(const AbstractOperand& op) {
  hostOutputOperands_.add(op.id);
  auto nullable = isNullable(op);
  auto alignment = WaveVector::alignment(op.type);
  hostReturnSize_ = bits::roundUp(hostReturnSize_, alignment);
  hostReturnSize_ += WaveVector::backingSize(op.type, numRows_, nullable);
}

void WaveStream::setReturnData(bool needStatus) {
  if (!needStatus && hostReturnSize_ == 0) {
    return;
  }
}

void WaveStream::resultToHost() {
  if (streams_.size() == 1) {
    if (hostReturnDataUsed_ > 0) {
      streams_[0]->deviceToHostAsync(
          hostReturnData_->as<char>(),
          deviceReturnData_->as<char>(),
          hostReturnDataUsed_);
    }
    if (!hostReturnEvent_) {
      hostReturnEvent_ = newEvent();
    }
    hostReturnEvent_->record(*streams_[0]);
  } else {
    VELOX_NYI();
  }
}

namespace {
// Copies from pageable host to unified address. Multithreaded memcpy is
// probably best.
void copyData(std::vector<Transfer>& transfers) {
  // TODO: Put memcpys or ppieces of them on AsyncSource if large enough.
  for (auto& transfer : transfers) {
    ::memcpy(transfer.to, transfer.from, transfer.size);
  }
}
} // namespace

void Executable::startTransfer(
    OperandSet outputOperands,
    std::vector<WaveVectorPtr>&& outputVectors,
    std::vector<Transfer>&& transfers,
    WaveStream& waveStream) {
  auto exe = std::make_unique<Executable>();
  auto numBlocks = bits::roundUp(waveStream.numRows(), kBlockSize) / kBlockSize;
  exe->waveStream = &waveStream;
  exe->outputOperands = outputOperands;
  WaveStream::ExeLaunchInfo info;
  waveStream.exeLaunchInfo(*exe, numBlocks, info);
  exe->output = std::move(outputVectors);
  exe->transfers = std::move(transfers);
  exe->deviceData.push_back(waveStream.arena().allocate<char>(info.totalBytes));
  auto start = exe->deviceData[0]->as<char>();
  exe->operands = waveStream.fillOperands(*exe, start, info)[0];
  copyData(exe->transfers);
  auto* device = waveStream.device();
  waveStream.installExecutables(
      folly::Range(&exe, 1),
      [&](Stream* stream, folly::Range<Executable**> executables) {
        for (auto& transfer : executables[0]->transfers) {
          stream->prefetch(device, transfer.to, transfer.size);
          waveStream.stats().bytesToDevice += transfer.size;
        }
        waveStream.markLaunch(*stream, *executables[0]);
      });
}

std::unique_ptr<Executable> WaveStream::recycleExecutable(
    Program* program,
    int32_t numRows) {
  for (auto i = 0; i < executables_.size(); ++i) {
    if (executables_[i]->programShared.get() == program) {
      auto result = std::move(executables_[i]);
      result->stream = nullptr;
      executables_.erase(executables_.begin() + i);
      return result;
    }
  }
  return nullptr;
}

void WaveStream::installExecutables(
    folly::Range<std::unique_ptr<Executable>*> executables,
    std::function<void(Stream*, folly::Range<Executable**>)> launch) {
  folly::F14FastMap<
      OperandSet,
      std::vector<Executable*>,
      OperandSetHasher,
      OperandSetComparer>
      dependences;
  for (auto& exeUnique : executables) {
    executables_.push_back(std::move(exeUnique));
    auto exe = executables_.back().get();
    exe->waveStream = this;
    VELOX_CHECK(exe->stream == nullptr);
    OperandSet streamSet;
    exe->inputOperands.forEach([&](int32_t id) {
      auto* source = operandToExecutable_[id];
      VELOX_CHECK(source != nullptr);
      auto stream = source->stream;
      if (stream) {
        // Compute pending, mark depenedency.
        auto sid = reinterpret_cast<uintptr_t>(stream->userData());
        streamSet.add(sid);
      }
    });
    dependences[streamSet].push_back(exe);
    exe->outputOperands.forEach([&](int32_t id) {
      // The stream may have the same or different exe in place from a previous
      // launch.
      operandToExecutable_[id] = exe;
    });
  }

  // exes with no dependences go on a new stream. Streams with dependent compute
  // get an event. The dependent computes go on new streams that first wait for
  // the events.
  folly::F14FastMap<int32_t, Event*> streamEvents;
  for (auto& [ids, exeVector] : dependences) {
    folly::Range<Executable**> exes(exeVector.data(), exeVector.size());
    std::vector<Stream*> required;
    ids.forEach([&](int32_t id) { required.push_back(streams_[id].get()); });
    if (required.size() == 1) {
      launch(required[0], exes);
      continue;
    }
    if (required.empty()) {
      Stream* stream = nullptr;
      Event* event = nullptr;
      for (auto i = 0; i < streams_.size(); ++i) {
        if (Stream* candidate = streams_[i].get()) {
          VELOX_CHECK_GT(lastEvent_.size(), i);
          if (!lastEvent_[i] || lastEvent_[i]->query()) {
            stream = candidate;
            event = lastEvent_[i];
            break;
          }
        }
      }
      if (!stream) {
        stream = newStream();
      }
      launch(stream, exes);
      if (event) {
        event->record(*stream);
      }
    } else {
      for (auto* req : required) {
        auto id = reinterpret_cast<uintptr_t>(req->userData());
        if (streamEvents.count(id) == 0) {
          auto event = newEvent();
          lastEvent_[id] = event;
          event->record(*req);
          streamEvents[id] = event;
        }
      }
      auto launchStream = newStream();
      ids.forEach([&](int32_t id) { streamEvents[id]->wait(*launchStream); });
      launch(launchStream, exes);
    }
  }
}

bool WaveStream::isArrived(
    const OperandSet& ids,
    int32_t sleepMicro,
    int32_t timeoutMicro) {
  OperandSet waitSet;
  if (hostReturnEvent_) {
    bool done = hostReturnEvent_->query();
    if (done) {
      releaseStreamsAndEvents();
    }
    return done;
  }
  ids.forEach([&](int32_t id) {
    auto exe = operandToExecutable_[id];
    VELOX_CHECK_NOT_NULL(exe, "No exe produces operand {} in stream", id);
    if (!exe->stream) {
      return;
    }
    auto streamId = reinterpret_cast<uintptr_t>(exe->stream->userData());
    if (!lastEvent_[streamId]) {
      lastEvent_[streamId] = newEvent();
      lastEvent_[streamId]->record(*exe->stream);
    }
    if (lastEvent_[streamId]->query()) {
      return;
    }
    waitSet.add(streamId);
  });
  if (waitSet.empty()) {
    releaseStreamsAndEvents();
    return true;
  }
  if (sleepMicro == -1) {
    return false;
  }
  auto start = getCurrentTimeMicro();
  int64_t elapsed = 0;
  while (timeoutMicro == 0 || elapsed < timeoutMicro) {
    bool ready = true;
    waitSet.forEach([&](int32_t id) {
      if (!lastEvent_[id]->query()) {
        ready = false;
      }
    });
    if (ready) {
      releaseStreamsAndEvents();
      return true;
    }
    std::this_thread::sleep_for(std::chrono::microseconds(sleepMicro));
    elapsed = getCurrentTimeMicro() - start;
  }
  return false;
}

void WaveStream::ensureVector(
    const AbstractOperand& op,
    WaveVectorPtr& vector,
    int32_t numRows) {
  if (!vector) {
    vector = std::make_unique<WaveVector>(op.type, arena());
  }
  bool nullable = isNullable(op);
  if (false /*hostOutputOperands_.contains(op.id)*/) {
    VELOX_NYI();
  } else {
    vector->resize(numRows < 0 ? numRows_ : numRows, nullable);
  }
}

bool WaveStream::isNullable(const AbstractOperand& op) const {
  bool notNull = op.notNull;
  if (!notNull) {
    if (op.sourceNullable) {
      notNull = !operandNullable_[op.id];
    } else {
      notNull = true;
      for (auto i : op.nullableIf) {
        if (operandNullable_[i]) {
          notNull = false;
          break;
        }
      }
    }
  }
  return !notNull;
}

void WaveStream::exeLaunchInfo(
    Executable& exe,
    int32_t numBlocks,
    ExeLaunchInfo& info) {
  // The exe has an Operand* for each input/local/output/literal
  // op. It has an Operand for each local/output/literal op. It has
  // an array of numBlock int32_t*'s for every distinct wrapAt in
  // its local/output operands where the wrapAt does not occur in
  // any of the input Operands.
  info.numBlocks = numBlocks;
  info.numInput = exe.inputOperands.size();
  exe.inputOperands.forEach([&](auto id) {
    auto op = operandAt(id);
    auto* inputExe = operandExecutable(op->id);
    if (op->wrappedAt != AbstractOperand::kNoWrap) {
      auto* indices = inputExe->wraps[op->wrappedAt];
      VELOX_CHECK_NOT_NULL(indices);
      info.inputWrap[op->wrappedAt] = indices;
    }
  });

  exe.localOperands.forEach([&](auto id) {
    auto op = operandAt(id);
    if (op->wrappedAt != AbstractOperand::kNoWrap) {
      if (info.inputWrap.find(id) == info.inputWrap.end()) {
        if (info.localWrap.find(op->wrappedAt) == info.localWrap.end()) {
          info.localWrap[op->wrappedAt] = reinterpret_cast<int32_t**>(
              info.localWrap.size() * numBlocks * sizeof(void*));
        }
      }
    }
  });
  exe.outputOperands.forEach([&](auto id) {
    auto op = operandAt(id);
    if (op->wrappedAt != AbstractOperand::kNoWrap) {
      if (info.inputWrap.find(id) == info.inputWrap.end()) {
        if (info.localWrap.find(op->wrappedAt) == info.localWrap.end()) {
          info.localWrap[op->wrappedAt] = reinterpret_cast<int32_t**>(
              info.localWrap.size() * numBlocks * sizeof(void*));
        }
      }
    }
  });
  auto numLiteral = exe.literals ? exe.literals->size() : 0;
  info.numLocalOps =
      exe.localOperands.size() + exe.outputOperands.size() + numLiteral;
  info.totalBytes =
      // Pointer to Operand for input and local Operands.
      sizeof(void*) * (info.numLocalOps + exe.inputOperands.size()) +
      // Flat array of Operand for all but input.
      sizeof(Operand) * info.numLocalOps +
      // Space for the 'indices' for each distinct wrappedAt.
      (info.localWrap.size() * numBlocks * sizeof(void*));
  if (exe.programShared) {
    exe.programShared->getOperatorStates(*this, info.operatorStates);
  }
}

Operand**
WaveStream::fillOperands(Executable& exe, char* start, ExeLaunchInfo& info) {
  Operand** operandPtrBegin = addBytes<Operand**>(start, 0);
  exe.inputOperands.forEach([&](int32_t id) {
    auto* inputExe = operandToExecutable_[id];
    int32_t ordinal = inputExe->outputOperands.ordinal(id);
    *operandPtrBegin =
        &inputExe->operands[inputExe->firstOutputOperandIdx + ordinal];
    ++operandPtrBegin;
  });
  Operand* operandBegin = addBytes<Operand*>(
      start, (info.numInput + info.numLocalOps) * sizeof(void*));
  VELOX_CHECK_EQ(0, reinterpret_cast<uintptr_t>(operandBegin) & 7);
  int32_t* indicesBegin =
      addBytes<int32_t*>(operandBegin, info.numLocalOps * sizeof(Operand));
  for (auto& [id, ptr] : info.localWrap) {
    info.localWrap[id] =
        addBytes<int32_t**>(indicesBegin, reinterpret_cast<int64_t>(ptr));
  }
  exe.wraps = std::move(info.localWrap);
  for (auto& [id, ptr] : info.inputWrap) {
    exe.wraps[id] = ptr;
  }
  exe.intermediates.resize(exe.localOperands.size());
  int32_t fill = 0;
  exe.localOperands.forEach([&](auto id) {
    auto op = operandAt(id);
    ensureVector(*op, exe.intermediates[fill]);
    auto vec = exe.intermediates[fill].get();
    ++fill;
    vec->toOperand(operandBegin);
    if (op->wrappedAt != AbstractOperand::kNoWrap) {
      operandBegin->indices = exe.wraps[op->wrappedAt];
      VELOX_CHECK_NOT_NULL(operandBegin->indices);
    }
    *operandPtrBegin = operandBegin;
    ++operandPtrBegin;
    ++operandBegin;
  });
  exe.firstOutputOperandIdx = exe.intermediates.size();
  exe.output.resize(exe.outputOperands.size());
  fill = 0;
  exe.outputOperands.forEach([&](auto id) {
    auto op = operandAt(id);
    ensureVector(*op, exe.output[fill]);
    auto vec = exe.output[fill].get();
    ++fill;
    vec->toOperand(operandBegin);
    if (op->wrappedAt != AbstractOperand::kNoWrap) {
      operandBegin->indices = exe.wraps[op->wrappedAt];
      VELOX_CHECK_NOT_NULL(operandBegin->indices);
    }
    *operandPtrBegin = operandBegin;
    ++operandPtrBegin;
    ++operandBegin;
  });

  auto numConstants = exe.literals ? exe.literals->size() : 0;
  if (numConstants) {
    memcpy(operandBegin, exe.literals->data(), numConstants * sizeof(Operand));
    for (auto i = 0; i < numConstants; ++i) {
      *operandPtrBegin = operandBegin;
      ++operandPtrBegin;
      ++operandBegin;
    }
  }

  return addBytes<Operand**>(start, 0);
}

LaunchControl* WaveStream::prepareProgramLaunch(
    int32_t key,
    int32_t nthLaunch,
    int32_t inputRows,
    folly::Range<Executable**> exes,
    int32_t blocksPerExe,
    const LaunchControl* inputControl,
    Stream* stream) {
  static_assert(Operand::kPointersInOperand * sizeof(void*) == sizeof(Operand));
  auto& controlVector = launchControl_[key];
  LaunchControl* controlPtr;
  if (controlVector.size() > nthLaunch) {
    controlPtr = controlVector[nthLaunch].get();
  } else {
    controlVector.resize(nthLaunch + 1);
    controlVector[nthLaunch] = std::make_unique<LaunchControl>(key, inputRows);
    controlPtr = controlVector[nthLaunch].get();
  }
  bool isContinue = false;
  auto& control = *controlPtr;
  if (control.programInfo.empty()) {
    control.programInfo.resize(exes.size());
  } else {
    VELOX_CHECK_EQ(exes.size(), control.programInfo.size());
    for (auto& info : control.programInfo) {
      if (info.advance.isRetry) {
        isContinue = true;
        break;
      }
    }
  }
  if (isContinue) {
    VELOX_CHECK_EQ(-1, inputRows);
  } else {
    VELOX_CHECK_LT(0, inputRows);
    numRows_ = inputRows;
  }

  // 2 int arrays: blockBase, programIdx.
  int32_t numBlocks = std::max<int32_t>(1, exes.size()) * blocksPerExe;
  int32_t size = 2 * numBlocks * sizeof(int32_t);
  std::vector<ExeLaunchInfo> info(exes.size());
  auto exeOffset = size;
  // 2 pointers per exe: TB program and start of its param array and 1 int for
  // start PC. Round to 3 for alignment.
  size += exes.size() * sizeof(void*) * 3;
  auto operandOffset = size;
  // Exe dependent sizes for operands.
  int32_t operandBytes = 0;
  int32_t operatorStateBytes = 0;
  int32_t shared = 0;
  for (auto i = 0; i < exes.size(); ++i) {
    exeLaunchInfo(*exes[i], numBlocks, info[i]);
    operandBytes += info[i].totalBytes;
    markLaunch(*stream, *exes[i]);
    shared = std::max(shared, exes[i]->programShared->sharedMemorySize());
    operatorStateBytes += info[i].operatorStates.size() * sizeof(void*);
  }
  size += operandBytes;
  int32_t statusOffset = 0;
  if (!inputControl) {
    statusOffset = size;
    //  Pointer to return block for each tB.
    size += bits::roundUp(blocksPerExe * sizeof(BlockStatus), 8);
  }
  // 1 pointer per exe and an exe-dependent data area.
  int32_t operatorStateOffset = size;
  size += exes.size() * sizeof(void*) + operatorStateBytes;
  auto buffer = arena_.allocate<char>(size);
  // Zero initialization is expected, for example for operands and arrays in
  // Operand::indices.
  memset(buffer->as<char>(), 0, size);

  control.sharedMemorySize = shared;
  // Now we fill in the various arrays and put their start addresses in
  // 'control'.
  auto start = buffer->as<int32_t>();
  control.params.blockBase = start;
  control.params.programIdx = start + numBlocks;
  control.params.programs = addBytes<ThreadBlockProgram**>(
      control.params.programIdx, numBlocks * sizeof(int32_t));
  control.params.operands = addBytes<Operand***>(
      control.params.programs, exes.size() * sizeof(void*));
  control.params.startPC = isContinue
      ? addBytes<int32_t*>(control.params.operands, exes.size() * sizeof(void*))
      : nullptr;

  if (!inputControl) {
    // If the launch produces new statuses (as opposed to updating status of a
    // previous launch), there is an array with a status for each TB. If there
    // are multiple exes, they all share the same error codes. A launch can have
    // a single cardinality change, which will update the row counts in each TB.
    // Writing errors is not serialized but each lane with at least one error
    // will show one error.
    control.params.status = addBytes<BlockStatus*>(start, statusOffset);
    // Memory is already set to all 0.
    for (auto i = 0; i < blocksPerExe; ++i) {
      auto status = &control.params.status[i];
      status->numRows =
          i == blocksPerExe - 1 ? inputRows % kBlockSize : kBlockSize;
    }
  } else {
    control.params.status = inputControl->params.status;
  }
  char* operandStart = addBytes<char*>(start, operandOffset);
  VELOX_CHECK_EQ(0, reinterpret_cast<uintptr_t>(operandStart) & 7);
  int32_t fill = 0;
  for (auto i = 0; i < exes.size(); ++i) {
    control.params.programs[i] = exes[i]->program;
    if (isContinue) {
      control.params.startPC[i] = control.programInfo[i].advance.instructionIdx;
    }
    auto operandPtrs = fillOperands(*exes[i], operandStart, info[i]);
    control.params.operands[i] = operandPtrs;
    // The operands defined by the exe start after the input operands and are
    // all consecutive.
    exes[i]->operands = operandPtrs[exes[i]->inputOperands.size()];
    operandStart += info[i].totalBytes;
    for (auto tbIdx = 0; tbIdx < blocksPerExe; ++tbIdx) {
      control.params.blockBase[fill] = i * blocksPerExe;
      control.params.programIdx[fill] = i;
      ++fill;
    }
  }

  // Fill in operator states, e.g. hash tables.
  void** operatorStatePtrs = addBytes<void**>(start, operatorStateOffset);
  control.params.operatorStates = reinterpret_cast<void***>(operatorStatePtrs);
  auto stateFill = operatorStatePtrs + info.size();
  for (auto i = 0; i < info.size(); ++i) {
    operatorStatePtrs[i] = stateFill;
    auto& ptrs = info[i].operatorStates;
    for (auto j = 0; j < ptrs.size(); ++j) {
      *stateFill = ptrs[j];
      ++stateFill;
    }
  }
  if (!exes.empty()) {
    ++stats_.numKernels;
  }

  stats_.numPrograms += exes.size();
  stats_.numThreadBlocks += blocksPerExe * exes.size();
  stats_.numThreads += numRows_ * exes.size();

  control.deviceData = std::move(buffer);
  return &control;
}

int32_t WaveStream::getOutput(
    int32_t operatorId,
    memory::MemoryPool& pool,
    folly::Range<const OperandId*> operands,
    VectorPtr* vectors) {
  auto it = launchControl_.find(operatorId);
  VELOX_CHECK(it != launchControl_.end());
  auto* control = it->second[0].get();
  auto* status = control->params.status;
<<<<<<< HEAD
  auto numBlocks = bits::roundUp(numRows_, kBlockSize) / kBlockSize;
=======
  auto numBlocks = bits::roundUp(control->inputRows, kBlockSize) / kBlockSize;
>>>>>>> 322d892f
  if (operands.empty()) {
    return statusNumRows(status, numBlocks);
  }
  for (auto i = 0; i < operands.size(); ++i) {
    auto id = operands[i];
    auto exe = operandExecutable(id);
    VELOX_CHECK_NOT_NULL(exe);
    auto ordinal = exe->outputOperands.ordinal(id);
    auto waveVectorPtr = &exe->output[ordinal];
    if (!waveVectorPtr->get()) {
      exe->ensureLazyArrived(operands);
      VELOX_CHECK_NOT_NULL(
          waveVectorPtr->get(), "Lazy load should have filled in the result");
    }
    vectors[i] = waveVectorPtr->get()->toVelox(
        &pool,
        numBlocks,
        status,
        &exe->operands[exe->firstOutputOperandIdx + ordinal]);
  }
  return vectors[0]->size();
}

void WaveStream::makeAggregate(
    AbstractAggregation& inst,
    AggregateOperatorState& state) {
  VELOX_CHECK(inst.keys.empty());
  int32_t size = inst.rowSize();
  auto stream = streamFromReserve();
  auto buffer = arena_.allocate<char>(size + sizeof(DeviceAggregation));
  state.buffers.push_back(buffer);
  AggregationControl control;
  control.head = buffer->as<char>();
  control.headSize = buffer->size();
  control.rowSize = size;
  reinterpret_cast<WaveKernelStream*>(stream.get())->setupAggregation(control);
  releaseStream(std::move(stream));
}

std::string WaveStream::toString() const {
  std::stringstream out;
  out << "{WaveStream ";
  for (auto& exe : executables_) {
    out << exe->toString() << std::endl;
  }
  out << "}";
  if (hostReturnEvent_) {
    out << fmt::format("hostReturnEvent={}", hostReturnEvent_->query())
        << std::endl;
  }
  for (auto i = 0; i < streams_.size(); ++i) {
    out << fmt::format(
        "stream {} {}, ",
        streams_[i]->userData(),
        lastEvent_[i] ? fmt::format("event={}", lastEvent_[i]->query())
                      : fmt::format("no event"));
  }
  return out.str();
}

WaveTypeKind typeKindCode(TypeKind kind) {
  return static_cast<WaveTypeKind>(kind);
}

void Program::getOperatorStates(WaveStream& stream, std::vector<void*>& ptrs) {
  ptrs.resize(operatorStates_.size());
  for (auto i = 0; i < operatorStates_.size(); ++i) {
    auto& operatorState = *operatorStates_[i];
    auto* state = stream.operatorState(operatorState.stateId);
    if (!state) {
      VELOX_CHECK_NOT_NULL(operatorState.create);
      state = stream.newState(operatorState);
    }
    ptrs[i] = state->buffers[0]->as<char>();
  }
}

bool Program::isSink() const {
  int32_t size = instructions_.size();
  if (instructions_[size - 1]->opCode == OpCode::kReturn) {
    VELOX_CHECK_GE(size, 2);
    return instructions_[size - 2]->isSink();
  }
  return instructions_[size - 1]->isSink();
}

AdvanceResult Program::canAdvance(
    WaveStream& stream,
    LaunchControl* control,
    int32_t programIdx) {
  AbstractInstruction* source = instructions_.front().get();
  OperatorState* state = nullptr;
  auto stateId = source->stateId();
  if (stateId.has_value()) {
    state = stream.operatorState(stateId.value());
  }
  return source->canAdvance(stream, control, state, programIdx);
}

#define IN_HEAD(abstract, physical, _op)             \
  auto* abstractInst = &instruction->as<abstract>(); \
  space->opCode = _op;                               \
  auto physicalInst = new (&space->_) physical();

#define IN_OPERAND(member) \
  physicalInst->member = operandIndex(abstractInst->member)

void Program::prepareForDevice(GpuArena& arena) {
  VELOX_CHECK(!instructions_.empty());
  if (instructions_.back()->opCode != OpCode::kReturn) {
    instructions_.push_back(std::make_unique<AbstractReturn>());
  }
  int32_t codeSize = sizeof(Instruction) * instructions_.size();
  for (auto& instruction : instructions_)
    switch (instruction->opCode) {
      case OpCode::kFilter: {
        auto& filter = instruction->as<AbstractFilter>();
        markInput(filter.flags);
        markResult(filter.indices);

        break;
      }
      case OpCode::kWrap: {
        auto& wrap = instruction->as<AbstractWrap>();
        markInput(wrap.indices);
        std::vector<OperandIndex> indices(wrap.target.size());
        wrap.literalOffset = addLiteral(indices.data(), indices.size());
        for (auto i = 0; i < wrap.target.size(); ++i) {
          auto target = wrap.target[i];
          markInput(wrap.source[i]);
          if (target != wrap.source[i]) {
            markResult(target);
          }
        }
        break;
      }
      case OpCode::kPlus_BIGINT:
      case OpCode::kLT_BIGINT: {
        auto& bin = instruction->as<AbstractBinary>();
        markInput(bin.left);
        markInput(bin.right);
        markResult(bin.result);
        markInput(bin.predicate);
        break;
      }
      case OpCode::kNegate: {
        auto& un = instruction->as<AbstractUnary>();
        markInput(un.input);
        markResult(un.result);
        markInput(un.predicate);
        break;
      }
      case OpCode::kReturn:
        break;
      case OpCode::kAggregate: {
        auto& agg = instruction->as<AbstractAggregation>();
        for (auto& key : agg.keys) {
          markInput(key);
        }
        // The literal area has first IUpdateAggs and then Operandindex's for
        // the keys.
        int32_t extra =
            bits::roundUp(
                agg.keys.size() * sizeof(OperandIndex), sizeof(IUpdateAgg)) /
            sizeof(IUpdateAgg);
        std::vector<IUpdateAgg> temp(agg.aggregates.size() + extra);
        agg.literalOffset = addLiteral(temp.data(), temp.size());
        agg.literalBytes = temp.size() * sizeof(IUpdateAgg);
        for (auto& op : agg.aggregates) {
          for (auto& arg : op.args) {
            markInput(arg);
          }
        }
        break;
      }
      case OpCode::kReadAggregate: {
        auto& read = instruction->as<AbstractReadAggregation>();
        auto& agg = *read.aggregation;
        for (auto& key : agg.keys) {
          markResult(key);
        }
        // The literal area is like in the aggregation.
        int32_t extra = agg.literalBytes;
        std::vector<IUpdateAgg> temp(extra / sizeof(IUpdateAgg));
        read.literalOffset = addLiteral(temp.data(), temp.size());
        for (auto& key : agg.keys) {
          markResult(key);
        }
        for (auto& op : agg.aggregates) {
          markResult(op.result);
        }
        break;
      }
      default:
        VELOX_UNSUPPORTED(
            "OpCode {}", static_cast<int32_t>(instruction->opCode));
    }
  sortSlots();
  arena_ = &arena;
  deviceData_ = arena.allocate<char>(
      codeSize + literalArea_.size() + sizeof(ThreadBlockProgram));
  uintptr_t end = reinterpret_cast<uintptr_t>(
      deviceData_->as<char>() + deviceData_->size());
  program_ = deviceData_->as<ThreadBlockProgram>();
  auto instructionArray = addBytes<Instruction*>(program_, sizeof(*program_));
  program_->numInstructions = instructions_.size();
  program_->instructions = instructionArray;
  Instruction* space = instructionArray;
  deviceLiterals_ = reinterpret_cast<char*>(space) +
      sizeof(Instruction) * instructions_.size();
  VELOX_CHECK_LE(
      reinterpret_cast<uintptr_t>(deviceLiterals_) + literalArea_.size(), end);
  memcpy(deviceLiterals_, literalArea_.data(), literalArea_.size());

  for (auto& instruction : instructions_) {
    switch (instruction->opCode) {
      case OpCode::kPlus_BIGINT:
      case OpCode::kLT_BIGINT: {
        IN_HEAD(AbstractBinary, IBinary, instruction->opCode)

        IN_OPERAND(left);
        IN_OPERAND(right);
        IN_OPERAND(result);
        IN_OPERAND(predicate);
        break;
      }
      case OpCode::kFilter: {
        IN_HEAD(AbstractFilter, IFilter, OpCode::kFilter);
        IN_OPERAND(flags);
        IN_OPERAND(indices);
        break;
      }
      case OpCode::kWrap: {
        IN_HEAD(AbstractWrap, IWrap, OpCode::kWrap);
        IN_OPERAND(indices);
        physicalInst->numColumns = abstractInst->source.size();
        physicalInst->columns = reinterpret_cast<OperandIndex*>(
            deviceLiterals_ + abstractInst->literalOffset);
        for (auto i = 0; i < abstractInst->source.size(); ++i) {
          physicalInst->columns[i] = operandIndex(abstractInst->source[i]);
        }
        break;
      }
      case OpCode::kAggregate: {
        IN_HEAD(AbstractAggregation, IAggregate, OpCode::kAggregate);

        physicalInst->numKeys = abstractInst->keys.size();
        physicalInst->numAggregates = abstractInst->aggregates.size();
        physicalInst->stateIndex = operatorStates_.size();
        auto programState = std::make_unique<ProgramState>();
        programState->stateId = abstractInst->state->id;
        programState->isGlobal = true;
        programState->create =
            [inst = abstractInst](
                WaveStream& stream) -> std::shared_ptr<OperatorState> {
          auto newState = std::make_shared<AggregateOperatorState>();
          newState->instruction = inst;
          stream.makeAggregate(*inst, *newState);
          return newState;
        };
        operatorStates_.push_back(std::move(programState));
        physicalInst->aggregates = reinterpret_cast<IUpdateAgg*>(
            deviceLiterals_ + abstractInst->literalOffset);
        // the literal is copied when making the reader for aggregates.
        abstractInst->literal = physicalInst->aggregates;
        OperandIndex* keys = reinterpret_cast<OperandIndex*>(
            physicalInst->aggregates + physicalInst->numAggregates);
        for (auto i = 0; i < abstractInst->keys.size(); ++i) {
          keys[i] = operandIndex(abstractInst->keys[i]);
        }
        for (auto i = 0; i < abstractInst->aggregates.size(); ++i) {
          auto physicalAgg = physicalInst->aggregates + i;
          auto& abstractAgg = abstractInst->aggregates[i];
          physicalAgg->op = abstractAgg.op;
          physicalAgg->nullOffset = abstractAgg.nullOffset;
          physicalAgg->accumulatorOffset = abstractAgg.accumulatorOffset;
          if (abstractAgg.args.size() > 0) {
            physicalAgg->arg1 = operandIndex(abstractAgg.args[0]);
          }
          if (abstractAgg.args.size() > 1) {
            physicalAgg->arg2 = operandIndex(abstractAgg.args[1]);
          }
        }
        break;
      }
      case OpCode::kReadAggregate: {
        IN_HEAD(AbstractReadAggregation, IAggregate, OpCode::kReadAggregate);
        auto& agg = *abstractInst->aggregation;
        physicalInst->numKeys = agg.keys.size();
        physicalInst->numAggregates = agg.aggregates.size();
        physicalInst->aggregates = reinterpret_cast<IUpdateAgg*>(
            deviceLiterals_ + abstractInst->literalOffset);
        auto programState = std::make_unique<ProgramState>();
        programState->stateId = agg.state->id;
        programState->isGlobal = true;
        physicalInst->stateIndex = operatorStates_.size();
        operatorStates_.push_back(std::move(programState));
        memcpy(physicalInst->aggregates, agg.literal, agg.literalBytes);
        auto numKeys = agg.keys.size();
        auto* keys = reinterpret_cast<OperandIndex*>(
            &physicalInst->aggregates[physicalInst->numAggregates]);
        for (auto i = 0; i < numKeys; ++i) {
          keys[i] = operandIndex(agg.keys[i]);
        }
        for (auto i = 0; i < agg.aggregates.size(); ++i) {
          physicalInst->aggregates[i].result =
              operandIndex(agg.aggregates[i].result);
        }
        break;
      }
      case OpCode::kReturn: {
        IN_HEAD(AbstractReturn, IReturn, OpCode::kReturn);
        break;
      }
      default:
        VELOX_UNSUPPORTED("Bad OpCode");
    }
    sharedMemorySize_ =
        std::max(sharedMemorySize_, instructionSharedMemory(*space));
    ++space;
    VELOX_CHECK_LE(
        reinterpret_cast<uintptr_t>(space),
        reinterpret_cast<uintptr_t>(deviceLiterals_));
  }
  program_->sharedMemorySize = sharedMemorySize_;
  literalOperands_.resize(literal_.size());
  for (auto& [op, index] : literal_) {
    literalToOperand(op, literalOperands_[index - firstLiteralIdx_]);
  }
}

void Program::literalToOperand(AbstractOperand* abstractOp, Operand& op) {
  op.indexMask = 0;
  op.indices = nullptr;
  if (abstractOp->literalNull) {
    op.nulls =
        reinterpret_cast<uint8_t*>(deviceLiterals_ + abstractOp->literalOffset);
  } else {
    op.base = deviceLiterals_ + abstractOp->literalOffset;
  }
}

namespace {
// Sorts 'map' by id. Inserts back into map with second as ordinal number
// starting at 'startAt'. Returns 1 + the highest assigned number.
int32_t sortAndRenumber(
    int32_t startAt,
    folly::F14FastMap<AbstractOperand*, int32_t>& map) {
  std::vector<AbstractOperand*> ids;
  for (auto& pair : map) {
    ids.push_back(pair.first);
  }
  std::sort(
      ids.begin(),
      ids.end(),
      [](AbstractOperand*& left, AbstractOperand*& right) {
        return left->id < right->id;
      });
  for (auto i = 0; i < ids.size(); ++i) {
    map[ids[i]] = i + startAt;
  }
  return startAt + ids.size();
}
} // namespace

void Program::sortSlots() {
  // Assigns offsets to input and local/output slots so that all
  // input is first and output next and within input and output, the
  // slots are ordered with lower operand id first. So, if inputs
  // are slots 88 and 22 and outputs are 77 and 33, then the
  // complete order is 22, 88, 33, 77. Constants are sorted after everything
  // else.

  auto start = sortAndRenumber(0, input_);
  start = sortAndRenumber(start, local_);
  start = sortAndRenumber(start, output_);
  firstLiteralIdx_ = start;
  sortAndRenumber(start, literal_);
}

OperandIndex Program::operandIndex(AbstractOperand* op) const {
  if (!op) {
    return kEmpty;
  }
  auto it = input_.find(op);
  if (it != input_.end()) {
    return it->second;
  }
  it = local_.find(op);
  if (it != local_.end()) {
    return it->second;
  }
  it = output_.find(op);
  if (it != local_.end()) {
    return it->second;
  }

  it = literal_.find(op);
  if (it != literal_.end()) {
    return it->second;
  }
  VELOX_FAIL("Operand not found");
}

template <typename T>
int32_t Program::addLiteral(T* value, int32_t count) {
  nextLiteral_ = bits::roundUp(nextLiteral_, sizeof(T));
  auto start = nextLiteral_;
  nextLiteral_ += sizeof(T) * count;
  literalArea_.resize(nextLiteral_);
  memcpy(literalArea_.data() + start, value, sizeof(T) * count);
  return start;
}

template <TypeKind kind>
int32_t Program::addLiteralTyped(AbstractOperand* op) {
  if (op->literalOffset != AbstractOperand::kNoConstant) {
    return op->literalOffset;
  }
  using T = typename TypeTraits<kind>::NativeType;
  if (op->constant->isNullAt(0)) {
    op->literalNull = true;
    char zero = 0;
    return op->literalOffset = addLiteral<char>(&zero, 1);
  }
  T value = op->constant->as<SimpleVector<T>>()->valueAt(0);
  if constexpr (std::is_same_v<T, StringView>) {
    int64_t inlined = 0;
    StringView* stringView = reinterpret_cast<StringView*>(&value);
    if (stringView->size() <= 6) {
      int64_t inlined = static_cast<int64_t>(stringView->size()) << 48;
      memcpy(
          reinterpret_cast<char*>(&inlined) + 2,
          stringView->data(),
          stringView->size());
      op->literalOffset = addLiteral(&inlined, 1);
    } else {
      int64_t zero = 0;
      op->literalOffset = addLiteral(&zero, 1);
      addLiteral(stringView->data(), stringView->size());
    }
  } else {
    op->literalOffset = addLiteral(&value, 1);
  }
  return op->literalOffset;
}

void Program::markInput(AbstractOperand* op) {
  if (!op) {
    return;
  }
  if (op->constant) {
    VELOX_DYNAMIC_SCALAR_TYPE_DISPATCH(
        addLiteralTyped, op->constant->type()->kind(), op);
    literal_[op] = literal_.size();
    return;
  }
  if (!local_.count(op) && !output_.count(op)) {
    input_[op] = input_.size();
  }
}

void Program::markResult(AbstractOperand* op) {
  if (outputIds_.contains(op->id)) {
    output_[op] = outputIds_.ordinal(op->id);
    return;
  }
  if (!local_.count(op)) {
    local_[op] = local_.size();
  }
}

std::unique_ptr<Executable> Program::getExecutable(
    int32_t maxRows,
    const std::vector<std::unique_ptr<AbstractOperand>>& operands) {
  std::unique_ptr<Executable> exe;
  {
    std::lock_guard<std::mutex> l(mutex_);
    if (!prepared_.empty()) {
      exe = std::move(prepared_.back());
      prepared_.pop_back();
    }
  }
  if (!exe) {
    exe = std::make_unique<Executable>();
    exe->programShared = shared_from_this();
    exe->program = program_;
    for (auto& pair : input_) {
      exe->inputOperands.add(pair.first->id);
    }
    for (auto& pair : local_) {
      exe->localOperands.add(pair.first->id);
    }
    for (auto& pair : output_) {
      exe->outputOperands.add(pair.first->id);
    }

    exe->literals = &literalOperands_;
    exe->releaser = [](std::unique_ptr<Executable>& ptr) {
      auto program = ptr->programShared.get();
      ptr->reuse();
      program->releaseExe(std::move(ptr));
    };
  }
  return exe;
}

std::string AbstractOperand::toString() const {
  if (constant) {
    return fmt::format(
        "<literal {} {}>", constant->toString(0), type->toString());
  }
<<<<<<< HEAD
  const char* nulls =
      notNull ? "NN" : conditionalNonNull ? "CN" : sourceNullable ? "SN" : "?";
=======
  const char* nulls = notNull ? "NN"
      : conditionalNonNull    ? "CN"
      : sourceNullable        ? "SN"
                              : "?";
>>>>>>> 322d892f
  return fmt::format("<{} {}: {} {}>", id, label, nulls, type->toString());
}

std::string Executable::toString() const {
  std::stringstream out;
  out << "{Exe "
      << (stream ? fmt::format("stream {}", stream->userData())
                 : fmt::format(" no stream "))
      << " produces ";
  bool first = true;
  outputOperands.forEach([&](auto id) {
    if (!first) {
      out << ", ";
    };
    first = false;
    out << waveStream->operandAt(id)->toString();
  });
  if (programShared) {
    out << std::endl;
    out << "program " << programShared->toString();
  }
  return out.str();
}

std::string Program::toString() const {
  std::stringstream out;
  out << "{ program" << std::endl;
  for (auto& instruction : instructions_) {
    out << instruction->toString() << std::endl;
  }
  out << "}" << std::endl;
  return out.str();
}

std::string AbstractFilter::toString() const {
  return fmt::format("filter {} -> {}", flags->toString(), indices->toString());
  ;
}

std::string AbstractWrap::toString() const {
  std::stringstream out;
  out << "wrap indices=" << indices->toString() << " {";
  for (auto& op : source) {
    out << op->toString() << " ";
  }
  out << "}";
  return out.str();
}

std::string AbstractBinary::toString() const {
  return fmt::format(
      "{} = {} {} {} {}",
      result->toString(),
      left->toString(),
      static_cast<int32_t>(opCode),
      right->toString(),
      predicate ? fmt::format(" if {}", predicate->toString()) : "");
}

} // namespace facebook::velox::wave<|MERGE_RESOLUTION|>--- conflicted
+++ resolved
@@ -796,11 +796,7 @@
   VELOX_CHECK(it != launchControl_.end());
   auto* control = it->second[0].get();
   auto* status = control->params.status;
-<<<<<<< HEAD
   auto numBlocks = bits::roundUp(numRows_, kBlockSize) / kBlockSize;
-=======
-  auto numBlocks = bits::roundUp(control->inputRows, kBlockSize) / kBlockSize;
->>>>>>> 322d892f
   if (operands.empty()) {
     return statusNumRows(status, numBlocks);
   }
@@ -1313,15 +1309,10 @@
     return fmt::format(
         "<literal {} {}>", constant->toString(0), type->toString());
   }
-<<<<<<< HEAD
-  const char* nulls =
-      notNull ? "NN" : conditionalNonNull ? "CN" : sourceNullable ? "SN" : "?";
-=======
   const char* nulls = notNull ? "NN"
       : conditionalNonNull    ? "CN"
       : sourceNullable        ? "SN"
                               : "?";
->>>>>>> 322d892f
   return fmt::format("<{} {}: {} {}>", id, label, nulls, type->toString());
 }
 
