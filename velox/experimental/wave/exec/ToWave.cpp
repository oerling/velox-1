--- conflicted
+++ resolved
@@ -16,10 +16,7 @@
 
 #include "velox/experimental/wave/exec/ToWave.h"
 #include "velox/exec/FilterProject.h"
-<<<<<<< HEAD
-=======
 #include "velox/experimental/wave/exec/Aggregation.h"
->>>>>>> a472d32d
 #include "velox/experimental/wave/exec/Project.h"
 #include "velox/experimental/wave/exec/Values.h"
 #include "velox/experimental/wave/exec/WaveDriver.h"
@@ -319,8 +316,6 @@
 
     outputType = driverFactory_.planNodes[nodeIndex]->outputType();
     addFilterProject(op, outputType, nodeIndex);
-<<<<<<< HEAD
-=======
   } else if (name == "Aggregation") {
     if (!reserveMemory()) {
       return false;
@@ -331,7 +326,6 @@
     operators_.push_back(std::make_unique<Aggregation>(
         *this, *node, aggregateFunctionRegistry()));
     outputType = node->outputType();
->>>>>>> a472d32d
   } else {
     return false;
   }
