--- conflicted
+++ resolved
@@ -49,11 +49,8 @@
   }
 
   void SetUp() override {
-<<<<<<< HEAD
     GTEST_SKIP() << "Skipped until aggregation remodeling is complete";
-=======
     OperatorTestBase::SetUp();
->>>>>>> 77589a91
     if (int device; cudaGetDevice(&device) != cudaSuccess) {
       GTEST_SKIP() << "No CUDA detected, skipping all tests";
     }
