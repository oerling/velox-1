/*
 * Copyright (c) Facebook, Inc. and its affiliates.
 *
 * Licensed under the Apache License, Version 2.0 (the "License");
 * you may not use this file except in compliance with the License.
 * You may obtain a copy of the License at
 *
 *     http://www.apache.org/licenses/LICENSE-2.0
 *
 * Unless required by applicable law or agreed to in writing, software
 * distributed under the License is distributed on an "AS IS" BASIS,
 * WITHOUT WARRANTIES OR CONDITIONS OF ANY KIND, either express or implied.
 * See the License for the specific language governing permissions and
 * limitations under the License.
 */

#include "velox/benchmarks/QueryBenchmarkBase.h"
#include "velox/common/process/TraceContext.h"
#include "velox/dwio/dwrf/writer/Writer.h"
#include "velox/dwio/dwrf/writer/WriterContext.h"
#include "velox/dwio/parquet/writer/Writer.h"
#include "velox/experimental/wave/exec/ToWave.h"
#include "velox/experimental/wave/exec/WaveHiveDataSource.h"
#include "velox/experimental/wave/exec/tests/utils/FileFormat.h"
#include "velox/experimental/wave/exec/tests/utils/WaveTestSplitReader.h"
#include "velox/vector/fuzzer/VectorFuzzer.h"

using namespace facebook::velox;
using namespace facebook::velox::exec;
using namespace facebook::velox::exec::test;
using namespace facebook::velox::dwio::common;

DEFINE_string(
    data_path,
    "",
    "Root path of test data. Data layout must follow Hive-style partitioning. "
    "If the content are directories, they contain the data files for "
    "each table. If they are files, they contain a file system path for each "
    "data file, one per line. This allows running against cloud storage or "
    "HDFS");

DEFINE_bool(
    generate,
    true,
    "Generate input data. If false, data_path must "
    "contain a directory with a subdirectory per table.");
DEFINE_bool(dwrf_vints, true, "Use vints in DWRF test dataset");

DEFINE_bool(preload, false, "Preload Wave data into RAM before starting query");

DEFINE_bool(wave, true, "Run benchmark with Wave");

DEFINE_int32(num_columns, 10, "Number of columns in test table");

DEFINE_int64(filter_pass_pct, 100, "Passing % for one filter");

DEFINE_int32(null_pct, 0, "Pct of null values in columns");

DEFINE_int32(num_column_filters, 0, "Number of columns wit a filter");

DEFINE_int32(num_expr_filters, 0, "Number of columns  with a filter expr");

DEFINE_int32(
    num_arithmetic,
    0,
    "Number of arithmetic ops per column after filters");

DEFINE_int32(rows_per_stripe, 200000, "Rows in a stripe");

DEFINE_int64(num_rows, 1000000000, "Rows in test table");

DEFINE_int32(
    run_query_verbose,
    -1,
    "Run a given query and print execution statistics");

DECLARE_string(data_format);

class WaveBenchmark : public QueryBenchmarkBase {
 public:
  ~WaveBenchmark() {
    wave::test::Table::dropAll();
  }

  void initialize() override {
    QueryBenchmarkBase::initialize();
    if (FLAGS_wave) {
      wave::registerWave();
      wave::WaveHiveDataSource::registerConnector();
      wave::test::WaveTestSplitReader::registerTestSplitReader();
    }
    rootPool_ = memory::memoryManager()->addRootPool("WaveBenchmark");
    leafPool_ = rootPool_->addLeafChild("WaveBenchmark");
  }

  void makeData(
      const RowTypePtr& type,
      int32_t numVectors,
      int32_t vectorSize,
      float nullPct = 0) {
    auto vectors = makeVectors(type, numVectors, vectorSize, nullPct / 100);
    int32_t cnt = 0;
    for (auto& vector : vectors) {
      makeRange(vector, 1000000000, nullPct == 0);
      auto rn = vector->childAt(type->size() - 1)->as<FlatVector<int64_t>>();
      for (auto i = 0; i < rn->size(); ++i) {
        rn->set(i, cnt++);
      }
    }
    if (FLAGS_wave) {
      makeTable(FLAGS_data_path + "/test.wave", vectors);
      if (FLAGS_generate) {
        auto table =
            wave::test::Table::getTable(FLAGS_data_path + "/test.wave");
        table->toFile(FLAGS_data_path + "/test.wave");
      }
    } else {
      std::string temp = FLAGS_data_path + "/data." + FLAGS_data_format;
      writeToFile(temp, vectors, vectors.front()->type());
    }
  }

  std::vector<RowVectorPtr> makeVectors(
      const RowTypePtr& rowType,
      int32_t numVectors,
      int32_t rowsPerVector,
      float nullRatio = 0) {
    std::vector<RowVectorPtr> vectors;
    options_.vectorSize = rowsPerVector;
    options_.nullRatio = nullRatio;
    fuzzer_ = std::make_unique<VectorFuzzer>(options_, leafPool_.get());
    for (int32_t i = 0; i < numVectors; ++i) {
      auto vector = fuzzer_->fuzzInputFlatRow(rowType);
      vectors.push_back(vector);
    }
    return vectors;
  }

  void makeRange(
      RowVectorPtr row,
      int64_t mod = std::numeric_limits<int64_t>::max(),
      bool notNull = true) {
    for (auto i = 0; i < row->type()->size(); ++i) {
      auto child = row->childAt(i);
      if (auto ints = child->as<FlatVector<int64_t>>()) {
        for (auto i = 0; i < child->size(); ++i) {
          if (!notNull && ints->isNullAt(i)) {
            continue;
          }
          ints->set(i, ints->valueAt(i) % mod);
        }
      }
      if (notNull) {
        child->clearNulls(0, row->size());
      }
    }
  }

  wave::test::SplitVector makeTable(
      const std::string& name,
      std::vector<RowVectorPtr>& rows) {
    wave::test::Table::dropTable(name);
    return wave::test::Table::defineTable(name, rows)->splits();
  }

  void writeToFile(
      const std::string& filePath,
      const std::vector<RowVectorPtr>& vectors,
      const TypePtr& schema) {
    auto localWriteFile =
        std::make_unique<LocalWriteFile>(filePath, true, false);
    auto sink = std::make_unique<dwio::common::WriteFileSink>(
        std::move(localWriteFile), filePath);
    auto childPool =
        rootPool_->addAggregateChild("HiveConnectorTestBase.Writer");
    if (FLAGS_data_format == "dwrf") {
      auto config = std::make_shared<dwrf::Config>();
      config->set(dwrf::Config::COMPRESSION, common::CompressionKind_NONE);
      config->set(
          dwrf::Config::STRIPE_SIZE,
          static_cast<uint64_t>(FLAGS_rows_per_stripe * FLAGS_num_columns * 8));
      config->set(dwrf::Config::USE_VINTS, FLAGS_dwrf_vints);

      dwrf::WriterOptions options;
      options.config = config;
      options.schema = schema;

      options.memoryPool = childPool.get();
      facebook::velox::dwrf::Writer writer{std::move(sink), options};
      for (size_t i = 0; i < vectors.size(); ++i) {
        writer.write(vectors[i]);
      }
      writer.close();
    } else if (FLAGS_data_format == "parquet") {
      facebook::velox::parquet::WriterOptions options;
      options.memoryPool = childPool.get();
      int32_t flushCounter = 0;
      options.encoding = parquet::arrow::Encoding::type::BIT_PACKED;
      options.flushPolicyFactory = [&]() {
        return std::make_unique<facebook::velox::parquet::LambdaFlushPolicy>(
            1000000, 1000000000, [&]() { return (++flushCounter % 1 == 0); });
      };
      options.compressionKind = common::CompressionKind_NONE;
      auto writer = std::make_unique<facebook::velox::parquet::Writer>(
          std::move(sink), options, asRowType(schema));
      for (auto& batch : vectors) {
        writer->write(batch);
      }
      writer->flush();
      writer->close();

    } else {
<<<<<<< HEAD
      VELOX_FAIL("Bad file format {}", FLAGS_data_format)
=======
      VELOX_FAIL("Bad file format {}", FLAGS_data_format);
>>>>>>> 181a3138
    }
  }

  exec::test::TpchPlan getQueryPlan(int32_t query) {
    switch (query) {
      case 1: {
        if (!type_) {
          type_ = makeType();
        }

        exec::test::TpchPlan plan;
        if (FLAGS_wave) {
          plan.dataFiles["0"] = {FLAGS_data_path + "/test.wave"};
          plan.dataFileFormat = FileFormat::UNKNOWN;
        } else {
          plan.dataFiles["0"] = {
              FLAGS_data_path + "/data." + FLAGS_data_format};
          plan.dataFileFormat = toFileFormat(FLAGS_data_format);
        }
        int64_t bound = (1'000'000'000LL * FLAGS_filter_pass_pct) / 100;
        std::vector<std::string> scanFilters;
        for (auto i = 0; i < FLAGS_num_column_filters; ++i) {
          scanFilters.push_back(fmt::format("c{} < {}", i, bound));
        }
        auto builder =
            PlanBuilder(leafPool_.get()).tableScan(type_, scanFilters);

        for (auto i = 0; i < FLAGS_num_expr_filters; ++i) {
          builder = builder.filter(
              fmt::format("c{} < {}", FLAGS_num_column_filters + i, bound));
        }

        std::vector<std::string> aggInputs;
        if (FLAGS_num_arithmetic > 0) {
          std::vector<std::string> projects;
          for (auto c = 0; c < type_->size(); ++c) {
            std::string expr = fmt::format("c{} ", c);
            for (auto i = 0; i < FLAGS_num_arithmetic; ++i) {
              expr += fmt::format(" + c{}", c);
            }
            expr += fmt::format(" as f{}", c);
            projects.push_back(std::move(expr));
            aggInputs.push_back(fmt::format("f{}", c));
          }
          builder = builder.project(std::move(projects));
        } else {
          for (auto i = 0; i < type_->size(); ++i) {
            aggInputs.push_back(fmt::format("c{}", i));
          }
        }
        std::vector<std::string> aggs;
        for (auto i = 0; i < aggInputs.size(); ++i) {
          aggs.push_back(fmt::format("sum({})", aggInputs[i]));
        }

        plan.plan = builder.singleAggregation({}, aggs).planNode();

        return plan;
      }
      default:
        VELOX_FAIL("Bad query number");
    }
  }

  void prepareQuery(int32_t query) {
    switch (query) {
      case 1: {
        type_ = makeType();
        auto numVectors =
            std::max<int64_t>(1, FLAGS_num_rows / FLAGS_rows_per_stripe);
        if (FLAGS_generate) {
          makeData(
              type_, numVectors, FLAGS_num_rows / numVectors, FLAGS_null_pct);
        } else {
          loadData();
        }
        break;
      }
      default:
        VELOX_FAIL("Bad query number");
    }
  }

  void loadData() {
    if (FLAGS_wave) {
      auto table =
          wave::test::Table::getTable(FLAGS_data_path + "/test.wave", true);
      table->fromFile(FLAGS_data_path + "/test.wave");
      if (FLAGS_preload) {
        table->loadData(leafPool_);
      }
    }
  }

  std::vector<std::shared_ptr<connector::ConnectorSplit>> listSplits(
      const std::string& path,
      int32_t numSplitsPerFile,
      const TpchPlan& plan) override {
    if (plan.dataFileFormat == FileFormat::UNKNOWN) {
      auto table = wave::test::Table::getTable(path);
      return table->splits();
    }
    return QueryBenchmarkBase::listSplits(path, numSplitsPerFile, plan);
  }

  void runMain(std::ostream& out, RunStats& runStats) override {
    if (FLAGS_run_query_verbose == -1) {
      folly::runBenchmarks();
    } else {
      const auto queryPlan = getQueryPlan(FLAGS_run_query_verbose);
      auto [cursor, actualResults] = run(queryPlan);
      if (!cursor) {
        LOG(ERROR) << "Query terminated with error. Exiting";
        exit(1);
      }
      auto task = cursor->task();
      ensureTaskCompletion(task.get());
      if (FLAGS_include_results) {
        printResults(actualResults, out);
        out << std::endl;
      }
      const auto stats = task->taskStats();
      int64_t rawInputBytes = 0;
      for (auto& pipeline : stats.pipelineStats) {
        auto& first = pipeline.operatorStats[0];
        if (first.operatorType == "TableScan" || first.operatorType == "Wave") {
          rawInputBytes += first.rawInputBytes;
        }
      }
      runStats.rawInputBytes = rawInputBytes;
      out << fmt::format(
                 "Execution time: {}",
                 succinctMillis(
                     stats.executionEndTimeMs - stats.executionStartTimeMs))
          << std::endl;
      out << fmt::format(
                 "Splits total: {}, finished: {}",
                 stats.numTotalSplits,
                 stats.numFinishedSplits)
          << std::endl;
      out << printPlanWithStats(
                 *queryPlan.plan, stats, FLAGS_include_custom_stats)
          << std::endl;
    }
  }

  RowTypePtr makeType() {
    std::vector<std::string> names;
    std::vector<TypePtr> types;
    for (auto i = 0; i < FLAGS_num_columns; ++i) {
      names.push_back(fmt::format("c{}", i));
      types.push_back(BIGINT());
    }
    return ROW(std::move(names), std::move(types));
  }

  std::shared_ptr<memory::MemoryPool> rootPool_;
  std::shared_ptr<memory::MemoryPool> leafPool_;
  RowTypePtr type_;
  VectorFuzzer::Options options_;
  std::unique_ptr<VectorFuzzer> fuzzer_;
};

void waveBenchmarkMain() {
  auto benchmark = std::make_unique<WaveBenchmark>();
  benchmark->initialize();
  if (FLAGS_run_query_verbose != -1) {
    benchmark->prepareQuery(FLAGS_run_query_verbose);
  }
  if (FLAGS_test_flags_file.empty()) {
    RunStats stats;
    benchmark->runOne(std::cout, stats);
    std::cout << stats.toString(false);
  } else {
    benchmark->runAllCombinations();
  }
  benchmark->shutdown();
}

int main(int argc, char** argv) {
  std::string kUsage(
      "This program benchmarks Wave. Run 'velox_wave_benchmark -helpon=WaveBenchmark' for available options.\n");
  gflags::SetUsageMessage(kUsage);
  folly::Init init{&argc, &argv, false};
  facebook::velox::wave::printKernels();
  waveBenchmarkMain();
  return 0;
}<|MERGE_RESOLUTION|>--- conflicted
+++ resolved
@@ -210,11 +210,7 @@
       writer->close();
 
     } else {
-<<<<<<< HEAD
-      VELOX_FAIL("Bad file format {}", FLAGS_data_format)
-=======
       VELOX_FAIL("Bad file format {}", FLAGS_data_format);
->>>>>>> 181a3138
     }
   }
 
