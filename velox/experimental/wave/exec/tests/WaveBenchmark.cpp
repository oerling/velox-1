--- conflicted
+++ resolved
@@ -115,16 +115,12 @@
       }
     } else {
       std::string temp = FLAGS_data_path + "/data." + FLAGS_data_format;
-<<<<<<< HEAD
-      writeToFile(temp, vectors, vectors.front()->type());
-=======
       auto config = std::make_shared<dwrf::Config>();
       config->set(dwrf::Config::COMPRESSION, common::CompressionKind_NONE);
       config->set(
           dwrf::Config::STRIPE_SIZE,
           static_cast<uint64_t>(FLAGS_rows_per_stripe * FLAGS_num_columns * 4));
       writeToFile(temp, vectors, config, vectors.front()->type());
->>>>>>> 17eb5a1f
     }
   }
 
