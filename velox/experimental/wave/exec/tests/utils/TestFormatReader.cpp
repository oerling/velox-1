/*
 * Copyright (c) Facebook, Inc. and its affiliates.
 *
 * Licensed under the Apache License, Version 2.0 (the "License");
 * you may not use this file except in compliance with the License.
 * You may obtain a copy of the License at
 *
 *     http://www.apache.org/licenses/LICENSE-2.0
 *
 * Unless required by applicable law or agreed to in writing, software
 * distributed under the License is distributed on an "AS IS" BASIS,
 * WITHOUT WARRANTIES OR CONDITIONS OF ANY KIND, either express or implied.
 * See the License for the specific language governing permissions and
 * limitations under the License.
 */

#include "velox/experimental/wave/exec/tests/utils/TestFormatReader.h"
#include "velox/experimental/wave/dwio/StructColumnReader.h"

DECLARE_int32(wave_reader_rows_per_tb);

namespace facebook::velox::wave::test {

using common::Subfield;

std::unique_ptr<FormatData> TestFormatParams::toFormatData(
    const std::shared_ptr<const dwio::common::TypeWithId>& type,
    const velox::common::ScanSpec& scanSpec,
    OperandId operand) {
  auto* column = type->id() == 0 ? nullptr : stripe_->findColumn(*type);
  return std::make_unique<TestFormatData>(
      operand, stripe_->columns[0]->numValues, column);
}

int TestFormatData::stageNulls(
    ResultStaging& deviceStaging,
    SplitStaging& splitStaging) {
  if (!column_->nulls) {
    nullsStaged_ = true;
    return kNotRegistered;
  }

  if (nullsStaged_) {
    splitStaging.addDependency(nullsStagingId_);
    return kNotRegistered;
  }
  nullsStaged_ = true;
  auto* nulls = column_->nulls.get();
  Staging staging(
      nulls->values->as<char>(),
      bits::nwords(column_->numValues) * sizeof(uint64_t),
      column_->region);
  auto id = splitStaging.add(staging);
  nullsStagingId_ = splitStaging.id();
  splitStaging.registerPointer(id, &grid_.nulls, true);
  return id;
}

void TestFormatData::griddize(
    int32_t blockSize,
    int32_t numBlocks,
    ResultStaging& deviceStaging,
    ResultStaging& resultStaging,
    SplitStaging& staging,
    DecodePrograms& programs,
    ReadStream& stream) {
<<<<<<< HEAD
  constexpr int32_t kCountStride = 1024;
=======
  if (griddized_) {
    return;
  }
>>>>>>> 76c42715
  griddized_ = true;
  auto id = stageNulls(deviceStaging, staging);
  if (column_->nulls) {
    auto count = std::make_unique<GpuDecode>();
    staging.registerPointer(id, &count->data.countBits.bits, true);
    auto numStrides = bits::roundUp(column_->numValues, kCountStride) / kCountStride;
    auto resultId = deviceStaging.reserve(sizeof(int32_t) * numStrides);
    deviceStaging.registerPointer(resultId, &count->result, true);
    deviceStaging.registerPointer(resultId, &grid_.numNonNull, true);
    count->step = DecodeStep::kCountBits;
    count->data.countBits.numBits = column_->numValues;
    count->data.countBits.resultStride = kCountStride;
    programs.programs.emplace_back();
    programs.programs.back().push_back(std::move(count));
  }
}

void TestFormatData::startOp(
    ColumnOp& op,
    const ColumnOp* previousFilter,
    ResultStaging& deviceStaging,
    ResultStaging& resultStaging,
    SplitStaging& splitStaging,
    DecodePrograms& program,
    ReadStream& stream) {
  VELOX_CHECK_NOT_NULL(column_);
  BufferId id = kNoBufferId;
  // If nulls were not staged on device in griddize() they will be moved now for
  // the single TB.
  stageNulls(deviceStaging, splitStaging);
  if (!staged_) {
    staged_ = true;
    Staging staging(
        column_->values->as<char>(), column_->values->size(), column_->region);
    id = splitStaging.add(staging);
    lastStagingId_ = splitStaging.id();
  } else {
    splitStaging.addDependency(lastStagingId_);
  }
  auto rowsPerBlock = FLAGS_wave_reader_rows_per_tb;
  int32_t numBlocks =
      bits::roundUp(op.rows.size(), rowsPerBlock) / rowsPerBlock;
  if (numBlocks > 1) {
    VELOX_CHECK(griddized_);
  }
  VELOX_CHECK_LT(numBlocks, 256 * 256, "Overflow 16 bit block number");
  for (auto blockIdx = 0; blockIdx < numBlocks; ++blockIdx) {
    auto rowsInBlock = std::min<int32_t>(
        rowsPerBlock, op.rows.size() - (blockIdx * rowsPerBlock));
    auto columnKind = static_cast<WaveTypeKind>(column_->kind);

    auto step = makeStep(
        op, previousFilter, deviceStaging, stream, columnKind, blockIdx);
    if (column_->encoding == Encoding::kFlat) {
      if (column_->baseline == 0 &&
          (column_->bitWidth == 32 || column_->bitWidth == 64)) {
        step->encoding = DecodeStep::kTrivial;
        step->data.trivial.dataType = columnKind;
        step->data.trivial.input = 0;
        step->data.trivial.begin = currentRow_;
        step->data.trivial.end = currentRow_ + rowsInBlock;
        step->data.trivial.input = nullptr;
        if (id != kNoBufferId) {
          splitStaging.registerPointer(id, &step->data.trivial.input, true);
          if (blockIdx == 0) {
            splitStaging.registerPointer(id, &deviceBuffer_, true);
          }
        } else {
          step->data.trivial.input = deviceBuffer_;
        }
        step->data.trivial.result = op.waveVector->values<char>();
      } else {
        step->encoding = DecodeStep::kDictionaryOnBitpack;
        // Just bit pack, no dictionary.
        step->data.dictionaryOnBitpack.alphabet = nullptr;
        step->data.dictionaryOnBitpack.baseline = column_->baseline;
        step->data.dictionaryOnBitpack.bitWidth = column_->bitWidth;
        step->data.dictionaryOnBitpack.indices = nullptr;
        step->data.dictionaryOnBitpack.begin = currentRow_;
        if (id != kNoBufferId) {
          splitStaging.registerPointer(
              id, &step->data.dictionaryOnBitpack.indices, true);
          if (blockIdx == 0) {
            splitStaging.registerPointer(id, &deviceBuffer_, true);
          }
        } else {
          step->data.dictionaryOnBitpack.indices =
              reinterpret_cast<uint64_t*>(deviceBuffer_);
        }
      }
    } else {
      VELOX_NYI("Non flat test encoding");
    }
    op.isFinal = true;
    std::vector<std::unique_ptr<GpuDecode>>* steps;

    // Programs are parallel after filters
    if (stream.filtersDone() || !previousFilter) {
      program.programs.emplace_back();
      steps = &program.programs.back();
    } else {
      steps = &program.programs[blockIdx];
    }
    steps->push_back(std::move(step));
  }
}

class TestStructColumnReader : public StructColumnReader {
 public:
  TestStructColumnReader(
      const TypePtr& requestedType,
      const std::shared_ptr<const dwio::common::TypeWithId>& fileType,
      TestFormatParams& params,
      common::ScanSpec& scanSpec,
      std::vector<std::unique_ptr<Subfield::PathElement>>& path,
      const DefinesMap& defines,
      bool isRoot)
      : StructColumnReader(
            requestedType,
            fileType,
            pathToOperand(defines, path),
            params,
            scanSpec,
            isRoot) {
    // A reader tree may be constructed while the ScanSpec is being used
    // for another read. This happens when the next stripe is being
    // prepared while the previous one is reading.
    auto& childSpecs = scanSpec.stableChildren();
    for (auto i = 0; i < childSpecs.size(); ++i) {
      auto childSpec = childSpecs[i];
      if (isChildConstant(*childSpec)) {
        VELOX_NYI();
        continue;
      }
      auto childFileType = fileType_->childByName(childSpec->fieldName());
      auto childRequestedType = requestedType_->as<TypeKind::ROW>().findChild(
          folly::StringPiece(childSpec->fieldName()));
      auto childParams = TestFormatParams(
          params.pool(), params.runtimeStatistics(), params.stripe());

      path.push_back(std::make_unique<common::Subfield::NestedField>(
          childSpec->fieldName()));
      addChild(TestFormatReader::build(
          childRequestedType,
          childFileType,
          params,
          *childSpec,
          path,
          defines));
      path.pop_back();
      childSpec->setSubscript(children_.size() - 1);
    }
  }
};

std::unique_ptr<ColumnReader> buildIntegerReader(
    const TypePtr& requestedType,
    const std::shared_ptr<const dwio::common::TypeWithId>& fileType,
    TestFormatParams& params,
    common::ScanSpec& scanSpec,
    std::vector<std::unique_ptr<Subfield::PathElement>>& path,
    const DefinesMap& defines) {
  return std::make_unique<ColumnReader>(
      requestedType, fileType, pathToOperand(defines, path), params, scanSpec);
}

// static
std::unique_ptr<ColumnReader> TestFormatReader::build(
    const TypePtr& requestedType,
    const std::shared_ptr<const dwio::common::TypeWithId>& fileType,
    TestFormatParams& params,
    common::ScanSpec& scanSpec,
    std::vector<std::unique_ptr<Subfield::PathElement>>& path,
    const DefinesMap& defines,
    bool isRoot) {
  switch (fileType->type()->kind()) {
    case TypeKind::INTEGER:
    case TypeKind::BIGINT:
      return buildIntegerReader(
          requestedType, fileType, params, scanSpec, path, defines);

    case TypeKind::ROW:
      return std::make_unique<TestStructColumnReader>(
          requestedType, fileType, params, scanSpec, path, defines, isRoot);
    default:
      VELOX_UNREACHABLE();
  }
}

} // namespace facebook::velox::wave::test<|MERGE_RESOLUTION|>--- conflicted
+++ resolved
@@ -64,13 +64,10 @@
     SplitStaging& staging,
     DecodePrograms& programs,
     ReadStream& stream) {
-<<<<<<< HEAD
   constexpr int32_t kCountStride = 1024;
-=======
   if (griddized_) {
     return;
   }
->>>>>>> 76c42715
   griddized_ = true;
   auto id = stageNulls(deviceStaging, staging);
   if (column_->nulls) {
