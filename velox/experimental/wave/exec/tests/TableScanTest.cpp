/*
 * Copyright (c) Facebook, Inc. and its affiliates.
 *
 * Licensed under the Apache License, Version 2.0 (the "License");
 * you may not use this file except in compliance with the License.
 * You may obtain a copy of the License at
 *
 *     http://www.apache.org/licenses/LICENSE-2.0
 *
 * Unless required by applicable law or agreed to in writing, software
 * distributed under the License is distributed on an "AS IS" BASIS,
 * WITHOUT WARRANTIES OR CONDITIONS OF ANY KIND, either express or implied.
 * See the License for the specific language governing permissions and
 * limitations under the License.
 */
#include <cuda_runtime.h> // @manual
#include "velox/exec/ExchangeSource.h"
#include "velox/exec/PlanNodeStats.h"
#include "velox/exec/tests/utils/AssertQueryBuilder.h"
#include "velox/exec/tests/utils/HiveConnectorTestBase.h"
#include "velox/exec/tests/utils/LocalExchangeSource.h"
#include "velox/exec/tests/utils/PlanBuilder.h"
#include "velox/experimental/wave/exec/ToWave.h"
#include "velox/experimental/wave/exec/WaveHiveDataSource.h"
#include "velox/experimental/wave/exec/tests/utils/FileFormat.h"
#include "velox/experimental/wave/exec/tests/utils/WaveTestSplitReader.h"
#include "velox/vector/fuzzer/VectorFuzzer.h"

using namespace facebook::velox;
using namespace facebook::velox::core;
using namespace facebook::velox::exec;
using namespace facebook::velox::exec::test;

class TableScanTest : public virtual HiveConnectorTestBase {
 protected:
  void SetUp() override {
    if (int device; cudaGetDevice(&device) != cudaSuccess) {
      GTEST_SKIP() << "No CUDA detected, skipping all tests";
    }
    HiveConnectorTestBase::SetUp();
    wave::registerWave();
    wave::WaveHiveDataSource::registerConnector();
    wave::test::WaveTestSplitReader::registerTestSplitReader();
    exec::ExchangeSource::factories().clear();
    exec::ExchangeSource::registerFactory(createLocalExchangeSource);
    fuzzer_ = std::make_unique<VectorFuzzer>(options_, pool_.get());
  }

  static void SetUpTestCase() {
    OperatorTestBase::SetUpTestCase();
  }

  void TearDown() override {
    wave::test::Table::dropAll();
    HiveConnectorTestBase::TearDown();
  }

  std::vector<RowVectorPtr> makeVectors(
      const RowTypePtr& rowType,
      int32_t numVectors,
      int32_t rowsPerVector) {
    std::vector<RowVectorPtr> vectors;
    options_.vectorSize = rowsPerVector;
    fuzzer_->setOptions(options_);

    for (int32_t i = 0; i < numVectors; ++i) {
      auto vector = fuzzer_->fuzzInputFlatRow(rowType);
      vectors.push_back(vector);
    }
    return vectors;
  }

  void makeNotNull(
      RowVectorPtr row,
      int64_t mod = std::numeric_limits<int64_t>::max()) {
    for (auto i = 0; i < row->type()->size(); ++i) {
      auto child = row->childAt(i);
      if (auto ints = child->as<FlatVector<int64_t>>()) {
        for (auto i = 0; i < child->size(); ++i) {
          ints->set(i, ints->valueAt(i) % mod);
        }
      }
      child->clearNulls(0, row->size());
    }
  }

  wave::test::SplitVector makeTable(
      const std::string& name,
      std::vector<RowVectorPtr>& rows) {
    wave::test::Table::dropTable(name);
    return wave::test::Table::defineTable(name, rows)->splits();
  }

  std::shared_ptr<Task> assertQuery(
      const PlanNodePtr& plan,
      const wave::test::SplitVector& splits,
      const std::string& duckDbSql) {
    return OperatorTestBase::assertQuery(plan, splits, duckDbSql);
  }

  std::shared_ptr<Task> assertQuery(
      const PlanNodePtr& plan,
      const wave::test::SplitVector& splits,
      const std::string& duckDbSql,
      const int32_t numPrefetchSplit) {
    return AssertQueryBuilder(plan, duckDbQueryRunner_)
        .config(
            core::QueryConfig::kMaxSplitPreloadPerDriver,
            std::to_string(numPrefetchSplit))
        .splits(splits)
        .assertResults(duckDbSql);
  }

  core::PlanNodePtr tableScanNode(const RowTypePtr& outputType) {
    return PlanBuilder(pool_.get()).tableScan(outputType).planNode();
  }

  static PlanNodeStats getTableScanStats(const std::shared_ptr<Task>& task) {
    auto planStats = toPlanStats(task->taskStats());
    return std::move(planStats.at("0"));
  }

  static std::unordered_map<std::string, RuntimeMetric>
  getTableScanRuntimeStats(const std::shared_ptr<Task>& task) {
    return task->taskStats().pipelineStats[0].operatorStats[0].runtimeStats;
  }

  static int64_t getSkippedStridesStat(const std::shared_ptr<Task>& task) {
    return getTableScanRuntimeStats(task)["skippedStrides"].sum;
  }

  static int64_t getSkippedSplitsStat(const std::shared_ptr<Task>& task) {
    return getTableScanRuntimeStats(task)["skippedSplits"].sum;
  }

  static void waitForFinishedDrivers(
      const std::shared_ptr<Task>& task,
      uint32_t n) {
    // Limit wait to 10 seconds.
    size_t iteration{0};
    while (task->numFinishedDrivers() < n and iteration < 100) {
      /* sleep override */
      usleep(100'000); // 0.1 second.
      ++iteration;
    }
    ASSERT_EQ(n, task->numFinishedDrivers());
  }

  VectorFuzzer::Options options_;
  std::unique_ptr<VectorFuzzer> fuzzer_;
};

TEST_F(TableScanTest, basic) {
  auto type = ROW({"c0"}, {BIGINT()});
  auto vectors = makeVectors(type, 10, 1'000);
  auto splits = makeTable("test", vectors);
  createDuckDbTable(vectors);

  auto plan = tableScanNode(type);
  auto task = assertQuery(plan, splits, "SELECT * FROM tmp");

  auto planStats = toPlanStats(task->taskStats());
  auto scanNodeId = plan->id();
  auto it = planStats.find(scanNodeId);
  ASSERT_TRUE(it != planStats.end());
}

TEST_F(TableScanTest, filter) {
  auto type =
      ROW({"c0", "c1", "c2", "c3"}, {BIGINT(), BIGINT(), BIGINT(), BIGINT()});
<<<<<<< HEAD
  auto vectors = makeVectors(type, 10, 1'000);
  makeNotNull(vectors, 1000000000);
=======
  auto vectors = makeVectors(type, 1, 1'000);
  for (auto& vector : vectors) {
    makeNotNull(vector, 1000000000);
  }
>>>>>>> 931432df
  auto splits = makeTable("test", vectors);
  createDuckDbTable(vectors);

  auto plan = PlanBuilder(pool_.get())
                  .tableScan(type)
                  .filter("c0 < 500000000")
                  .project({"c0", "c1 + 100000000 as c1", "c2", "c3"})
                  .filter("c1 < 500000000")
                  .project({"c0", "c1", "c2 + 1", "c3", "c3 + 2"})
                  .planNode();
  auto task = assertQuery(
      plan,
      splits,
      "SELECT c0, c1 + 100000000, c2 + 1, c3, c3 + 2 FROM tmp where c0 < 500000000 and c1 + 100000000 < 500000000");
}<|MERGE_RESOLUTION|>--- conflicted
+++ resolved
@@ -168,15 +168,10 @@
 TEST_F(TableScanTest, filter) {
   auto type =
       ROW({"c0", "c1", "c2", "c3"}, {BIGINT(), BIGINT(), BIGINT(), BIGINT()});
-<<<<<<< HEAD
-  auto vectors = makeVectors(type, 10, 1'000);
-  makeNotNull(vectors, 1000000000);
-=======
   auto vectors = makeVectors(type, 1, 1'000);
   for (auto& vector : vectors) {
     makeNotNull(vector, 1000000000);
   }
->>>>>>> 931432df
   auto splits = makeTable("test", vectors);
   createDuckDbTable(vectors);
 
