/*
 * Copyright (c) Facebook, Inc. and its affiliates.
 *
 * Licensed under the Apache License, Version 2.0 (the "License");
 * you may not use this file except in compliance with the License.
 * You may obtain a copy of the License at
 *
 *     http://www.apache.org/licenses/LICENSE-2.0
 *
 * Unless required by applicable law or agreed to in writing, software
 * distributed under the License is distributed on an "AS IS" BASIS,
 * WITHOUT WARRANTIES OR CONDITIONS OF ANY KIND, either express or implied.
 * See the License for the specific language governing permissions and
 * limitations under the License.
 */

#pragma once

#include <cstdint>
#include "velox/experimental/wave/common/Cuda.h"
#include "velox/experimental/wave/exec/ErrorCode.h"
#include "velox/experimental/wave/vector/Operand.h"

/// Wave common instruction set. Instructions run a thread block wide
/// and offer common operations like arithmetic, conditionals,
/// filters, hash lookups, etc. Several vectorized operators can fuse
/// into one instruction stream. Instruction streams may use shared
/// memory depending on the instruction mix. The shared memory is to
/// be allocated dynamically at kernel invocation.
namespace facebook::velox::wave {

/// Mixed with opcode to switch between instantiations of instructions for
/// different types.
enum class ScalarType {
  kInt32,
  kInt64,
  kReal,
  kDouble,
  kString,
};

/// Opcodes for common instruction set. First all instructions that
/// do not have operand type variants, then all the ones that
/// do. For type templated instructions, the case label is opcode *
/// numTypes + type, so these must be last in oredr not to conflict.
enum class OpCode {
  // First all OpCodes that have no operand type specialization.
  kFilter = 0,
  kWrap,

  // From here, only OpCodes that have variants for scalar types.
  kPlus,
  kMinus,
  kTimes,
  kDivide,
  kEquals,
  kLT,
  kLTE,
  kGT,
  kGTE,
  kNE,

};

#define OP_MIX(op, t) \
  static_cast<OpCode>(static_cast<int32_t>(t) + 8 * static_cast<int32_t>(op))

<<<<<<< HEAD
using OperandIndex = uint16_t;
constexpr OperandIndex kEmpty = ~0;
// operand indices above this are offsets into TB shared memory arrays. The
// value to use is the item at blockIx.x.
constexpr OperandIndex kMinSharedMemIndex = 0x8000;

=======
>>>>>>> a472d32d
struct IBinary {
  OperandIndex left;
  OperandIndex right;
  OperandIndex result;
  // If set, apply operation to lanes where there is a non-zero byte in this.
  OperandIndex predicate{kEmpty};
  // If true, inverts the meaning of 'predicate', so that the operation is
  // perfformed on lanes with a zero byte bit. Xored with predicate[idx].
  uint8_t invert{0};
};

struct IFilter {
  OperandIndex flags;
  OperandIndex indices;
};

struct IWrap {
  // The indices to wrap on top of 'columns'.
  OperandIndex indices;

  // Number of items in 'columns', 'targetColumns', 'nuwIndices',
  // 'mayShareIndices'.
  int32_t numColumns;

  // The columns to wrap.
  OperandIndex* columns;
  // The post wrap columns. If the original is not wrapped, these
  // have the base of original and indices to wrap and posssibly new
  // nulls from 'newNulls'. If the original is wrapped and
  // newIndices[i] is non-nullptr, the combined indices from the
  // existing wrap and 'indices are stored in
  // 'newIndices'. 'newIndices[i]' is the indices of
  // targetColumn[i]. If 'newIndices[i]' is nullptr, the new indices
  // overwrite the indices in 'column[i]' and the indices are
  // referenced from targetColunns[i]'.
  OperandIndex* targetColumns;

  OperandIndex* newIndices;

  // If mayShareIndices[i]' is an index of a previous entry in 'columns' and
  // columns[mayshareIndices[i]] shares indices of columns[i], then
  // targetColumns[i] has indices of targetColumn[mayShareIndices[i]]. If the
  // wrappings were not the same, indices are obtained from newIndices[i].
  int32_t* mayShareIndices;
};

struct Instruction {
  OpCode opCode;
  union {
    IBinary binary;
    IFilter filter;
    IWrap wrap;
  } _;
};

<<<<<<< HEAD
///
enum class ErrorCode : uint8_t {
  // All operations completed.
  kOk = 0,

  // Catchall for runtime errors.
  kError,

  kInsuffcientMemory,
};

/// Contains a count of active lanes and a per lane error code.
struct BlockStatus {
  int32_t numRows{0};
  ErrorCode errors[kBlockSize];
};

=======
>>>>>>> a472d32d
struct ThreadBlockProgram {
  // Shared memory needed for block. The kernel is launched with max of this
  // across the ThreadBlockPrograms.
  int32_t sharedMemorySize{0};
  int32_t numInstructions;

  Instruction** instructions;
};

/// A stream for invoking ExprKernel.
class WaveKernelStream : public Stream {
 public:
  /// Enqueus an invocation of ExprKernel for 'numBlocks' b
  /// tBs. 'blockBase' is the ordinal of the TB within the TBs with
  /// the same program.  'programIdx[blockIndx.x]' is the index into
  /// 'programs' for the program of the TB. 'operands[i]' is the start
  /// of the Operand array for 'programs[i]'. status[blockIdx.x] is
  /// the return status for each TB. 'sharedSize' is the per TB bytes
  /// shared memory to be reserved at launch.
  void call(
      Stream* alias,
      int32_t numBlocks,
      int32_t* blockBase,
      int32_t* programIndices,
      ThreadBlockProgram** programs,
      Operand*** operands,
      BlockStatus* status,
      int32_t sharedSize);
};

} // namespace facebook::velox::wave<|MERGE_RESOLUTION|>--- conflicted
+++ resolved
@@ -65,15 +65,6 @@
 #define OP_MIX(op, t) \
   static_cast<OpCode>(static_cast<int32_t>(t) + 8 * static_cast<int32_t>(op))
 
-<<<<<<< HEAD
-using OperandIndex = uint16_t;
-constexpr OperandIndex kEmpty = ~0;
-// operand indices above this are offsets into TB shared memory arrays. The
-// value to use is the item at blockIx.x.
-constexpr OperandIndex kMinSharedMemIndex = 0x8000;
-
-=======
->>>>>>> a472d32d
 struct IBinary {
   OperandIndex left;
   OperandIndex right;
@@ -129,26 +120,6 @@
   } _;
 };
 
-<<<<<<< HEAD
-///
-enum class ErrorCode : uint8_t {
-  // All operations completed.
-  kOk = 0,
-
-  // Catchall for runtime errors.
-  kError,
-
-  kInsuffcientMemory,
-};
-
-/// Contains a count of active lanes and a per lane error code.
-struct BlockStatus {
-  int32_t numRows{0};
-  ErrorCode errors[kBlockSize];
-};
-
-=======
->>>>>>> a472d32d
 struct ThreadBlockProgram {
   // Shared memory needed for block. The kernel is launched with max of this
   // across the ThreadBlockPrograms.
