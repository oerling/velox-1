/*
 * Copyright (c) Facebook, Inc. and its affiliates.
 *
 * Licensed under the Apache License, Version 2.0 (the "License");
 * you may not use this file except in compliance with the License.
 * You may obtain a copy of the License at
 *
 *     http://www.apache.org/licenses/LICENSE-2.0
 *
 * Unless required by applicable law or agreed to in writing, software
 * distributed under the License is distributed on an "AS IS" BASIS,
 * WITHOUT WARRANTIES OR CONDITIONS OF ANY KIND, either express or implied.
 * See the License for the specific language governing permissions and
 * limitations under the License.
 */

#include "velox/experimental/wave/exec/WaveDriver.h"
#include "velox/experimental/wave/exec/Instruction.h"
#include "velox/experimental/wave/exec/WaveOperator.h"

namespace facebook::velox::wave {

WaveDriver::WaveDriver(
    exec::DriverCtx* driverCtx,
    RowTypePtr outputType,
    core::PlanNodeId planNodeId,
    int32_t operatorId,
    std::unique_ptr<GpuArena> arena,
    std::vector<std::unique_ptr<WaveOperator>> waveOperators,
    std::vector<OperandId> resultOrder,
    SubfieldMap subfields,
    std::vector<std::unique_ptr<AbstractOperand>> operands)
    : exec::SourceOperator(
          driverCtx,
          outputType,
          operatorId,
          planNodeId,
          "Wave"),
      arena_(std::move(arena)),
<<<<<<< HEAD
      waveOperators_(std::move(waveOperators)),
      resultOrder_(std::move(resultOrder)),
=======
>>>>>>> 8a333090
      subfields_(std::move(subfields)),
      operands_(std::move(operands)) {
  VELOX_CHECK(!waveOperators.empty());
  pipelines_.emplace_back();
  for (auto& op : waveOperators) {
    op->setDriver(this);
    if (!op->isStreaming()) {
      pipelines_.emplace_back();
    }
    pipelines_.back().operators.push_back(std::move(op));
  }
}

RowVectorPtr WaveDriver::getOutput() {
  for (;;) {
    startMore();
<<<<<<< HEAD
    if (streams_.empty()) {
      finished_ = true;
      return nullptr;
    }
    auto* last = waveOperators_.back().get();
    auto& lastSet = last->syncSet();
    for (auto i = 0; i < streams_.size(); ++i) {
      auto stream = streams_[i].get();
      if (stream->isArrived(lastSet)) {
        auto result = makeResult(*stream, last->outputIds());
=======
    bool running = false;
    for (int i = pipelines_.size() - 1; i >= 0; --i) {
      if (pipelines_[i].streams.empty()) {
        continue;
      }
      auto& op = *pipelines_[i].operators.back();
      auto& lastSet = op.outputIds();
      auto& streams = pipelines_[i].streams;
      for (auto it = streams.begin(); it != streams.end();) {
        auto& stream = *it;
        if (!stream->isArrived(lastSet)) {
          ++it;
          continue;
        }
        RowVectorPtr result;
        if (i + 1 < pipelines_.size()) {
          pipelines_[i + 1].operators[0]->enqueue(
              makeWaveResult(op.outputType(), *stream, lastSet));
        } else {
          result = makeResult(*stream, lastSet);
        }
>>>>>>> 8a333090
        if (streamAtEnd(*stream)) {
          it = streams.erase(it);
        } else {
          ++it;
        }
        if (result) {
          return result;
        }
      }
      if (i + 1 < pipelines_.size()) {
        pipelines_[i + 1].operators[0]->flush();
      }
      running = true;
    }
    if (!running) {
      return nullptr;
    }
  }
}

bool WaveDriver::streamAtEnd(WaveStream& stream) {
  return true;
}

WaveVectorPtr WaveDriver::makeWaveResult(
    const TypePtr& rowType,
    WaveStream& stream,
    const OperandSet& lastSet) {
  auto result = WaveVector::create(rowType, *arena_);
  int32_t nthChild = 0;
  lastSet.forEach([&](int32_t id) {
    auto exe = stream.operandExecutable(id);
    VELOX_CHECK_NOT_NULL(exe);
    auto ordinal = exe->outputOperands.ordinal(id);
    result->setChildAt(nthChild++, std::move(exe->output[ordinal]));
  });
  return result;
}

RowVectorPtr WaveDriver::makeResult(
    WaveStream& stream,
    const OperandSet& lastSet) {
  auto& last = *pipelines_.back().operators.back();
  auto& rowType = last.outputType();
  std::vector<VectorPtr> children(rowType->size());
  auto result = std::make_shared<RowVector>(
      operatorCtx_->pool(),
      rowType,
      BufferPtr(nullptr),
      last.outputSize(stream),
      std::move(children));
  int32_t nthChild = 0;
  for (auto id : resultOrder_) {
    auto exe = stream.operandExecutable(id);
    VELOX_CHECK_NOT_NULL(exe);
    auto ordinal = exe->outputOperands.ordinal(id);
    auto waveVector = std::move(exe->output[ordinal]);
    result->childAt(nthChild++) = waveVector->toVelox(operatorCtx_->pool());
  };
  return result;
}

void WaveDriver::startMore() {
  for (int i = 0; i < pipelines_.size(); ++i) {
    auto& ops = pipelines_[i].operators;
    if (auto rows = ops[0]->canAdvance()) {
      auto stream = std::make_unique<WaveStream>(*arena_);
      for (auto& op : ops) {
        op->schedule(*stream, rows);
      }
      if (i == pipelines_.size() - 1) {
        prefetchReturn(*stream);
      }
      pipelines_[i].streams.push_back(std::move(stream));
      break;
    }
  }
}

void WaveDriver::prefetchReturn(WaveStream& stream) {
  // Schedule return buffers from last op to be on host side.
}

LaunchControl* WaveDriver::inputControl(
    WaveStream& stream,
    int32_t operatorId) {
  VELOX_CHECK_LT(0, operatorId, "Op 0 has no input control");
  for (auto i = operatorId - 1; i >= 0; --i) {
    if (i == 0 || waveOperators_[i]->isFilter() ||
        waveOperators_[i]->isExpanding()) {
      return stream.launchControls(i).back().get();
    }
  }
  VELOX_FAIL();
}

std::string WaveDriver::toString() const {
  std::ostringstream out;
  out << "{Wave" << std::endl;
  for (auto& pipeline : pipelines_) {
    out << "{Pipeline" << std::endl;
    for (auto& op : pipeline.operators) {
      out << op->toString() << std::endl;
    }
  }
  return out.str();
}

} // namespace facebook::velox::wave<|MERGE_RESOLUTION|>--- conflicted
+++ resolved
@@ -37,11 +37,7 @@
           planNodeId,
           "Wave"),
       arena_(std::move(arena)),
-<<<<<<< HEAD
-      waveOperators_(std::move(waveOperators)),
       resultOrder_(std::move(resultOrder)),
-=======
->>>>>>> 8a333090
       subfields_(std::move(subfields)),
       operands_(std::move(operands)) {
   VELOX_CHECK(!waveOperators.empty());
@@ -58,25 +54,13 @@
 RowVectorPtr WaveDriver::getOutput() {
   for (;;) {
     startMore();
-<<<<<<< HEAD
-    if (streams_.empty()) {
-      finished_ = true;
-      return nullptr;
-    }
-    auto* last = waveOperators_.back().get();
-    auto& lastSet = last->syncSet();
-    for (auto i = 0; i < streams_.size(); ++i) {
-      auto stream = streams_[i].get();
-      if (stream->isArrived(lastSet)) {
-        auto result = makeResult(*stream, last->outputIds());
-=======
     bool running = false;
     for (int i = pipelines_.size() - 1; i >= 0; --i) {
       if (pipelines_[i].streams.empty()) {
         continue;
       }
       auto& op = *pipelines_[i].operators.back();
-      auto& lastSet = op.outputIds();
+      auto& lastSet = op.syncSet();
       auto& streams = pipelines_[i].streams;
       for (auto it = streams.begin(); it != streams.end();) {
         auto& stream = *it;
@@ -91,7 +75,6 @@
         } else {
           result = makeResult(*stream, lastSet);
         }
->>>>>>> 8a333090
         if (streamAtEnd(*stream)) {
           it = streams.erase(it);
         } else {
@@ -107,6 +90,7 @@
       running = true;
     }
     if (!running) {
+      finished_ = true;
       return nullptr;
     }
   }
@@ -178,11 +162,17 @@
 LaunchControl* WaveDriver::inputControl(
     WaveStream& stream,
     int32_t operatorId) {
-  VELOX_CHECK_LT(0, operatorId, "Op 0 has no input control");
-  for (auto i = operatorId - 1; i >= 0; --i) {
-    if (i == 0 || waveOperators_[i]->isFilter() ||
-        waveOperators_[i]->isExpanding()) {
-      return stream.launchControls(i).back().get();
+  for (auto& pipeline : pipelines_) {
+    if (operatorId > pipeline.operators.back()->operatorId()) {
+      continue;
+    }
+    operatorId -= pipeline.operators[0]->operatorId();
+    VELOX_CHECK_LT(0, operatorId, "Op 0 has no input control");
+    for (auto i = operatorId - 1; i >= 0; --i) {
+      if (i == 0 || pipeline.operators[i]->isFilter() ||
+          pipeline.operators[i]->isExpanding()) {
+        return stream.launchControls(i).back().get();
+      }
     }
   }
   VELOX_FAIL();
