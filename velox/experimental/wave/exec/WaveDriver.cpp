/*
 * Copyright (c) Facebook, Inc. and its affiliates.
 *
 * Licensed under the Apache License, Version 2.0 (the "License");
 * you may not use this file except in compliance with the License.
 * You may obtain a copy of the License at
 *
 *     http://www.apache.org/licenses/LICENSE-2.0
 *
 * Unless required by applicable law or agreed to in writing, software
 * distributed under the License is distributed on an "AS IS" BASIS,
 * WITHOUT WARRANTIES OR CONDITIONS OF ANY KIND, either express or implied.
 * See the License for the specific language governing permissions and
 * limitations under the License.
 */

#include "velox/experimental/wave/exec/WaveDriver.h"
#include "velox/experimental/wave/exec/Instruction.h"
#include "velox/experimental/wave/exec/WaveOperator.h"

namespace facebook::velox::wave {

WaveDriver::WaveDriver(
    exec::DriverCtx* driverCtx,
    RowTypePtr outputType,
    core::PlanNodeId planNodeId,
    int32_t operatorId,
    std::unique_ptr<GpuArena> arena,
    std::vector<std::unique_ptr<WaveOperator>> waveOperators,
    std::vector<OperandId> resultOrder,
    SubfieldMap subfields,
    std::vector<std::unique_ptr<AbstractOperand>> operands)
    : exec::SourceOperator(
          driverCtx,
          outputType,
          operatorId,
          planNodeId,
          "Wave"),
      arena_(std::move(arena)),
      resultOrder_(std::move(resultOrder)),
      subfields_(std::move(subfields)),
      operands_(std::move(operands)) {
  VELOX_CHECK(!waveOperators.empty());
  pipelines_.emplace_back();
  for (auto& op : waveOperators) {
    op->setDriver(this);
    if (!op->isStreaming()) {
      pipelines_.emplace_back();
    }
    pipelines_.back().operators.push_back(std::move(op));
  }
}

RowVectorPtr WaveDriver::getOutput() {
  for (;;) {
    startMore();
    bool running = false;
    for (int i = pipelines_.size() - 1; i >= 0; --i) {
      if (pipelines_[i].streams.empty()) {
        continue;
      }
      auto& op = *pipelines_[i].operators.back();
      auto& lastSet = op.syncSet();
      auto& streams = pipelines_[i].streams;
      for (auto it = streams.begin(); it != streams.end();) {
        auto& stream = *it;
        if (!stream->isArrived(lastSet)) {
          ++it;
          continue;
        }
        RowVectorPtr result;
        if (i + 1 < pipelines_.size()) {
          pipelines_[i + 1].operators[0]->enqueue(
              makeWaveResult(op.outputType(), *stream, lastSet));
        } else {
          result = makeResult(*stream, lastSet);
        }
        if (streamAtEnd(*stream)) {
          it = streams.erase(it);
        } else {
          ++it;
        }
        if (result) {
          VLOG(1) << "Output size: " << result->size();
          return result;
        }
      }
      if (i + 1 < pipelines_.size()) {
        pipelines_[i + 1].operators[0]->flush();
      }
      running = true;
    }
    if (!running) {
<<<<<<< HEAD
=======
      VLOG(1) << "No more output";
>>>>>>> a472d32d
      finished_ = true;
      return nullptr;
    }
  }
}

bool WaveDriver::streamAtEnd(WaveStream& stream) {
  return true;
}

WaveVectorPtr WaveDriver::makeWaveResult(
    const TypePtr& rowType,
    WaveStream& stream,
    const OperandSet& lastSet) {
  std::vector<WaveVectorPtr> children(rowType->size());
  int32_t nthChild = 0;
  lastSet.forEach([&](int32_t id) {
    auto exe = stream.operandExecutable(id);
    VELOX_CHECK_NOT_NULL(exe);
    auto ordinal = exe->outputOperands.ordinal(id);
    children[nthChild++] = std::move(exe->output[ordinal]);
  });
  return std::make_unique<WaveVector>(rowType, *arena_, std::move(children));
}

RowVectorPtr WaveDriver::makeResult(
    WaveStream& stream,
    const OperandSet& lastSet) {
  auto& last = *pipelines_.back().operators.back();
  auto& rowType = last.outputType();
  std::vector<VectorPtr> children(rowType->size());
  auto result = std::make_shared<RowVector>(
      operatorCtx_->pool(),
      rowType,
      BufferPtr(nullptr),
      last.outputSize(stream),
      std::move(children));
  int32_t nthChild = 0;
  for (auto id : resultOrder_) {
    auto exe = stream.operandExecutable(id);
    VELOX_CHECK_NOT_NULL(exe);
    auto ordinal = exe->outputOperands.ordinal(id);
    auto waveVector = std::move(exe->output[ordinal]);
    result->childAt(nthChild++) = waveVector->toVelox(operatorCtx_->pool());
  };
  return result;
}

void WaveDriver::startMore() {
  for (int i = 0; i < pipelines_.size(); ++i) {
    auto& ops = pipelines_[i].operators;
    if (auto rows = ops[0]->canAdvance()) {
      auto stream = std::make_unique<WaveStream>(*arena_);
      for (auto& op : ops) {
        op->schedule(*stream, rows);
      }
      if (i == pipelines_.size() - 1) {
        prefetchReturn(*stream);
      }
      pipelines_[i].streams.push_back(std::move(stream));
      break;
    }
  }
}

void WaveDriver::prefetchReturn(WaveStream& stream) {
  // Schedule return buffers from last op to be on host side.
}

LaunchControl* WaveDriver::inputControl(
    WaveStream& stream,
    int32_t operatorId) {
  for (auto& pipeline : pipelines_) {
    if (operatorId > pipeline.operators.back()->operatorId()) {
      continue;
    }
    operatorId -= pipeline.operators[0]->operatorId();
    VELOX_CHECK_LT(0, operatorId, "Op 0 has no input control");
    for (auto i = operatorId - 1; i >= 0; --i) {
      if (i == 0 || pipeline.operators[i]->isFilter() ||
          pipeline.operators[i]->isExpanding()) {
        return stream.launchControls(i).back().get();
      }
    }
  }
  VELOX_FAIL();
}

std::string WaveDriver::toString() const {
  std::ostringstream out;
  out << "{Wave" << std::endl;
  for (auto& pipeline : pipelines_) {
    out << "{Pipeline" << std::endl;
    for (auto& op : pipeline.operators) {
      out << op->toString() << std::endl;
    }
  }
  return out.str();
}

} // namespace facebook::velox::wave<|MERGE_RESOLUTION|>--- conflicted
+++ resolved
@@ -91,10 +91,7 @@
       running = true;
     }
     if (!running) {
-<<<<<<< HEAD
-=======
       VLOG(1) << "No more output";
->>>>>>> a472d32d
       finished_ = true;
       return nullptr;
     }
