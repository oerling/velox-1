--- conflicted
+++ resolved
@@ -153,13 +153,8 @@
   for (;;) {
     switch (instruction->opCode) {
       case OpCode::kReturn:
-<<<<<<< HEAD
-	__syncthreads();
-	return;
-=======
         __syncthreads();
         return;
->>>>>>> 87ea7d5f
       case OpCode::kFilter:
         filterKernel(
             instruction->_.filter,
