/*
 * Copyright (c) Facebook, Inc. and its affiliates.
 *
 * Licensed under the Apache License, Version 2.0 (the "License");
 * you may not use this file except in compliance with the License.
 * You may obtain a copy of the License at
 *
 *     http://www.apache.org/licenses/LICENSE-2.0
 *
 * Unless required by applicable law or agreed to in writing, software
 * distributed under the License is distributed on an "AS IS" BASIS,
 * WITHOUT WARRANTIES OR CONDITIONS OF ANY KIND, either express or implied.
 * See the License for the specific language governing permissions and
 * limitations under the License.
 */

#pragma once

#include "velox/exec/Operator.h"
#include "velox/experimental/wave/exec/AggregateFunctionRegistry.h"
#include "velox/experimental/wave/exec/WaveOperator.h"
#include "velox/expression/Expr.h"

namespace facebook::velox::wave {

using SubfieldMap =
    folly::F14FastMap<std::string, std::unique_ptr<common::Subfield>>;

class CompileState {
 public:
  CompileState(const exec::DriverFactory& driverFactory, exec::Driver& driver)
      : driverFactory_(driverFactory), driver_(driver) {}

  // Replaces sequences of Operators in the Driver given at construction with
  // Wave equivalents. Returns true if the Driver was changed.
  bool compile();

  common::Subfield* toSubfield(const exec::Expr& expr);

  common::Subfield* toSubfield(const std::string& name);

  AbstractOperand* newOperand(AbstractOperand& other);

  AbstractOperand* newOperand(
      const TypePtr& type,
      const std::string& label = "");

  Program* newProgram();

  Value toValue(const exec::Expr& expr);

  AbstractOperand* addIdentityProjections(Value value);
  AbstractOperand* findCurrentValue(Value value);
  AbstractOperand* addExpr(const exec::Expr& expr);

  void addInstruction(
      std::unique_ptr<AbstractInstruction> instruction,
      AbstractOperand* result,
      const std::vector<Program*>& inputs);

  std::vector<AbstractOperand*>
  addExprSet(const exec::ExprSet& set, int32_t begin, int32_t end);
  std::vector<std::vector<ProgramPtr>> makeLevels(int32_t startIndex);

  GpuArena& arena() const {
    return *arena_;
  }

  int numOperators() const {
    return operators_.size();
  }

  GpuArena& arena() {
    return *arena_;
  }

 private:
  bool
  addOperator(exec::Operator* op, int32_t& nodeIndex, RowTypePtr& outputType);

  void addFilterProject(
      exec::Operator* op,
      RowTypePtr outputType,
      int32_t& nodeIndex);

  bool reserveMemory();

  // Adds 'instruction' to the suitable program and records the result
  // of the instruction to the right program. The set of programs
  // 'instruction's operands depend is in 'programs'. If 'instruction'
  // depends on all immutable programs, start a new one. If all
  // dependences are from the same open program, add the instruction
  // to that. If Only one of the programs is mutable, ad the
  // instruction to that.
  void addInstruction(
      std::unique_ptr<Instruction> instruction,
      const AbstractOperand* result,
      const std::vector<Program*>& inputs);

<<<<<<< HEAD
=======
  const std::shared_ptr<aggregation::AggregateFunctionRegistry>&
  aggregateFunctionRegistry();

>>>>>>> a472d32d
  std::unique_ptr<GpuArena> arena_;
  // The operator and output operand where the Value is first defined.
  folly::F14FastMap<Value, AbstractOperand*, ValueHasher, ValueComparer>
      definedBy_;

  // The Operand where Value is available after all projections placed to date.
  folly::F14FastMap<Value, AbstractOperand*, ValueHasher, ValueComparer>
      projectedTo_;

  folly::F14FastMap<AbstractOperand*, Program*> definedIn_;

  const exec::DriverFactory& driverFactory_;
  exec::Driver& driver_;
  SubfieldMap subfields_;

  std::vector<ProgramPtr> allPrograms_;

  // All AbstractOperands. Handed off to WaveDriver after plan conversion.
  std::vector<std::unique_ptr<AbstractOperand>> operands_;

  // The Wave operators generated so far.
  std::vector<std::unique_ptr<WaveOperator>> operators_;

  // The program being generated.
  std::shared_ptr<Program> currentProgram_;

  // Sequence number for operands.
  int32_t operandCounter_{0};

  std::shared_ptr<aggregation::AggregateFunctionRegistry>
      aggregateFunctionRegistry_;
};

/// Registers adapter to add Wave operators to Drivers.
void registerWave();

} // namespace facebook::velox::wave<|MERGE_RESOLUTION|>--- conflicted
+++ resolved
@@ -97,12 +97,9 @@
       const AbstractOperand* result,
       const std::vector<Program*>& inputs);
 
-<<<<<<< HEAD
-=======
   const std::shared_ptr<aggregation::AggregateFunctionRegistry>&
   aggregateFunctionRegistry();
 
->>>>>>> a472d32d
   std::unique_ptr<GpuArena> arena_;
   // The operator and output operand where the Value is first defined.
   folly::F14FastMap<Value, AbstractOperand*, ValueHasher, ValueComparer>
