--- conflicted
+++ resolved
@@ -103,11 +103,7 @@
   ThreadBlockProgram* program{nullptr};
 
   // Device memory if not owned by 'programShared_'.
-<<<<<<< HEAD
-  WaveBufferPtr deviceData;
-=======
   std::vector<WaveBufferPtr> deviceData;
->>>>>>> a472d32d
 
   // Operand ids for inputs.
   OperandSet inputOperands;
@@ -165,18 +161,13 @@
     dependsOn_.push_back(source);
   }
 
-<<<<<<< HEAD
-  // Initializes executableImage and relocation infromation and places for
-=======
   // Initializes executableImage and relocation information and places for
->>>>>>> a472d32d
   // parameters.
   void prepareForDevice(GpuArena& arena);
 
   std::unique_ptr<Executable> getExecutable(
       int32_t maxRows,
       const std::vector<std::unique_ptr<AbstractOperand>>& operands);
-<<<<<<< HEAD
 
   ThreadBlockProgram* threadBlockProgram() {
     return program_;
@@ -187,18 +178,6 @@
     return isMutable_;
   }
 
-=======
-
-  ThreadBlockProgram* threadBlockProgram() {
-    return program_;
-  }
-
-  /// True if instructions can be added.
-  bool isMutable() const {
-    return isMutable_;
-  }
-
->>>>>>> a472d32d
   /// Disallows adding instructions to 'this'. For example, a program in an
   /// operator before a cardinality chaning operator cannot get more
   /// instructions from code after the cardinality change.
