--- conflicted
+++ resolved
@@ -48,7 +48,6 @@
 }
 
 template <typename T>
-<<<<<<< HEAD
 __device__ inline T& flatResult(Operand** operands, OperandIndex opIdx,  int32_t blockBase, char* shared) {
   if (opIdx >= kMinSharedMemIndex) {
     return reinterpret_cast<T*>(shared  + opIdx - kMinSharedMemIndex)[threadIdx.x];
@@ -58,10 +57,6 @@
     op->nulls[blockBase + threadIdx.x] = kNotNull;
 }
 return reinterpret_cast<T*>(op->base)[blockBase + threadIdx.x];
-=======
-__device__ T& flatResult(Operand* op, int32_t blockBase) {
-  return flatValue<T>(op->base, blockBase);
->>>>>>> 8a333090
 }
 
 } // namespace facebook::velox::wave