--- conflicted
+++ resolved
@@ -499,32 +499,14 @@
   }
 }
 
-  template <int kBlockSize>
-  __device__ void makeScatterIndices(GpuDecode::MakeScatterIndices& op) {
-   auto indicesCount = scatterIndices<kBlockSize>(
-       op.bits, op.findSetBits, op.begin, op.end, op.indices);
+template <int kBlockSize>
+__device__ void makeScatterIndices(GpuDecode::MakeScatterIndices& op) {
+  auto indicesCount = scatterIndices<kBlockSize>(
+      op.bits, op.findSetBits, op.begin, op.end, op.indices);
   if (threadIdx.x == 0 && op.indicesCount) {
     *op.indicesCount = indicesCount;
   }
-} 
-
-  template <int kBlockSize>
-__device__ void setRowCountNoFilter(GpuDecode::RowCountNoFilter& op) {
-  auto numRows = op.numRows;
-  auto* status = op.status;
-  auto numCounts = roundUp(numRows, kBlockSize) / kBlockSize;
-  for (auto base = 0; base < numCounts; base += kBlockSize) {
-    auto idx = threadIdx.x + base;
-    if (idx < numCounts) {
-      // Every thread writes a row count and errors for kBlockSize rows. All errors are cleared and all row counts except the last are kBlockSize.
-      status[idx].numRows = idx < numCounts - 1 ? kBlockSize : numRows - idx * kBlockSize;
-      memset(&status[base + threadIdx.x].errors, 0, sizeof(status->errors));
-    }
-  }
-}
-<<<<<<< HEAD
-  
-=======
+}
 
 template <int kBlockSize>
 __device__ void setRowCountNoFilter(GpuDecode::RowCountNoFilter& op) {
@@ -543,7 +525,6 @@
   }
 }
 
->>>>>>> 1fd2bc96
 template <int32_t kBlockSize>
 __device__ void decodeSwitch(GpuDecode& op) {
   switch (op.step) {
@@ -573,13 +554,8 @@
       break;
     case DecodeStep::kRowCountNoFilter:
       detail::setRowCountNoFilter<kBlockSize>(op.data.rowCountNoFilter);
-<<<<<<< HEAD
-	break;
-  default:
-=======
       break;
     default:
->>>>>>> 1fd2bc96
       if (threadIdx.x == 0) {
         printf("ERROR: Unsupported DecodeStep (with shared memory)\n");
       }
@@ -599,11 +575,7 @@
     case DecodeStep::kTrivial:
     case DecodeStep::kDictionaryOnBitpack:
     case DecodeStep::kSparseBool:
-<<<<<<< HEAD
-      case DecodeStep::kRowCountNoFilter:
-=======
     case DecodeStep::kRowCountNoFilter:
->>>>>>> 1fd2bc96
       return 0;
       break;
 
@@ -616,7 +588,7 @@
     case DecodeStep::kMakeScatterIndices:
     case DecodeStep::kLengthToOffset:
       return sizeof(typename BlockScan32::TempStorage);
-  default:
+    default:
       assert(false); // Undefined.
       return 0;
   }
