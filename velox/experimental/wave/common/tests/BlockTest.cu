--- conflicted
+++ resolved
@@ -24,6 +24,7 @@
 
 namespace facebook::velox::wave {
 
+using ScanAlgorithm = cub::BlockScan<int, 256, cub::BLOCK_SCAN_RAKING>;
 
 __global__ void
 boolToIndicesKernel(uint8_t** bools, int32_t** indices, int32_t* sizes) {
@@ -44,12 +45,7 @@
     uint8_t** flags,
     int32_t** indices,
     int32_t* sizes) {
-<<<<<<< HEAD
-    using ScanAlgorithm = cub::BlockScan<int, 256, cub::BLOCK_SCAN_RAKING>;
-    CUDA_CHECK(cudaGetLastError());
-=======
-  CUDA_CHECK(cudaGetLastError());
->>>>>>> 1fd2bc96
+  CUDA_CHECK(cudaGetLastError());
   auto tempBytes = sizeof(typename ScanAlgorithm::TempStorage);
   boolToIndicesKernel<<<numBlocks, 256, tempBytes, stream_->stream>>>(
       flags, indices, sizes);
@@ -61,7 +57,6 @@
     int32_t** indices,
     int32_t* sizes,
     void* temp) {
-  using ScanAlgorithm = cub::BlockScan<int, 256, cub::BLOCK_SCAN_RAKING>;
   int32_t idx = blockIdx.x;
 
   uint8_t* blockBools = bools[idx];
@@ -88,65 +83,7 @@
 }
 
 int32_t BlockTestStream::boolToIndicesSize() {
-using ScanAlgorithm = cub::BlockScan<int, 256, cub::BLOCK_SCAN_RAKING>;
- return sizeof(typename ScanAlgorithm::TempStorage);
-}
-
-__global__ void
-bool256ToIndicesKernel(uint8_t** bools, int32_t** indices, int32_t* sizes) {
-  extern __shared__ char smem[];
-  int32_t idx = blockIdx.x;
-  auto* bool64 = reinterpret_cast<uint64_t*>(bools[idx]);
-  bool256ToIndices(
-      [&](int32_t index8) { return bool64[index8]; },
-      idx * 256,
-      indices[idx],
-      sizes[idx],
-      smem);
-}
-
-void BlockTestStream::testBool256ToIndices(
-    int32_t numBlocks,
-    uint8_t** flags,
-    int32_t** indices,
-    int32_t* sizes) {
-  CUDA_CHECK(cudaGetLastError());
-  auto tempBytes = bool256ToIndicesSize();
-  bool256ToIndicesKernel<<<numBlocks, 256, tempBytes, stream_->stream>>>(
-      flags, indices, sizes);
-  CUDA_CHECK(cudaGetLastError());
-}
-
-__global__ void bool256ToIndicesNoSharedKernel(
-    uint8_t** bools,
-    int32_t** indices,
-    int32_t* sizes,
-    void* temp) {
-  int32_t idx = blockIdx.x;
-  auto* bool64 = reinterpret_cast<uint64_t*>(bools[idx]);
-  char* smem = reinterpret_cast<char*>(temp) + blockIdx.x * 80;
-  bool256ToIndices(
-      [&](int32_t index8) { return bool64[index8]; },
-      idx * 256,
-      indices[idx],
-      sizes[idx],
-      smem);
-}
-
-void BlockTestStream::testBool256ToIndicesNoShared(
-    int32_t numBlocks,
-    uint8_t** flags,
-    int32_t** indices,
-    int32_t* sizes,
-    void* temp) {
-  CUDA_CHECK(cudaGetLastError());
-  bool256ToIndicesNoSharedKernel<<<numBlocks, 256, 0, stream_->stream>>>(
-      flags, indices, sizes, temp);
-  CUDA_CHECK(cudaGetLastError());
-}
-
-int32_t BlockTestStream::bool256ToIndicesSize() {
-  return 80;
+  return sizeof(typename ScanAlgorithm::TempStorage);
 }
 
 __global__ void
@@ -627,9 +564,18 @@
     const char* source,
     const uint64_t* targetMask,
   char* target,
-		   char* smem) {
-  scatterBitsDevice<4>(numSource, numTarget, source, targetMask, target, smem);
-}
+				  int32_t* temp) {
+  if (!temp) {
+    extern __shared__ __align__(16) char smem[];
+    temp = reinterpret_cast<int32_t*>(smem);
+  }
+  scatterBitsDevice<4>(numSource, numTarget, source, targetMask, target, temp);
+}
+
+  //    static
+  int32_t BlockTestStream::scatterBitsSize(int32_t blockSize) {
+    return scatterBitsDeviceSize(blockSize);
+  }
 
 
   void BlockTestStream::scatterBits(int32_t numSource,
@@ -637,9 +583,10 @@
     const char* source,
     const uint64_t* targetMask,
   char* target,
-				    char* smem) {
-    scatterBitsKernel<<<1, 256, 0, stream_->stream>>>(numSource, numTarget, source, targetMask, target, smem);
-  }
+				    int32_t* temp) {
+    scatterBitsKernel<<<1, 256, temp ? 0 : scatterBitsDeviceSize(256), stream_->stream>>>(numSource, numTarget, source, targetMask, target, temp);
+  }
+
 
 REGISTER_KERNEL("testSort", testSort);
 REGISTER_KERNEL("boolToIndices", boolToIndicesKernel);
