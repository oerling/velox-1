#include "velox/experimental/wave/common/Block.cuh"
#include "velox/experimental/wave/common/CudaUtil.cuh"
#include "velox/experimental/wave/common/tests/BlockTest.h"

namespace facebook::velox::wave {

using ScanAlgorithm = cub::BlockScan<int, 256, cub::BLOCK_SCAN_RAKING>;

__global__ void boolToIndices(
    uint8_t** bools,
    int32_t** indices,
    int32_t* sizes,
    int64_t* times) {
  extern __shared__ __align__(alignof(ScanAlgorithm::TempStorage)) char smem[];
  int32_t idx = blockIdx.x;
  // Start cycle timer
  clock_t start = clock();
  uint8_t* blockBools = bools[idx];
  boolBlockToIndices<256>(
      [&]() { return blockBools[threadIdx.x]; },
      idx * 256,
      indices[idx],
      smem,
      sizes[idx]);
  clock_t stop = clock();
  if (threadIdx.x == 0) {
    times[idx] = (start > stop) ? start - stop : stop - start;
  }
}

void BlockTestStream::testBoolToIndices(
    int32_t numBlocks,
    uint8_t** flags,
    int32_t** indices,
    int32_t* sizes,
    int64_t* times) {
  CUDA_CHECK(cudaGetLastError());
  auto tempBytes = sizeof(typename ScanAlgorithm::TempStorage);
  boolToIndices<<<numBlocks, 256, tempBytes, stream_->stream>>>(
      flags, indices, sizes, times);
  CUDA_CHECK(cudaGetLastError());
}

<<<<<<< HEAD
__global__ void sum64(
	   	       int64_t* numbers,
		       int64_t* results) {
  extern __shared__ __align__(alignof(cub::BlockReduce<int64_t, 256>::TempStorage)) char smem[];
  int32_t idx = blockIdx.x;
  blockSum<256>(
      [&]() { return numbers[idx * 256 + threadIdx.x]; },
      smem,
      results);
}

  void BlockTestStream::testSum64(
=======
__global__ void sum64(int64_t* numbers, int64_t* results) {
  extern __shared__ __align__(
      alignof(cub::BlockReduce<int64_t, 256>::TempStorage)) char smem[];
  int32_t idx = blockIdx.x;
  blockSum<256>(
      [&]() { return numbers[idx * 256 + threadIdx.x]; }, smem, results);
}

void BlockTestStream::testSum64(
>>>>>>> e091f1da
    int32_t numBlocks,
    int64_t* numbers,
    int64_t* results) {
  auto tempBytes = sizeof(typename cub::BlockReduce<int64_t, 256>::TempStorage);
<<<<<<< HEAD
  sum64<<<numBlocks, 256, tempBytes, stream_->stream>>>(
							numbers, results);
=======
  sum64<<<numBlocks, 256, tempBytes, stream_->stream>>>(numbers, results);
>>>>>>> e091f1da
  CUDA_CHECK(cudaGetLastError());
}

} // namespace facebook::velox::wave<|MERGE_RESOLUTION|>--- conflicted
+++ resolved
@@ -41,20 +41,6 @@
   CUDA_CHECK(cudaGetLastError());
 }
 
-<<<<<<< HEAD
-__global__ void sum64(
-	   	       int64_t* numbers,
-		       int64_t* results) {
-  extern __shared__ __align__(alignof(cub::BlockReduce<int64_t, 256>::TempStorage)) char smem[];
-  int32_t idx = blockIdx.x;
-  blockSum<256>(
-      [&]() { return numbers[idx * 256 + threadIdx.x]; },
-      smem,
-      results);
-}
-
-  void BlockTestStream::testSum64(
-=======
 __global__ void sum64(int64_t* numbers, int64_t* results) {
   extern __shared__ __align__(
       alignof(cub::BlockReduce<int64_t, 256>::TempStorage)) char smem[];
@@ -64,17 +50,11 @@
 }
 
 void BlockTestStream::testSum64(
->>>>>>> e091f1da
     int32_t numBlocks,
     int64_t* numbers,
     int64_t* results) {
   auto tempBytes = sizeof(typename cub::BlockReduce<int64_t, 256>::TempStorage);
-<<<<<<< HEAD
-  sum64<<<numBlocks, 256, tempBytes, stream_->stream>>>(
-							numbers, results);
-=======
   sum64<<<numBlocks, 256, tempBytes, stream_->stream>>>(numbers, results);
->>>>>>> e091f1da
   CUDA_CHECK(cudaGetLastError());
 }
 
