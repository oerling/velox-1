/*
 * Copyright (c) Facebook, Inc. and its affiliates.
 *
 * Licensed under the Apache License, Version 2.0 (the "License");
 * you may not use this file except in compliance with the License.
 * You may obtain a copy of the License at
 *
 *     http://www.apache.org/licenses/LICENSE-2.0
 *
 * Unless required by applicable law or agreed to in writing, software
 * distributed under the License is distributed on an "AS IS" BASIS,
 * WITHOUT WARRANTIES OR CONDITIONS OF ANY KIND, either express or implied.
 * See the License for the specific language governing permissions and
 * limitations under the License.
 */

#include <iostream>

#include <gtest/gtest.h>
#include "velox/common/base/BitUtil.h"
#include "velox/common/base/Semaphore.h"
#include "velox/common/base/SimdUtil.h"
#include "velox/common/time/Timer.h"
#include "velox/experimental/wave/common/GpuArena.h"
#include "velox/experimental/wave/common/tests/BlockTest.h"

using namespace facebook::velox;
using namespace facebook::velox::wave;

constexpr int32_t kNumPartitionBlocks = 100;
struct PartitionRun {
  uint16_t* keys[kNumPartitionBlocks];
  int32_t numRows[kNumPartitionBlocks];
  int32_t* ranks[kNumPartitionBlocks];
  int32_t* partitionStarts[kNumPartitionBlocks];
  int32_t* partitionedRows[kNumPartitionBlocks];
};

class BlockTest : public testing::Test {
 protected:
  void SetUp() override {
    device_ = getDevice();
    setDevice(device_);
    allocator_ = getAllocator(device_);
    arena_ = std::make_unique<GpuArena>(1 << 28, allocator_);
  }

  void prefetch(Stream& stream, WaveBufferPtr buffer) {
    stream.prefetch(device_, buffer->as<char>(), buffer->capacity());
  }
  void testBoolToIndices(bool use256) {
    /// We make a set of 256 flags and corresponding 256 indices of true flags.
    constexpr int32_t kNumBlocks = 20480;
    constexpr int32_t kBlockSize = 256;
    constexpr int32_t kNumFlags = kBlockSize * kNumBlocks;
    auto flagsBuffer = arena_->allocate<uint8_t>(kNumFlags);
    auto indicesBuffer = arena_->allocate<int32_t>(kNumFlags);
    auto sizesBuffer = arena_->allocate<int32_t>(kNumBlocks);
    BlockTestStream stream;

    std::vector<int32_t> referenceIndices(kNumFlags);
    std::vector<int32_t> referenceSizes(kNumBlocks);
    uint8_t* flags = flagsBuffer->as<uint8_t>();
    for (auto i = 0ul; i < kNumFlags; ++i) {
      if ((i >> 8) % 17 == 0) {
        flags[i] = 0;
      } else if ((i >> 8) % 23 == 0) {
        flags[i] = 1;
      } else {
        flags[i] = (i * 1121) % 73 > 50;
      }
    }
    for (auto b = 0; b < kNumBlocks; ++b) {
      auto start = b * kBlockSize;
      int32_t counter = start;
      for (auto i = 0; i < kBlockSize; ++i) {
        if (flags[start + i]) {
          referenceIndices[counter++] = start + i;
        }
      }
      referenceSizes[b] = counter - start;
    }

    prefetch(stream, flagsBuffer);
    prefetch(stream, indicesBuffer);
    prefetch(stream, sizesBuffer);
    stream.wait();
    auto indicesPointers = arena_->allocate<void*>(kNumBlocks);
    auto flagsPointers = arena_->allocate<void*>(kNumBlocks);
    for (auto i = 0; i < kNumBlocks; ++i) {
      flagsPointers->as<uint8_t*>()[i] = flags + (i * kBlockSize);
      indicesPointers->as<int32_t*>()[i] =
          indicesBuffer->as<int32_t>() + (i * kBlockSize);
    }

    prefetch(stream, flagsBuffer);
    prefetch(stream, indicesBuffer);
    prefetch(stream, sizesBuffer);
    stream.wait();
    auto startMicros = getCurrentTimeMicro();
    if (use256) {
      stream.testBool256ToIndices(
          kNumBlocks,
          flagsPointers->as<uint8_t*>(),
          indicesPointers->as<int32_t*>(),
          sizesBuffer->as<int32_t>());

    } else {
      stream.testBoolToIndices(
          kNumBlocks,
          flagsPointers->as<uint8_t*>(),
          indicesPointers->as<int32_t*>(),
          sizesBuffer->as<int32_t>());
    }
    stream.wait();
    auto elapsed = getCurrentTimeMicro() - startMicros;
    for (auto b = 0; b < kNumBlocks; ++b) {
      auto* reference = referenceIndices.data() + b * kBlockSize;
      auto* actual = indicesBuffer->as<int32_t>() + b * kBlockSize;
      auto* referenceSizesData = referenceSizes.data();
      auto* actualSizes = sizesBuffer->as<int32_t>();
      ASSERT_EQ(
          0, ::memcmp(reference, actual, referenceSizes[b] * sizeof(int32_t)));
      ASSERT_EQ(referenceSizesData[b], actualSizes[b]);
    }
    std::cout << "Flags " << (use256 ? "256" : "") << " to indices: " << elapsed
              << "us, " << kNumFlags / static_cast<float>(elapsed) << " Mrows/s"
              << std::endl;

    auto temp = arena_->allocate<char>(
        BlockTestStream::boolToIndicesSize() * kNumBlocks);
    prefetch(stream, temp);
    prefetch(stream, flagsBuffer);
    prefetch(stream, indicesBuffer);
    prefetch(stream, sizesBuffer);
    stream.wait();

    startMicros = getCurrentTimeMicro();
    if (use256) {
      stream.testBool256ToIndicesNoShared(
          kNumBlocks,
          flagsPointers->as<uint8_t*>(),
          indicesPointers->as<int32_t*>(),
          sizesBuffer->as<int32_t>(),
          temp->as<char>());
    } else {
      stream.testBoolToIndicesNoShared(
          kNumBlocks,
          flagsPointers->as<uint8_t*>(),
          indicesPointers->as<int32_t*>(),
          sizesBuffer->as<int32_t>(),
          temp->as<char>());
    }
    stream.wait();
    elapsed = getCurrentTimeMicro() - startMicros;
<<<<<<< HEAD
    std::cout << "Flags " << (use256 ? "256" : "") << " to indices: "
              << " to indices no smem: " << elapsed << "us, "
=======
    std::cout << "Flags " << (use256 ? "256" : "")
              << " to indices: " << " to indices no smem: " << elapsed << "us, "
>>>>>>> 1fd2bc96
              << kNumFlags / static_cast<float>(elapsed) << " Mrows/s"
              << std::endl;
  }

  void makePartitionRun(
      int32_t numRows,
      int32_t numPartitions,
      PartitionRun*& run,
      WaveBufferPtr& buffer) {
    auto rowsRounded = bits::roundUp(numRows, 8);
    auto partitionsRounded = bits::roundUp(numPartitions, 8);
    int64_t bytes = sizeof(PartitionRun) +
        kNumPartitionBlocks *
            (rowsRounded * sizeof(int32_t) * 4 +
             partitionsRounded * sizeof(int32_t));
    if (!buffer || buffer->capacity() < bytes) {
      buffer = arena_->allocate<char>(bytes);
    }
    run = buffer->as<PartitionRun>();
    auto chars = buffer->as<char>() + sizeof(PartitionRun);
    for (auto block = 0; block < kNumPartitionBlocks; ++block) {
      run->keys[block] = reinterpret_cast<uint16_t*>(chars);
      run->numRows[block] = numRows;
      chars += rowsRounded * sizeof(uint16_t);
      run->partitionStarts[block] = reinterpret_cast<int32_t*>(chars);
      chars += numPartitions * sizeof(int32_t);
      run->ranks[block] = reinterpret_cast<int32_t*>(chars);
      chars += sizeof(int32_t) * numRows;
      run->partitionedRows[block] = reinterpret_cast<int32_t*>(chars);
      chars += sizeof(int32_t) * numRows;
      for (auto i = 0; i < numRows; ++i) {
        run->keys[block][i] = (block + i * 2017) % numPartitions;
      }
    }
    VELOX_CHECK_LE(chars - buffer->as<char>(), bytes);
  }

  void checkPartitionRun(const PartitionRun& run, int32_t numPartitions) {
    // Check that every row is once in its proper partition.
    for (auto block = 0; block < kNumPartitionBlocks; ++block) {
      std::vector<bool> flags(run.numRows[block], false);
      for (auto part = 0; part < numPartitions; ++part) {
        for (auto i = (part == 0 ? 0 : run.partitionStarts[block][part - 1]);
             i < run.partitionStarts[block][part];
             ++i) {
          auto row = run.partitionedRows[block][i];
          EXPECT_LT(row, run.numRows[block]);
          EXPECT_FALSE(flags[row]);
          EXPECT_EQ(part, run.keys[block][row]);
          flags[row] = true;
        }
      }
      // Expect that all flags are set.
      for (auto i = 0; i < run.numRows[block]; ++i) {
        EXPECT_TRUE(flags[i]);
      }
    }
  }

<<<<<<< HEAD
  void testScatterBits(int32_t numBits, int32_t setPct, bool useSmem = false) {
    auto numWords = bits::nwords(numBits);
    auto maskBuffer = arena_->allocate<uint64_t>(numWords);
        auto sourceBuffer = arena_->allocate<uint8_t>(numWords + 1);
        auto resultBuffer = arena_->allocate<uint8_t>(numWords);
        auto smemBuffer = arena_->allocate<uint32_t>(BlockTestStream::scatterBitsSize());

    BlockTestStream stream;


  auto maskData = maskBuffer->as<uint64_t>();
  folly::Random::DefaultGenerator rng;
  rng.seed(1);
  for (auto bit = 0; bit < numBits; ++bit) {
    if (folly::Random::rand32(rng) % 100 < setPct) {
      setBit(maskData, bit);
    }
  }
  // Ranges of tens of set and unset bits.
  fillBits(maskData, numBits - 130, numBits - 2, true);
  fillBits(maskData, kNumBits - 601, kNumBits - 403, true);

  folly::Random::DefaultGenerator rng;
  rng.seed(1);
  // Range of mostly set bits, 1/50 is not set.
  for (auto bit = kNumBits - 1000; bit > 400; --bit) {
    if (folly::Random::rand32(rng) % 50) {
      setBit(maskData, bit);
    }
  }
  // Alternating groups of 5 bits with 0-3 bis set.
  for (auto i = 0; i < 305; i += 5) {
    auto numSet = (i / 5) % 4;
    for (auto j = 0; j < numSet; ++j) {
      setBit(maskData, i + j, true);
    }
  }

  auto numInMask = bits::countBits(maskData, 0, numBits);
  auto* source = sourceBuffer->as<uint64_t>();
  uint64_t seed = 0x123456789abcdef0LL;
  for (auto i = 0; i < numWords; ++i) {
    source[i] = seed;
    seed *= 0x5cdf;
  }
  std::vector<char> reference(numWords);
  auto sourceAsChar = sourceBuffer->as<char>() + 1;
  uint64_t cpuTime = 0;
  {
    MicrosecondTimer t(&cpuTime);
  scatterBits(numInMask, kNumBits, sourceAsChar, maskData, reference.data());
  }
  prefetch(stream, maskBuffer);
  prefetch(stream, resultBuffer);
  prefetch(stream, smemBuffer);
  prefetch(stream, sourceBuffer);
  stream.wait();
  uint64_t gpuTime = 0;
  {
    MicrosecondTimer t(&gpuTime);
    stream.scatterBits(numInMask, kNumBits, sourceAsChar, maskData, result->as<char>(), smemBuffer->as<int32_t>());
  }
  auto resultAsChar = resultBuffer->as<char>();
  for (int32_t i = 0; i < numBits; ++i) {
    EXPECT_EQ(
        bits::isBitSet(reference.data(), i), bits::isBitSet(resultAsChar, i));
  }

  std::cout << fmt::format("scatterBits {} {}% set: cpu1t {} b/s gpu256t {} b/s", numBits, setPct, numBits / (cpuTime / 1e6), numBits / (gpuTime / 1e6)) << std::endl; 
  }

  Device* device_;
  GpuAllocator* allocator_;
  std::unique_ptr<GpuArena> arena_;
};

=======
>>>>>>> 1fd2bc96
TEST_F(BlockTest, boolToIndices) {
  testBoolToIndices(false);
  testBoolToIndices(true);
}

TEST_F(BlockTest, shortRadixSort) {
  // We make a set of 8K uint16_t keys  and uint16_t values.
  constexpr int32_t kNumBlocks = 1024;
  constexpr int32_t kBlockSize = 1024;
  constexpr int32_t kValuesPerThread = 8;
  constexpr int32_t kValuesPerBlock = kBlockSize * kValuesPerThread;
  constexpr int32_t kNumValues = kBlockSize * kNumBlocks * kValuesPerThread;
  auto keysBuffer = arena_->allocate<uint16_t>(kNumValues);
  auto valuesBuffer = arena_->allocate<int16_t>(kNumValues);
  BlockTestStream stream;

  std::vector<uint16_t> referenceKeys(kNumValues);
  std::vector<uint16_t> referenceValues(kNumValues);
  uint16_t* keys = keysBuffer->as<uint16_t>();
  uint16_t* values = valuesBuffer->as<uint16_t>();
  for (auto i = 0; i < kNumValues; ++i) {
    keys[i] = i * 2017;
    values[i] = i;
  }

  for (auto b = 0; b < kNumBlocks; ++b) {
    auto start = b * kValuesPerBlock;
    std::vector<uint16_t> indices(kValuesPerBlock);
    std::iota(indices.begin(), indices.end(), 0);
    std::sort(indices.begin(), indices.end(), [&](auto left, auto right) {
      return keys[start + left] < keys[start + right];
    });
    for (auto i = 0; i < kValuesPerBlock; ++i) {
      referenceValues[start + i] = values[start + indices[i]];
    }
  }

  prefetch(stream, valuesBuffer);
  prefetch(stream, keysBuffer);

  auto keysPointers = arena_->allocate<void*>(kNumBlocks);
  auto valuesPointers = arena_->allocate<void*>(kNumBlocks);
  for (auto i = 0; i < kNumBlocks; ++i) {
    keysPointers->as<uint16_t*>()[i] = keys + (i * kValuesPerBlock);
    valuesPointers->as<uint16_t*>()[i] =
        valuesBuffer->as<uint16_t>() + (i * kValuesPerBlock);
  }
  auto keySegments = keysPointers->as<uint16_t*>();
  auto valueSegments = valuesPointers->as<uint16_t*>();
  prefetch(stream, keysPointers);
  prefetch(stream, valuesPointers);
  stream.wait();
  auto startMicros = getCurrentTimeMicro();
  stream.testSort16(kNumBlocks, keySegments, valueSegments);
  stream.wait();
  auto elapsed = getCurrentTimeMicro() - startMicros;
  for (auto b = 0; b < kNumBlocks; ++b) {
    ASSERT_EQ(
        0,
        ::memcmp(
            referenceValues.data() + b * kValuesPerBlock,
            valueSegments[b],
            kValuesPerBlock * sizeof(uint16_t)));
  }
  std::cout << "sort16: " << elapsed << "us, "
            << kNumValues / static_cast<float>(elapsed) << " Mrows/s"
            << std::endl;

  // Reset the test values for second test.
  for (auto i = 0; i < kNumValues; ++i) {
    keys[i] = i * 2017;
    values[i] = i;
  }
  auto temp =
      arena_->allocate<char>(kNumBlocks * BlockTestStream::sort16SharedSize());
  prefetch(stream, temp);
  prefetch(stream, valuesBuffer);
  prefetch(stream, keysBuffer);
  prefetch(stream, keysPointers);
  prefetch(stream, valuesPointers);
  stream.wait();
  startMicros = getCurrentTimeMicro();
  stream.testSort16NoShared(
      kNumBlocks, keySegments, valueSegments, temp->as<char>());
  stream.wait();
  elapsed = getCurrentTimeMicro() - startMicros;
  std::cout << "sort16 no shared: " << elapsed << "us, "
            << kNumValues / static_cast<float>(elapsed) << " Mrows/s"
            << std::endl;
}

TEST_F(BlockTest, partition) {
  // We make severl sets of keys and temp and result buffers. These
  // are in unified memory. We run the partition for all and check the
  // outcome on the host. We run at several different partition counts
  // and batch sizes. All experiments are submitted as kNumPartitionBlocks
  // concurrent thread blocks of 256 threads.
  BlockTestStream stream;
  std::vector<int32_t> partitionCounts = {1, 2, 32, 333, 1000, 8000};
  std::vector<int32_t> runSizes = {100, 1000, 10000, 30000};
  WaveBufferPtr buffer;
  PartitionRun* run;
  for (auto parts : partitionCounts) {
    for (auto rows : runSizes) {
      makePartitionRun(rows, parts, run, buffer);
      prefetch(stream, buffer);
      auto startMicros = getCurrentTimeMicro();
      stream.partitionShorts(
          kNumPartitionBlocks,
          run->keys,
          run->numRows,
          parts,
          run->ranks,
          run->partitionStarts,
          run->partitionedRows);
      stream.wait();
      auto time = getCurrentTimeMicro() - startMicros;
      std::cout << fmt::format(
                       "Partition {} batch={}  fanout={}  rate={} Mrows/s",
                       kNumPartitionBlocks,
                       rows,
                       parts,
                       kNumPartitionBlocks * static_cast<float>(rows) / time)
                << std::endl;
      checkPartitionRun(*run, parts);
    }
  }
}

TEST_F(BlockTest, scatterBits) {
  scatterBitsTest(999, 0);
  scatterBitsTest(999, 100);
  scatterBitsTest(999, 42);
  scatterBitsTest(999, 96);
  scatterBitsTest(12345999, 0);
  scatterBitsTest(12345999, 100);
  scatterBitsTest(12345999, 42);
  scatterBitsTest(12345999, 96);
}<|MERGE_RESOLUTION|>--- conflicted
+++ resolved
@@ -24,6 +24,8 @@
 #include "velox/experimental/wave/common/GpuArena.h"
 #include "velox/experimental/wave/common/tests/BlockTest.h"
 
+#include <folly/Random.h>
+
 using namespace facebook::velox;
 using namespace facebook::velox::wave;
 
@@ -153,13 +155,8 @@
     }
     stream.wait();
     elapsed = getCurrentTimeMicro() - startMicros;
-<<<<<<< HEAD
-    std::cout << "Flags " << (use256 ? "256" : "") << " to indices: "
-              << " to indices no smem: " << elapsed << "us, "
-=======
     std::cout << "Flags " << (use256 ? "256" : "")
               << " to indices: " << " to indices no smem: " << elapsed << "us, "
->>>>>>> 1fd2bc96
               << kNumFlags / static_cast<float>(elapsed) << " Mrows/s"
               << std::endl;
   }
@@ -219,14 +216,14 @@
     }
   }
 
-<<<<<<< HEAD
-  void testScatterBits(int32_t numBits, int32_t setPct, bool useSmem = false) {
+  void scatterBitsTest(int32_t numBits, int32_t setPct, bool useSmem = false) {
     auto numWords = bits::nwords(numBits);
     auto maskBuffer = arena_->allocate<uint64_t>(numWords);
         auto sourceBuffer = arena_->allocate<uint8_t>(numWords + 1);
         auto resultBuffer = arena_->allocate<uint8_t>(numWords);
-        auto smemBuffer = arena_->allocate<uint32_t>(BlockTestStream::scatterBitsSize());
-
+        auto smemBuffer = arena_->allocate<uint32_t>(BlockTestStream::scatterBitsSize(256));
+	VELOX_CHECK_LE(1000, numBits);
+	memset(maskBuffer->as<char>(), 0, maskBuffer->capacity());
     BlockTestStream stream;
 
 
@@ -235,26 +232,24 @@
   rng.seed(1);
   for (auto bit = 0; bit < numBits; ++bit) {
     if (folly::Random::rand32(rng) % 100 < setPct) {
-      setBit(maskData, bit);
+      bits::setBit(maskData, bit);
     }
   }
   // Ranges of tens of set and unset bits.
-  fillBits(maskData, numBits - 130, numBits - 2, true);
-  fillBits(maskData, kNumBits - 601, kNumBits - 403, true);
-
-  folly::Random::DefaultGenerator rng;
-  rng.seed(1);
+  bits::fillBits(maskData, numBits - 130, numBits - 2, true);
+  bits::fillBits(maskData, numBits - 601, numBits - 403, true);
+
   // Range of mostly set bits, 1/50 is not set.
-  for (auto bit = kNumBits - 1000; bit > 400; --bit) {
+  for (auto bit = numBits - 1000; bit > 400; --bit) {
     if (folly::Random::rand32(rng) % 50) {
-      setBit(maskData, bit);
+      bits::setBit(maskData, bit);
     }
   }
   // Alternating groups of 5 bits with 0-3 bis set.
   for (auto i = 0; i < 305; i += 5) {
     auto numSet = (i / 5) % 4;
     for (auto j = 0; j < numSet; ++j) {
-      setBit(maskData, i + j, true);
+      bits::setBit(maskData, i + j, true);
     }
   }
 
@@ -270,7 +265,7 @@
   uint64_t cpuTime = 0;
   {
     MicrosecondTimer t(&cpuTime);
-  scatterBits(numInMask, kNumBits, sourceAsChar, maskData, reference.data());
+    bits::scatterBits(numInMask, numBits, sourceAsChar, maskData, reference.data());
   }
   prefetch(stream, maskBuffer);
   prefetch(stream, resultBuffer);
@@ -280,7 +275,7 @@
   uint64_t gpuTime = 0;
   {
     MicrosecondTimer t(&gpuTime);
-    stream.scatterBits(numInMask, kNumBits, sourceAsChar, maskData, result->as<char>(), smemBuffer->as<int32_t>());
+    stream.scatterBits(numInMask, numBits, sourceAsChar, maskData, resultBuffer->as<char>(), smemBuffer->as<int32_t>());
   }
   auto resultAsChar = resultBuffer->as<char>();
   for (int32_t i = 0; i < numBits; ++i) {
@@ -296,8 +291,6 @@
   std::unique_ptr<GpuArena> arena_;
 };
 
-=======
->>>>>>> 1fd2bc96
 TEST_F(BlockTest, boolToIndices) {
   testBoolToIndices(false);
   testBoolToIndices(true);
@@ -428,10 +421,10 @@
 }
 
 TEST_F(BlockTest, scatterBits) {
-  scatterBitsTest(999, 0);
-  scatterBitsTest(999, 100);
-  scatterBitsTest(999, 42);
-  scatterBitsTest(999, 96);
+  scatterBitsTest(1999, 0);
+  scatterBitsTest(1999, 100);
+  scatterBitsTest(1999, 42);
+  scatterBitsTest(1999, 96);
   scatterBitsTest(12345999, 0);
   scatterBitsTest(12345999, 100);
   scatterBitsTest(12345999, 42);
