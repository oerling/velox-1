/*
 * Copyright (c) Facebook, Inc. and its affiliates.
 *
 * Licensed under the Apache License, Version 2.0 (the "License");
 * you may not use this file except in compliance with the License.
 * You may obtain a copy of the License at
 *
 *     http://www.apache.org/licenses/LICENSE-2.0
 *
 * Unless required by applicable law or agreed to in writing, software
 * distributed under the License is distributed on an "AS IS" BASIS,
 * WITHOUT WARRANTIES OR CONDITIONS OF ANY KIND, either express or implied.
 * See the License for the specific language governing permissions and
 * limitations under the License.
 */

#include "velox/experimental/wave/common/tests/CudaTest.h"

<<<<<<< HEAD
=======
#include <cuda_runtime.h> // @manual
>>>>>>> e091f1da
#include <folly/executors/CPUThreadPoolExecutor.h>
#include <folly/init/Init.h>
#include <gtest/gtest.h>
#include "velox/buffer/Buffer.h"
#include "velox/common/base/AsyncSource.h"
#include "velox/common/base/BitUtil.h"
#include "velox/common/base/SelectivityInfo.h"
#include "velox/common/base/Semaphore.h"
#include "velox/common/base/SimdUtil.h"
#include "velox/common/memory/Memory.h"
#include "velox/common/memory/MemoryPool.h"
#include "velox/common/memory/MmapAllocator.h"
#include "velox/common/time/Timer.h"
#include "velox/experimental/wave/common/GpuArena.h"
#include "velox/experimental/wave/common/tests/BlockTest.h"
<<<<<<< HEAD
#include "velox/experimental/wave/common/tests/CudaTest.h"
=======

#include <iostream>
>>>>>>> e091f1da

DEFINE_int32(num_streams, 0, "Number of paralll streams");
DEFINE_int32(op_size, 0, "Size of invoke kernel (ints read and written)");
DEFINE_int32(
    num_ops,
    0,
    "Number of consecutive kernel executions on each stream");
DEFINE_bool(
    use_callbacks,
    false,
    "Queue a host callback after each kernel execution");
DEFINE_bool(
    sync_streams,
    false,
    "Use events to synchronize all parallel streams before calling the next kernel on each stream.");
DEFINE_bool(
    prefetch,
    true,
    "Use prefetch to move unified memory to device at start and to host at end");
DEFINE_int32(num_threads, 1, "Threads in reduce test");
DEFINE_int64(working_size, 100000000, "Bytes in flight per thread");
DEFINE_int32(num_columns, 10, "Columns in reduce test");
DEFINE_int32(num_rows, 100000, "Batch size in reduce test");
DEFINE_int32(num_batches, 100, "Batches in reduce test");

DEFINE_int64(
    memcpy_bytes_per_thread,
    1000000,
    "Unit size of memcpy per thread");
<<<<<<< HEAD

DEFINE_string(mode, "all", "Mode for reduce test memory transfers.");

=======

DEFINE_string(mode, "all", "Mode for reduce test memory transfers.");

>>>>>>> e091f1da
DEFINE_bool(enable_bm, false, "Enable custom and long running tests");
using namespace facebook::velox;
using namespace facebook::velox::wave;

// Dataset for data transfer test.
struct DataBatch {
  std::vector<BufferPtr> columns;
  // Sum of the int64s in buffers. Numbers below the size() of each are added
  // up.
  int64_t sum{0};
  int64_t byteSize;
  int64_t dataSize;
};

std::unique_ptr<folly::CPUThreadPoolExecutor> globalSyncExecutor;

folly::CPUThreadPoolExecutor* syncExecutor() {
  return globalSyncExecutor.get();
}

constexpr int32_t kBlockSize = 256;

struct ArenaSet {
  std::unique_ptr<GpuArena> unified;
  std::unique_ptr<GpuArena> device;
  std::unique_ptr<GpuArena> host;
};

struct RunStats {
  std::string mode;
  int32_t runId{-1};
  int32_t batchMB{0};
  int32_t numColumns{0};
  int32_t numRows{0};
  int32_t numThreads{0};
  int32_t workPerThread{0};
  float gbs{0};
  float resultClocks{0};
  int32_t copyPerThread{0};

  std::string toString() const {
    return fmt::format(
        "{} GB/s {} {}x{} rows ({}MB)  {} on thread, {} threads copy={}",
        gbs,
        mode,
        numColumns,
        numRows,
        (numColumns * numRows * sizeof(int64_t)) >> 20,
        workPerThread,
        numThreads,
        copyPerThread);
  }
};

/// Base class modeling processing a batch of data. Inits, continues and tests
/// for ready.
class ProcessBatchBase {
 public:
  virtual ~ProcessBatchBase() = default;
  // Starts processing 'batch'. Use isReady() to check for result.
  virtual void init(
      DataBatch* data,
      GpuArena* unifiedArena,
      GpuArena* deviceArena,
      GpuArena* hostArena,
      folly::CPUThreadPoolExecutor* executor) {
    data_ = data;
    unifiedArena_ = unifiedArena;
    deviceArena_ = deviceArena;
    hostArena_ = hostArena;
    executor_ = executor;
    numRows_ = data_->columns[0]->size() / sizeof(int64_t);
    numBlocks_ = bits::roundUp(numRows_, 256) / 256;
  }

  DataBatch* batch() {
    return data_;
  }
  // Returns true if ready and sets 'result'. Returns false if pending. If
  // 'wait' is true, blocks until ready.
  virtual bool isReady(int64_t& result, bool wait) = 0;

  auto resultClocks() const {
    return resultClocks_;
  }

 protected:
  Device* device_{getDevice()};
  DataBatch* data_{nullptr};
  int32_t numBlocks_;
  int32_t numRows_;

  GpuArena* unifiedArena_{nullptr};
  GpuArena* deviceArena_{nullptr};
  GpuArena* hostArena_{nullptr};
  folly::CPUThreadPoolExecutor* executor_{nullptr};
  std::vector<WaveBufferPtr> deviceBuffers_;
  std::vector<int64_t*> deviceArrays_;
  WaveBufferPtr result_;
  WaveBufferPtr hostResult_;
  int64_t sum_{0};
  std::vector<std::unique_ptr<BlockTestStream>> streams_;
  std::vector<std::unique_ptr<Event>> events_;
  Semaphore sem_{0};
  int32_t toAcquire_{0};
  float resultClocks_{0};
};

class ProcessUnifiedN : public ProcessBatchBase {
 public:
  void init(
      DataBatch* data,
      GpuArena* unifiedArena,
      GpuArena* deviceArena,
      GpuArena* hostArena,
      folly::CPUThreadPoolExecutor* executor) override {
    ProcessBatchBase::init(
        data, unifiedArena, deviceArena, hostArena, executor);
    result_ =
        unifiedArena->allocate<int64_t>(data_->columns.size() * numBlocks_);
    deviceBuffers_.resize(data->columns.size());
    streams_.resize(deviceBuffers_.size());
    events_.resize(deviceBuffers_.size());
    toAcquire_ = data->columns.size();
    for (auto i = 0; i < data_->columns.size(); ++i) {
      deviceBuffers_[i] =
          unifiedArena->allocate<char>(data_->columns[i]->size());
      executor_->add([i, this]() {
        setDevice(device_);
        /*simd::*/ memcpy(
            deviceBuffers_[i]->as<char>(),
            data_->columns[i]->as<char>(),
            data_->columns[i]->size());
        streams_[i] = std::make_unique<BlockTestStream>();
        streams_[i]->prefetch(
            device_, deviceBuffers_[i]->as<char>(), data_->columns[i]->size());
        auto resultIndex = i * numBlocks_;
        streams_[i]->testSum64(
            numBlocks_,
            deviceBuffers_[i]->as<int64_t>(),
            result_->as<int64_t>() + resultIndex);
        events_[i] = std::make_unique<Event>();
        events_[i]->record(*streams_[i]);
        sem_.release();
      });
    }
  }

  bool isReady(int64_t& result, bool wait) override {
    if (toAcquire_) {
      if (wait) {
        while (toAcquire_) {
          sem_.acquire();
          --toAcquire_;
        }
      } else {
        while (toAcquire_) {
          if (sem_.count() == 0) {
            return false;
          }
          sem_.acquire();
          --toAcquire_;
        }
      }
    }
    for (auto i = 0; i < events_.size(); ++i) {
      if (wait) {
        events_[i]->wait();
      } else {
        if (!events_[i]->query()) {
          return false;
        }
      }
    }
    int64_t sum = 0;
    auto resultPtr = result_->as<int64_t>();
    auto numResults = data_->columns.size() * numBlocks_;
    SelectivityInfo info;
    {
      SelectivityTimer s(info, 1);
      for (auto i = 0; i < numResults; ++i) {
        sum += resultPtr[i];
      }
    }
    resultClocks_ = info.timeToDropValue();
    result = sum;
    return true;
  }
};

class ProcessUnifiedCudaCopy : public ProcessBatchBase {
 public:
  void init(
      DataBatch* data,
      GpuArena* unifiedArena,
      GpuArena* deviceArena,
      GpuArena* hostArena,
      folly::CPUThreadPoolExecutor* executor) override {
    ProcessBatchBase::init(
        data, unifiedArena, deviceArena, hostArena, executor);
    result_ =
        unifiedArena->allocate<int64_t>(data_->columns.size() * numBlocks_);
    deviceBuffers_.resize(data->columns.size());
    streams_.resize(deviceBuffers_.size());
    events_.resize(deviceBuffers_.size());
    for (auto i = 0; i < data_->columns.size(); ++i) {
      deviceBuffers_[i] =
          unifiedArena->allocate<char>(data_->columns[i]->size());

      streams_[i] = std::make_unique<BlockTestStream>();
      streams_[i]->hostToDeviceAsync(
          deviceBuffers_[i]->as<char>(),
          data->columns[i]->as<char>(),
          data_->columns[i]->size());
      auto resultIndex = i * numBlocks_;
      streams_[i]->testSum64(
          numBlocks_,
          deviceBuffers_[i]->as<int64_t>(),
          result_->as<int64_t>() + resultIndex);
      events_[i] = std::make_unique<Event>();
      events_[i]->record(*streams_[i]);
    }
  }

  bool isReady(int64_t& result, bool wait) override {
    for (auto i = 0; i < events_.size(); ++i) {
      if (wait) {
        events_[i]->wait();
      } else {
        if (!events_[i]->query()) {
          return false;
        }
      }
    }
    int64_t sum = 0;
    auto resultPtr = result_->as<int64_t>();
    auto numResults = data_->columns.size() * numBlocks_;
    for (auto i = 0; i < numResults; ++i) {
      sum += resultPtr[i];
    }
    result = sum;
    return true;
  }
};

class ProcessDeviceCoalesced : public ProcessBatchBase {
 public:
  void init(
      DataBatch* data,
      GpuArena* unifiedArena,
      GpuArena* deviceArena,
      GpuArena* hostArena,
      folly::CPUThreadPoolExecutor* executor) override {
    ProcessBatchBase::init(
        data, unifiedArena, deviceArena, hostArena, executor);
    result_ =
        deviceArena->allocate<int64_t>(data_->columns.size() * numBlocks_);
    hostResult_ =
        hostArena->allocate<int64_t>(data_->columns.size() * numBlocks_);
    streams_.resize(1);
    streams_[0] = std::make_unique<BlockTestStream>();

    events_.resize(1);
    int64_t total = 0;
    for (auto i = 0; i < data_->columns.size(); ++i) {
      total += data->columns[i]->size();
    }

    transfer_ = hostArena->allocate<char>(total);
    compute_ = deviceArena->allocate<char>(total);
    auto destination = transfer_->as<char>();
    int32_t firstToCopy = 0;
    int64_t copySize = 0;
    auto targetCopySize = FLAGS_memcpy_bytes_per_thread;
    int32_t numThreads = 0;
    for (auto i = 0; i < data_->columns.size(); ++i) {
      auto columnSize = data->columns[i]->size();
      copySize += columnSize;
      if (copySize >= targetCopySize && i < data_->columns.size() - 1) {
        ++numThreads;
        executor->add([i, firstToCopy, destination, this]() {
          copyColumns(firstToCopy, i + 1, destination, true);
        });
        destination += copySize;
        copySize = 0;
        firstToCopy = i + 1;
      }
    }
    toAcquire_ = 1;
    syncExecutor()->add([firstToCopy, numThreads, destination, total, this]() {
      copyColumns(firstToCopy, data_->columns.size(), destination, false);
      for (auto i = 0; i < numThreads; ++i) {
        sem_.acquire();
      }
      streams_[0]->hostToDeviceAsync(
          compute_->as<char>(), transfer_->as<char>(), total);
      streams_[0]->testSum64(
          numBlocks_ * data_->columns.size(),
          compute_->as<int64_t>(),
          result_->as<int64_t>());
      streams_[0]->deviceToHostAsync(
          hostResult_->as<int64_t>(),
          result_->as<int64_t>(),
          data_->columns.size() * numBlocks_ * sizeof(int64_t));
      events_[0] = std::make_unique<Event>();
      events_[0]->record(*streams_[0]);
      syncSem_.release();
    });
  }

  bool isReady(int64_t& result, bool wait) override {
    if (toAcquire_) {
      if (wait) {
        syncSem_.acquire();
        --toAcquire_;
      } else {
        if (syncSem_.count() == 0) {
          return false;
        }
        syncSem_.acquire();
        --toAcquire_;
      }
    }
    if (wait) {
      events_[0]->wait();
    } else {
      if (!events_[0]->query()) {
        return false;
      }
    }
    int64_t sum = 0;
    auto resultPtr = hostResult_->as<int64_t>();
    auto numResults = data_->columns.size() * numBlocks_;
    for (auto i = 0; i < numResults; ++i) {
      sum += resultPtr[i];
    }
    result = sum;
    return true;
  }

 private:
  void
  copyColumns(int32_t begin, int32_t end, char* destination, bool release) {
    for (auto i = begin; i < end; ++i) {
      memcpy(
          destination,
          data_->columns[i]->as<char>(),
          data_->columns[i]->size());
      destination += data_->columns[i]->size();
    }
    if (release) {
      sem_.release();
    }
  }

  WaveBufferPtr transfer_;
  WaveBufferPtr compute_;
  WaveBufferPtr hostResult_;
  Semaphore syncSem_{0};
};

class CudaTest : public testing::Test {
 protected:
  static constexpr int64_t kArenaQuantum = 512 << 20;

  void SetUp() override {
    device_ = getDevice();
    setDevice(device_);
    allocator_ = getAllocator(device_);
    deviceAllocator_ = getDeviceAllocator(device_);
    hostAllocator_ = getHostAllocator(device_);
  }

  void setupMemory(int64_t capacity = 16UL << 30) {
    static bool inited = false;
    if (!globalSyncExecutor) {
      globalSyncExecutor = std::make_unique<folly::CPUThreadPoolExecutor>(10);
    }

    if (inited) {
      return;
    }
    inited = true;
    memory::MemoryManagerOptions options;
    options.capacity = capacity;
    memory::MmapAllocator::Options opts{(uint64_t)options.capacity};
    mmapAllocator_ = std::make_shared<memory::MmapAllocator>(opts);
    memory::MemoryAllocator::setDefaultInstance(mmapAllocator_.get());

    options.allocator = mmapAllocator_.get();
    manager_ = &memory::MemoryManager::getInstance(options);
  }

  void waitFinish() {
    if (executor_) {
      executor_->join();
    }
    if (globalSyncExecutor) {
      globalSyncExecutor->join();
      globalSyncExecutor = nullptr;
    }
  }

  void streamTest(
      int32_t numStreams,
      int32_t numOps,
      int32_t opSize,
      bool prefetch,
      bool useCallbacks,
      bool syncStreams) {
    int32_t firstNotify = useCallbacks ? 1 : numOps - 1;
    constexpr int32_t kBatch = xsimd::batch<int32_t>::size;
    std::vector<std::unique_ptr<TestStream>> streams;
    std::vector<std::unique_ptr<Event>> events;
    std::vector<int32_t*> ints;
    std::mutex mutex;
    int32_t initValues[16] = {
        0, 1, 2, 3, 4, 5, 6, 7, 8, 9, 10, 11, 12, 13, 14, 15};
    auto initVector = xsimd::load_unaligned(&initValues[0]);
    auto increment = xsimd::broadcast<int32_t>(1);
    std::vector<int64_t> delay;
    delay.reserve(numStreams * (numOps + 2));

    auto start = getCurrentTimeMicro();
    for (auto i = 0; i < numStreams; ++i) {
      streams.push_back(std::make_unique<TestStream>());
      ints.push_back(reinterpret_cast<int32_t*>(
          allocator_->allocate(opSize * sizeof(int32_t))));
      auto last = ints.back();
      auto data = initVector;
      for (auto i = 0; i < opSize; i += kBatch) {
        data.store_unaligned(last + i);
        data += increment;
      }
    }
    for (auto i = 0; i < numStreams; ++i) {
      streams[i]->addCallback([&]() {
        auto d = getCurrentTimeMicro() - start;
        {
          std::lock_guard<std::mutex> l(mutex);
          delay.push_back(d);
        }
      });
      if (prefetch) {
        streams[i]->prefetch(device_, ints[i], opSize * sizeof(int32_t));
      }
    }

    Semaphore sem(0);
    for (auto counter = 0; counter < numOps; ++counter) {
      if (counter > 0 && syncStreams) {
        waitEach(streams, events);
      }
      for (auto i = 0; i < numStreams; ++i) {
        streams[i]->addOne(ints[i], opSize);
        if (counter == 0 || counter >= firstNotify) {
          streams[i]->addCallback([&]() {
            auto d = getCurrentTimeMicro() - start;
            {
              std::lock_guard<std::mutex> l(mutex);
              delay.push_back(d);
            }
            sem.release();
          });
        }
        if (counter == numOps - 1) {
          if (prefetch) {
            streams[i]->prefetch(nullptr, ints[i], opSize * sizeof(int32_t));
          }
        }
      }
      if (syncStreams && counter < numOps - 1) {
        recordEach(streams, events);
      }
    }
    // Destroy the streams while items pending. Items should finish.
    streams.clear();
    for (auto i = 0; i < numStreams * (numOps + 1 - firstNotify); ++i) {
      sem.acquire();
    }
    for (auto i = 0; i < numStreams; ++i) {
      auto* array = ints[i];
      auto data = initVector + numOps;
      xsimd::batch_bool<int32_t> error;
      error = error ^ error;
      for (auto j = 0; j < opSize; j += kBatch) {
        error = error | (data != xsimd::load_unaligned(array + j));
        data += increment;
      }
      ASSERT_EQ(0, simd::toBitMask(error));
      delay.push_back(getCurrentTimeMicro() - start);
    }
    for (auto i = 0; i < numStreams; ++i) {
      allocator_->free(ints[i], sizeof(int32_t) * opSize);
    }
    std::cout << "Delays: ";
    int32_t counter = 0;
    for (auto d : delay) {
      std::cout << d << " ";
      if (++counter % numStreams == 0) {
        std::cout << std::endl;
      }
    }
    std::cout << std::endl;
    float toDeviceMicros = delay[(2 * numStreams) - 1] - delay[0];
    float inDeviceMicros =
        delay[delay.size() - numStreams - 1] - delay[numStreams * 2 - 1];
    float toHostMicros = delay.back() - delay[delay.size() - numStreams];
    float gbSize =
        (sizeof(int32_t) * numStreams * static_cast<float>(opSize)) / (1 << 30);
    std::cout << "to device= " << toDeviceMicros << "us ("
              << gbSize / (toDeviceMicros / 1000000) << " GB/s)" << std::endl;
    std::cout << "In device (ex. first pass): " << inDeviceMicros << "us ("
              << gbSize * (numOps - 1) / (inDeviceMicros / 1000000) << " GB/s)"
              << std::endl;
    std::cout << "to host= " << toHostMicros << "us ("
              << gbSize / (toHostMicros / 1000000) << " GB/s)" << std::endl;
  }

  void recordEach(
      std::vector<std::unique_ptr<TestStream>>& streams,
      std::vector<std::unique_ptr<Event>>& events) {
    for (auto& stream : streams) {
      events.push_back(std::make_unique<Event>());
      events.back()->record(*stream);
    }
  }

  // Every stream waits for every event recorded on each stream in the previous
  // call to recordEach.
  void waitEach(
      std::vector<std::unique_ptr<TestStream>>& streams,
      std::vector<std::unique_ptr<Event>>& events) {
    auto firstEvent = events.size() - streams.size();
    for (auto& stream : streams) {
      for (auto eventIndex = firstEvent; eventIndex < events.size();
           ++eventIndex) {
        events[eventIndex]->wait(*stream);
      }
    }
  }

  void createData(int32_t numBatches, int32_t numColumns, int32_t numRows) {
    batches_.clear();
    if (!batchPool_) {
      batchPool_ = memory::addDefaultLeafMemoryPool();
    }
    int32_t sequence = 1;
    for (auto i = 0; i < numBatches; ++i) {
      auto batch = std::make_unique<DataBatch>();
      for (auto j = 0; j < numColumns; ++j) {
        auto buffer = AlignedBuffer::allocate<int64_t>(
            numRows, batchPool_.get(), sequence);
        batch->byteSize += buffer->capacity();
        batch->dataSize += buffer->size();
        batch->columns.push_back(buffer);
        batch->sum += numRows * sequence;
        ++sequence;
      }
      batches_.push_back(std::move(batch));
    }
  }

  DataBatch* getBatch() {
    auto number = ++batchIndex_;
    if (number > batches_.size()) {
      return nullptr;
    }
    return batches_[number - 1].get();
  }

  //
  void processBatches(
      int64_t workingSize,
      GpuArena* unifiedArena,
      GpuArena* deviceArena,
      GpuArena* hostArena,
      std::function<std::unique_ptr<ProcessBatchBase>()> factory,
      RunStats& stats) {
    int64_t pendingSize = 0;
    std::deque<std::unique_ptr<ProcessBatchBase>> work;
    for (;;) {
      int64_t result;
      auto* batch = getBatch();
      if (!batch) {
        for (auto& item : work) {
          item->isReady(result, true);
          stats.resultClocks += item->resultClocks();
          EXPECT_EQ(item->batch()->sum, result);
          processedBytes_ += item->batch()->dataSize;
          pendingSize -= item->batch()->byteSize;
          item.reset();
        }
        return;
      }
      if (pendingSize > workingSize) {
        auto* item = work.front().get();
        item->isReady(result, true);
        pendingSize -= item->batch()->byteSize;
        processedBytes_ += item->batch()->dataSize;
        stats.resultClocks += item->resultClocks();
        EXPECT_EQ(result, item->batch()->sum);
        work.pop_front();
      }
      auto item = factory();
      item->init(batch, unifiedArena, deviceArena, hostArena, executor_.get());
      pendingSize += batch->byteSize;
      work.push_back(std::move(item));
      if (work.front()->isReady(result, false)) {
        EXPECT_EQ(result, work.front()->batch()->sum);
        pendingSize -= work.front()->batch()->byteSize;
        processedBytes_ += work.front()->batch()->dataSize;
        work.pop_front();
      }
    }
  }

  static std::unique_ptr<ProcessBatchBase> makeWork(const std::string& mode) {
    std::unique_ptr<ProcessBatchBase> ptr;
    if (mode == "unified") {
      ptr.reset(new ProcessUnifiedN());
    } else if (mode == "device") {
      ptr.reset(new ProcessUnifiedCudaCopy());
    } else if (mode == "devicecoalesced") {
      ptr.reset(new ProcessDeviceCoalesced());
    } else {
      VELOX_FAIL("Bad mode {}", mode);
    }
    return ptr;
  }

  float reduceTest(
      const std::string& mode,
      int32_t numThreads,
      int64_t workingSize,
      RunStats& stats) {
    std::vector<std::thread> threads;
    threads.reserve(numThreads);
    auto start = getCurrentTimeMicro();
    processedBytes_ = 0;
    batchIndex_ = 0;
    auto factory = [mode]() { return makeWork(mode); };
    for (int32_t i = 0; i < numThreads; ++i) {
      threads.push_back(std::thread([&]() {
        std::unique_ptr<GpuArena> unifiedArena;
        std::unique_ptr<GpuArena> deviceArena;
        std::unique_ptr<GpuArena> hostArena;
        auto arenas = getArenas();
        processBatches(
            workingSize,
            arenas->unified.get(),
            arenas->device.get(),
            arenas->host.get(),
            factory,
            stats);
        releaseArenas(std::move(arenas));
      }));
    }
    for (auto& thread : threads) {
      thread.join();
    }

    auto time = getCurrentTimeMicro() - start;
    float gbs = (processedBytes_ / 1024.0) / time;
    std::cout << time << "us " << gbs << " GB/s"
              << " res clks=" << stats.resultClocks << std::endl;
    stats.gbs = gbs;
    return gbs;
  }

  std::unique_ptr<ArenaSet> getArenas() {
    {
      std::lock_guard<std::mutex> l(mutex_);
      if (!arenas_.empty()) {
        auto value = std::move(arenas_.back());
        arenas_.pop_back();
        return value;
      }
    }
    auto arenas = std::make_unique<ArenaSet>();
    arenas->unified = std::make_unique<GpuArena>(kArenaQuantum, allocator_);
    arenas->device =
        std::make_unique<GpuArena>(kArenaQuantum, deviceAllocator_);
    arenas->host = std::make_unique<GpuArena>(kArenaQuantum, hostAllocator_);
    return arenas;
  }

  void releaseArenas(std::unique_ptr<ArenaSet> arenas) {
    std::lock_guard<std::mutex> l(mutex_);
    arenas_.push_back(std::move(arenas));
  }

  std::shared_ptr<memory::MmapAllocator> mmapAllocator_;
  memory::MemoryManager* manager_{nullptr};
  std::shared_ptr<memory::MemoryPool> batchPool_;
  std::vector<std::unique_ptr<DataBatch>> batches_;
  std::atomic<int32_t> batchIndex_{0};
  std::atomic<int64_t> processedBytes_{0};
  Device* device_;
  GpuAllocator* allocator_;
  GpuAllocator* deviceAllocator_;
  GpuAllocator* hostAllocator_;
  std::unique_ptr<folly::CPUThreadPoolExecutor> executor_;
  std::vector<RunStats> stats_;
  // Serializes common resources for multithread tests, e.g. 'arenas_'
  std::mutex mutex_;
  std::vector<std::unique_ptr<ArenaSet>> arenas_;
};

TEST_F(CudaTest, stream) {
  constexpr int32_t opSize = 1000000;
  TestStream stream;
  auto ints = reinterpret_cast<int32_t*>(
      allocator_->allocate(opSize * sizeof(int32_t)));
  for (auto i = 0; i < opSize; ++i) {
    ints[i] = i;
  }
  stream.prefetch(device_, ints, opSize * sizeof(int32_t));
  stream.addOne(ints, opSize);
  stream.prefetch(nullptr, ints, opSize * sizeof(int32_t));
  stream.wait();
  for (auto i = 0; i < opSize; ++i) {
    ASSERT_EQ(ints[i], i + 1);
  }
  allocator_->free(ints, sizeof(int32_t) * opSize);
}

TEST_F(CudaTest, callback) {
  streamTest(10, 10, 1024 * 1024, true, false, false);
}

TEST_F(CudaTest, custom) {
  if (FLAGS_num_streams == 0) {
    return;
  }
  streamTest(
      FLAGS_num_streams,
      FLAGS_num_ops,
      FLAGS_op_size,
      FLAGS_prefetch,
      FLAGS_use_callbacks,
      FLAGS_sync_streams);
}

TEST_F(CudaTest, copyReduce) {
  setupMemory();
  executor_ = std::make_unique<folly::CPUThreadPoolExecutor>(64);
  createData(
      FLAGS_num_batches, FLAGS_num_columns, bits::roundUp(FLAGS_num_rows, 256));
  std::vector<std::string> modes = {"unified", "device", "devicecoalesced"};
  bool any = false;
  for (auto& mode : modes) {
    if (FLAGS_mode == "all" || FLAGS_mode == mode) {
      any = true;
      RunStats stats;
      stats.mode = mode;
      stats.numColumns = batches_[0]->columns.size();
      stats.numRows = batches_[0]->columns[0]->size() / sizeof(int64_t);
      stats.numThreads = FLAGS_num_threads;
      stats.workPerThread = FLAGS_working_size / batches_[0]->dataSize;
      reduceTest(mode, FLAGS_num_threads, FLAGS_working_size, stats);
      std::cout << stats.toString() << std::endl;
    }
  }
  if (!any) {
    FAIL() << "Bad mode " << FLAGS_mode;
  }
  waitFinish();
}

TEST_F(CudaTest, reduceMatrix) {
  constexpr int64_t kTestGB = 20;
  if (!FLAGS_enable_bm) {
    return;
  }

  std::vector<std::string> modes = {/*"unified", "device",*/ "devicecoalesced"};
  std::vector<int32_t> batchMBValues = {30, 100};
  std::vector<int32_t> numThreadsValues = {1, 2, 3};
  std::vector<int32_t> workPerThreadValues = {2, 4};
  std::vector<int32_t> numColumnsValues = {10, 100, 300};
  std::vector<int32_t> copyPerThreadValues = {300000, 1000000};
  setupMemory((kTestGB + 1) << 30);
  executor_ = std::make_unique<folly::CPUThreadPoolExecutor>(64);
  for (auto batchMB : batchMBValues) {
    for (auto numColumns : numColumnsValues) {
      auto numBatches = (kTestGB << 30) / (batchMB << 20);
      auto batchSize = (kTestGB << 30) / numBatches / 2;
      auto columnSize = batchSize / numColumns;
      auto numRows = bits::roundUp(columnSize / sizeof(int64_t), kBlockSize);
      batches_.clear();
      createData(numBatches, numColumns, numRows);
      for (int64_t workPerThread : workPerThreadValues) {
        auto workSize =
            workPerThread * batches_[0]->columns[0]->size() * numColumns;
        for (auto numThreads : numThreadsValues) {
          for (auto& mode : modes) {
            if (batchMB <= 10 && numColumns > 10 && mode != "devicecoalesced") {
              continue;
            }
            std::vector<int32_t> zero = {0};
            auto& copySizes =
                mode == "devicecoalesced" ? copyPerThreadValues : zero;
            for (auto copy : copySizes) {
              stats_.emplace_back();
              auto& run = stats_.back();
              run.mode = mode;
              run.numThreads = numThreads;
              run.workPerThread = workPerThread;
              run.numColumns = numColumns;
              run.numRows = numRows;
              run.copyPerThread = copy;
              reduceTest(mode, numThreads, workSize, run);
              std::cout << run.toString() << std::endl;
            }
          }
        }
      }
    }
  }
  std::sort(
      stats_.begin(),
      stats_.end(),
      [](const RunStats& left, const RunStats& right) {
        return left.gbs > right.gbs;
      });
  std::cout << std::endl << "***Result, highest throughput first:" << std::endl;
  for (auto& stats : stats_) {
    std::cout << stats.toString() << std::endl;
  }
  waitFinish();
}

int main(int argc, char** argv) {
  testing::InitGoogleTest(&argc, argv);
  folly::init(&argc, &argv);
  if (int device; cudaGetDevice(&device) != cudaSuccess) {
    LOG(WARNING) << "No CUDA detected, skipping all tests";
    return 0;
  }
  return RUN_ALL_TESTS();
}<|MERGE_RESOLUTION|>--- conflicted
+++ resolved
@@ -16,10 +16,7 @@
 
 #include "velox/experimental/wave/common/tests/CudaTest.h"
 
-<<<<<<< HEAD
-=======
 #include <cuda_runtime.h> // @manual
->>>>>>> e091f1da
 #include <folly/executors/CPUThreadPoolExecutor.h>
 #include <folly/init/Init.h>
 #include <gtest/gtest.h>
@@ -35,12 +32,9 @@
 #include "velox/common/time/Timer.h"
 #include "velox/experimental/wave/common/GpuArena.h"
 #include "velox/experimental/wave/common/tests/BlockTest.h"
-<<<<<<< HEAD
 #include "velox/experimental/wave/common/tests/CudaTest.h"
-=======
 
 #include <iostream>
->>>>>>> e091f1da
 
 DEFINE_int32(num_streams, 0, "Number of paralll streams");
 DEFINE_int32(op_size, 0, "Size of invoke kernel (ints read and written)");
@@ -70,15 +64,9 @@
     memcpy_bytes_per_thread,
     1000000,
     "Unit size of memcpy per thread");
-<<<<<<< HEAD
 
 DEFINE_string(mode, "all", "Mode for reduce test memory transfers.");
 
-=======
-
-DEFINE_string(mode, "all", "Mode for reduce test memory transfers.");
-
->>>>>>> e091f1da
 DEFINE_bool(enable_bm, false, "Enable custom and long running tests");
 using namespace facebook::velox;
 using namespace facebook::velox::wave;
