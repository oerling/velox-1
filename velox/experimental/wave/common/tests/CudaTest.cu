/*
 * Copyright (c) Facebook, Inc. and its affiliates.
 *
 * Licensed under the Apache License, Version 2.0 (the "License");
 * you may not use this file except in compliance with the License.
 * You may obtain a copy of the License at
 *
 *     http://www.apache.org/licenses/LICENSE-2.0
 *
 * Unless required by applicable law or agreed to in writing, software
 * distributed under the License is distributed on an "AS IS" BASIS,
 * WITHOUT WARRANTIES OR CONDITIONS OF ANY KIND, either express or implied.
 * See the License for the specific language governing permissions and
 * limitations under the License.
 */

#include "velox/experimental/wave/common/CudaUtil.cuh"
#include "velox/experimental/wave/common/tests/CudaTest.h"

namespace facebook::velox::wave {

__global__ void addOneKernel(int32_t* numbers, int32_t size, int32_t stride) {
  auto index = blockDim.x * blockIdx.x + threadIdx.x;
  for (; index < size; index += stride) {
<<<<<<< HEAD
    ++numbers[index];  
=======
    ++numbers[index];
>>>>>>> f4dfad4b
  }
}

void TestStream::addOne(int32_t* numbers, int32_t size) {
  constexpr int32_t kWidth = 10240;
  constexpr int32_t kBlockSize = 256;
  auto numBlocks = roundUp(size, kBlockSize) / kBlockSize;
  int32_t stride = size;
  if (numBlocks > kWidth / kBlockSize) {
    stride = kWidth;
    numBlocks = kWidth / kBlockSize;
  }
<<<<<<< HEAD
  addOneKernel<<<numBlocks, kBlockSize, 0, stream_->stream>>>(numbers, size, stride);
=======
  addOneKernel<<<numBlocks, kBlockSize, 0, stream_->stream>>>(
      numbers, size, stride);
>>>>>>> f4dfad4b
  CUDA_CHECK(cudaGetLastError());
}

} // namespace facebook::velox::wave<|MERGE_RESOLUTION|>--- conflicted
+++ resolved
@@ -22,11 +22,7 @@
 __global__ void addOneKernel(int32_t* numbers, int32_t size, int32_t stride) {
   auto index = blockDim.x * blockIdx.x + threadIdx.x;
   for (; index < size; index += stride) {
-<<<<<<< HEAD
-    ++numbers[index];  
-=======
     ++numbers[index];
->>>>>>> f4dfad4b
   }
 }
 
@@ -39,12 +35,8 @@
     stride = kWidth;
     numBlocks = kWidth / kBlockSize;
   }
-<<<<<<< HEAD
-  addOneKernel<<<numBlocks, kBlockSize, 0, stream_->stream>>>(numbers, size, stride);
-=======
   addOneKernel<<<numBlocks, kBlockSize, 0, stream_->stream>>>(
       numbers, size, stride);
->>>>>>> f4dfad4b
   CUDA_CHECK(cudaGetLastError());
 }
 
