/*
 * Copyright (c) Facebook, Inc. and its affiliates.
 *
 * Licensed under the Apache License, Version 2.0 (the "License");
 * you may not use this file except in compliance with the License.
 * You may obtain a copy of the License at
 *
 *     http://www.apache.org/licenses/LICENSE-2.0
 *
 * Unless required by applicable law or agreed to in writing, software
 * distributed under the License is distributed on an "AS IS" BASIS,
 * WITHOUT WARRANTIES OR CONDITIONS OF ANY KIND, either express or implied.
 * See the License for the specific language governing permissions and
 * limitations under the License.
 */

#include "velox/experimental/wave/common/GpuArena.h"
#include <sstream>
#include "velox/common/base/BitUtil.h"
#include "velox/common/base/Exceptions.h"
#include "velox/common/base/SuccinctPrinter.h"
#include "velox/experimental/wave/common/Exception.h"

DEFINE_bool(
    wave_buffer_end_guard,
    false,
    "Use buffer  end guard to detect overruns");

namespace facebook::velox::wave {

uint64_t GpuSlab::roundBytes(uint64_t bytes) {
  if (FLAGS_wave_buffer_end_guard) {
    bytes += sizeof(int64_t);
  }
  if (bytes > 32 << 10) {
    return bits::roundUp(bytes, 32 << 10);
  } else {
    return bits::nextPowerOfTwo(std::max<int64_t>(16, bytes));
  }
}

GpuSlab::GpuSlab(void* ptr, size_t capacityBytes, GpuAllocator* allocator)
    : address_(reinterpret_cast<uint8_t*>(ptr)),
      byteSize_(capacityBytes),
      allocator_(allocator) {
  addFreeBlock(reinterpret_cast<uint64_t>(address_), byteSize_);
  freeBytes_ = byteSize_;
}

GpuSlab::~GpuSlab() {
  allocator_->free(address_, byteSize_);
}

void* GpuSlab::allocate(uint64_t bytes) {
  if (bytes == 0) {
    return nullptr;
  }
  bytes = roundBytes(bytes);

  // First match in the list that can give this many bytes
  auto lookupItr = freeLookup_.lower_bound(bytes);
  if (lookupItr == freeLookup_.end()) {
    VELOX_WAVE_LOG_EVERY_MS(WARNING, 1000)
        << "Cannot find a free block that is large enough to allocate " << bytes
        << " bytes. Current arena freeBytes " << freeBytes_ << " & lookup table"
        << freeLookupStr();
    return nullptr;
  }

  freeBytes_ -= bytes;
  auto address = *(lookupItr->second.begin());
  auto curFreeBytes = lookupItr->first;
  void* result = reinterpret_cast<void*>(address);
  if (curFreeBytes == bytes) {
    removeFreeBlock(address, curFreeBytes);
    return result;
  }
  addFreeBlock(address + bytes, curFreeBytes - bytes);
  removeFreeBlock(address, curFreeBytes);
  return result;
}

void GpuSlab::free(void* address, uint64_t bytes) {
  if (address == nullptr || bytes == 0) {
    return;
  }
  bytes = roundBytes(bytes);
  freeBytes_ += bytes;

  const auto curAddr = reinterpret_cast<uint64_t>(address);
  auto curIter = addFreeBlock(curAddr, bytes);
  auto prevIter = freeList_.end();
  uint64_t prevAddr;
  uint64_t prevBytes;
  bool mergePrev = false;
  if (curIter != freeList_.begin()) {
    prevIter = std::prev(curIter);
    prevAddr = prevIter->first;
    prevBytes = prevIter->second;
    auto prevEndAddr = prevAddr + prevBytes;
    VELOX_CHECK_LE(
        prevEndAddr,
        curAddr,
        "New free node (addr:{} size:{}) overlaps with previous free node (addr:{} size:{}) in free list",
        curAddr,
        bytes,
        prevAddr,
        prevBytes);
    mergePrev = prevEndAddr == curAddr;
  }

  auto nextItr = std::next(curIter);
  uint64_t nextAddr;
  uint64_t nextBytes;
  bool mergeNext = false;
  if (nextItr != freeList_.end()) {
    nextAddr = nextItr->first;
    nextBytes = nextItr->second;
    auto curEndAddr = curAddr + bytes;
    VELOX_CHECK_LE(
        curEndAddr,
        nextAddr,
        "New free node (addr:{} size:{}) overlaps with next free node (addr:{} size:{}) in free list",
        curAddr,
        bytes,
        nextAddr,
        nextBytes);
    mergeNext = (curEndAddr == nextAddr);
  }

  if (!mergePrev && !mergeNext) {
    return;
  }

  if (mergePrev) {
    removeFreeBlock(curIter);
    removeFromLookup(prevAddr, prevBytes);
    auto newFreeSize = curAddr - prevAddr + bytes;
    if (mergeNext) {
      removeFreeBlock(nextItr);
      newFreeSize = nextAddr - prevAddr + nextBytes;
    }
    freeList_[prevIter->first] = newFreeSize;
    freeLookup_[newFreeSize].emplace(prevAddr);
    return;
  }

  if (mergeNext) {
    VELOX_DCHECK(!mergePrev);
    removeFreeBlock(nextItr);
    removeFromLookup(curAddr, bytes);
    const auto newFreeSize = nextAddr - curAddr + nextBytes;
    freeList_[curIter->first] = newFreeSize;
    freeLookup_[newFreeSize].emplace(curAddr);
  }
}

void GpuSlab::removeFromLookup(uint64_t addr, uint64_t bytes) {
  freeLookup_[bytes].erase(addr);
  if (freeLookup_[bytes].empty()) {
    freeLookup_.erase(bytes);
  }
}

std::map<uint64_t, uint64_t>::iterator GpuSlab::addFreeBlock(
    uint64_t address,
    uint64_t bytes) {
  auto insertResult = freeList_.emplace(address, bytes);
  VELOX_CHECK(
      insertResult.second,
      "Trying to free a memory space that is already freed. Already in free list address {} size {}. Attempted to free address {} size {}",
      address,
      freeList_[address],
      address,
      bytes);
  freeLookup_[bytes].emplace(address);
  return insertResult.first;
}

void GpuSlab::removeFreeBlock(uint64_t addr, uint64_t bytes) {
  freeList_.erase(addr);
  removeFromLookup(addr, bytes);
}

void GpuSlab::removeFreeBlock(std::map<uint64_t, uint64_t>::iterator& iter) {
  removeFromLookup(iter->first, iter->second);
  freeList_.erase(iter);
}

bool GpuSlab::checkConsistency() const {
  uint64_t numErrors = 0;
  auto arenaEndAddress = reinterpret_cast<uint64_t>(address_) + byteSize_;
  auto iter = freeList_.begin();
  auto end = freeList_.end();
  int64_t freeListTotalBytes = 0;
  while (iter != end) {
    // Lookup list should contain the address
    auto freeLookupIter = freeLookup_.find(iter->second);
    if (freeLookupIter == freeLookup_.end() ||
        freeLookupIter->second.find(iter->first) ==
            freeLookupIter->second.end()) {
      LOG(WARNING)
          << "GpuSlab::checkConsistency(): freeLookup_ out of sync: Not "
             "containing item from freeList_ {addr:"
          << iter->first << ", size:" << iter->second << "}";
      numErrors++;
    }

    // Verify current free block end
    auto blockEndAddress = iter->first + iter->second;
    if (blockEndAddress > arenaEndAddress) {
      LOG(WARNING)
          << "GpuSlab::checkConsistency(): freeList_ out of sync: Block "
             "extruding arena boundary {addr:"
          << iter->first << ", size:" << iter->second << "}";
      numErrors++;
    }

    // Verify next free block not overlapping
    auto next = std::next(iter);
    if (next != end && blockEndAddress > next->first) {
      LOG(ERROR)
          << "GpuSlab::checkConsistency(): freeList_ out of sync: Overlapping"
             " blocks {addr:"
          << iter->first << ", size:" << iter->second
          << "} {addr:" << next->first << ", size:" << next->second << "}";
      numErrors++;
    }

    freeListTotalBytes += iter->second;
    iter++;
  }

  // Check consistency of lookup list
  int64_t freeLookupTotalBytes = 0;
  for (auto freeIter = freeLookup_.begin(); freeIter != freeLookup_.end();
       freeIter++) {
    if (freeIter->second.empty()) {
      LOG(ERROR)
          << "GpuSlab::checkConsistency(): freeLookup_ out of sync: Empty "
             "address list for size "
          << freeIter->first;
      numErrors++;
    }
    freeLookupTotalBytes += (freeIter->first * freeIter->second.size());
  }

  // Check consistency of freeList_ and freeLookup_ in terms of bytes
  if (freeListTotalBytes != freeLookupTotalBytes ||
      freeListTotalBytes != freeBytes_) {
    LOG(WARNING)
        << "GpuSlab::checkConsistency(): free bytes out of sync: freeListTotalBytes "
        << freeListTotalBytes << " freeLookupTotalBytes "
        << freeLookupTotalBytes << " freeBytes_ " << freeBytes_;
    numErrors++;
  }

  if (numErrors) {
    LOG(ERROR) << "GpuSlab::checkConsistency(): " << numErrors << " errors";
  }
  return numErrors == 0;
}

std::string GpuSlab::freeLookupStr() {
  std::stringstream lookupStr;
  for (auto itr = freeLookup_.begin(); itr != freeLookup_.end(); ++itr) {
    lookupStr << "\n{" << itr->first << "->[";
    for (auto itrInner = itr->second.begin(); itrInner != itr->second.end();
         itrInner++) {
      lookupStr << *itrInner << ", ";
    }
    lookupStr << "]}\n";
  }
  return lookupStr.str();
}

std::string GpuSlab::toString() const {
  return fmt::format(
      "GpuSlab[byteSize[{}] address[{}] freeBytes[{}] freeList[{}]]]",
      succinctBytes(byteSize_),
      reinterpret_cast<uint64_t>(address_),
      succinctBytes(freeBytes_),
      freeList_.size());
}

GpuArena::Buffers::Buffers() {
  for (auto i = 0; i < sizeof(buffers) / sizeof(buffers[0]); ++i) {
    new (&buffers[i]) Buffer();
  }
}

GpuArena::GpuArena(
    uint64_t singleArenaCapacity,
    GpuAllocator* allocator,
    uint64_t standbyCapacity)
    : singleArenaCapacity_(singleArenaCapacity),
      standbyCapacity_(standbyCapacity),
      allocator_(allocator) {
  auto arena = std::make_shared<GpuSlab>(
      allocator_->allocate(singleArenaCapacity),
      singleArenaCapacity,
      allocator_);
  capacity_ += arena->byteSize();
  arenas_.emplace(reinterpret_cast<uint64_t>(arena->address()), arena);
  currentArena_ = arena;
}

WaveBufferPtr GpuArena::getBuffer(void* ptr, size_t capacity, size_t size) {
  auto result = firstFreeBuffer_;
  if (!result) {
    allBuffers_.push_back(std::make_unique<Buffers>());
    auto* buffers = allBuffers_.back().get();
    for (int32_t i = (sizeof(*buffers) / sizeof(Buffer)) - 1; i >= 0; --i) {
      buffers->buffers[i].ptr_ = firstFreeBuffer_;
      firstFreeBuffer_ = &buffers->buffers[i];
    }
    result = firstFreeBuffer_;
  }
  firstFreeBuffer_ = reinterpret_cast<Buffer*>(result->ptr_);
  new (result) Buffer();
  result->arena_ = this;
  result->ptr_ = ptr;
  result->size_ = size;
  result->capacity_ = capacity;
  result->setMagic();
  return result;
}

WaveBufferPtr GpuArena::allocateBytes(uint64_t bytes) {
  auto roundedBytes = GpuSlab::roundBytes(bytes);
  std::lock_guard<std::mutex> l(mutex_);
  auto* result = currentArena_->allocate(roundedBytes);
  if (result != nullptr) {
    return getBuffer(result, bytes, roundedBytes);
  }
  for (auto pair : arenas_) {
    if (pair.second == currentArena_ ||
        pair.second->freeBytes() < roundedBytes) {
      continue;
    }
    result = pair.second->allocate(bytes);
    if (result) {
      currentArena_ = pair.second;
      return getBuffer(result, bytes, roundedBytes);
    }
  }

  // If first allocation fails we create a new GpuSlab for another attempt. If
  // it ever fails again then it means requested bytes is larger than a single
  // GpuSlab's capacity. No further attempts will happen.
  auto arenaBytes = std::max<uint64_t>(singleArenaCapacity_, roundedBytes);
  auto newArena = std::make_shared<GpuSlab>(
      allocator_->allocate(arenaBytes), arenaBytes, allocator_);
  arenas_.emplace(reinterpret_cast<uint64_t>(newArena->address()), newArena);
  capacity_ += newArena->byteSize();
  currentArena_ = newArena;
  result = currentArena_->allocate(bytes);
  if (result) {
    return getBuffer(result, bytes, roundedBytes);
  }
  VELOX_FAIL("Failed to allocate {} bytes of universal address space", bytes);
}

void GpuArena::free(Buffer* buffer) {
  const uint64_t addressU64 = reinterpret_cast<uint64_t>(buffer->ptr_);
  VELOX_CHECK_EQ(0, buffer->referenceCount_);
  VELOX_CHECK_EQ(0, buffer->pinCount_);
  std::lock_guard<std::mutex> l(mutex_);
  VELOX_CHECK(!arenas_.empty());

  auto iter = arenas_.lower_bound(addressU64);
  if (iter == arenas_.end() || iter->first != addressU64) {
    VELOX_CHECK(iter != arenas_.begin());
    --iter;
    VELOX_CHECK_GE(
        iter->first + singleArenaCapacity_, addressU64 + buffer->size_);
  }
  iter->second->free(buffer->ptr_, buffer->size_);
<<<<<<< HEAD
  if (iter->second->empty() && iter->second != currentArena_ && capacity_ - iter->second->byteSize() >= standbyCapacity_) {
    capacity_ -= iter->second->byteSize();
=======
  if (iter->second->empty() && iter->second != currentArena_ &&
      capacity_ - iter->second->byteSize() >= standbyCapacity_) {
>>>>>>> cd5b3061
    arenas_.erase(iter);
  }
  buffer->ptr_ = firstFreeBuffer_;
  buffer->size_ = 0;
  buffer->capacity_ = 0;
  firstFreeBuffer_ = buffer;
}

ArenaStatus GpuArena::checkBuffers() {
  ArenaStatus status;
  std::lock_guard<std::mutex> l(mutex_);
  std::vector<Buffer*> usedBuffers;
  for (auto& buffers : allBuffers_) {
    for (auto& buffer : buffers->buffers) {
      if (buffer.referenceCount_) {
        ++status.numBuffers;
        status.capacity += buffer.capacity_;
        status.allocatedBytes += buffer.size_;
        buffer.check();
        usedBuffers.push_back(&buffer);
      }
    }
  }
  std::sort(
      usedBuffers.begin(),
      usedBuffers.end(),
      [](Buffer*& left, Buffer*& right) {
        return (uintptr_t)left->ptr_ < (uintptr_t)right->ptr_;
      });
  for (auto i = 0; i < usedBuffers.size() - 1; ++i) {
    void* end =
        reinterpret_cast<char*>(usedBuffers[i]->ptr_) + usedBuffers[i]->size_;
    if (end > usedBuffers[i + 1]->ptr_) {
      VELOX_FAIL("Overlapping buffers in GpuArena");
    }
  }
  return status;
}

std::string GpuArena::toString() const {
  std::stringstream out;
  for (auto& pair : arenas_) {
    out << pair.second->toString() << std::endl;
  }
  return out.str();
}

} // namespace facebook::velox::wave<|MERGE_RESOLUTION|>--- conflicted
+++ resolved
@@ -329,6 +329,8 @@
 WaveBufferPtr GpuArena::allocateBytes(uint64_t bytes) {
   auto roundedBytes = GpuSlab::roundBytes(bytes);
   std::lock_guard<std::mutex> l(mutex_);
+  totalAllocated_ += roundedBytes;
+  ++numAllocations_;
   auto* result = currentArena_->allocate(roundedBytes);
   if (result != nullptr) {
     return getBuffer(result, bytes, roundedBytes);
@@ -353,6 +355,9 @@
       allocator_->allocate(arenaBytes), arenaBytes, allocator_);
   arenas_.emplace(reinterpret_cast<uint64_t>(newArena->address()), newArena);
   capacity_ += newArena->byteSize();
+  if (capacity_ > maxCapacity_) {
+    maxCapacity_ = capacity_;
+  }
   currentArena_ = newArena;
   result = currentArena_->allocate(bytes);
   if (result) {
@@ -376,13 +381,9 @@
         iter->first + singleArenaCapacity_, addressU64 + buffer->size_);
   }
   iter->second->free(buffer->ptr_, buffer->size_);
-<<<<<<< HEAD
-  if (iter->second->empty() && iter->second != currentArena_ && capacity_ - iter->second->byteSize() >= standbyCapacity_) {
-    capacity_ -= iter->second->byteSize();
-=======
   if (iter->second->empty() && iter->second != currentArena_ &&
       capacity_ - iter->second->byteSize() >= standbyCapacity_) {
->>>>>>> cd5b3061
+    capacity_ -= iter->second->byteSize();
     arenas_.erase(iter);
   }
   buffer->ptr_ = firstFreeBuffer_;
