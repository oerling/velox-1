/*
 * Copyright (c) Facebook, Inc. and its affiliates.
 *
 * Licensed under the Apache License, Version 2.0 (the "License");
 * you may not use this file except in compliance with the License.
 * You may obtain a copy of the License at
 *
 *     http://www.apache.org/licenses/LICENSE-2.0
 *
 * Unless required by applicable law or agreed to in writing, software
 * distributed under the License is distributed on an "AS IS" BASIS,
 * WITHOUT WARRANTIES OR CONDITIONS OF ANY KIND, either express or implied.
 * See the License for the specific language governing permissions and
 * limitations under the License.
 */

#include <cuda_runtime.h>
#include <fmt/format.h>
#include "velox/experimental/wave/common/Cuda.h"
#include "velox/experimental/wave/common/CudaUtil.cuh"
#include "velox/experimental/wave/common/Exception.h"

namespace facebook::velox::wave {

void cudaCheck(cudaError_t err, const char* file, int line) {
  if (err == cudaSuccess) {
    return;
  }
  waveError(
      fmt::format("Cuda error: {}:{} {}", file, line, cudaGetErrorString(err)));
}

namespace {
class CudaManagedAllocator : public GpuAllocator {
 public:
  void* allocate(size_t size) override {
    void* ret;
    CUDA_CHECK(cudaMallocManaged(&ret, size));
    return ret;
  }

  void free(void* ptr, size_t /*size*/) override {
    cudaFree(ptr);
  }
};

class CudaDeviceAllocator : public GpuAllocator {
 public:
  void* allocate(size_t size) override {
    void* ret;
    CUDA_CHECK(cudaMalloc(&ret, size));
    return ret;
  }

  void free(void* ptr, size_t /*size*/) override {
    cudaFree(ptr);
  }
};

class CudaHostAllocator : public GpuAllocator {
 public:
  void* allocate(size_t size) override {
    void* ret;
    CUDA_CHECK(cudaMallocHost(&ret, size));
    return ret;
  }

  void free(void* ptr, size_t /*size*/) override {
    cudaFreeHost(ptr);
  };
};

} // namespace

GpuAllocator* getAllocator(Device* /*device*/) {
  static auto* allocator = new CudaManagedAllocator();
  return allocator;
}

GpuAllocator* getDeviceAllocator(Device* /*device*/) {
  static auto* allocator = new CudaDeviceAllocator();
  return allocator;
}
GpuAllocator* getHostAllocator(Device* /*device*/) {
  static auto* allocator = new CudaHostAllocator();
  return allocator;
}

<<<<<<< HEAD

=======
>>>>>>> e091f1da
// Always returns device 0.
Device* getDevice(int32_t /*preferredDevice*/) {
  static Device device(0);
  return &device;
}

void setDevice(Device* device) {
  CUDA_CHECK(cudaSetDevice(device->deviceId));
}

Stream::Stream() {
  stream_ = std::make_unique<StreamImpl>();
  CUDA_CHECK(cudaStreamCreate(&stream_->stream));
}

Stream::~Stream() {
  cudaStreamDestroy(stream_->stream);
}

void Stream::wait() {
  CUDA_CHECK(cudaStreamSynchronize(stream_->stream));
}

void Stream::prefetch(Device* device, void* ptr, size_t size) {
  CUDA_CHECK(cudaMemPrefetchAsync(
      ptr, size, device ? device->deviceId : cudaCpuDeviceId, stream_->stream));
}

void Stream::hostToDeviceAsync(
    void* deviceAddress,
    const void* hostAddress,
    size_t size) {
  CUDA_CHECK(cudaMemcpyAsync(
      deviceAddress,
      hostAddress,
      size,
      cudaMemcpyHostToDevice,
      stream_->stream));
}

void Stream::deviceToHostAsync(
    void* hostAddress,
    const void* deviceAddress,
    size_t size) {
  CUDA_CHECK(cudaMemcpyAsync(
      hostAddress,
      deviceAddress,
      size,
      cudaMemcpyDeviceToHost,
      stream_->stream));
}

namespace {
struct CallbackData {
  CallbackData(std::function<void()> callback)
      : callback(std::move(callback)){};
  std::function<void()> callback;
};

void readyCallback(void* voidData) {
  std::unique_ptr<CallbackData> data(reinterpret_cast<CallbackData*>(voidData));
  data->callback();
}
} // namespace

void Stream::addCallback(std::function<void()> callback) {
  auto cdata = new CallbackData(std::move(callback));
  CUDA_CHECK(cudaLaunchHostFunc(stream_->stream, readyCallback, cdata));
}

struct EventImpl {
  ~EventImpl() {
    auto err = cudaEventDestroy(event);
    if (err != cudaSuccess) {
      // Do not throw because it can shadow other more important exceptions.  As
      // a rule of thumb, we should not throw in any destructors.
      LOG(ERROR) << "cudaEventDestroy: " << cudaGetErrorString(err);
    }
  }
  cudaEvent_t event;
};

Event::Event(bool withTime) : hasTiming_(withTime) {
  event_ = std::make_unique<EventImpl>();
  CUDA_CHECK(
      cudaEventCreate(&event_->event, withTime ? 0 : cudaEventDisableTiming));
}

Event::~Event() {}

void Event::record(Stream& stream) {
  CUDA_CHECK(cudaEventRecord(event_->event, stream.stream_->stream));
  recorded_ = true;
}

void Event::wait() {
  CUDA_CHECK(cudaEventSynchronize(event_->event));
}

bool Event::query() const {
  auto rc = cudaEventQuery(event_->event);
  if (rc == ::cudaErrorNotReady) {
    return false;
  }
  CUDA_CHECK(rc);
  return true;
}

void Event::wait(Stream& stream) {
  CUDA_CHECK(cudaStreamWaitEvent(stream.stream_->stream, event_->event));
}

/// Returns time in ms betweene 'this' and an earlier 'start'. Both events must
/// enable timing.
float Event::elapsedTime(const Event& start) const {
  float ms;
  if (!hasTiming_ || !start.hasTiming_) {
    waveError("Event timing not enabled");
  }
  CUDA_CHECK(cudaEventElapsedTime(&ms, start.event_->event, event_->event));
  return ms;
}

} // namespace facebook::velox::wave<|MERGE_RESOLUTION|>--- conflicted
+++ resolved
@@ -86,10 +86,6 @@
   return allocator;
 }
 
-<<<<<<< HEAD
-
-=======
->>>>>>> e091f1da
 // Always returns device 0.
 Device* getDevice(int32_t /*preferredDevice*/) {
   static Device device(0);
