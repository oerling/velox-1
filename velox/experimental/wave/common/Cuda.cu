/*
 * Copyright (c) Facebook, Inc. and its affiliates.
 *
 * Licensed under the Apache License, Version 2.0 (the "License");
 * you may not use this file except in compliance with the License.
 * You may obtain a copy of the License at
 *
 *     http://www.apache.org/licenses/LICENSE-2.0
 *
 * Unless required by applicable law or agreed to in writing, software
 * distributed under the License is distributed on an "AS IS" BASIS,
 * WITHOUT WARRANTIES OR CONDITIONS OF ANY KIND, either express or implied.
 * See the License for the specific language governing permissions and
 * limitations under the License.
 */

#include <cuda_runtime.h>
#include <fmt/format.h>
#include "velox/experimental/wave/common/Cuda.h"
#include "velox/experimental/wave/common/CudaUtil.cuh"
#include "velox/experimental/wave/common/Exception.h"

namespace facebook::velox::wave {

void cudaCheck(cudaError_t err, const char* file, int line) {
  if (err == cudaSuccess) {
    return;
  }
  waveError(
      fmt::format("Cuda error: {}:{} {}", file, line, cudaGetErrorString(err)));
}

namespace {
class CudaManagedAllocator : public GpuAllocator {
 public:
  void* allocate(size_t size) override {
    void* ret;
    CUDA_CHECK(cudaMallocManaged(&ret, size));
    return ret;
  }

  void free(void* ptr, size_t /*size*/) override {
    cudaFree(ptr);
  }
};
} // namespace

GpuAllocator* getAllocator(Device* /*device*/) {
  static auto* allocator = new CudaManagedAllocator();
  return allocator;
}

// Always returns device 0.
Device* getDevice(int32_t /*preferredDevice*/) {
  static Device device(0);
  return &device;
}

void setDevice(Device* device) {
  CUDA_CHECK(cudaSetDevice(device->deviceId));
}

Stream::Stream() {
  stream_ = std::make_unique<StreamImpl>();
  CUDA_CHECK(cudaStreamCreate(&stream_->stream));
}

Stream::~Stream() {
  cudaStreamDestroy(stream_->stream);
}

void Stream::wait() {
  CUDA_CHECK(cudaStreamSynchronize(stream_->stream));
}

void Stream::prefetch(Device* device, void* ptr, size_t size) {
  CUDA_CHECK(cudaMemPrefetchAsync(
      ptr, size, device ? device->deviceId : cudaCpuDeviceId, stream_->stream));
}

namespace {
struct CallbackData {
  CallbackData(std::function<void()> callback)
      : callback(std::move(callback)){};
  std::function<void()> callback;
};

void readyCallback(void* voidData) {
  std::unique_ptr<CallbackData> data(reinterpret_cast<CallbackData*>(voidData));
  data->callback();
}
} // namespace

void Stream::addCallback(std::function<void()> callback) {
  auto cdata = new CallbackData(std::move(callback));
  CUDA_CHECK(cudaLaunchHostFunc(stream_->stream, readyCallback, cdata));
}

struct EventImpl {
  ~EventImpl() {
    CUDA_CHECK(cudaEventDestroy(event));
  }
  cudaEvent_t event;
};

Event::Event(bool withTime) : hasTiming_(withTime) {
  event_ = std::make_unique<EventImpl>();
  CUDA_CHECK(
      cudaEventCreate(&event_->event, withTime ? 0 : cudaEventDisableTiming));
}

Event::~Event() {}

void Event::record(Stream& stream) {
  CUDA_CHECK(cudaEventRecord(event_->event, stream.stream_->stream));
  recorded_ = true;
}

void Event::wait() {
  CUDA_CHECK(cudaEventSynchronize(event_->event));
}

<<<<<<< HEAD
=======
bool Event::query() const {
  auto rc = cudaEventQuery(event_->event);
  if (rc == ::cudaErrorNotReady) {
    return false;
  }
  CUDA_CHECK(rc);
  return true;
}

>>>>>>> e45fbcc1
void Event::wait(Stream& stream) {
  CUDA_CHECK(cudaStreamWaitEvent(stream.stream_->stream, event_->event));
}

/// Returns time in ms betweene 'this' and an earlier 'start'. Both events must
/// enable timing.
float Event::elapsedTime(const Event& start) const {
  float ms;
  CUDA_CHECK(cudaEventElapsedTime(&ms, start.event_->event, event_->event));
  return ms;
}

} // namespace facebook::velox::wave<|MERGE_RESOLUTION|>--- conflicted
+++ resolved
@@ -120,8 +120,6 @@
   CUDA_CHECK(cudaEventSynchronize(event_->event));
 }
 
-<<<<<<< HEAD
-=======
 bool Event::query() const {
   auto rc = cudaEventQuery(event_->event);
   if (rc == ::cudaErrorNotReady) {
@@ -131,7 +129,6 @@
   return true;
 }
 
->>>>>>> e45fbcc1
 void Event::wait(Stream& stream) {
   CUDA_CHECK(cudaStreamWaitEvent(stream.stream_->stream, event_->event));
 }
