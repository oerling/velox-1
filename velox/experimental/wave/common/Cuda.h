--- conflicted
+++ resolved
@@ -72,11 +72,8 @@
   ///  functions.
   void record(Stream&);
 
-<<<<<<< HEAD
-=======
   bool query() const;
 
->>>>>>> e45fbcc1
   /// Calling host thread waits  for work recorded by 'this' to complete.
   void wait();
 
