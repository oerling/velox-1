--- conflicted
+++ resolved
@@ -126,11 +126,7 @@
     size_t complexElementsMaxSize{10000};
 
     /// maximum size of array/map wrapped inside constant.
-<<<<<<< HEAD
-    std::optional<int32_t> maxConstantContainerSize;
-=======
     std::optional<int32_t> maxConstantContainerSize{std::nullopt};
->>>>>>> b117e6cc
 
     /// If true, generated map keys are normalized (unique and not-null).
     bool normalizeMapKeys{true};
