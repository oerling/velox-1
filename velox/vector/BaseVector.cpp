--- conflicted
+++ resolved
@@ -1078,8 +1078,7 @@
   return out.str();
 }
 
-<<<<<<< HEAD
-// tatic
+// static
 void BaseVector::transposeIndices(
     const vector_size_t* base,
     vector_size_t size,
@@ -1166,7 +1165,8 @@
         newNulls->asMutable<uint64_t>());
   }
   dictionaryValues = dictionaryValues->valueVector();
-=======
+}
+  
 template <TypeKind Kind>
 bool isAllSameFlat(const BaseVector& vector, vector_size_t size) {
   using T = typename KindToFlatVector<Kind>::WrapperType;
@@ -1253,7 +1253,6 @@
   }
 
   return BaseVector::wrapInConstant(vector->size(), 0, vector);
->>>>>>> 82aa0c4c
 }
 
 } // namespace facebook::velox