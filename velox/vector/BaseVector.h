/*
 * Copyright (c) Facebook, Inc. and its affiliates.
 *
 * Licensed under the Apache License, Version 2.0 (the "License");
 * you may not use this file except in compliance with the License.
 * You may obtain a copy of the License at
 *
 *     http://www.apache.org/licenses/LICENSE-2.0
 *
 * Unless required by applicable law or agreed to in writing, software
 * distributed under the License is distributed on an "AS IS" BASIS,
 * WITHOUT WARRANTIES OR CONDITIONS OF ANY KIND, either express or implied.
 * See the License for the specific language governing permissions and
 * limitations under the License.
 */

#pragma once

#include <algorithm>
#include <memory>
#include <string>
#include <utility>

#include <fmt/format.h>
#include <folly/Format.h>
#include <folly/Range.h>
#include <folly/container/F14Map.h>

#include "velox/buffer/Buffer.h"
#include "velox/common/base/BitUtil.h"
#include "velox/common/base/CompareFlags.h"
#include "velox/common/base/Exceptions.h"
#include "velox/common/base/Nulls.h"
#include "velox/type/Type.h"
#include "velox/type/Variant.h"
#include "velox/vector/BuilderTypeUtils.h"
#include "velox/vector/SelectivityVector.h"
#include "velox/vector/TypeAliases.h"
#include "velox/vector/VectorEncoding.h"
#include "velox/vector/VectorUtil.h"

namespace facebook {
namespace velox {

template <typename T>
class SimpleVector;

template <typename T>
class FlatVector;

class VectorPool;
class BaseVector;
using VectorPtr = std::shared_ptr<BaseVector>;

/// Set of options that validate() accepts.
struct VectorValidateOptions {
  /// If set to true then an unloaded lazy vector is loaded and validate is
  /// called on the loaded vector. NOTE: loading a vector is non-trivial and
  /// can modify how it's handled by downstream code-paths.
  bool loadLazy = false;

  /// Any optional checks you want to execute on the vector.
  std::function<void(const BaseVector&)> callback;
};

class DecodedVector;

/// Base class for all columnar-based vectors of any type.
class BaseVector {
 public:
  BaseVector(const BaseVector&) = delete;
  BaseVector& operator=(const BaseVector&) = delete;

  static constexpr uint64_t kNullHash = 1;

  BaseVector(
      velox::memory::MemoryPool* pool,
      TypePtr type,
      VectorEncoding::Simple encoding,
      BufferPtr nulls,
      size_t length,
      std::optional<vector_size_t> distinctValueCount = std::nullopt,
      std::optional<vector_size_t> nullCount = std::nullopt,
      std::optional<ByteCount> representedByteCount = std::nullopt,
      std::optional<ByteCount> storageByteCount = std::nullopt);

  virtual ~BaseVector() = default;

  VectorEncoding::Simple encoding() const {
    return encoding_;
  }

  inline bool isLazy() const {
    return encoding() == VectorEncoding::Simple::LAZY;
  }

  /// Returns false if vector has no nulls. Return true if vector may have
  /// nulls.
  virtual bool mayHaveNulls() const {
    return rawNulls_;
  }

  /// Returns false if this vector and all of its children have no nulls.
  /// Returns true if this vector or any of its children may have nulls.
  virtual bool mayHaveNullsRecursive() const {
    return mayHaveNulls();
  }

  inline bool isIndexInRange(vector_size_t index) const {
    // This compiles better than index >= 0 && index < length_.
    return static_cast<uint32_t>(index) < length_;
  }

  template <typename T>
  T* as() {
    static_assert(std::is_base_of_v<BaseVector, T>);
    return dynamic_cast<T*>(this);
  }

  template <typename T>
  const T* as() const {
    static_assert(std::is_base_of_v<BaseVector, T>);
    return dynamic_cast<const T*>(this);
  }

  /// Use when the type of 'this' is already known. dynamic_cast() is slow.
  template <typename T>
  T* asUnchecked() {
    static_assert(std::is_base_of_v<BaseVector, T>);
    DCHECK(dynamic_cast<const T*>(this) != nullptr);
    return static_cast<T*>(this);
  }

  template <typename T>
  const T* asUnchecked() const {
    static_assert(std::is_base_of_v<BaseVector, T>);
    DCHECK(dynamic_cast<const T*>(this) != nullptr);
    return static_cast<const T*>(this);
  }

  template <typename T>
  const FlatVector<T>* asFlatVector() const {
    return dynamic_cast<const FlatVector<T>*>(this);
  }

  template <typename T>
  FlatVector<T>* asFlatVector() {
    return dynamic_cast<FlatVector<T>*>(this);
  }

  velox::memory::MemoryPool* pool() const {
    return pool_;
  }

  virtual bool isNullAt(vector_size_t idx) const {
    VELOX_DCHECK_GE(idx, 0, "Index must not be negative");
    VELOX_DCHECK_LT(idx, length_, "Index is too large");
    return rawNulls_ ? bits::isBitNull(rawNulls_, idx) : false;
  }

  /// Returns true if value at specified index is null or contains null.
  /// Primitive type values can be null, but cannot contain nulls. Arrays, maps
  /// and structs can be null and can contains nulls. Non-null array may contain
  /// one or more elements that are null or contain nulls themselves. Non-null
  /// maps may contain one more entry with key or value that's null or contains
  /// null. Non-null struct may contain a field that's null or contains null.
  virtual bool containsNullAt(vector_size_t idx) const = 0;

  std::optional<vector_size_t> getNullCount() const {
    return nullCount_;
  }

  void setNullCount(vector_size_t newNullCount) {
    nullCount_ = newNullCount;
  }

  const TypePtr& type() const {
    return type_;
  }

  /// Changes vector type. The new type can have a different
  /// logical representation while maintaining the same physical type.
  /// Additionally, note that the caller must ensure that this vector is not
  /// shared, i.e. singly-referenced.
  virtual void setType(const TypePtr& type) {
    VELOX_CHECK_NOT_NULL(type);
    VELOX_CHECK(
        type_->kindEquals(type),
        "Cannot change vector type from {} to {}. The old and new types can be different logical types, but the underlying physical types must match.",
        type_,
        type);
    type_ = type;
  }

  TypeKind typeKind() const {
    return typeKind_;
  }

  /// Returns a smart pointer to the null bitmap data for this vector. May hold
  /// nullptr if there are no nulls. Not const because some vectors may generate
  /// this on first access. For ConstantVector, this method returns a BufferPtr
  /// of only size 1. For DictionaryVector, this method returns a BufferPtr for
  /// only nulls in the top-level layer.
  const BufferPtr& nulls() const {
    return nulls_;
  }

  /// Returns a pointer to the raw null bitmap buffer of this vector. Notice
  /// that users should not used this API to access nulls directly of a
  /// ConstantVector or DictionaryVector. If the vector is a ConstantVector,
  /// rawNulls_ is only of size 1. If the vector is a DictionaryVector,
  /// rawNulls_ points to a raw buffer of only nulls in the top-level layer.
  /// Nulls of a ConstantVector or DictionaryVector can be accessed through the
  /// isNullAt() API or DecodedVector.
  const uint64_t* rawNulls() const {
    return rawNulls_;
  }

  /// Ensures that nulls are writable (mutable and single referenced for
  /// BaseVector::length_).
  uint64_t* mutableRawNulls() {
    ensureNulls();
    return const_cast<uint64_t*>(rawNulls_);
  }

  BufferPtr& mutableNulls(vector_size_t size) {
    ensureNullsCapacity(size);
    return nulls_;
  }

  std::optional<vector_size_t> getDistinctValueCount() const {
    return distinctValueCount_;
  }

  /// @return the number of rows of data in this vector
  vector_size_t size() const {
    return length_;
  }

  virtual void append(const BaseVector* other) {
    auto totalSize = BaseVector::length_ + other->size();
    auto previousSize = BaseVector::size();
    resize(totalSize);
    copy(other, previousSize, 0, other->size());
  }

  /// @return the number of bytes this vector takes on disk when in a compressed
  /// and serialized format
  std::optional<ByteCount> storageBytes() const {
    return storageByteCount_;
  }

  /// @return the number of bytes required to naively represent all of the data
  /// in this vector - the raw data size if not in a compressed or otherwise
  /// optimized format
  std::optional<ByteCount> representedBytes() const {
    return representedByteCount_;
  }

  /// @return the number of bytes required to hold this vector in memory
  ByteCount inMemoryBytes() const {
    return inMemoryBytes_;
  }

  /// @return true if this vector has the same value at the given index as the
  /// other vector at the other vector's index (including if both are null),
  /// false otherwise
  /// @throws if the type_ of other doesn't match the type_ of this
  virtual bool equalValueAt(
      const BaseVector* other,
      vector_size_t index,
      vector_size_t otherIndex) const {
    static constexpr CompareFlags kEqualValueAtFlags =
        CompareFlags::equality(CompareFlags::NullHandlingMode::kNullAsValue);

    // Will always have value because nullHandlingMode is NullAsValue.
    return compare(other, index, otherIndex, kEqualValueAtFlags).value() == 0;
  }

  /// Returns true if this vector has the same value at the given index as the
  /// other vector at the other vector's index (including if both are null when
  /// nullHandlingMode is NullAsValue), false otherwise. If nullHandlingMode is
  /// StopAtNull, returns std::nullopt if null encountered.
  virtual std::optional<bool> equalValueAt(
      const BaseVector* other,
      vector_size_t index,
      vector_size_t otherIndex,
      CompareFlags::NullHandlingMode nullHandlingMode) const;

  int32_t compare(
      const BaseVector* other,
      vector_size_t index,
      vector_size_t otherIndex) const {
    // Default compare flags always generate value.
    return compare(other, index, otherIndex, CompareFlags()).value();
  }

  /// When CompareFlags is ASCENDING, returns < 0 if 'this' at 'index' is less
  /// than 'other' at 'otherIndex', 0 if equal and > 0 otherwise.
  /// When CompareFlags is DESCENDING, returns < 0 if 'this' at 'index' is
  /// larger than 'other' at 'otherIndex', 0 if equal and < 0 otherwise. If
  /// flags.nullHandlingMode is not NullAsValue, the function may returns
  /// std::nullopt if null encountered.
  virtual std::optional<int32_t> compare(
      const BaseVector* other,
      vector_size_t index,
      vector_size_t otherIndex,
      CompareFlags flags) const = 0;

  /// Sort values at specified 'indices'. Used to sort map keys.
  virtual void sortIndices(
      std::vector<vector_size_t>& indices,
      CompareFlags flags) const {
    std::sort(
        indices.begin(),
        indices.end(),
        [&](vector_size_t left, vector_size_t right) {
          return compare(this, left, right, flags) < 0;
        });
  }

  /// Sort values at specified 'indices' after applying the 'mapping'. Used to
  /// sort map keys.
  virtual void sortIndices(
      std::vector<vector_size_t>& indices,
      const vector_size_t* mapping,
      CompareFlags flags) const {
    std::sort(
        indices.begin(),
        indices.end(),
        [&](vector_size_t left, vector_size_t right) {
          return compare(this, mapping[left], mapping[right], flags) < 0;
        });
  }

  /// Compares values in range [start, start + size) and returns an index of a
  /// duplicate value if found.
  std::optional<vector_size_t> findDuplicateValue(
      vector_size_t start,
      vector_size_t size,
      CompareFlags flags);

  /// @return the hash of the value at the given index in this vector
  virtual uint64_t hashValueAt(vector_size_t index) const = 0;

  /// @return a new vector that contains the hashes for all entries
  virtual std::unique_ptr<SimpleVector<uint64_t>> hashAll() const = 0;

  /// Returns true if this vector is encoded as flat (FlatVector).
  bool isFlatEncoding() const {
    return encoding_ == VectorEncoding::Simple::FLAT;
  }

  /// Returns true if this vector is encoded as constant (ConstantVector).
  bool isConstantEncoding() const {
    return encoding_ == VectorEncoding::Simple::CONSTANT;
  }

  /// Returns true if this vector has a scalar type. If so, values are
  /// accessed by valueAt after casting the vector to a type()
  /// dependent instantiation of SimpleVector<T>.
  virtual bool isScalar() const {
    return false;
  }

  /// Returns the scalar or complex vector wrapped inside any nesting of
  /// dictionary, sequence or constant vectors.
  virtual const BaseVector* wrappedVector() const {
    return this;
  }

  static const VectorPtr& wrappedVectorShared(const VectorPtr& vector);

  /// Returns the index to apply for 'index' in the vector returned by
  /// wrappedVector(). Translates the index over any nesting of dictionaries,
  /// sequences and constants.
  virtual vector_size_t wrappedIndex(vector_size_t index) const {
    return index;
  }

  /// Sets the null indicator at 'idx'. This API throws if the vector is a
  /// ConstantVector.
  FOLLY_ALWAYS_INLINE virtual void setNull(vector_size_t idx, bool isNull) {
    VELOX_DCHECK(idx >= 0 && idx < length_);
    if (!nulls_ && !isNull) {
      return;
    }
    ensureNulls();
    bits::setNull(nulls_->asMutable<uint64_t>(), idx, isNull);
  }

  struct CopyRange {
    vector_size_t sourceIndex;
    vector_size_t targetIndex;
    vector_size_t count;
  };

  /// Sets null flags for each row in 'ranges' to 'isNull'.
  static void setNulls(
      uint64_t* rawNulls,
      const folly::Range<const CopyRange*>& ranges,
      bool isNull);

  /// Copies null flags for each row in 'ranges' from 'sourceRawNulls' to
  /// 'targetRawNulls'.
  static void copyNulls(
      uint64_t* targetRawNulls,
      const uint64_t* sourceRawNulls,
      const folly::Range<const CopyRange*>& ranges);

  static int32_t
  countNulls(const BufferPtr& nulls, vector_size_t begin, vector_size_t end) {
    return nulls ? bits::countNulls(nulls->as<uint64_t>(), begin, end) : 0;
  }

  static int32_t countNulls(const BufferPtr& nulls, vector_size_t size) {
    return countNulls(nulls, 0, size);
  }

  /// Returns whether or not the nulls buffer can be modified.
  /// This does not guarantee the existence of the nulls buffer, if using this
  /// within BaseVector you still may need to call ensureNulls.
  virtual bool isNullsWritable() const {
    return !nulls_ || (nulls_->isMutable());
  }

  /// Sets null when 'nulls' has a null value for active rows in 'rows'.
  /// Is a no-op 'nulls' is a nullptr or 'rows' has no selections. This API
  /// throws if the vector is a ConstantVector.
  virtual void addNulls(const uint64_t* nulls, const SelectivityVector& rows);

  /// Sets nulls for all active row in 'nullRows'. Is a no-op if nullRows has no
  /// selections. This API throws if the vector is a ConstantVector.
  virtual void addNulls(const SelectivityVector& nullRows);

  /// Clears nulls for all active rows in 'nonNullRows'
  virtual void clearNulls(const SelectivityVector& nonNullRows);

  /// Clears nulls for all row indices in range [begin, end).
  virtual void clearNulls(vector_size_t begin, vector_size_t end);

  void clearAllNulls() {
    clearNulls(0, size());
  }

  void reuseNulls();

  /// Sets the size to 'newSize' and ensures there is space for the
  /// indicated number of nulls and top level values (eg. values for Flat,
  /// indices for Dictionary, etc). Any immutable buffers that need to be
  /// resized are copied. 'setNotNull' indicates if nulls in range [oldSize,
  /// newSize] should be set to not null. Note: caller must ensure that the
  /// vector is writable; for instance have recursively single referenced
  /// buffers and vectors.
  virtual void resize(vector_size_t newSize, bool setNotNull = true);

  /// Sets the rows of 'this' given by 'rows' to
  /// 'source.valueAt(toSourceRow ? toSourceRow[row] : row)', where
  /// 'row' iterates over 'rows'. All active 'row' in 'rows' must map to a valid
  /// row in the 'source'.
  virtual void copy(
      const BaseVector* source,
      const SelectivityVector& rows,
      const vector_size_t* toSourceRow);

  /// Utility for making a deep copy of a whole vector.
  static VectorPtr copy(const BaseVector& vector) {
    auto result =
        BaseVector::create(vector.type(), vector.size(), vector.pool());
    result->copy(&vector, 0, 0, vector.size());
    return result;
  }

  virtual void copy(
      const BaseVector* source,
      vector_size_t targetIndex,
      vector_size_t sourceIndex,
      vector_size_t count) {
    if (count == 0) {
      return;
    }
    CopyRange range{sourceIndex, targetIndex, count};
    copyRanges(source, folly::Range(&range, 1));
  }

  /// Converts SelectivityVector into a list of CopyRanges having sourceIndex ==
  /// targetIndex. Aims to produce as few ranges as possible. If all rows are
  /// selected, returns a single range.
  static std::vector<CopyRange> toCopyRanges(const SelectivityVector& rows);

  /// Copy multiple ranges at once.  This is more efficient than calling `copy`
  /// multiple times, especially for ARRAY, MAP, and VARCHAR.
  virtual void copyRanges(
      const BaseVector* /*source*/,
      const folly::Range<const CopyRange*>& /*ranges*/) {
    VELOX_UNSUPPORTED("Can only copy into flat or complex vectors");
  }

  /// This makes a deep copy of the Vector allocating new child Vectors and
  // Buffers recursively.  Unlike copy, this preserves encodings recursively.
  virtual VectorPtr copyPreserveEncodings() const = 0;

  // Construct a zero-copy slice of the vector with the indicated offset and
  /// length.
  virtual VectorPtr slice(vector_size_t offset, vector_size_t length) const = 0;

<<<<<<< HEAD
  /// Transposes two sets of dictionary indices into one level of indirection.
  /// Sets result[i] = base[indices[i]] for i = 0 ... i < size.
  static void transposeIndices(
      const vector_size_t* base,
      vector_size_t size,
      const vector_size_t* indices,
      vector_size_t* result);

  /// Transposes two levels of indices into a single level with nulls. sets
  /// result[i] = base[indices[i]] where i is not null in 'extraNulls' and
  /// indices[i] is not null in 'nulls'. If indices[i] is null in 'nulls' or i
  /// is null in 'extraNulls', then 'resultNulls' is null at i. 'extraNulls' may
  /// be nullptr, meaning that no new nulls are added.
  static void transposeIndicesWithNulls(
      const vector_size_t* base,
      const uint64_t* nulls,
      vector_size_t size,
      const vector_size_t* indices,
      const uint64_t* extraNulls,
      vector_size_t* result,
      uint64_t* resultNulls);

  /// Flattens 'dictionaryValues', which is a dictionary and replaces
  /// it with its base. 'size' is the number of valid elements in
  /// 'indices' and 'nulls'. Null positions may have an invalid
  /// index. Rewrites 'indices' from being indices into
  /// 'dictionaryValues' to being indices into the latter's
  /// base. Rewrites 'nulls' to be nulls from 'dictionaryValues' and
  /// its base vector. This is used when a dictionary vector loads a
  /// lazy values vector and finds out that the loaded is itself a
  /// dictionary.
  static void transposeDictionaryValues(
      vector_size_t size,
      BufferPtr& nulls,
      BufferPtr& indices,
      std::shared_ptr<BaseVector>& dictionaryValues);

  // Returns a vector of the type of 'source' where 'indices' contains
  // an index into 'source' for each element of 'source'. The
  // resulting vector has position i set to source[i]. This is
  // equivalent to wrapping 'source' in a dictionary with 'indices'
  // but this may reuse structure if said structure is uniquely owned
  // or if a copy is more efficient than dictionary wrapping.
=======
  /// Returns a vector of the type of 'source' where 'indices' contains
  /// an index into 'source' for each element of 'source'. The
  /// resulting vector has position i set to source[i]. This is
  /// equivalent to wrapping 'source' in a dictionary with 'indices'
  /// but this may reuse structure if said structure is uniquely owned
  /// or if a copy is more efficient than dictionary wrapping.
>>>>>>> 82aa0c4c
  static VectorPtr transpose(BufferPtr indices, VectorPtr&& source);

  static VectorPtr createConstant(
      const TypePtr& type,
      variant value,
      vector_size_t size,
      velox::memory::MemoryPool* pool);

  static VectorPtr createNullConstant(
      const TypePtr& type,
      vector_size_t size,
      velox::memory::MemoryPool* pool);

  static VectorPtr wrapInDictionary(
      BufferPtr nulls,
      BufferPtr indices,
      vector_size_t size,
      VectorPtr vector);

  static VectorPtr
  wrapInSequence(BufferPtr lengths, vector_size_t size, VectorPtr vector);

  /// Creates a ConstantVector of specified length and value coming from the
  /// 'index' element of the 'vector'. Peels off any encodings of the 'vector'
  /// before making a new ConstantVector. The result vector is either a
  /// ConstantVector holding a scalar value or a ConstantVector wrapping flat or
  /// lazy vector. The result cannot be a wrapping over another constant or
  /// dictionary vector. If copyBase is true and the result vector wraps a
  /// vector, the wrapped vector is newly constructed by copying the value from
  /// the original, guaranteeing no Vectors are shared with 'vector'.
  static VectorPtr wrapInConstant(
      vector_size_t length,
      vector_size_t index,
      VectorPtr vector,
      bool copyBase = false);

  /// Makes 'result' writable for 'rows'. A wrapper (e.g. dictionary, constant,
  /// sequence) is flattened and a multiply referenced flat vector is copied.
  /// The content of 'rows' is not copied, as these values are intended to be
  /// overwritten.
  ///
  /// After invoking this function, the 'result' is guaranteed to be a flat
  /// uniquely-referenced vector with all data-dependent flags reset.
  ///
  /// Use SelectivityVector::empty() to make the 'result' writable and preserve
  /// all current values.
  ///
  /// If 'result' is a lazy vector, then caller needs to ensure it is unique in
  /// order to re-use the loaded vector. Otherwise, a copy would be created.
  static void ensureWritable(
      const SelectivityVector& rows,
      const TypePtr& type,
      velox::memory::MemoryPool* pool,
      VectorPtr& result,
      VectorPool* vectorPool = nullptr);

  virtual void ensureWritable(const SelectivityVector& rows);

  /// Returns true if the following conditions hold:
  ///  * The vector is singly referenced.
  ///  * The vector has a Flat-like encoding (Flat, Array, Map, Row).
  ///  * Any child Buffers are mutable  and singly referenced.
  ///  * All of these conditions hold for child Vectors recursively.
  /// This function is templated rather than taking a
  /// std::shared_ptr<BaseVector> because if we were to do that the compiler
  /// would allocate a new shared_ptr when this function is called making it not
  /// unique.
  template <typename T>
  static bool isVectorWritable(const std::shared_ptr<T>& vector) {
    if (!vector.unique()) {
      return false;
    }

    return vector->isWritable();
  }

  virtual bool isWritable() const {
    return false;
  }

  /// If 'vector' consists of a single value and is longer than one,
  /// returns an equivalent constant vector, else nullptr.
  static VectorPtr constantify(
      const std::shared_ptr<BaseVector>& vector,
      DecodedVector* decoded = nullptr);

  /// Flattens the input vector and all of its children.
  static void flattenVector(VectorPtr& vector);

  template <typename T>
  static inline uint64_t byteSize(vector_size_t count) {
    return sizeof(T) * count;
  }

  /// If 'vector' is a wrapper, returns the underlying values vector. This is
  /// virtual and defined here because we must be able to access this in type
  /// agnostic code without a switch on all data types.
  virtual const VectorPtr& valueVector() const {
    VELOX_UNSUPPORTED("Vector is not a wrapper");
  }

  virtual VectorPtr& valueVector() {
    VELOX_UNSUPPORTED("Vector is not a wrapper");
  }

  virtual BaseVector* loadedVector() {
    return this;
  }

  virtual const BaseVector* loadedVector() const {
    return this;
  }

  static const VectorPtr& loadedVectorShared(const VectorPtr& vector);

  virtual const BufferPtr& values() const {
    VELOX_UNSUPPORTED("Only flat vectors have a values buffer");
  }

  virtual const void* valuesAsVoid() const {
    VELOX_UNSUPPORTED("Only flat vectors have a values buffer");
  }

  /// If 'this' is a wrapper, returns the wrap info, interpretation depends on
  /// encoding.
  virtual BufferPtr wrapInfo() const {
    throw std::runtime_error("Vector is not a wrapper");
  }

  template <typename T = BaseVector>
  static std::shared_ptr<T> create(
      const TypePtr& type,
      vector_size_t size,
      velox::memory::MemoryPool* pool) {
    return std::static_pointer_cast<T>(createInternal(type, size, pool));
  }

  static VectorPtr getOrCreateEmpty(
      VectorPtr vector,
      const TypePtr& type,
      velox::memory::MemoryPool* pool) {
    return vector ? vector : create(type, 0, pool);
  }

  /// Set 'nulls' to be the nulls buffer of this vector. This API should not be
  /// used on ConstantVector.
  void setNulls(const BufferPtr& nulls);

  /// Reset the nulls buffer of this vector to be empty. This API should not be
  /// used on ConstantVector.
  void resetNulls() {
    setNulls(nullptr);
  }

  /// Ensures that 'indices' is singly-referenced and has space for 'newSize'
  /// elements. Sets elements between the 'currentSize' and 'newSize' to 0 if
  /// 'newSize' > 'currentSize'.
  ///
  /// If 'indices' is nullptr, read-only, not uniquely-referenced, or doesn't
  /// have capacity for 'newSize' elements allocates new buffer and copies data
  /// to it. Updates '*rawIndices' to point to the start of 'indices' buffer.
  static void resizeIndices(
      vector_size_t currentSize,
      vector_size_t newSize,
      velox::memory::MemoryPool* pool,
      BufferPtr& indices,
      const vector_size_t** rawIndices);

  /// Makes sure '*buffer' has space for 'size' items of T and is writable. Sets
  /// 'raw' to point to the writable contents of '*buffer'.
  template <typename T, typename RawT>
  static void ensureBuffer(
      vector_size_t size,
      velox::memory::MemoryPool* pool,
      BufferPtr* buffer,
      RawT** raw) {
    vector_size_t minBytes = byteSize<T>(size);
    if (*buffer && (*buffer)->capacity() >= minBytes && (*buffer)->unique()) {
      (*buffer)->setSize(minBytes);
      if (raw) {
        *raw = (*buffer)->asMutable<RawT>();
      }
      return;
    }
    if (*buffer) {
      AlignedBuffer::reallocate<T>(buffer, size);
    } else {
      *buffer = AlignedBuffer::allocate<T>(size, pool);
    }
    if (raw) {
      *raw = (*buffer)->asMutable<RawT>();
    }
    (*buffer)->setSize(minBytes);
  }

  /// Returns the byte size of memory that is kept live through 'this'.
  virtual uint64_t retainedSize() const {
    return nulls_ ? nulls_->capacity() : 0;
  }

  /// Returns an estimate of the 'retainedSize' of a flat representation of the
  /// data stored in this vector. Returns zero if this is a lazy vector that
  /// hasn't been loaded yet.
  virtual uint64_t estimateFlatSize() const;

  /// To safely reuse a vector one needs to (1) ensure that the vector as well
  /// as all its buffers and child vectors are singly-referenced and mutable
  /// (for buffers); (2) clear append-only string buffers and child vectors
  /// (elements of arrays, keys and values of maps, fields of structs); (3)
  /// reset all data-dependent flags.
  ///
  /// This method takes a non-const reference to a 'vector' and updates it to
  /// possibly a new flat vector of the specified size that is safe to reuse.
  /// If input 'vector' is not singly-referenced or not flat, replaces 'vector'
  /// with a new vector of the same type and specified size. If some of the
  /// buffers cannot be reused, these buffers are reset. Child vectors are
  /// updated by calling this method recursively with size zero. Data-dependent
  /// flags are reset after this call.
  static void prepareForReuse(VectorPtr& vector, vector_size_t size);

  /// Resets non-reusable buffers and updates child vectors by calling
  /// BaseVector::prepareForReuse.
  /// Base implementation checks and resets nulls buffer if needed. Keeps the
  /// nulls buffer if singly-referenced, mutable and has at least one null bit
  /// set.
  virtual void prepareForReuse();

  /// Returns a brief summary of the vector. If 'recursive' is true, includes a
  /// summary of all the layers of encodings starting with the top layer.
  ///
  /// For example,
  ///     with recursive 'false':
  ///
  ///         [DICTIONARY INTEGER: 5 elements, no nulls]
  ///
  ///     with recursive 'true':
  ///
  ///         [DICTIONARY INTEGER: 5 elements, no nulls], [FLAT INTEGER: 10
  ///             elements, no nulls]
  std::string toString(bool recursive) const;

  /// Same as toString(false). Provided to allow for easy invocation from LLDB.
  std::string toString() const {
    return toString(false);
  }

  /// Returns string representation of the value in the specified row.
  virtual std::string toString(vector_size_t index) const;

  /// Returns a list of values in rows [from, to).
  ///
  /// Automatically adjusts 'from' and 'to' to a range of valid indices. Returns
  /// empty string if 'from' is greater than or equal to vector size or 'to' is
  /// less than or equal to zero. Returns values up to the end of the vector if
  /// 'to' is greater than vector size. Returns values from the start of the
  /// vector if 'from' is negative.
  ///
  /// The type of the 'delimiter' is a const char* and not an std::string to
  /// allow for invoking this method from LLDB.
  std::string toString(
      vector_size_t from,
      vector_size_t to,
      const char* delimiter,
      bool includeRowNumbers = true) const;

  /// Returns a list of values in rows [from, to). Values are separated by a new
  /// line and prefixed with a row number.
  ///
  /// This method is provided to allow to easy invocation from LLDB.
  std::string toString(vector_size_t from, vector_size_t to) const {
    return toString(from, to, "\n");
  }

  /// Marks the vector as containing or being a lazy vector and being wrapped.
  /// Should only be used if 'this' is lazy or has a nested lazy vector.
  /// Returns true if this is the first time it was wrapped, else returns false.
  bool markAsContainingLazyAndWrapped() {
    if (containsLazyAndIsWrapped_) {
      return false;
    }
    containsLazyAndIsWrapped_ = true;
    return true;
  }

  void clearContainingLazyAndWrapped() {
    containsLazyAndIsWrapped_ = false;
  }

  bool memoDisabled() const {
    return memoDisabled_;
  }

  void disableMemo() {
    memoDisabled_ = true;
  }

  /// Used to check internal state of a vector like sizes of the buffers,
  /// enclosed child vectors, values in indices. Currently, its only used in
  /// debug builds to check the result of expressions and some interim results.
  virtual void validate(const VectorValidateOptions& options = {}) const;

  FOLLY_ALWAYS_INLINE static std::optional<int32_t>
  compareNulls(bool thisNull, bool otherNull, CompareFlags flags) {
    DCHECK(thisNull || otherNull);
    switch (flags.nullHandlingMode) {
      case CompareFlags::NullHandlingMode::kNullAsIndeterminate:
        if (flags.equalsOnly) {
          return kIndeterminate;
        } else {
          VELOX_USER_FAIL("Ordering nulls is not supported");
        }
      case CompareFlags::NullHandlingMode::kNullAsValue:
        if (thisNull && otherNull) {
          return 0;
        }

        if (flags.nullsFirst) {
          return thisNull ? -1 : 1;
        }
        return thisNull ? 1 : -1;
    }

    VELOX_UNREACHABLE(
        "The function should be called only if one of the inputs is null");
  }

  /// Reset data-dependent flags to the "unknown" status. This is needed
  /// whenever a vector is mutated because the modification may invalidate these
  /// flags. Currently, we call this function in BaseVector::ensureWritable()
  /// and BaseVector::prepareForReuse() that are expected to be called before
  /// any vector mutation.
  ///
  /// Per-vector flags are reset to default values. Per-row flags are reset only
  /// at the selected rows. If rows is a nullptr, per-row flags are reset at all
  /// rows.
  virtual void resetDataDependentFlags(const SelectivityVector* /*rows*/) {
    nullCount_ = std::nullopt;
    distinctValueCount_ = std::nullopt;
    representedByteCount_ = std::nullopt;
    storageByteCount_ = std::nullopt;
  }

 protected:
  // Returns a brief summary of the vector. The default implementation includes
  // encoding, type, number of rows and number of nulls.
  //
  // For example,
  //     [FLAT INTEGER: 3 elements, no nulls]
  //     [DICTIONARY INTEGER: 5 elements, 1 nulls]
  virtual std::string toSummaryString() const;

  // Allocates or reallocates nulls_ with at least the given size if nulls_
  // hasn't been allocated yet or has been allocated with a smaller capacity.
  // Ensures that nulls are writable (mutable and single referenced for
  // minimumSize).
  void ensureNullsCapacity(vector_size_t minimumSize, bool setNotNull = false);

  void ensureNulls() {
    ensureNullsCapacity(length_, true);
  }

  // Slice a buffer with specific type.
  //
  // For boolean type and if the offset is not multiple of 8, return a shifted
  // copy; otherwise return a BufferView into the original buffer (with shared
  // ownership of original buffer).
  static BufferPtr sliceBuffer(
      const Type&,
      const BufferPtr&,
      vector_size_t offset,
      vector_size_t length,
      memory::MemoryPool*);

  BufferPtr sliceNulls(vector_size_t offset, vector_size_t length) const {
    return sliceBuffer(*BOOLEAN(), nulls_, offset, length, pool_);
  }

  TypePtr type_;
  const TypeKind typeKind_;
  const VectorEncoding::Simple encoding_;
  BufferPtr nulls_;
  // Caches raw pointer to 'nulls->as<uint64_t>().
  const uint64_t* rawNulls_ = nullptr;
  velox::memory::MemoryPool* pool_;
  tsan_atomic<vector_size_t> length_{0};

  // Holds the number of nulls in the vector. If the number of nulls is not
  // available, it is set to std::nullopt. Setting the value to zero does have
  // implications (SIMD operations need null count to be zero) and is not the
  // same as std::nullopt.
  std::optional<vector_size_t> nullCount_;
  std::optional<vector_size_t> distinctValueCount_;
  std::optional<ByteCount> representedByteCount_;
  std::optional<ByteCount> storageByteCount_;
  ByteCount inMemoryBytes_ = 0;

 private:
  static VectorPtr createInternal(
      const TypePtr& type,
      vector_size_t size,
      velox::memory::MemoryPool* pool);

  friend class LazyVector;

  // Is true if this vector is a lazy vector or contains one and is being
  // wrapped. Keeping track of this helps to enforce the invariant that an
  // unloaded lazy vector should not be wrapped by two separate top level
  // vectors. This would ensure we avoid it being loaded for two separate set
  // of rows.
  bool containsLazyAndIsWrapped_{false};

  // Whether we should use Expr::evalWithMemo to cache the result of evaluation
  // on dictionary values (this vector).  Set to false when the dictionary
  // values are not going to be reused (e.g. result of filtering), so that we
  // don't need to reallocate the result for every batch.
  bool memoDisabled_{false};
};

/// Loops over rows in 'ranges' and invokes 'func' for each row.
/// @param TFunc A void function taking two arguments: targetIndex and
/// sourceIndex.
template <typename TFunc>
void applyToEachRow(
    const folly::Range<const BaseVector::CopyRange*>& ranges,
    const TFunc& func) {
  for (const auto& range : ranges) {
    for (auto i = 0; i < range.count; ++i) {
      func(range.targetIndex + i, range.sourceIndex + i);
    }
  }
}

/// Loops over 'ranges' and invokes 'func' for each range.
/// @param TFunc A void function taking 3 arguments: targetIndex, sourceIndex
/// and count.
template <typename TFunc>
void applyToEachRange(
    const folly::Range<const BaseVector::CopyRange*>& ranges,
    const TFunc& func) {
  for (const auto& range : ranges) {
    func(range.targetIndex, range.sourceIndex, range.count);
  }
}

template <>
uint64_t BaseVector::byteSize<bool>(vector_size_t count);

template <>
inline uint64_t BaseVector::byteSize<UnknownValue>(vector_size_t) {
  return 0;
}

/// Returns true if vector is a Lazy vector, possibly wrapped, that hasn't
/// been loaded yet.
bool isLazyNotLoaded(const BaseVector& vector);

/// Allocates a buffer to fit at least 'size' indices and initializes them to
/// zero.
inline BufferPtr allocateIndices(vector_size_t size, memory::MemoryPool* pool) {
  return AlignedBuffer::allocate<vector_size_t>(size, pool, 0);
}

/// Allocates a buffer to fit at least 'size' null bits and initializes them to
/// the provided 'initValue' which has a default value of non-null.
inline BufferPtr allocateNulls(
    vector_size_t size,
    memory::MemoryPool* pool,
    bool initValue = bits::kNotNull) {
  return AlignedBuffer::allocate<bool>(size, pool, initValue);
}

/// Returns a summary of the null bits in the specified buffer and prints out
/// first 'maxBitsToPrint' bits. Automatically adjusts if 'maxBitsToPrint' is
/// greater than total number of bits available.
/// For example: 3 out of 8 rows are null: .nn.n...
std::string printNulls(
    const BufferPtr& nulls,
    vector_size_t maxBitsToPrint = 30);

/// Returns a summary of the indices buffer and prints out first
/// 'maxIndicesToPrint' indices. Automatically adjusts if 'maxIndicesToPrint' is
/// greater than total number of indices available.
/// For example: 5 unique indices out of 6: 34, 79, 11, 0, 0, 33.
std::string printIndices(
    const BufferPtr& indices,
    vector_size_t maxIndicesToPrint = 10);

} // namespace velox
} // namespace facebook

namespace folly {

/// Allow VectorEncoding::Simple to be transparently used by folly::sformat.
/// e.g: folly::sformat("type: {}", encodingType);
template <>
class FormatValue<facebook::velox::VectorEncoding::Simple> {
 public:
  explicit FormatValue(const facebook::velox::VectorEncoding::Simple& type)
      : type_(type) {}

  template <typename FormatCallback>
  void format(FormatArg& arg, FormatCallback& cb) const {
    return format_value::formatString(
        facebook::velox::VectorEncoding::mapSimpleToName(type_), arg, cb);
  }

 private:
  facebook::velox::VectorEncoding::Simple type_;
};

} // namespace folly

template <>
struct fmt::formatter<facebook::velox::VectorEncoding::Simple> {
  constexpr auto parse(format_parse_context& ctx) {
    return ctx.begin();
  }

  template <typename FormatContext>
  auto format(
      const facebook::velox::VectorEncoding::Simple& x,
      FormatContext& ctx) const {
    return format_to(
        ctx.out(), "{}", facebook::velox::VectorEncoding::mapSimpleToName(x));
  }
};<|MERGE_RESOLUTION|>--- conflicted
+++ resolved
@@ -504,7 +504,6 @@
   /// length.
   virtual VectorPtr slice(vector_size_t offset, vector_size_t length) const = 0;
 
-<<<<<<< HEAD
   /// Transposes two sets of dictionary indices into one level of indirection.
   /// Sets result[i] = base[indices[i]] for i = 0 ... i < size.
   static void transposeIndices(
@@ -548,14 +547,6 @@
   // equivalent to wrapping 'source' in a dictionary with 'indices'
   // but this may reuse structure if said structure is uniquely owned
   // or if a copy is more efficient than dictionary wrapping.
-=======
-  /// Returns a vector of the type of 'source' where 'indices' contains
-  /// an index into 'source' for each element of 'source'. The
-  /// resulting vector has position i set to source[i]. This is
-  /// equivalent to wrapping 'source' in a dictionary with 'indices'
-  /// but this may reuse structure if said structure is uniquely owned
-  /// or if a copy is more efficient than dictionary wrapping.
->>>>>>> 82aa0c4c
   static VectorPtr transpose(BufferPtr indices, VectorPtr&& source);
 
   static VectorPtr createConstant(
