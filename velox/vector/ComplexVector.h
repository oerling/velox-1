--- conflicted
+++ resolved
@@ -514,27 +514,15 @@
   // Sorts all maps smallest key first. This enables linear time
   // comparison and log time lookup.  This may only be done if there
   // are no other references to 'map'. Checks that 'map' is uniquely
-<<<<<<< HEAD
-  // referenced. Do not euse except right after construction.
-=======
   // referenced. This is guaranteed after construction or when
   // retrieving values from aggregation or join row containers.
->>>>>>> 29cb9709
   static void canonicalize(
       const std::shared_ptr<MapVector>& map,
       bool useStableSort = false);
 
-<<<<<<< HEAD
-  // Sets indices to be a set of indices into the map at 'index' such
-  // that keys[indices[i]] < keys[indices[i + 1]]. Returns 'indices'.
-  folly::Range<vector_size_t*> sortedKeyIndices(
-      vector_size_t index,
-      folly::Range<vector_size_t*> indices) const;
-=======
   // Returns indices into the map at 'index' such
   // that keys[indices[i]] < keys[indices[i + 1]].
   std::vector<vector_size_t> sortedKeyIndices(vector_size_t index) const;
->>>>>>> 29cb9709
 
   void ensureWritable(const SelectivityVector& rows) override;
 
