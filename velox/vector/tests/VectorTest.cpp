--- conflicted
+++ resolved
@@ -1462,14 +1462,8 @@
 TEST_F(VectorTest, setStringToNull) {
   constexpr int32_t kSize = 100;
   auto vectorMaker = std::make_unique<test::VectorMaker>(pool_.get());
-<<<<<<< HEAD
-  auto target = vectorMaker->flatVector<StringView>(kSize, [](auto row) {
-    return StringView(fmt::format("Non-inlined string {}", row));
-  });
-=======
   auto target = vectorMaker->flatVector<StringView>(
       kSize, [](auto /*row*/) { return StringView("Non-inlined string"); });
->>>>>>> 117ae0f7
   target->setNull(kSize - 1, true);
   auto unknownNull = std::make_shared<ConstantVector<UnknownValue>>(
       pool_.get(), kSize, true, UNKNOWN(), UnknownValue());
@@ -1494,8 +1488,6 @@
   target->copy(flatNulls.get(), rows, nullptr);
   EXPECT_TRUE(target->isNullAt(6));
   EXPECT_EQ(4, bits::countNulls(target->rawNulls(), 0, kSize));
-<<<<<<< HEAD
-=======
 }
 
 TEST_F(VectorTest, clearAllNulls) {
@@ -1511,5 +1503,4 @@
   vector->clearAllNulls();
   ASSERT_FALSE(vector->mayHaveNulls());
   ASSERT_FALSE(vector->isNullAt(50));
->>>>>>> 117ae0f7
 }