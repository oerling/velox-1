--- conflicted
+++ resolved
@@ -1462,14 +1462,8 @@
 TEST_F(VectorTest, setStringToNull) {
   constexpr int32_t kSize = 100;
   auto vectorMaker = std::make_unique<test::VectorMaker>(pool_.get());
-<<<<<<< HEAD
-  auto target = vectorMaker->flatVector<StringView>(kSize, [](auto row) {
-    return StringView(fmt::format("Non-inlined string {}", row));
-  });
-=======
   auto target = vectorMaker->flatVector<StringView>(
       kSize, [](auto /*row*/) { return StringView("Non-inlined string"); });
->>>>>>> 9b85b592
   target->setNull(kSize - 1, true);
   auto unknownNull = std::make_shared<ConstantVector<UnknownValue>>(
       pool_.get(), kSize, true, UNKNOWN(), UnknownValue());
