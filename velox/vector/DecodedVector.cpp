--- conflicted
+++ resolved
@@ -182,15 +182,6 @@
         values = values->valueVector().get();
         break;
       }
-<<<<<<< HEAD
-      case VectorEncoding::Simple::SEQUENCE: {
-        VELOX_FAIL("Limit to one level");
-        applySequenceWrapper(*values, rows);
-        values = values->valueVector().get();
-        break;
-      }
-=======
->>>>>>> f50e27cc
       default:
         VELOX_CHECK(false, "Unsupported vector encoding");
     }
