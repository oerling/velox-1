--- conflicted
+++ resolved
@@ -15,6 +15,9 @@
  */
 
 #include <fcntl.h>
+#include <sys/resource.h>
+#include <sys/time.h>
+
 #include <folly/Benchmark.h>
 #include <folly/init/Init.h>
 #include <gflags/gflags.h>
@@ -166,12 +169,19 @@
 
 struct RunStats {
   std::map<std::string, std::string> flags;
-  int64_t micros;
+  int64_t micros{0};
+  int64_t rawInputBytes{0};
+  int64_t userNanos{0};
+  int64_t systemNanos{0};
   std::string output;
 
   std::string toString(bool detail) {
     std::stringstream out;
-    out << succinctNanos(micros * 1000) << " flags: ";
+    out << succinctNanos(micros * 1000) << " "
+        << succinctBytes(rawInputBytes / (micros / 1000000.0)) << "/s raw, "
+        << succinctNanos(userNanos) << " user " << succinctNanos(systemNanos)
+        << " system (" << (100 * (userNanos + systemNanos) / (micros * 1000))
+        << "%), flags: ";
     for (auto& pair : flags) {
       out << pair.first << "=" << pair.second << " ";
     }
@@ -276,7 +286,7 @@
     }
   }
 
-  void runMain(std::ostream& out) {
+  void runMain(std::ostream& out, RunStats& runStats) {
     if (FLAGS_run_query_verbose == -1 && FLAGS_io_meter_column_pct == 0) {
       folly::runBenchmarks();
     } else {
@@ -295,6 +305,14 @@
         out << std::endl;
       }
       const auto stats = task->taskStats();
+      int64_t rawInputBytes = 0;
+      for (auto& pipeline : stats.pipelineStats) {
+        auto& first = pipeline.operatorStats[0];
+        if (first.operatorType == "TableScan") {
+          rawInputBytes += first.rawInputBytes;
+        }
+      }
+      runStats.rawInputBytes = rawInputBytes;
       out << fmt::format(
                  "Execution time: {}",
                  succinctMillis(
@@ -366,14 +384,24 @@
       }
       if (FLAGS_warmup_after_clear) {
         std::stringstream result;
-        runMain(result);
+        RunStats ignore;
+        runMain(result, ignore);
       }
       RunStats stats;
       std::stringstream result;
       uint64_t micros = 0;
       {
+        struct rusage start;
+        getrusage(RUSAGE_SELF, &start);
         MicrosecondTimer timer(&micros);
-        runMain(result);
+        runMain(result, stats);
+        struct rusage final;
+        getrusage(RUSAGE_SELF, &final);
+        auto tvNanos = [](struct timeval tv) {
+          return tv.tv_sec * 1000000000 + tv.tv_usec * 1000;
+        };
+        stats.userNanos = tvNanos(final.ru_utime) - tvNanos(start.ru_utime);
+        stats.systemNanos = tvNanos(final.ru_stime) - tvNanos(start.ru_stime);
       }
       stats.micros = micros;
       stats.output = result.str();
@@ -525,23 +553,17 @@
   benchmark.run(planContext);
 }
 
-int main(int argc, char** argv) {
-  std::string kUsage(
-      "This program benchmarks TPC-H queries. Run 'velox_tpch_benchmark -helpon=TpchBenchmark' for available options.\n");
-  gflags::SetUsageMessage(kUsage);
-  folly::init(&argc, &argv, false);
+int tpchBenchmarkMain() {
   benchmark.initialize();
   queryBuilder =
       std::make_shared<TpchQueryBuilder>(toFileFormat(FLAGS_data_format));
   queryBuilder->initialize(FLAGS_data_path);
   if (FLAGS_test_flags_file.empty()) {
-    benchmark.runMain(std::cout);
+    RunStats ignore;
+    benchmark.runMain(std::cout, ignore);
   } else {
     benchmark.runAllCombinations();
   }
   queryBuilder.reset();
-<<<<<<< HEAD
-=======
   return 0;
->>>>>>> 4f42fe22
 }