--- conflicted
+++ resolved
@@ -1,4 +1,4 @@
-bv /*
+/*
     * Copyright (c) Facebook, Inc. and its affiliates.
     *
     * Licensed under the Apache License, Version 2.0 (the "License");
@@ -175,9 +175,8 @@
     512 << 10,
     "Maximum distance in bytes in which coalesce will combine requests");
 
-<<<<<<< HEAD
 DEFINE_bool(use_wave, false, "Use Wave offload");
-=======
+
 DEFINE_int32(
     parquet_prefetch_rowgroups,
     1,
@@ -186,7 +185,6 @@
     "the current one");
 
 DEFINE_int32(split_preload_per_driver, 2, "Prefetch split metadata");
->>>>>>> main
 
 struct RunStats {
   std::map<std::string, std::string> flags;
@@ -248,15 +246,8 @@
       cache_ = cache::AsyncDataCache::create(
           memory::memoryManager()->allocator(), std::move(ssdCache));
       cache::AsyncDataCache::setInstance(cache_.get());
-<<<<<<< HEAD
-      memory::MemoryAllocator::setDefaultInstance(allocator_.get());
-      memory::MemoryManagerOptions mmOptions;
-      mmOptions.capacity = memoryBytes;
-      memory::MemoryManager::getInstance(mmOptions);
-=======
     } else {
       memory::MemoryManager::testingSetInstance({});
->>>>>>> 2b2030ae
     }
     functions::prestosql::registerAllScalarFunctions();
     aggregate::prestosql::registerAllAggregateFunctions();
