/*
 * Copyright (c) Facebook, Inc. and its affiliates.
 *
 * Licensed under the Apache License, Version 2.0 (the "License");
 * you may not use this file except in compliance with the License.
 * You may obtain a copy of the License at
 *
 *     http://www.apache.org/licenses/LICENSE-2.0
 *
 * Unless required by applicable law or agreed to in writing, software
 * distributed under the License is distributed on an "AS IS" BASIS,
 * WITHOUT WARRANTIES OR CONDITIONS OF ANY KIND, either express or implied.
 * See the License for the specific language governing permissions and
 * limitations under the License.
 */

#include "velox/benchmarks/QueryBenchmarkBase.h"

using namespace facebook::velox;
using namespace facebook::velox::exec;
using namespace facebook::velox::exec::test;
using namespace facebook::velox::dwio::common;


DEFINE_string(
    data_path,
    "",
    "Root path of TPC-H data. Data layout must follow Hive-style partitioning. "
    "Example layout for '-data_path=/data/tpch10'\n"
    "       /data/tpch10/customer\n"
    "       /data/tpch10/lineitem\n"
    "       /data/tpch10/nation\n"
    "       /data/tpch10/orders\n"
    "       /data/tpch10/part\n"
    "       /data/tpch10/partsupp\n"
    "       /data/tpch10/region\n"
    "       /data/tpch10/supplier\n"
    "If the above are directories, they contain the data files for "
    "each table. If they are files, they contain a file system path for each "
    "data file, one per line. This allows running against cloud storage or "
    "HDFS");
namespace {
static bool notEmpty(const char* /*flagName*/, const std::string& value) {
  return !value.empty();
}
} // namespace

DEFINE_validator(data_path, &notEmpty);

DEFINE_int32(
    run_query_verbose,
    -1,
    "Run a given query and print execution statistics");
DEFINE_int32(
    io_meter_column_pct,
    0,
    "Percentage of lineitem columns to "
    "include in IO meter query. The columns are sorted by name and the n% first "
    "are scanned");

std::shared_ptr<TpchQueryBuilder> queryBuilder;

class TpchBenchmark : public QueryBenchmarkBase {
 public:
  void runMain(std::ostream& out, RunStats& runStats) override {
    if (FLAGS_run_query_verbose == -1 && FLAGS_io_meter_column_pct == 0) {
      folly::runBenchmarks();
    } else {
      const auto queryPlan = FLAGS_io_meter_column_pct > 0
          ? queryBuilder->getIoMeterPlan(FLAGS_io_meter_column_pct)
          : queryBuilder->getQueryPlan(FLAGS_run_query_verbose);
      auto [cursor, actualResults] = run(queryPlan);
      if (!cursor) {
        LOG(ERROR) << "Query terminated with error. Exiting";
        exit(1);
      }
      auto task = cursor->task();
      ensureTaskCompletion(task.get());
      if (FLAGS_include_results) {
        printResults(actualResults, out);
        out << std::endl;
      }
      const auto stats = task->taskStats();
      int64_t rawInputBytes = 0;
      for (auto& pipeline : stats.pipelineStats) {
        auto& first = pipeline.operatorStats[0];
        if (first.operatorType == "TableScan") {
          rawInputBytes += first.rawInputBytes;
        }
      }
      runStats.rawInputBytes = rawInputBytes;
      out << fmt::format(
                 "Execution time: {}",
                 succinctMillis(
                     stats.executionEndTimeMs - stats.executionStartTimeMs))
          << std::endl;
      out << fmt::format(
                 "Splits total: {}, finished: {}",
                 stats.numTotalSplits,
                 stats.numFinishedSplits)
          << std::endl;
      out << printPlanWithStats(
                 *queryPlan.plan, stats, FLAGS_include_custom_stats)
          << std::endl;
    }
  }
<<<<<<< HEAD

  void readCombinations() {
    std::ifstream file(FLAGS_test_flags_file);
    std::string line;
    while (std::getline(file, line)) {
      ParameterDim dim;
      int32_t previous = 0;
      for (auto i = 0; i < line.size(); ++i) {
        if (line[i] == ':') {
          dim.flag = line.substr(0, i);
          previous = i + 1;
        } else if (line[i] == ',') {
          dim.values.push_back(line.substr(previous, i - previous));
          previous = i + 1;
        }
      }
      if (previous < line.size()) {
        dim.values.push_back(line.substr(previous, line.size() - previous));
      }

      parameters_.push_back(dim);
    }
  }

  void runCombinations(int32_t level) {
    if (level == parameters_.size()) {
      if (FLAGS_clear_ram_cache) {
#ifdef linux
        // system("echo 3 >/proc/sys/vm/drop_caches");
        bool success = false;
        auto fd = open("/proc//sys/vm/drop_caches", O_WRONLY);
        if (fd > 0) {
          success = write(fd, "3", 1) == 1;
          close(fd);
        }
        if (!success) {
          LOG(ERROR) << "Failed to clear OS disk cache: errno=" << errno;
        }
#endif

        if (cache_) {
          cache_->clear();
        }
      }
      if (FLAGS_clear_ssd_cache) {
        if (cache_) {
          auto ssdCache = cache_->ssdCache();
          if (ssdCache) {
            ssdCache->clear();
          }
        }
      }
      if (FLAGS_warmup_after_clear) {
        std::stringstream result;
        RunStats ignore;
        runMain(result, ignore);
      }
      RunStats stats;
      std::stringstream result;
      uint64_t micros = 0;
      {
        struct rusage start;
        getrusage(RUSAGE_SELF, &start);
        MicrosecondTimer timer(&micros);
        runMain(result, stats);
        struct rusage final;
        getrusage(RUSAGE_SELF, &final);
        auto tvNanos = [](struct timeval tv) {
          return tv.tv_sec * 1000000000 + tv.tv_usec * 1000;
        };
        stats.userNanos = tvNanos(final.ru_utime) - tvNanos(start.ru_utime);
        stats.systemNanos = tvNanos(final.ru_stime) - tvNanos(start.ru_stime);
      }
      stats.micros = micros;
      stats.output = result.str();
      for (auto i = 0; i < parameters_.size(); ++i) {
        std::string name;
        gflags::GetCommandLineOption(parameters_[i].flag.c_str(), &name);
        stats.flags[parameters_[i].flag] = name;
      }
      runStats_.push_back(std::move(stats));
    } else {
      auto& flag = parameters_[level].flag;
      for (auto& value : parameters_[level].values) {
        std::string result =
            gflags::SetCommandLineOption(flag.c_str(), value.c_str());
        if (result.empty()) {
          LOG(ERROR) << "Failed to set " << flag << "=" << value;
        }
        std::cout << result << std::endl;
        runCombinations(level + 1);
      }
    }
  }

  void runAllCombinations() {
    readCombinations();
    runCombinations(0);
    std::sort(
        runStats_.begin(),
        runStats_.end(),
        [](const RunStats& left, const RunStats& right) {
          return left.micros < right.micros;
        });
    for (auto& stats : runStats_) {
      std::cout << stats.toString(false);
    }
    if (FLAGS_full_sorted_stats) {
      std::cout << "Detail for stats:" << std::endl;
      for (auto& stats : runStats_) {
        std::cout << stats.toString(true);
      }
    }
  }

  std::unique_ptr<folly::IOThreadPoolExecutor> ioExecutor_;
  std::unique_ptr<folly::IOThreadPoolExecutor> cacheExecutor_;
  std::shared_ptr<memory::MemoryAllocator> allocator_;
  std::shared_ptr<cache::AsyncDataCache> cache_;
  // Parameter combinations to try. Each element specifies a flag and possible
  // values. All permutations are tried.
  std::vector<ParameterDim> parameters_;

  std::vector<RunStats> runStats_;
=======
>>>>>>> 5a3a8a88
};

TpchBenchmark benchmark;

BENCHMARK(q1) {
  const auto planContext = queryBuilder->getQueryPlan(1);
  benchmark.run(planContext);
}

BENCHMARK(q2) {
  const auto planContext = queryBuilder->getQueryPlan(2);
  benchmark.run(planContext);
}

BENCHMARK(q3) {
  const auto planContext = queryBuilder->getQueryPlan(3);
  benchmark.run(planContext);
}

BENCHMARK(q5) {
  const auto planContext = queryBuilder->getQueryPlan(5);
  benchmark.run(planContext);
}

BENCHMARK(q6) {
  const auto planContext = queryBuilder->getQueryPlan(6);
  benchmark.run(planContext);
}

BENCHMARK(q7) {
  const auto planContext = queryBuilder->getQueryPlan(7);
  benchmark.run(planContext);
}

BENCHMARK(q8) {
  const auto planContext = queryBuilder->getQueryPlan(8);
  benchmark.run(planContext);
}

BENCHMARK(q9) {
  const auto planContext = queryBuilder->getQueryPlan(9);
  benchmark.run(planContext);
}

BENCHMARK(q10) {
  const auto planContext = queryBuilder->getQueryPlan(10);
  benchmark.run(planContext);
}

BENCHMARK(q11) {
  const auto planContext = queryBuilder->getQueryPlan(11);
  benchmark.run(planContext);
}

BENCHMARK(q12) {
  const auto planContext = queryBuilder->getQueryPlan(12);
  benchmark.run(planContext);
}

BENCHMARK(q13) {
  const auto planContext = queryBuilder->getQueryPlan(13);
  benchmark.run(planContext);
}

BENCHMARK(q14) {
  const auto planContext = queryBuilder->getQueryPlan(14);
  benchmark.run(planContext);
}

BENCHMARK(q15) {
  const auto planContext = queryBuilder->getQueryPlan(15);
  benchmark.run(planContext);
}

BENCHMARK(q16) {
  const auto planContext = queryBuilder->getQueryPlan(16);
  benchmark.run(planContext);
}

BENCHMARK(q17) {
  const auto planContext = queryBuilder->getQueryPlan(17);
  benchmark.run(planContext);
}

BENCHMARK(q18) {
  const auto planContext = queryBuilder->getQueryPlan(18);
  benchmark.run(planContext);
}

BENCHMARK(q19) {
  const auto planContext = queryBuilder->getQueryPlan(19);
  benchmark.run(planContext);
}

BENCHMARK(q20) {
  const auto planContext = queryBuilder->getQueryPlan(20);
  benchmark.run(planContext);
}

BENCHMARK(q21) {
  const auto planContext = queryBuilder->getQueryPlan(21);
  benchmark.run(planContext);
}

BENCHMARK(q22) {
  const auto planContext = queryBuilder->getQueryPlan(22);
  benchmark.run(planContext);
}

int tpchBenchmarkMain() {
  benchmark.initialize();
  queryBuilder =
      std::make_shared<TpchQueryBuilder>(toFileFormat(FLAGS_data_format));
  queryBuilder->initialize(FLAGS_data_path);
  if (FLAGS_test_flags_file.empty()) {
    RunStats ignore;
    benchmark.runMain(std::cout, ignore);
  } else {
    benchmark.runAllCombinations();
  }
  benchmark.shutdown();
  queryBuilder.reset();
  return 0;
}<|MERGE_RESOLUTION|>--- conflicted
+++ resolved
@@ -104,133 +104,6 @@
           << std::endl;
     }
   }
-<<<<<<< HEAD
-
-  void readCombinations() {
-    std::ifstream file(FLAGS_test_flags_file);
-    std::string line;
-    while (std::getline(file, line)) {
-      ParameterDim dim;
-      int32_t previous = 0;
-      for (auto i = 0; i < line.size(); ++i) {
-        if (line[i] == ':') {
-          dim.flag = line.substr(0, i);
-          previous = i + 1;
-        } else if (line[i] == ',') {
-          dim.values.push_back(line.substr(previous, i - previous));
-          previous = i + 1;
-        }
-      }
-      if (previous < line.size()) {
-        dim.values.push_back(line.substr(previous, line.size() - previous));
-      }
-
-      parameters_.push_back(dim);
-    }
-  }
-
-  void runCombinations(int32_t level) {
-    if (level == parameters_.size()) {
-      if (FLAGS_clear_ram_cache) {
-#ifdef linux
-        // system("echo 3 >/proc/sys/vm/drop_caches");
-        bool success = false;
-        auto fd = open("/proc//sys/vm/drop_caches", O_WRONLY);
-        if (fd > 0) {
-          success = write(fd, "3", 1) == 1;
-          close(fd);
-        }
-        if (!success) {
-          LOG(ERROR) << "Failed to clear OS disk cache: errno=" << errno;
-        }
-#endif
-
-        if (cache_) {
-          cache_->clear();
-        }
-      }
-      if (FLAGS_clear_ssd_cache) {
-        if (cache_) {
-          auto ssdCache = cache_->ssdCache();
-          if (ssdCache) {
-            ssdCache->clear();
-          }
-        }
-      }
-      if (FLAGS_warmup_after_clear) {
-        std::stringstream result;
-        RunStats ignore;
-        runMain(result, ignore);
-      }
-      RunStats stats;
-      std::stringstream result;
-      uint64_t micros = 0;
-      {
-        struct rusage start;
-        getrusage(RUSAGE_SELF, &start);
-        MicrosecondTimer timer(&micros);
-        runMain(result, stats);
-        struct rusage final;
-        getrusage(RUSAGE_SELF, &final);
-        auto tvNanos = [](struct timeval tv) {
-          return tv.tv_sec * 1000000000 + tv.tv_usec * 1000;
-        };
-        stats.userNanos = tvNanos(final.ru_utime) - tvNanos(start.ru_utime);
-        stats.systemNanos = tvNanos(final.ru_stime) - tvNanos(start.ru_stime);
-      }
-      stats.micros = micros;
-      stats.output = result.str();
-      for (auto i = 0; i < parameters_.size(); ++i) {
-        std::string name;
-        gflags::GetCommandLineOption(parameters_[i].flag.c_str(), &name);
-        stats.flags[parameters_[i].flag] = name;
-      }
-      runStats_.push_back(std::move(stats));
-    } else {
-      auto& flag = parameters_[level].flag;
-      for (auto& value : parameters_[level].values) {
-        std::string result =
-            gflags::SetCommandLineOption(flag.c_str(), value.c_str());
-        if (result.empty()) {
-          LOG(ERROR) << "Failed to set " << flag << "=" << value;
-        }
-        std::cout << result << std::endl;
-        runCombinations(level + 1);
-      }
-    }
-  }
-
-  void runAllCombinations() {
-    readCombinations();
-    runCombinations(0);
-    std::sort(
-        runStats_.begin(),
-        runStats_.end(),
-        [](const RunStats& left, const RunStats& right) {
-          return left.micros < right.micros;
-        });
-    for (auto& stats : runStats_) {
-      std::cout << stats.toString(false);
-    }
-    if (FLAGS_full_sorted_stats) {
-      std::cout << "Detail for stats:" << std::endl;
-      for (auto& stats : runStats_) {
-        std::cout << stats.toString(true);
-      }
-    }
-  }
-
-  std::unique_ptr<folly::IOThreadPoolExecutor> ioExecutor_;
-  std::unique_ptr<folly::IOThreadPoolExecutor> cacheExecutor_;
-  std::shared_ptr<memory::MemoryAllocator> allocator_;
-  std::shared_ptr<cache::AsyncDataCache> cache_;
-  // Parameter combinations to try. Each element specifies a flag and possible
-  // values. All permutations are tried.
-  std::vector<ParameterDim> parameters_;
-
-  std::vector<RunStats> runStats_;
-=======
->>>>>>> 5a3a8a88
 };
 
 TpchBenchmark benchmark;
