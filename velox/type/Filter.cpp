/*
 * Copyright (c) Facebook, Inc. and its affiliates.
 *
 * Licensed under the Apache License, Version 2.0 (the "License");
 * you may not use this file except in compliance with the License.
 * You may obtain a copy of the License at
 *
 *     http://www.apache.org/licenses/LICENSE-2.0
 *
 * Unless required by applicable law or agreed to in writing, software
 * distributed under the License is distributed on an "AS IS" BASIS,
 * WITHOUT WARRANTIES OR CONDITIONS OF ANY KIND, either express or implied.
 * See the License for the specific language governing permissions and
 * limitations under the License.
 */
#include "velox/type/Filter.h"

namespace facebook::velox::common {

std::string Filter::toString() const {
  const char* strKind = "<unknown>";
  switch (kind_) {
    case FilterKind::kAlwaysFalse:
      strKind = "AlwaysFalse";
      break;
    case FilterKind::kAlwaysTrue:
      strKind = "AlwaysTrue";
      break;
    case FilterKind::kIsNull:
      strKind = "IsNull";
      break;
    case FilterKind::kIsNotNull:
      strKind = "IsNotNull";
      break;
    case FilterKind::kBoolValue:
      strKind = "BoolValue";
      break;
    case FilterKind::kBigintRange:
      strKind = "BigintRange";
      break;
    case FilterKind::kBigintValuesUsingHashTable:
      strKind = "BigintValuesUsingHashTable";
      break;
    case FilterKind::kBigintValuesUsingBitmask:
      strKind = "BigintValuesUsingBitmask";
      break;
    case FilterKind::kDoubleRange:
      strKind = "DoubleRange";
      break;
    case FilterKind::kFloatRange:
      strKind = "FloatRange";
      break;
    case FilterKind::kBytesRange:
      strKind = "BytesRange";
      break;
    case FilterKind::kBytesValues:
      strKind = "BytesValues";
      break;
    case FilterKind::kBigintMultiRange:
      strKind = "BigintMultiRange";
      break;
    case FilterKind::kMultiRange:
      strKind = "MultiRange";
      break;
  };

  return fmt::format(
      "Filter({}, {}, {})",
      strKind,
      deterministic_ ? "deterministic" : "nondeterministic",
      nullAllowed_ ? "null allowed" : "null not allowed");
}

BigintValuesUsingBitmask::BigintValuesUsingBitmask(
    int64_t min,
    int64_t max,
    const std::vector<int64_t>& values,
    bool nullAllowed)
    : Filter(true, nullAllowed, FilterKind::kBigintValuesUsingBitmask),
      min_(min),
      max_(max) {
  VELOX_CHECK(min < max, "min must be less than max");
  VELOX_CHECK(values.size() > 1, "values must contain at least 2 entries");

  bitmask_.resize(max - min + 1);

  for (int64_t value : values) {
    bitmask_[value - min] = true;
  }
}

bool BigintValuesUsingBitmask::testInt64(int64_t value) const {
  if (value < min_ || value > max_) {
    return false;
  }
  return bitmask_[value - min_];
}

bool BigintValuesUsingBitmask::testInt64Range(
    int64_t min,
    int64_t max,
    bool hasNull) const {
  if (hasNull && nullAllowed_) {
    return true;
  }

  if (min == max) {
    return testInt64(min);
  }

  return !(min > max_ || max < min_);
}

BigintValuesUsingHashTable::BigintValuesUsingHashTable(
    int64_t min,
    int64_t max,
    const std::vector<int64_t>& values,
    bool nullAllowed)
    : Filter(true, nullAllowed, FilterKind::kBigintValuesUsingHashTable),
      min_(min),
      max_(max),
      values_(values) {
  constexpr int32_t kPaddingElements = 4;
  VELOX_CHECK(min < max, "min must be less than max");
  VELOX_CHECK(values.size() > 1, "values must contain at least 2 entries");

  // Size the hash table to be 2+x the entry count, e.g. 10 entries
  // gets 1 << log2 of 50 == 32. The filter is expected to fail often so we
  // wish to increase the chance of hitting empty on first probe.
  auto size = 1u << (uint32_t)std::log2(values.size() * 5);
  hashTable_.resize(size + kPaddingElements);
  sizeMask_ = size - 1;
<<<<<<< HEAD
  for (auto i = 0; i < size; ++i) {
    hashTable_[i] = kEmptyMarker;
  }
=======
  std::fill(hashTable_.begin(), hashTable_.end(), kEmptyMarker);
>>>>>>> 79694c8a
  for (auto value : values) {
    if (value == kEmptyMarker) {
      containsEmptyMarker_ = true;
    } else {
      auto position = ((value * M) & (size - 1));
      for (auto i = position; i < position + size; i++) {
        uint32_t index = i & sizeMask_;
        if (hashTable_[index] == kEmptyMarker) {
          hashTable_[index] = value;
          break;
        }
      }
    }
  }
  // Replicate the last element of hashTable kPaddingEntries times at 'size_' so
  // that one can load a full vector of elements past the last used index.
  for (auto i = 0; i < kPaddingElements; ++i) {
    hashTable_[sizeMask_ + 1 + i] = hashTable_[sizeMask_];
  }
  std::sort(values_.begin(), values_.end());
}

bool BigintValuesUsingHashTable::testInt64(int64_t value) const {
  if (containsEmptyMarker_ && value == kEmptyMarker) {
    return true;
  }
  if (value < min_ || value > max_) {
    return false;
  }
  uint32_t pos = (value * M) & sizeMask_;
  for (auto i = pos; i <= pos + sizeMask_; i++) {
    int32_t idx = i & sizeMask_;
    int64_t l = hashTable_[idx];
    if (l == kEmptyMarker) {
      return false;
    }
    if (l == value) {
      return true;
    }
  }
  return false;
}

__m256i BigintValuesUsingHashTable::test4x64(__m256i x) {
  using V64 = simd::Vectors<int64_t>;
  auto rangeMask = V64::compareGt(V64::setAll(min_), x) |
      V64::compareGt(x, V64::setAll(max_));
  if (V64::compareResult(rangeMask) == V64::kAllTrue) {
    return V64::setAll(0);
  }
  if (containsEmptyMarker_) {
    return Filter::test4x64(x);
  }
  rangeMask ^= -1;
  auto indices = x * M & sizeMask_;
  __m256i data = _mm256_mask_i64gather_epi64(
      V64::setAll(kEmptyMarker),
      reinterpret_cast<const long long int*>(hashTable_.data()),
      indices,
      rangeMask,
      8);
  // The lanes with kEmptyMarker missed, the lanes matching x hit and the other
  // lanes must check next positions.

  auto result = V64::compareEq(x, data);
  auto missed = V64::compareEq(data, V64::setAll(kEmptyMarker));
  uint16_t unresolved = V64::compareBitMask(
      ~V64::compareResult(result) & ~V64::compareResult(missed));
  if (!unresolved) {
    return result;
  }
  int64_t indicesArray[4];
  int64_t valuesArray[4];
  int64_t resultArray[4];
  *reinterpret_cast<V64::TV*>(indicesArray) = indices + 1;
  *reinterpret_cast<V64::TV*>(valuesArray) = x;
  *reinterpret_cast<V64::TV*>(resultArray) = result;
  auto allEmpty = V64::setAll(kEmptyMarker);
  while (unresolved) {
    auto lane = bits::getAndClearLastSetBit(unresolved);
    // Loop for each unresolved (not hit and
    // not empty) until finding hit or empty.
    int64_t index = indicesArray[lane];
    int64_t value = valuesArray[lane];
    auto allValue = V64::setAll(value);
    for (;;) {
      auto line = V64::load(hashTable_.data() + index);

      if (V64::compareResult(V64::compareEq(line, allValue))) {
        resultArray[lane] = -1;
        break;
      }
      if (V64::compareResult(V64::compareEq(line, allEmpty))) {
        resultArray[lane] = 0;
        break;
      }
      index += 4;
      if (index > sizeMask_) {
        index = 0;
      }
    }
  }
  return V64::load(&resultArray);
}

__m256si BigintValuesUsingHashTable::test8x32(__m256i x) {
<<<<<<< HEAD
=======
  // Calls 4x64 twice since the hash table is 64 bits wide in any
  // case. A 32-bit hash table would be possible but all the use
  // cases seen are in the 64 bit range.
>>>>>>> 79694c8a
  using V32 = simd::Vectors<int32_t>;
  using V64 = simd::Vectors<int64_t>;
  auto x8x32 = reinterpret_cast<V32::TV>(x);
  auto first =
      V64::compareBitMask(V64::compareResult(test4x64(V32::as4x64<0>(x8x32))));
  auto second =
      V64::compareBitMask(V64::compareResult(test4x64(V32::as4x64<1>(x8x32))));
  return V32::mask(first | (second << 4));
}

bool BigintValuesUsingHashTable::testInt64Range(
    int64_t min,
    int64_t max,
    bool hasNull) const {
  if (hasNull && nullAllowed_) {
    return true;
  }

  if (min == max) {
    return testInt64(min);
  }

  if (min > max_ || max < min_) {
    return false;
  }
  auto it = std::lower_bound(values_.begin(), values_.end(), min);
  assert(it != values_.end()); // min is already tested to be <= max_.
  if (min == *it) {
    return true;
  }
  return max >= *it;
}

namespace {
std::unique_ptr<Filter> nullOrFalse(bool nullAllowed) {
  if (nullAllowed) {
    return std::make_unique<IsNull>();
  }
  return std::make_unique<AlwaysFalse>();
}
} // namespace

std::unique_ptr<Filter> createBigintValues(
    const std::vector<int64_t>& values,
    bool nullAllowed) {
  if (values.empty()) {
    return nullOrFalse(nullAllowed);
  }

  if (values.size() == 1) {
    return std::make_unique<BigintRange>(
        values.front(), values.front(), nullAllowed);
  }

  int64_t min = values[0];
  int64_t max = values[0];
  for (int i = 1; i < values.size(); ++i) {
    if (values[i] > max) {
      max = values[i];
    } else if (values[i] < min) {
      min = values[i];
    }
  }
  // If bitmap would have more than 4 words per set bit, we prefer a
  // hash table. If bitmap fits in under 32 words, we use bitmap anyhow.
  int64_t range;
  bool overflow = __builtin_sub_overflow(max, min, &range);
  if (LIKELY(!overflow)) {
    if (range + 1 == values.size()) {
      return std::make_unique<BigintRange>(min, max, nullAllowed);
    }

    if (range < 32 * 64 || range < values.size() * 4 * 64) {
      return std::make_unique<BigintValuesUsingBitmask>(
          min, max, values, nullAllowed);
    }
  }
  return std::make_unique<BigintValuesUsingHashTable>(
      min, max, values, nullAllowed);
}

BigintMultiRange::BigintMultiRange(
    std::vector<std::unique_ptr<BigintRange>> ranges,
    bool nullAllowed)
    : Filter(true, nullAllowed, FilterKind::kBigintMultiRange),
      ranges_(std::move(ranges)) {
  VELOX_CHECK(!ranges_.empty(), "ranges is empty");
  VELOX_CHECK(ranges_.size() > 1, "should contain at least 2 ranges");
  for (const auto& range : ranges_) {
    lowerBounds_.push_back(range->lower());
  }
  for (int i = 1; i < lowerBounds_.size(); i++) {
    VELOX_CHECK(
        lowerBounds_[i] >= ranges_[i - 1]->upper(),
        "bigint ranges must not overlap");
  }
}

namespace {
int compareRanges(const char* lhs, size_t length, const std::string& rhs) {
  int size = std::min(length, rhs.length());
  int compare = memcmp(lhs, rhs.data(), size);
  if (compare) {
    return compare;
  }
  return length - rhs.size();
}
} // namespace

bool BytesRange::testBytes(const char* value, int32_t length) const {
  if (singleValue_) {
    if (length != lower_.size()) {
      return false;
    }
    return memcmp(value, lower_.data(), length) == 0;
  }
  if (!lowerUnbounded_) {
    int compare = compareRanges(value, length, lower_);
    if (compare < 0 || (lowerExclusive_ && compare == 0)) {
      return false;
    }
  }
  if (!upperUnbounded_) {
    int compare = compareRanges(value, length, upper_);
    return compare < 0 || (!upperExclusive_ && compare == 0);
  }
  return true;
}

bool BytesRange::testBytesRange(
    std::optional<std::string_view> min,
    std::optional<std::string_view> max,
    bool hasNull) const {
  if (hasNull && nullAllowed_) {
    return true;
  }

  if (min.has_value() && max.has_value() && min.value() == max.value()) {
    return testBytes(min->data(), min->length());
  }

  if (lowerUnbounded_) {
    // min > upper_
    return min.has_value() &&
        compareRanges(min->data(), min->length(), upper_) < 0;
  }

  if (upperUnbounded_) {
    // max < lower_
    return max.has_value() &&
        compareRanges(max->data(), max->length(), lower_) > 0;
  }

  // min > upper_
  if (min.has_value() &&
      compareRanges(min->data(), min->length(), upper_) > 0) {
    return false;
  }

  // max < lower_
  if (max.has_value() &&
      compareRanges(max->data(), max->length(), lower_) < 0) {
    return false;
  }
  return true;
}

bool BytesValues::testBytesRange(
    std::optional<std::string_view> min,
    std::optional<std::string_view> max,
    bool hasNull) const {
  if (hasNull && nullAllowed_) {
    return true;
  }

  if (min.has_value() && max.has_value() && min.value() == max.value()) {
    return testBytes(min->data(), min->length());
  }

  // min > upper_
  if (min.has_value() &&
      compareRanges(min->data(), min->length(), upper_) > 0) {
    return false;
  }

  // max < lower_
  if (max.has_value() &&
      compareRanges(max->data(), max->length(), lower_) < 0) {
    return false;
  }

  return true;
}

namespace {
int32_t binarySearch(const std::vector<int64_t>& values, int64_t value) {
  auto it = std::lower_bound(values.begin(), values.end(), value);
  if (it == values.end() || *it != value) {
    return -std::distance(values.begin(), it) - 1;
  } else {
    return std::distance(values.begin(), it);
  }
}
} // namespace

std::unique_ptr<Filter> BigintMultiRange::clone(
    std::optional<bool> nullAllowed) const {
  std::vector<std::unique_ptr<BigintRange>> ranges;
  ranges.reserve(ranges_.size());
  for (auto& range : ranges_) {
    ranges.emplace_back(std::make_unique<BigintRange>(*range));
  }
  if (nullAllowed) {
    return std::make_unique<BigintMultiRange>(
        std::move(ranges), nullAllowed.value());
  } else {
    return std::make_unique<BigintMultiRange>(std::move(ranges), nullAllowed_);
  }
}

bool BigintMultiRange::testInt64(int64_t value) const {
  int32_t i = binarySearch(lowerBounds_, value);
  if (i >= 0) {
    return true;
  }
  int place = (-i) - 1;
  if (place == 0) {
    // Below first
    return false;
  }
  // When value did not hit a lower bound of a filter, test with the filter
  // before the place where value would be inserted.
  return ranges_[place - 1]->testInt64(value);
}

bool BigintMultiRange::testInt64Range(int64_t min, int64_t max, bool hasNull)
    const {
  if (hasNull && nullAllowed_) {
    return true;
  }

  for (const auto& range : ranges_) {
    if (range->testInt64Range(min, max, hasNull)) {
      return true;
    }
  }

  return false;
}

std::unique_ptr<Filter> MultiRange::clone(
    std::optional<bool> nullAllowed) const {
  std::vector<std::unique_ptr<Filter>> filters;
  for (auto& filter : filters_) {
    filters.push_back(filter->clone());
  }

  if (nullAllowed) {
    return std::make_unique<MultiRange>(
        std::move(filters), nullAllowed.value(), nanAllowed_);
  } else {
    return std::make_unique<MultiRange>(
        std::move(filters), nullAllowed_, nanAllowed_);
  }
}

bool MultiRange::testDouble(double value) const {
  if (std::isnan(value)) {
    return nanAllowed_;
  }
  for (const auto& filter : filters_) {
    if (filter->testDouble(value)) {
      return true;
    }
  }
  return false;
}

bool MultiRange::testFloat(float value) const {
  if (std::isnan(value)) {
    return nanAllowed_;
  }
  for (const auto& filter : filters_) {
    if (filter->testFloat(value)) {
      return true;
    }
  }
  return false;
}

bool MultiRange::testBytes(const char* value, int32_t length) const {
  for (const auto& filter : filters_) {
    if (filter->testBytes(value, length)) {
      return true;
    }
  }
  return false;
}

bool MultiRange::testLength(int32_t length) const {
  for (const auto& filter : filters_) {
    if (filter->testLength(length)) {
      return true;
    }
  }
  return false;
}

bool MultiRange::testBytesRange(
    std::optional<std::string_view> min,
    std::optional<std::string_view> max,
    bool hasNull) const {
  if (hasNull && nullAllowed_) {
    return true;
  }

  for (const auto& filter : filters_) {
    if (filter->testBytesRange(min, max, hasNull)) {
      return true;
    }
  }

  return false;
}

std::unique_ptr<Filter> MultiRange::mergeWith(const Filter* other) const {
  switch (other->kind()) {
    // Rules of MultiRange with IsNull/IsNotNull
    // 1. MultiRange(nullAllowed=true) AND IS NULL => IS NULL
    // 2. MultiRange(nullAllowed=true) AND IS NOT NULL =>
    // MultiRange(nullAllowed=false)
    // 3. MultiRange(nullAllowed=false) AND IS NULL
    // => ALWAYS FALSE
    // 4. MultiRange(nullAllowed=false) AND IS NOT NULL
    // =>MultiRange(nullAllowed=false)
    case FilterKind::kAlwaysTrue:
    case FilterKind::kAlwaysFalse:
    case FilterKind::kIsNull:
      return other->mergeWith(this);
    case FilterKind::kIsNotNull:
      return this->clone(/*nullAllowed=*/false);
    case FilterKind::kDoubleRange:
    case FilterKind::kFloatRange:
      // TODO: Implement
      VELOX_UNREACHABLE();
    case FilterKind::kBytesValues:
    case FilterKind::kBytesRange:
    case FilterKind::kMultiRange: {
      bool bothNullAllowed = nullAllowed_ && other->testNull();
      bool bothNanAllowed = nanAllowed_;
      std::vector<const Filter*> otherFilters;

      if (other->kind() == FilterKind::kMultiRange) {
        auto multiRangeOther = static_cast<const MultiRange*>(other);
        for (auto const& filterOther : multiRangeOther->filters()) {
          otherFilters.emplace_back(filterOther.get());
        }
        bothNanAllowed = bothNanAllowed && multiRangeOther->nanAllowed();
      } else {
        otherFilters.emplace_back(other);
      }

      std::vector<std::string> byteValues;
      std::vector<std::unique_ptr<Filter>> merged;
      merged.reserve(this->filters().size() + otherFilters.size());

      for (auto const& filter : this->filters()) {
        for (auto const& filterOther : otherFilters) {
          auto innerMerged = filter->mergeWith(filterOther);
          switch (innerMerged->kind()) {
            case FilterKind::kAlwaysFalse:
            case FilterKind::kIsNull:
              continue;
            case FilterKind::kBytesValues: {
              auto mergedBytesValues =
                  static_cast<const BytesValues*>(innerMerged.get());
              byteValues.reserve(
                  byteValues.size() + mergedBytesValues->values().size());
              for (const auto& value : mergedBytesValues->values()) {
                byteValues.emplace_back(value);
              }
            }
            default:
              merged.emplace_back(innerMerged.release());
          }
        }
      }

      if (!byteValues.empty()) {
        merged.emplace_back(std::make_unique<BytesValues>(
            std::move(byteValues), bothNullAllowed));
      }

      if (merged.empty()) {
        return nullOrFalse(bothNullAllowed);
      } else if (merged.size() == 1) {
        return merged.front()->clone(bothNullAllowed);
      } else {
        return std::make_unique<MultiRange>(
            std::move(merged), bothNullAllowed, bothNanAllowed);
      }
    }
    default:
      VELOX_UNREACHABLE();
  }
}

std::unique_ptr<Filter> IsNull::mergeWith(const Filter* other) const {
  VELOX_CHECK(other->isDeterministic());

  if (other->testNull()) {
    return this->clone();
  }

  return std::make_unique<AlwaysFalse>();
}

std::unique_ptr<Filter> IsNotNull::mergeWith(const Filter* other) const {
  switch (other->kind()) {
    case FilterKind::kAlwaysTrue:
    case FilterKind::kIsNotNull:
      return this->clone();
    case FilterKind::kAlwaysFalse:
    case FilterKind::kIsNull:
      return std::make_unique<AlwaysFalse>();
    default:
      return other->mergeWith(this);
  }
}

std::unique_ptr<Filter> BoolValue::mergeWith(const Filter* other) const {
  switch (other->kind()) {
    case FilterKind::kAlwaysTrue:
    case FilterKind::kAlwaysFalse:
    case FilterKind::kIsNull:
      return other->mergeWith(this);
    case FilterKind::kIsNotNull:
      return std::make_unique<BoolValue>(value_, false);
    case FilterKind::kBoolValue: {
      bool bothNullAllowed = nullAllowed_ && other->testNull();
      if (other->testBool(value_)) {
        return std::make_unique<BoolValue>(value_, bothNullAllowed);
      }

      return nullOrFalse(bothNullAllowed);
    }
    default:
      VELOX_UNREACHABLE();
  }
}

namespace {
std::unique_ptr<Filter> combineBigintRanges(
    std::vector<std::unique_ptr<BigintRange>> ranges,
    bool nullAllowed) {
  if (ranges.empty()) {
    return nullOrFalse(nullAllowed);
  }

  if (ranges.size() == 1) {
    return std::make_unique<BigintRange>(
        ranges.front()->lower(), ranges.front()->upper(), nullAllowed);
  }

  return std::make_unique<BigintMultiRange>(std::move(ranges), nullAllowed);
}

std::unique_ptr<BigintRange> toBigintRange(std::unique_ptr<Filter> filter) {
  return std::unique_ptr<BigintRange>(
      dynamic_cast<BigintRange*>(filter.release()));
}
} // namespace

std::unique_ptr<Filter> BigintRange::mergeWith(const Filter* other) const {
  switch (other->kind()) {
    case FilterKind::kAlwaysTrue:
    case FilterKind::kAlwaysFalse:
    case FilterKind::kIsNull:
      return other->mergeWith(this);
    case FilterKind::kIsNotNull:
      return std::make_unique<BigintRange>(lower_, upper_, false);
    case FilterKind::kBigintRange: {
      bool bothNullAllowed = nullAllowed_ && other->testNull();

      auto otherRange = static_cast<const BigintRange*>(other);

      auto lower = std::max(lower_, otherRange->lower_);
      auto upper = std::min(upper_, otherRange->upper_);

      if (lower <= upper) {
        return std::make_unique<BigintRange>(lower, upper, bothNullAllowed);
      }

      return nullOrFalse(bothNullAllowed);
    }
    case FilterKind::kBigintValuesUsingBitmask:
    case FilterKind::kBigintValuesUsingHashTable:
      return other->mergeWith(this);
    case FilterKind::kBigintMultiRange: {
      auto otherMultiRange = dynamic_cast<const BigintMultiRange*>(other);
      std::vector<std::unique_ptr<BigintRange>> newRanges;
      for (const auto& range : otherMultiRange->ranges()) {
        auto merged = this->mergeWith(range.get());
        if (merged->kind() == FilterKind::kBigintRange) {
          newRanges.push_back(toBigintRange(std::move(merged)));
        } else {
          VELOX_CHECK(merged->kind() == FilterKind::kAlwaysFalse);
        }
      }

      bool bothNullAllowed = nullAllowed_ && other->testNull();
      return combineBigintRanges(std::move(newRanges), bothNullAllowed);
    }
    default:
      VELOX_UNREACHABLE();
  }
}

std::unique_ptr<Filter> BigintValuesUsingHashTable::mergeWith(
    const Filter* other) const {
  switch (other->kind()) {
    case FilterKind::kAlwaysTrue:
    case FilterKind::kAlwaysFalse:
    case FilterKind::kIsNull:
      return other->mergeWith(this);
    case FilterKind::kIsNotNull:
      return std::make_unique<BigintValuesUsingHashTable>(*this, false);
    case FilterKind::kBigintRange: {
      auto otherRange = dynamic_cast<const BigintRange*>(other);
      auto min = std::max(min_, otherRange->lower());
      auto max = std::min(max_, otherRange->upper());

      return mergeWith(min, max, other);
    }
    case FilterKind::kBigintValuesUsingHashTable: {
      auto otherValues = dynamic_cast<const BigintValuesUsingHashTable*>(other);
      auto min = std::max(min_, otherValues->min());
      auto max = std::min(max_, otherValues->max());

      return mergeWith(min, max, other);
    }
    case FilterKind::kBigintValuesUsingBitmask:
      return other->mergeWith(this);
    case FilterKind::kBigintMultiRange: {
      auto otherMultiRange = dynamic_cast<const BigintMultiRange*>(other);

      std::vector<int64_t> valuesToKeep;
      if (containsEmptyMarker_ && other->testInt64(kEmptyMarker)) {
        valuesToKeep.emplace_back(kEmptyMarker);
      }
      for (const auto& range : otherMultiRange->ranges()) {
        auto min = std::max(min_, range->lower());
        auto max = std::min(max_, range->upper());

        if (min <= max) {
          for (int64_t v : values_) {
            if (range->testInt64(v)) {
              valuesToKeep.emplace_back(v);
            }
          }
        }
      }

      bool bothNullAllowed = nullAllowed_ && other->testNull();
      return createBigintValues(valuesToKeep, bothNullAllowed);
    }
    default:
      VELOX_UNREACHABLE();
  }
}

std::unique_ptr<Filter> BigintValuesUsingHashTable::mergeWith(
    int64_t min,
    int64_t max,
    const Filter* other) const {
  bool bothNullAllowed = nullAllowed_ && other->testNull();

  if (max < min) {
    return nullOrFalse(bothNullAllowed);
  }

  if (max == min) {
    if (testInt64(min) && other->testInt64(min)) {
      return std::make_unique<BigintRange>(min, min, bothNullAllowed);
    }

    return nullOrFalse(bothNullAllowed);
  }

  std::vector<int64_t> valuesToKeep;
  valuesToKeep.reserve(max - min + 1);
  if (containsEmptyMarker_ && other->testInt64(kEmptyMarker)) {
    valuesToKeep.emplace_back(kEmptyMarker);
  }

  for (int64_t v : hashTable_) {
    if (v != kEmptyMarker && other->testInt64(v)) {
      valuesToKeep.emplace_back(v);
    }
  }

  return createBigintValues(valuesToKeep, bothNullAllowed);
}

std::unique_ptr<Filter> BigintValuesUsingBitmask::mergeWith(
    const Filter* other) const {
  switch (other->kind()) {
    case FilterKind::kAlwaysTrue:
    case FilterKind::kAlwaysFalse:
    case FilterKind::kIsNull:
      return other->mergeWith(this);
    case FilterKind::kIsNotNull:
      return std::make_unique<BigintValuesUsingBitmask>(*this, false);
    case FilterKind::kBigintRange: {
      auto otherRange = dynamic_cast<const BigintRange*>(other);

      auto min = std::max(min_, otherRange->lower());
      auto max = std::min(max_, otherRange->upper());

      return mergeWith(min, max, other);
    }
    case FilterKind::kBigintValuesUsingHashTable: {
      auto otherValues = dynamic_cast<const BigintValuesUsingHashTable*>(other);

      auto min = std::max(min_, otherValues->min());
      auto max = std::min(max_, otherValues->max());

      return mergeWith(min, max, other);
    }
    case FilterKind::kBigintValuesUsingBitmask: {
      auto otherValues = dynamic_cast<const BigintValuesUsingBitmask*>(other);

      auto min = std::max(min_, otherValues->min_);
      auto max = std::min(max_, otherValues->max_);

      return mergeWith(min, max, other);
    }
    case FilterKind::kBigintMultiRange: {
      auto otherMultiRange = dynamic_cast<const BigintMultiRange*>(other);

      std::vector<int64_t> valuesToKeep;
      for (const auto& range : otherMultiRange->ranges()) {
        auto min = std::max(min_, range->lower());
        auto max = std::min(max_, range->upper());
        for (auto i = min; i <= max; ++i) {
          if (bitmask_[i - min_] && range->testInt64(i)) {
            valuesToKeep.push_back(i);
          }
        }
      }

      bool bothNullAllowed = nullAllowed_ && other->testNull();
      return createBigintValues(valuesToKeep, bothNullAllowed);
    }
    default:
      VELOX_UNREACHABLE();
  }
}

std::unique_ptr<Filter> BigintValuesUsingBitmask::mergeWith(
    int64_t min,
    int64_t max,
    const Filter* other) const {
  bool bothNullAllowed = nullAllowed_ && other->testNull();

  std::vector<int64_t> valuesToKeep;
  for (auto i = min; i <= max; ++i) {
    if (bitmask_[i - min_] && other->testInt64(i)) {
      valuesToKeep.push_back(i);
    }
  }
  return createBigintValues(valuesToKeep, bothNullAllowed);
}

std::unique_ptr<Filter> BigintMultiRange::mergeWith(const Filter* other) const {
  switch (other->kind()) {
    case FilterKind::kAlwaysTrue:
    case FilterKind::kAlwaysFalse:
    case FilterKind::kIsNull:
      return other->mergeWith(this);
    case FilterKind::kIsNotNull: {
      std::vector<std::unique_ptr<BigintRange>> ranges;
      ranges.reserve(ranges_.size());
      for (auto& range : ranges_) {
        ranges.push_back(std::make_unique<BigintRange>(*range));
      }
      return std::make_unique<BigintMultiRange>(std::move(ranges), false);
    }
    case FilterKind::kBigintRange:
    case FilterKind::kBigintValuesUsingBitmask:
    case FilterKind::kBigintValuesUsingHashTable: {
      return other->mergeWith(this);
    }
    case FilterKind::kBigintMultiRange: {
      std::vector<std::unique_ptr<BigintRange>> newRanges;
      for (const auto& range : ranges_) {
        auto merged = range->mergeWith(other);
        if (merged->kind() == FilterKind::kBigintRange) {
          newRanges.push_back(toBigintRange(std::move(merged)));
        } else if (merged->kind() == FilterKind::kBigintMultiRange) {
          auto mergedMultiRange = dynamic_cast<BigintMultiRange*>(merged.get());
          for (const auto& newRange : mergedMultiRange->ranges_) {
            newRanges.push_back(toBigintRange(newRange->clone()));
          }
        } else {
          VELOX_CHECK(merged->kind() == FilterKind::kAlwaysFalse);
        }
      }

      bool bothNullAllowed = nullAllowed_ && other->testNull();
      if (newRanges.empty()) {
        return nullOrFalse(bothNullAllowed);
      }

      if (newRanges.size() == 1) {
        return std::make_unique<BigintRange>(
            newRanges.front()->lower(),
            newRanges.front()->upper(),
            bothNullAllowed);
      }

      return std::make_unique<BigintMultiRange>(
          std::move(newRanges), bothNullAllowed);
    }
    default:
      VELOX_UNREACHABLE();
  }
}

namespace {
// compareResult = left < right for upper, right < left for lower
bool mergeExclusive(int compareResult, bool left, bool right) {
  return compareResult == 0 ? (left || right)
                            : (compareResult < 0 ? left : right);
}
} // namespace

std::unique_ptr<Filter> BytesRange::mergeWith(const Filter* other) const {
  switch (other->kind()) {
    case FilterKind::kAlwaysTrue:
    case FilterKind::kAlwaysFalse:
    case FilterKind::kIsNull:
      return other->mergeWith(this);
    case FilterKind::kIsNotNull:
      return this->clone(false);
    case FilterKind::kBytesValues:
    case FilterKind::kMultiRange:
      return other->mergeWith(this);
    case FilterKind::kBytesRange: {
      bool bothNullAllowed = nullAllowed_ && other->testNull();

      auto otherRange = static_cast<const BytesRange*>(other);

      bool upperUnbounded = false;
      bool lowerUnbounded = false;
      bool upperExclusive = false;
      bool lowerExclusive = false;
      std::string upper = "";
      std::string lower = "";

      if (lowerUnbounded_) {
        lowerUnbounded = otherRange->lowerUnbounded_;
        lowerExclusive = otherRange->lowerExclusive_;
        lower = otherRange->lower_;
      } else if (otherRange->lowerUnbounded_) {
        lowerUnbounded = lowerUnbounded_;
        lowerExclusive = lowerExclusive_;
        lower = lower_;
      } else {
        lowerUnbounded = false;
        auto compare = lower_.compare(otherRange->lower_);
        lower = compare < 0 ? otherRange->lower_ : lower_;
        lowerExclusive = mergeExclusive(
            -compare, lowerExclusive_, otherRange->lowerExclusive_);
      }

      if (upperUnbounded_) {
        upperUnbounded = otherRange->upperUnbounded_;
        upperExclusive = otherRange->upperExclusive_;
        upper = otherRange->upper_;
      } else if (otherRange->upperUnbounded_) {
        upperUnbounded = upperUnbounded_;
        upperExclusive = upperExclusive_;
        upper = upper_;
      } else {
        upperUnbounded = false;
        auto compare = upper_.compare(otherRange->upper_);
        upper = compare < 0 ? upper_ : otherRange->upper_;
        upperExclusive = mergeExclusive(
            compare, upperExclusive_, otherRange->upperExclusive_);
      }

      if (!lowerUnbounded && !upperUnbounded &&
          (lower > upper ||
           (lower == upper && (lowerExclusive || upperExclusive)))) {
        return nullOrFalse(bothNullAllowed);
      }

      return std::make_unique<BytesRange>(
          lower,
          lowerUnbounded,
          lowerExclusive,
          upper,
          upperUnbounded,
          upperExclusive,
          bothNullAllowed);
    }

    default:
      VELOX_UNREACHABLE();
  }
}

std::unique_ptr<Filter> BytesValues::mergeWith(const Filter* other) const {
  switch (other->kind()) {
    case FilterKind::kAlwaysTrue:
    case FilterKind::kAlwaysFalse:
    case FilterKind::kIsNull:
    case FilterKind::kMultiRange:
      return other->mergeWith(this);
    case FilterKind::kIsNotNull:
      return this->clone(false);
    case FilterKind::kBytesValues: {
      bool bothNullAllowed = nullAllowed_ && other->testNull();
      auto otherBytesValues = static_cast<const BytesValues*>(other);

      if (this->upper_.compare(otherBytesValues->lower_) < 0 ||
          otherBytesValues->upper_.compare(this->lower_) < 0) {
        return nullOrFalse(bothNullAllowed);
      }
      const BytesValues* smallerFilter = this;
      const BytesValues* largerFilter = otherBytesValues;
      if (this->values().size() > otherBytesValues->values().size()) {
        smallerFilter = otherBytesValues;
        largerFilter = this;
      }

      std::vector<std::string> newValues;
      newValues.reserve(smallerFilter->values().size());

      for (const auto& value : smallerFilter->values()) {
        if (largerFilter->values_.contains(value)) {
          newValues.emplace_back(value);
        }
      }

      if (newValues.empty()) {
        return nullOrFalse(bothNullAllowed);
      }

      return std::make_unique<BytesValues>(
          std::move(newValues), bothNullAllowed);
    }
    case FilterKind::kBytesRange: {
      auto otherBytesRange = static_cast<const BytesRange*>(other);
      bool bothNullAllowed = nullAllowed_ && other->testNull();

      if (!testBytesRange(
              otherBytesRange->isLowerUnbounded()
                  ? std::nullopt
                  : std::optional(otherBytesRange->lower()),
              otherBytesRange->isUpperUnbounded()
                  ? std::nullopt
                  : std::optional(otherBytesRange->upper()),
              bothNullAllowed)) {
        return nullOrFalse(bothNullAllowed);
      }

      std::vector<std::string> newValues;
      newValues.reserve(this->values().size());
      for (const auto& value : this->values()) {
        if (otherBytesRange->testBytes(value.data(), value.length())) {
          newValues.emplace_back(value);
        }
      }

      if (newValues.empty()) {
        return nullOrFalse(bothNullAllowed);
      }

      return std::make_unique<BytesValues>(
          std::move(newValues), bothNullAllowed);
    }

    default:
      VELOX_UNREACHABLE();
  }
}

} // namespace facebook::velox::common<|MERGE_RESOLUTION|>--- conflicted
+++ resolved
@@ -130,13 +130,7 @@
   auto size = 1u << (uint32_t)std::log2(values.size() * 5);
   hashTable_.resize(size + kPaddingElements);
   sizeMask_ = size - 1;
-<<<<<<< HEAD
-  for (auto i = 0; i < size; ++i) {
-    hashTable_[i] = kEmptyMarker;
-  }
-=======
   std::fill(hashTable_.begin(), hashTable_.end(), kEmptyMarker);
->>>>>>> 79694c8a
   for (auto value : values) {
     if (value == kEmptyMarker) {
       containsEmptyMarker_ = true;
@@ -243,12 +237,9 @@
 }
 
 __m256si BigintValuesUsingHashTable::test8x32(__m256i x) {
-<<<<<<< HEAD
-=======
   // Calls 4x64 twice since the hash table is 64 bits wide in any
   // case. A 32-bit hash table would be possible but all the use
   // cases seen are in the 64 bit range.
->>>>>>> 79694c8a
   using V32 = simd::Vectors<int32_t>;
   using V64 = simd::Vectors<int64_t>;
   auto x8x32 = reinterpret_cast<V32::TV>(x);
