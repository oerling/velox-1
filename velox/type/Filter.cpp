--- conflicted
+++ resolved
@@ -123,12 +123,9 @@
   VELOX_CHECK(min < max, "min must be less than max");
   VELOX_CHECK(values.size() > 1, "values must contain at least 2 entries");
 
-<<<<<<< HEAD
-=======
   // Size the hash table to be 2+x the entry count, e.g. 10 entries
   // gets log2 of 50 == 32. The filter is expected to fail often so we
   // wish to increase the chance of hitting empty on first probe.
->>>>>>> e7bd2238
   auto size = 1u << (uint32_t)std::log2(values.size() * 5);
   hashTable_.resize(size);
   for (auto i = 0; i < size; ++i) {
