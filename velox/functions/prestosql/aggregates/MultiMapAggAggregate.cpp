/*
 * Copyright (c) Facebook, Inc. and its affiliates.
 *
 * Licensed under the Apache License, Version 2.0 (the "License");
 * you may not use this file except in compliance with the License.
 * You may obtain a copy of the License at
 *
 *     http://www.apache.org/licenses/LICENSE-2.0
 *
 * Unless required by applicable law or agreed to in writing, software
 * distributed under the License is distributed on an "AS IS" BASIS,
 * WITHOUT WARRANTIES OR CONDITIONS OF ANY KIND, either express or implied.
 * See the License for the specific language governing permissions and
 * limitations under the License.
 */
#include "velox/exec/AddressableNonNullValueList.h"
#include "velox/exec/Aggregate.h"
#include "velox/exec/Strings.h"
#include "velox/functions/prestosql/aggregates/AggregateNames.h"
#include "velox/functions/prestosql/aggregates/ValueList.h"
#include "velox/vector/FlatVector.h"

namespace facebook::velox::aggregate::prestosql {
namespace {

/// Maintains a key-to-<list-of-values> map. Keys must be non-null.
template <
    typename K,
    typename Hash = std::hash<K>,
    typename EqualTo = std::equal_to<K>>
struct MultiMapAccumulator {
  folly::F14FastMap<
      K,
      ValueList,
      Hash,
      EqualTo,
      AlignedStlAllocator<std::pair<const K, ValueList>, 16>>
      keys;

  Strings stringKeys;

  MultiMapAccumulator(const TypePtr& /*type*/, HashStringAllocator* allocator)
      : keys{AlignedStlAllocator<std::pair<const K, ValueList>, 16>(
            allocator)} {}

  MultiMapAccumulator(
      Hash hash,
      EqualTo equalTo,
      HashStringAllocator* allocator)
      : keys{
            0, // initialCapacity
            hash,
            equalTo,
            AlignedStlAllocator<std::pair<const K, ValueList>, 16>(
                allocator)} {}

  size_t size() const {
    return keys.size();
  }

  size_t numValues() const {
    size_t cnt = 0;
    for (const auto& entry : keys) {
      cnt += entry.second.size();
    }
    return cnt;
  }

  /// Adds key-value pair.
  void insert(
      const DecodedVector& decodedKeys,
      const DecodedVector& decodedValues,
      vector_size_t index,
      HashStringAllocator& allocator) {
    auto& values = insertKey(decodedKeys, index, allocator);
    values.appendValue(decodedValues, index, &allocator);
  }

  /// Adds a key with a list of values.
  void insertMultiple(
      const DecodedVector& decodedKeys,
      vector_size_t keyIndex,
      const DecodedVector& decodedValues,
      vector_size_t valueIndex,
      vector_size_t numValues,
      HashStringAllocator& allocator) {
    auto& values = insertKey(decodedKeys, keyIndex, allocator);
    for (auto i = 0; i < numValues; ++i) {
      values.appendValue(decodedValues, valueIndex + i, &allocator);
    }
  }

  ValueList& insertKey(
      const DecodedVector& decodedKeys,
      vector_size_t index,
      HashStringAllocator& allocator) {
    auto key = decodedKeys.valueAt<K>(index);
    if constexpr (std::is_same_v<K, StringView>) {
      if (!key.isInline() && !keys.contains(key)) {
        key = stringKeys.append(key, allocator);
      }
    }

    return keys.insert({key, ValueList()}).first->second;
  }

  void extract(
      VectorPtr& mapKeys,
      ArrayVector& mapValueArrays,
      vector_size_t& keyOffset,
      vector_size_t& valueOffset) {
    auto flatKeys = mapKeys->asFlatVector<K>();
    auto mapValues = mapValueArrays.elements();

    for (auto& entry : keys) {
      flatKeys->set(keyOffset, entry.first);

      const auto numValues = entry.second.size();
      mapValueArrays.setOffsetAndSize(keyOffset, valueOffset, numValues);

      aggregate::ValueListReader reader(entry.second);
      for (auto i = 0; i < numValues; i++) {
        reader.next(*mapValues, valueOffset++);
      }

      ++keyOffset;
    }
  }

  void free(HashStringAllocator& allocator) {
    for (auto& entry : keys) {
      entry.second.free(&allocator);
    }

    stringKeys.free(allocator);
  }
};

struct ComplexTypeMultiMapAccumulator {
  MultiMapAccumulator<
      HashStringAllocator::Position,
      AddressableNonNullValueList::Hash,
      AddressableNonNullValueList::EqualTo>
      base;

  /// Stores unique non-null keys.
  AddressableNonNullValueList serializedKeys;

  ComplexTypeMultiMapAccumulator(
      const TypePtr& type,
      HashStringAllocator* allocator)
      : base{
            AddressableNonNullValueList::Hash{},
            AddressableNonNullValueList::EqualTo{type},
            allocator} {}

  size_t size() const {
    return base.size();
  }

  size_t numValues() const {
    return base.numValues();
  }

  /// Adds key-value pair.
  void insert(
      const DecodedVector& decodedKeys,
      const DecodedVector& decodedValues,
      vector_size_t index,
      HashStringAllocator& allocator) {
    const auto position = serializedKeys.append(decodedKeys, index, &allocator);

    auto& values = insertKey(position);
    values.appendValue(decodedValues, index, &allocator);
  }

  /// Adds a key with a list of values.
  void insertMultiple(
      const DecodedVector& decodedKeys,
      vector_size_t keyIndex,
      const DecodedVector& decodedValues,
      vector_size_t valueIndex,
      vector_size_t numValues,
      HashStringAllocator& allocator) {
    const auto position =
        serializedKeys.append(decodedKeys, keyIndex, &allocator);

    auto& values = insertKey(position);
    for (auto i = 0; i < numValues; ++i) {
      values.appendValue(decodedValues, valueIndex + i, &allocator);
    }
  }

  ValueList& insertKey(HashStringAllocator::Position position) {
    auto result = base.keys.insert({position, ValueList()});
    if (!result.second) {
      serializedKeys.removeLast(position);
    }

    return result.first->second;
  }

  void extract(
      VectorPtr& mapKeys,
      ArrayVector& mapValueArrays,
      vector_size_t& keyOffset,
      vector_size_t& valueOffset) {
    auto& mapValues = mapValueArrays.elements();

    for (auto& entry : base.keys) {
      AddressableNonNullValueList::read(entry.first, *mapKeys, keyOffset);

      const auto numValues = entry.second.size();
      mapValueArrays.setOffsetAndSize(keyOffset, valueOffset, numValues);

      aggregate::ValueListReader reader(entry.second);
      for (auto i = 0; i < numValues; i++) {
        reader.next(*mapValues, valueOffset++);
      }

      ++keyOffset;
    }
  }

  void free(HashStringAllocator& allocator) {
    base.free(allocator);
    serializedKeys.free(allocator);
  }
};

template <typename T>
struct MultiMapAccumulatorTypeTraits {
  using AccumulatorType = MultiMapAccumulator<T>;
};

template <>
struct MultiMapAccumulatorTypeTraits<ComplexType> {
  using AccumulatorType = ComplexTypeMultiMapAccumulator;
};

template <typename K>
class MultiMapAggAggregate : public exec::Aggregate {
 public:
  explicit MultiMapAggAggregate(TypePtr resultType)
      : exec::Aggregate(std::move(resultType)) {}

  using AccumulatorType =
      typename MultiMapAccumulatorTypeTraits<K>::AccumulatorType;

  bool isFixedSize() const override {
    return false;
  }

  int32_t accumulatorFixedWidthSize() const override {
    return sizeof(AccumulatorType);
  }

  void initializeNewGroups(
      char** groups,
      folly::Range<const vector_size_t*> indices) override {
    const auto& type = resultType()->childAt(0);
    for (auto index : indices) {
      new (groups[index] + offset_) AccumulatorType(type, allocator_);
    }
    setAllNulls(groups, indices);
  }

  void addRawInput(
      char** groups,
      const SelectivityVector& rows,
      const std::vector<VectorPtr>& args,
      bool mayPushdown) override {
    decodedKeys_.decode(*args[0], rows);
    decodedValues_.decode(*args[1], rows);

    rows.applyToSelected([&](vector_size_t row) {
      // Skip null keys.
      if (!decodedKeys_.isNullAt(row)) {
        auto group = groups[row];
        clearNull(group);

        auto* accumulator = value<AccumulatorType>(group);
        auto tracker = trackRowSize(group);
        accumulator->insert(decodedKeys_, decodedValues_, row, *allocator_);
      }
    });
  }

  void addIntermediateResults(
      char** groups,
      const SelectivityVector& rows,
      const std::vector<VectorPtr>& args,
      bool mayPushdown) override {
    decodedMaps_.decode(*args[0], rows);
    auto mapVector = decodedMaps_.base()->template as<MapVector>();

    decodedKeys_.decode(*mapVector->mapKeys());
    decodedValueArrays_.decode(*mapVector->mapValues());

    auto* valueArrays_ = decodedValueArrays_.base()->template as<ArrayVector>();

    decodedValues_.decode(*valueArrays_->elements());

    VELOX_CHECK_NOT_NULL(mapVector);
    rows.applyToSelected([&](vector_size_t row) {
      if (!decodedMaps_.isNullAt(row)) {
        auto* group = groups[row];
        auto accumulator = value<AccumulatorType>(group);
        clearNull(group);
        auto decodedRow = decodedMaps_.index(row);
        auto offset = mapVector->offsetAt(decodedRow);
        auto size = mapVector->sizeAt(decodedRow);
        checkNullKeys(decodedKeys_, offset, size);
        for (auto i = offset; i < offset + size; ++i) {
          auto numValues = valueArrays_->sizeAt(decodedValueArrays_.index(i));
          auto valueOffset =
              valueArrays_->offsetAt(decodedValueArrays_.index(i));
          accumulator->insertMultiple(
              decodedKeys_,
              i,
              decodedValues_,
              valueOffset,
              numValues,
              *allocator_);
        }
      }
    });
  }

  void addSingleGroupRawInput(
      char* group,
      const SelectivityVector& rows,
      const std::vector<VectorPtr>& args,
      bool mayPushdown) override {
    decodedKeys_.decode(*args[0], rows);
    decodedValues_.decode(*args[1], rows);

    auto* accumulator = value<AccumulatorType>(group);
    auto tracker = trackRowSize(group);

    rows.applyToSelected([&](vector_size_t row) {
      // Skip null keys.
      if (!decodedKeys_.isNullAt(row)) {
        clearNull(group);
        accumulator->insert(decodedKeys_, decodedValues_, row, *allocator_);
      }
    });
  }

  void addSingleGroupIntermediateResults(
      char* group,
      const SelectivityVector& rows,
      const std::vector<VectorPtr>& args,
      bool mayPushdown) override {
    decodedMaps_.decode(*args[0], rows);
    auto mapVector = decodedMaps_.base()->template as<MapVector>();

    decodedKeys_.decode(*mapVector->mapKeys());
    decodedValueArrays_.decode(*mapVector->mapValues());

    auto* valueArrays_ = decodedValueArrays_.base()->template as<ArrayVector>();

    decodedValues_.decode(*valueArrays_->elements());

    auto accumulator = value<AccumulatorType>(group);

    VELOX_CHECK_NOT_NULL(mapVector);
    rows.applyToSelected([&](vector_size_t row) {
      if (!decodedMaps_.isNullAt(row)) {
        clearNull(group);
        auto decodedRow = decodedMaps_.index(row);
        auto offset = mapVector->offsetAt(decodedRow);
        auto size = mapVector->sizeAt(decodedRow);
        checkNullKeys(decodedKeys_, offset, size);
        for (auto i = offset; i < offset + size; ++i) {
          auto numValues = valueArrays_->sizeAt(decodedValueArrays_.index(i));
          auto valueOffset =
              valueArrays_->offsetAt(decodedValueArrays_.index(i));
          accumulator->insertMultiple(
              decodedKeys_,
              i,
              decodedValues_,
              valueOffset,
              numValues,
              *allocator_);
        }
      }
    });
  }

  void extractValues(char** groups, int32_t numGroups, VectorPtr* result)
      override {
    auto mapVector = (*result)->as<MapVector>();
    VELOX_CHECK(mapVector);
    mapVector->resize(numGroups);
    auto mapKeys = mapVector->mapKeys();
    auto mapValueArrays = mapVector->mapValues()->as<ArrayVector>();
    auto numKeys = countKeys(groups, numGroups);
    mapKeys->resize(numKeys);
    mapValueArrays->resize(numKeys);

    auto mapValues = mapValueArrays->elements();
    mapValues->resize(countValues(groups, numGroups));

    auto* rawNulls = getRawNulls(mapVector);
    vector_size_t keyOffset = 0;
    vector_size_t valueOffset = 0;

    for (int32_t i = 0; i < numGroups; ++i) {
      char* group = groups[i];

      if (isNull(group)) {
        mapVector->setNull(i, true);
        mapVector->setOffsetAndSize(i, 0, 0);
        continue;
      }

      clearNull(rawNulls, i);

      auto accumulator = value<AccumulatorType>(group);
      auto mapSize = accumulator->size();
      if (mapSize) {
        mapVector->setOffsetAndSize(i, keyOffset, mapSize);
        accumulator->extract(mapKeys, *mapValueArrays, keyOffset, valueOffset);
      } else {
        mapVector->setOffsetAndSize(i, 0, 0);
      }
    }
  }

  void extractAccumulators(char** groups, int32_t numGroups, VectorPtr* result)
      override {
    extractValues(groups, numGroups, result);
  }

  void destroy(folly::Range<char**> groups) override {
    for (auto* group : groups) {
      auto accumulator = value<AccumulatorType>(group);
      accumulator->free(*allocator_);
      destroyAccumulator<AccumulatorType>(group);
    }
  }

 private:
  static void checkNullKeys(
      const DecodedVector& keys,
      vector_size_t offset,
      vector_size_t size) {
    static const char* kNullKey = "map key cannot be null";
    if (keys.mayHaveNulls()) {
      for (auto i = offset; i < offset + size; ++i) {
        VELOX_USER_CHECK(!keys.isNullAt(i), kNullKey);
      }
    }
  }

  vector_size_t countKeys(char** groups, int32_t numGroups) const {
    vector_size_t size = 0;
    for (int32_t i = 0; i < numGroups; ++i) {
      size += value<AccumulatorType>(groups[i])->size();
    }
    return size;
  }

  vector_size_t countValues(char** groups, int32_t numGroups) const {
    vector_size_t size = 0;
    for (int32_t i = 0; i < numGroups; ++i) {
      size += value<AccumulatorType>(groups[i])->numValues();
    }
    return size;
  }

  DecodedVector decodedKeys_;
  DecodedVector decodedValues_;
  DecodedVector decodedMaps_;
  DecodedVector decodedValueArrays_;
};

} // namespace

<<<<<<< HEAD
exec::AggregateRegistrationResult registerMultiMapAggAggregate(
    const std::string& prefix) {
=======
void registerMultiMapAggAggregate(const std::string& prefix) {
>>>>>>> 75a76e0f
  std::vector<std::shared_ptr<exec::AggregateFunctionSignature>> signatures{
      exec::AggregateFunctionSignatureBuilder()
          .typeVariable("K")
          .typeVariable("V")
          .returnType("map(K,array(V))")
          .intermediateType("map(K,array(V))")
          .argumentType("K")
          .argumentType("V")
          .build()};

  auto name = prefix + kMultiMapAgg;
  exec::registerAggregateFunction(
      name,
      std::move(signatures),
      [name](
          core::AggregationNode::Step step,
          const std::vector<TypePtr>& argTypes,
          const TypePtr& resultType,
          const core::QueryConfig& /*config*/)
          -> std::unique_ptr<exec::Aggregate> {
        auto typeKind = resultType->childAt(0)->kind();
        switch (typeKind) {
          case TypeKind::BOOLEAN:
            return std::make_unique<MultiMapAggAggregate<bool>>(resultType);
          case TypeKind::TINYINT:
            return std::make_unique<MultiMapAggAggregate<int8_t>>(resultType);
          case TypeKind::SMALLINT:
            return std::make_unique<MultiMapAggAggregate<int16_t>>(resultType);
          case TypeKind::INTEGER:
            return std::make_unique<MultiMapAggAggregate<int32_t>>(resultType);
          case TypeKind::BIGINT:
            return std::make_unique<MultiMapAggAggregate<int64_t>>(resultType);
          case TypeKind::REAL:
            return std::make_unique<MultiMapAggAggregate<float>>(resultType);
          case TypeKind::DOUBLE:
            return std::make_unique<MultiMapAggAggregate<double>>(resultType);
          case TypeKind::TIMESTAMP:
            return std::make_unique<MultiMapAggAggregate<Timestamp>>(
                resultType);
          case TypeKind::VARBINARY:
            [[fallthrough]];
          case TypeKind::VARCHAR:
            return std::make_unique<MultiMapAggAggregate<StringView>>(
                resultType);
          case TypeKind::ARRAY:
            [[fallthrough]];
          case TypeKind::MAP:
            [[fallthrough]];
          case TypeKind::ROW:
            return std::make_unique<MultiMapAggAggregate<ComplexType>>(
                resultType);
          case TypeKind::UNKNOWN:
            return std::make_unique<MultiMapAggAggregate<int32_t>>(resultType);
          default:
            VELOX_UNREACHABLE(
                "Unexpected type {}", mapTypeKindToName(typeKind));
        }
      });
}

} // namespace facebook::velox::aggregate::prestosql<|MERGE_RESOLUTION|>--- conflicted
+++ resolved
@@ -478,12 +478,7 @@
 
 } // namespace
 
-<<<<<<< HEAD
-exec::AggregateRegistrationResult registerMultiMapAggAggregate(
-    const std::string& prefix) {
-=======
 void registerMultiMapAggAggregate(const std::string& prefix) {
->>>>>>> 75a76e0f
   std::vector<std::shared_ptr<exec::AggregateFunctionSignature>> signatures{
       exec::AggregateFunctionSignatureBuilder()
           .typeVariable("K")
