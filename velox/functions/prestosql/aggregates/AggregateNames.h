/*
 * Copyright (c) Facebook, Inc. and its affiliates.
 *
 * Licensed under the Apache License, Version 2.0 (the "License");
 * you may not use this file except in compliance with the License.
 * You may obtain a copy of the License at
 *
 *     http://www.apache.org/licenses/LICENSE-2.0
 *
 * Unless required by applicable law or agreed to in writing, software
 * distributed under the License is distributed on an "AS IS" BASIS,
 * WITHOUT WARRANTIES OR CONDITIONS OF ANY KIND, either express or implied.
 * See the License for the specific language governing permissions and
 * limitations under the License.
 */

#pragma once

namespace facebook::velox::aggregate {

const char* const kApproxDistinct = "approx_distinct";
const char* const kApproxSet = "approx_set";
const char* const kApproxPercentile = "approx_percentile";
const char* const kArbitrary = "arbitrary";
const char* const kArrayAgg = "array_agg";
const char* const kAvg = "avg";
const char* const kBitwiseAnd = "bitwise_and_agg";
const char* const kBitwiseOr = "bitwise_or_agg";
const char* const kBoolAnd = "bool_and";
const char* const kBoolOr = "bool_or";
const char* const kCorr = "corr";
const char* const kCount = "count";
const char* const kCountIf = "count_if";
const char* const kCovarPop = "covar_pop";
const char* const kCovarSamp = "covar_samp";
<<<<<<< HEAD
=======
const char* const kEvery = "every";
>>>>>>> d60f26ca
const char* const kMapAgg = "map_agg";
const char* const kMax = "max";
const char* const kMaxBy = "max_by";
const char* const kMerge = "merge";
const char* const kMin = "min";
const char* const kMinBy = "min_by";
const char* const kStdDev = "stddev"; // Alias for stddev_samp.
const char* const kStdDevPop = "stddev_pop";
const char* const kStdDevSamp = "stddev_samp";
const char* const kSum = "sum";
const char* const kVariance = "variance"; // Alias for var_samp.
const char* const kVarPop = "var_pop";
const char* const kVarSamp = "var_samp";

} // namespace facebook::velox::aggregate<|MERGE_RESOLUTION|>--- conflicted
+++ resolved
@@ -33,10 +33,7 @@
 const char* const kCountIf = "count_if";
 const char* const kCovarPop = "covar_pop";
 const char* const kCovarSamp = "covar_samp";
-<<<<<<< HEAD
-=======
 const char* const kEvery = "every";
->>>>>>> d60f26ca
 const char* const kMapAgg = "map_agg";
 const char* const kMax = "max";
 const char* const kMaxBy = "max_by";
