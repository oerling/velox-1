--- conflicted
+++ resolved
@@ -212,12 +212,6 @@
       const SelectivityVector& rows) const {
     VELOX_CHECK_GE(keys->size(), rows.end());
     VELOX_CHECK_GE(values->size(), rows.end());
-<<<<<<< HEAD
-    return rows.testSelected([&](vector_size_t row) {
-      return keys->offsetAt(row) == values->offsetAt(row) &&
-          keys->sizeAt(row) == values->sizeAt(row);
-    });
-=======
     // the fast path takes a reference to the keys and values and the
     // offsets and sizes from keys. This is valid only if the keys and
     // values align for all rows for both size and offset. Anything
@@ -232,7 +226,6 @@
       }
     }
     return true;
->>>>>>> 4725dc62
   }
 };
 } // namespace
