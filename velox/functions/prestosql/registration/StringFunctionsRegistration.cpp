--- conflicted
+++ resolved
@@ -72,11 +72,8 @@
       {prefix + "hmac_sha256"});
   registerFunction<HmacSha512Function, Varbinary, Varbinary, Varbinary>(
       {prefix + "hmac_sha512"});
-<<<<<<< HEAD
-=======
   registerFunction<HmacMd5Function, Varbinary, Varbinary, Varbinary>(
       {prefix + "hmac_md5"});
->>>>>>> 3440b9ac
   registerFunction<SpookyHashV232Function, Varbinary, Varbinary>(
       {prefix + "spooky_hash_v2_32"});
   registerFunction<SpookyHashV264Function, Varbinary, Varbinary>(
