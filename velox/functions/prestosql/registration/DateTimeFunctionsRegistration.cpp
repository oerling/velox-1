/*
 * Copyright (c) Facebook, Inc. and its affiliates.
 *
 * Licensed under the Apache License, Version 2.0 (the "License");
 * you may not use this file except in compliance with the License.
 * You may obtain a copy of the License at
 *
 *     http://www.apache.org/licenses/LICENSE-2.0
 *
 * Unless required by applicable law or agreed to in writing, software
 * distributed under the License is distributed on an "AS IS" BASIS,
 * WITHOUT WARRANTIES OR CONDITIONS OF ANY KIND, either express or implied.
 * See the License for the specific language governing permissions and
 * limitations under the License.
 */

#include "velox/expression/VectorFunction.h"
#include "velox/functions/Registerer.h"
#include "velox/functions/prestosql/DateTimeFunctions.h"

namespace facebook::velox::functions {
namespace {
void registerSimpleFunctions() {
  // Date time functions.
  registerFunction<ToUnixtimeFunction, double, Timestamp>(
      {"to_unixtime", "to_unix_timestamp"});
  registerFunction<FromUnixtimeFunction, Timestamp, double>({"from_unixtime"});

  registerFunction<YearFunction, int64_t, Timestamp>({"year"});
  registerFunction<YearFunction, int64_t, Date>({"year"});
  registerFunction<QuarterFunction, int64_t, Timestamp>({"quarter"});
  registerFunction<QuarterFunction, int64_t, Date>({"quarter"});
  registerFunction<MonthFunction, int64_t, Timestamp>({"month"});
  registerFunction<MonthFunction, int64_t, Date>({"month"});
  registerFunction<DayFunction, int64_t, Timestamp>({"day", "day_of_month"});
  registerFunction<DayFunction, int64_t, Date>({"day", "day_of_month"});
  registerFunction<DayOfWeekFunction, int64_t, Timestamp>(
      {"dow", "day_of_week"});
  registerFunction<DayOfWeekFunction, int64_t, Date>({"dow", "day_of_week"});
  registerFunction<DayOfYearFunction, int64_t, Timestamp>(
      {"doy", "day_of_year"});
  registerFunction<YearOfWeekFunction, int64_t, Timestamp>(
      {"yow", "year_of_week"});
  registerFunction<YearOfWeekFunction, int64_t, Date>({"yow", "year_of_week"});
  registerFunction<DayOfYearFunction, int64_t, Date>({"doy", "day_of_year"});
  registerFunction<HourFunction, int64_t, Timestamp>({"hour"});
  registerFunction<HourFunction, int64_t, Date>({"hour"});
  registerFunction<MinuteFunction, int64_t, Timestamp>({"minute"});
  registerFunction<MinuteFunction, int64_t, Date>({"minute"});
  registerFunction<SecondFunction, int64_t, Timestamp>({"second"});
  registerFunction<SecondFunction, int64_t, Date>({"second"});
  registerFunction<MillisecondFunction, int64_t, Timestamp>({"millisecond"});
  registerFunction<MillisecondFunction, int64_t, Date>({"millisecond"});
  registerFunction<DateTruncFunction, Timestamp, Varchar, Timestamp>(
      {"date_trunc"});
  registerFunction<DateTruncFunction, Date, Varchar, Date>({"date_trunc"});
  registerFunction<
      ParseDateTimeFunction,
      TimestampWithTimezone,
      Varchar,
      Varchar>({"parse_datetime"});

  registerFunction<DateFormatFunction, Varchar, Timestamp, Varchar>(
      {"date_format"});
  registerFunction<DateDiffFunction, int64_t, Varchar, Timestamp, Timestamp>(
      {"date_diff"});

  registerFunction<DateDiffFunction, int64_t, Varchar, Date, Date>(
      {"date_diff"});
<<<<<<< HEAD
=======
  registerFunction<DateParseFunction, Date, Varchar, Varchar>(
      {"date_parse"});

>>>>>>> 860ba33c
}

} // namespace

void registerDateTimeFunctions() {
  registerSimpleFunctions();

  registerType("timestamp with time zone", [](auto /*childTypes*/) {
    return TIMESTAMP_WITH_TIME_ZONE();
  });
  VELOX_REGISTER_VECTOR_FUNCTION(udf_from_unixtime, "from_unixtime");
}
} // namespace facebook::velox::functions<|MERGE_RESOLUTION|>--- conflicted
+++ resolved
@@ -67,12 +67,9 @@
 
   registerFunction<DateDiffFunction, int64_t, Varchar, Date, Date>(
       {"date_diff"});
-<<<<<<< HEAD
-=======
   registerFunction<DateParseFunction, Date, Varchar, Varchar>(
       {"date_parse"});
 
->>>>>>> 860ba33c
 }
 
 } // namespace
