/*
 * Copyright (c) Facebook, Inc. and its affiliates.
 *
 * Licensed under the Apache License, Version 2.0 (the "License");
 * you may not use this file except in compliance with the License.
 * You may obtain a copy of the License at
 *
 *     http://www.apache.org/licenses/LICENSE-2.0
 *
 * Unless required by applicable law or agreed to in writing, software
 * distributed under the License is distributed on an "AS IS" BASIS,
 * WITHOUT WARRANTIES OR CONDITIONS OF ANY KIND, either express or implied.
 * See the License for the specific language governing permissions and
 * limitations under the License.
 */

#include "velox/expression/VectorFunction.h"
#include "velox/functions/Registerer.h"
#include "velox/functions/prestosql/DateTimeFunctions.h"

namespace facebook::velox::functions {
namespace {
void registerSimpleFunctions() {
  // Date time functions.
  registerFunction<ToUnixtimeFunction, double, Timestamp>(
      {"to_unixtime", "to_unix_timestamp"});
  registerFunction<FromUnixtimeFunction, Timestamp, double>({"from_unixtime"});

  registerFunction<YearFunction, int64_t, Timestamp>({"year"});
  registerFunction<YearFunction, int64_t, Date>({"year"});
  registerFunction<QuarterFunction, int64_t, Timestamp>({"quarter"});
  registerFunction<QuarterFunction, int64_t, Date>({"quarter"});
  registerFunction<MonthFunction, int64_t, Timestamp>({"month"});
  registerFunction<MonthFunction, int64_t, Date>({"month"});
  registerFunction<DayFunction, int64_t, Timestamp>({"day", "day_of_month"});
  registerFunction<DayFunction, int64_t, Date>({"day", "day_of_month"});
  registerFunction<DayOfWeekFunction, int64_t, Timestamp>(
      {"dow", "day_of_week"});
  registerFunction<DayOfWeekFunction, int64_t, Date>({"dow", "day_of_week"});
  registerFunction<DayOfYearFunction, int64_t, Timestamp>(
      {"doy", "day_of_year"});
  registerFunction<YearOfWeekFunction, int64_t, Timestamp>(
      {"yow", "year_of_week"});
  registerFunction<YearOfWeekFunction, int64_t, Date>({"yow", "year_of_week"});
  registerFunction<DayOfYearFunction, int64_t, Date>({"doy", "day_of_year"});
  registerFunction<HourFunction, int64_t, Timestamp>({"hour"});
  registerFunction<HourFunction, int64_t, Date>({"hour"});
  registerFunction<MinuteFunction, int64_t, Timestamp>({"minute"});
  registerFunction<MinuteFunction, int64_t, Date>({"minute"});
  registerFunction<SecondFunction, int64_t, Timestamp>({"second"});
  registerFunction<SecondFunction, int64_t, Date>({"second"});
  registerFunction<MillisecondFunction, int64_t, Timestamp>({"millisecond"});
  registerFunction<MillisecondFunction, int64_t, Date>({"millisecond"});
  registerFunction<DateTruncFunction, Timestamp, Varchar, Timestamp>(
      {"date_trunc"});
  registerFunction<DateTruncFunction, Date, Varchar, Date>({"date_trunc"});
  registerFunction<
      ParseDateTimeFunction,
      TimestampWithTimezone,
      Varchar,
      Varchar>({"parse_datetime"});

  registerFunction<DateFormatFunction, Varchar, Timestamp, Varchar>(
      {"date_format"});
  registerFunction<DateDiffFunction, int64_t, Varchar, Timestamp, Timestamp>(
      {"date_diff"});

  registerFunction<DateDiffFunction, int64_t, Varchar, Date, Date>(
      {"date_diff"});
<<<<<<< HEAD
  registerFunction<DateParseFunction, Date, Varchar, Varchar>({"date_parse"});
=======
  registerFunction<DateParseFunction, Timestamp, Varchar, Varchar>(
      {"date_parse"});

>>>>>>> b9e9ba3cc5ef9a749030b9d858cee9a29fe5b01d
}

} // namespace

void registerDateTimeFunctions() {
  registerSimpleFunctions();

  registerType("timestamp with time zone", [](auto /*childTypes*/) {
    return TIMESTAMP_WITH_TIME_ZONE();
  });
  VELOX_REGISTER_VECTOR_FUNCTION(udf_from_unixtime, "from_unixtime");
}
} // namespace facebook::velox::functions<|MERGE_RESOLUTION|>--- conflicted
+++ resolved
@@ -67,13 +67,8 @@
 
   registerFunction<DateDiffFunction, int64_t, Varchar, Date, Date>(
       {"date_diff"});
-<<<<<<< HEAD
-  registerFunction<DateParseFunction, Date, Varchar, Varchar>({"date_parse"});
-=======
   registerFunction<DateParseFunction, Timestamp, Varchar, Varchar>(
       {"date_parse"});
-
->>>>>>> b9e9ba3cc5ef9a749030b9d858cee9a29fe5b01d
 }
 
 } // namespace
