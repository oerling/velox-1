/*
 * Copyright (c) Facebook, Inc. and its affiliates.
 *
 * Licensed under the Apache License, Version 2.0 (the "License");
 * you may not use this file except in compliance with the License.
 * You may obtain a copy of the License at
 *
 *     http://www.apache.org/licenses/LICENSE-2.0
 *
 * Unless required by applicable law or agreed to in writing, software
 * distributed under the License is distributed on an "AS IS" BASIS,
 * WITHOUT WARRANTIES OR CONDITIONS OF ANY KIND, either express or implied.
 * See the License for the specific language governing permissions and
 * limitations under the License.
 */

#include "velox/common/base/tests/GTestUtils.h"
#include "velox/functions/prestosql/registration/RegistrationFunctions.h"
#include "velox/functions/prestosql/tests/utils/FunctionBaseTest.h"

using namespace facebook::velox;
using namespace facebook::velox::test;
using namespace facebook::velox::functions::test;

namespace {

class MapTest : public FunctionBaseTest {};

TEST_F(MapTest, noNulls) {
  auto size = 1'000;

  auto sizeAt = [](vector_size_t row) { return row % 5; };
  auto keyAt = [](vector_size_t row) { return row % 11; };
  auto valueAt = [](vector_size_t row) { return row % 13; };
  auto keys = makeArrayVector<int64_t>(size, sizeAt, keyAt);
  auto values = makeArrayVector<int32_t>(size, sizeAt, valueAt);

  auto expectedMap =
      makeMapVector<int64_t, int32_t>(size, sizeAt, keyAt, valueAt);

  auto result =
      evaluate<MapVector>("map(c0, c1)", makeRowVector({keys, values}));
  assertEqualVectors(expectedMap, result);
}

TEST_F(MapTest, someNulls) {
  auto size = 1'000;

  auto sizeAt = [](vector_size_t row) { return row % 5; };
  auto keyAt = [](vector_size_t row) { return row % 11; };
  auto valueAt = [](vector_size_t row) { return row % 13; };
  auto keys = makeArrayVector<int64_t>(size, sizeAt, keyAt, nullEvery(7));
  auto values = makeArrayVector<int32_t>(size, sizeAt, valueAt, nullEvery(7));

  auto expectedMap = makeMapVector<int64_t, int32_t>(
      size, sizeAt, keyAt, valueAt, nullEvery(7));

  auto result =
      evaluate<MapVector>("map(c0, c1)", makeRowVector({keys, values}));
  assertEqualVectors(expectedMap, result);
}

TEST_F(MapTest, partiallyPopulated) {
  auto size = 1'000;

  auto sizeAt = [](vector_size_t row) { return row % 5; };
  auto keyAt = [](vector_size_t row) { return row % 11; };
  auto valueAt = [](vector_size_t row) { return row % 13; };
  auto keys = makeArrayVector<int64_t>(size, sizeAt, keyAt);
  auto values = makeArrayVector<int64_t>(size, sizeAt, valueAt);
  auto condition =
      makeFlatVector<int16_t>(size, [](vector_size_t row) { return row % 2; });

  auto expectedEvenMap =
      makeMapVector<int64_t, int64_t>(size, sizeAt, keyAt, valueAt);

  auto expectedOddMap =
      makeMapVector<int64_t, int64_t>(size, sizeAt, valueAt, keyAt);

  auto result = evaluate<MapVector>(
      "if(c2 = 0, map(c0, c1), map(c1, c0))",
      makeRowVector({keys, values, condition}));
  ASSERT_EQ(result->size(), size);
  for (vector_size_t i = 0; i < size; i += 2) {
    ASSERT_TRUE(expectedEvenMap->equalValueAt(result.get(), i, i))
        << "at " << i << ": expected " << expectedEvenMap->toString(i)
        << ", got " << result->toString(i);
  }

  for (vector_size_t i = 1; i < size; i += 2) {
    ASSERT_TRUE(expectedOddMap->equalValueAt(result.get(), i, i))
        << "at " << i << ": expected " << expectedOddMap->toString(i)
        << ", got " << result->toString(i);
  }
}

TEST_F(MapTest, nullKeys) {
  auto keys = makeNullableArrayVector<int64_t>({
      {1, 2, 3, std::nullopt},
      {1, 2},
      {std::nullopt},
  });

  auto values = makeNullableArrayVector<int64_t>({
      {10, 20, 30, 40},
      {10, 20},
      {10},
  });

  VELOX_ASSERT_THROW(
      evaluate<MapVector>("map(c0, c1)", makeRowVector({keys, values})),
      "map key cannot be null");

  auto result =
      evaluate<MapVector>("try(map(c0, c1))", makeRowVector({keys, values}));
  assertEqualVectors(
      makeNullableMapVector<int64_t, int64_t>({
          std::nullopt,
          {{{1, 10}, {2, 20}}},
          std::nullopt,
      }),
      result);
}

TEST_F(MapTest, duplicateKeys) {
  auto size = 1'000;

  auto sizeAt = [](vector_size_t row) { return row % 7; };
  auto keys = makeArrayVector<int64_t>(
      size, sizeAt, [](vector_size_t row) { return 10 + row % 3; });
  auto values = makeArrayVector<int32_t>(
      size, sizeAt, [](vector_size_t row) { return row % 5; });

  VELOX_ASSERT_THROW(
      evaluate<MapVector>("map(c0, c1)", makeRowVector({keys, values})),
      "Duplicate map keys (10) are not allowed");

  ASSERT_NO_THROW(
      evaluate<MapVector>("try(map(c0, c1))", makeRowVector({keys, values})));

  // Trying the map version with allowing duplicates.
  functions::prestosql::registerMapAllowingDuplicates("map2");
  ASSERT_NO_THROW(
      evaluate<MapVector>("map2(c0, c1)", makeRowVector({keys, values})));
}

TEST_F(MapTest, fewerValuesThanKeys) {
  auto size = 1'000;

  // Make sure that some rows have fewer 'values' than 'keys'.
  auto keys = makeArrayVector<int64_t>(
      size,
      [](vector_size_t row) { return row % 7; },
      [](vector_size_t row) { return row % 11; });
  auto values = makeArrayVector<int32_t>(
      size,
      [](vector_size_t row) { return row % 5; },
      [](vector_size_t row) { return row % 13; });

  VELOX_ASSERT_THROW(
      evaluate<MapVector>("map(c0, c1)", makeRowVector({keys, values})),
      "(5 vs. 0) Key and value arrays must be the same length");

  ASSERT_NO_THROW(
      evaluate<MapVector>("try(map(c0, c1))", makeRowVector({keys, values})));
}

TEST_F(MapTest, fewerValuesThanKeysInLast) {
  // Element 0 of the map vector is valid, element 1 is missing values
  // and should come out empty when not throwing errors. The starts of
  // the keys and values are aligned but the lengths are not.
  auto size = 2;

  auto keys = makeArrayVector<int64_t>(
      size,
      [](vector_size_t row) { return 10; },
      [](vector_size_t row) { return row % 11; });
  auto values = makeArrayVector<int32_t>(
      size,
      [](vector_size_t row) { return row == 0 ? 10 : 1; },
      [](vector_size_t row) { return row % 13; });

  VELOX_ASSERT_THROW(
      evaluate<MapVector>("map(c0, c1)", makeRowVector({keys, values})),
      "(10 vs. 1) Key and value arrays must be the same length");

<<<<<<< HEAD
  MapVectorPtr map;
  ASSERT_NO_THROW(
      map = evaluate<MapVector>(
          "try(map(c0, c1))", makeRowVector({keys, values})));
=======
  auto map =
      evaluate<MapVector>("try(map(c0, c1))", makeRowVector({keys, values}));
>>>>>>> 45e2b8fb
  EXPECT_EQ(10, map->sizeAt(0));
  EXPECT_EQ(0, map->sizeAt(1));

  auto condition = makeFlatVector<bool>({true, false, true, false, true});

  // Makes a vector of keys and values where items 0, 2 and 4 are
  // aligned. The keys vector as a whole is still longer than the
  // values vector.
  auto keys2 = evaluate(
      "if(c0, array[3, 2, 1], array[6, 5, 4])", makeRowVector({condition}));
  auto values2 = evaluate(
      "if(c0, array[30, 20, 10], array[40])", makeRowVector({condition}));

  auto result = evaluate<MapVector>(
      "try("
      "   if(c0, "
      "       map(c1, c2), "
      "       cast(null as map(integer, integer))))",
      makeRowVector({condition, keys2, values2}));
  EXPECT_EQ(0, result->offsetAt(0));
  EXPECT_EQ(3, result->offsetAt(2));
  EXPECT_EQ(6, result->offsetAt(4));
  EXPECT_EQ(9, result->mapKeys()->size());
  EXPECT_EQ(9, result->mapValues()->size());
}

TEST_F(MapTest, fewerKeysThanValues) {
  auto size = 1'000;

  // Make sure that some rows have fewer 'keys' than 'values'.
  auto keys = makeArrayVector<int64_t>(
      size,
      [](vector_size_t row) { return row % 5; },
      [](vector_size_t row) { return row % 11; });
  auto values = makeArrayVector<int32_t>(
      size,
      [](vector_size_t row) { return row % 7; },
      [](vector_size_t row) { return row % 13; });

  VELOX_ASSERT_THROW(
      evaluate<MapVector>("map(c0, c1)", makeRowVector({keys, values})),
      "(0 vs. 5) Key and value arrays must be the same length");

  ASSERT_NO_THROW(
      evaluate<MapVector>("try(map(c0, c1))", makeRowVector({keys, values})));
}

TEST_F(MapTest, encodings) {
  auto size = 1'000;

  auto sizeAt = [](vector_size_t row) { return (row / 2) % 5; };
  auto keyAt = [](vector_size_t row) { return row % 11; };
  auto valueAt = [](vector_size_t row) { return row % 13; };

  // Use different dictionary encodings for keys and values
  auto keys = wrapInDictionary(
      makeOddIndices(size),
      size,
      makeArrayVector<int64_t>(size * 2, sizeAt, keyAt));
  auto values = wrapInDictionary(
      makeEvenIndices(size),
      size,
      makeArrayVector<int32_t>(size * 2, sizeAt, valueAt));

  auto flatKeys = std::dynamic_pointer_cast<ArrayVector>(flatten(keys));
  auto flatValues = std::dynamic_pointer_cast<ArrayVector>(flatten(values));

  auto expectedMap = std::make_shared<MapVector>(
      execCtx_.pool(),
      MAP(BIGINT(), INTEGER()),
      BufferPtr(nullptr),
      size,
      flatKeys->offsets(),
      flatKeys->sizes(),
      flatKeys->elements(),
      flatValues->elements());

  auto result =
      evaluate<MapVector>("map(c0, c1)", makeRowVector({keys, values}));
  assertEqualVectors(expectedMap, result);
}

// Test map function applied to a constant array of keys and flat array of
// values.
TEST_F(MapTest, constantKeys) {
  auto size = 1'000;

  auto sizeAt = [](vector_size_t /*row*/) { return 1; };
  auto keyAt = [](vector_size_t /*row*/) { return "key"_sv; };
  auto valueAt = [](vector_size_t row) { return row; };

  auto expectedMap =
      makeMapVector<StringView, int32_t>(size, sizeAt, keyAt, valueAt);

  auto result = evaluate<MapVector>(
      "map(array['key'], array_constructor(c0))",
      makeRowVector({
          makeFlatVector<int32_t>(size, valueAt),
      }));
  assertEqualVectors(expectedMap, result);
}

// Test map function applied to a flat array of keys and constant array of
// values.
TEST_F(MapTest, constantValues) {
  auto size = 1'000;

  auto sizeAt = [](vector_size_t /*row*/) { return 1; };
  auto keyAt = [](vector_size_t row) { return row; };
  auto valueAt = [](vector_size_t /*row*/) { return "value"_sv; };

  auto expectedMap =
      makeMapVector<int32_t, StringView>(size, sizeAt, keyAt, valueAt);

  auto result = evaluate<MapVector>(
      "map(array_constructor(c0), array['value'])",
      makeRowVector({
          makeFlatVector<int32_t>(size, keyAt),
      }));
  assertEqualVectors(expectedMap, result);
}

TEST_F(MapTest, outOfOrder) {
  auto size = 1'000;

  auto sizeAt = [](vector_size_t row) { return row % 5; };
  auto keyAt = [](vector_size_t row) { return row % 11; };
  auto valueAt = [](vector_size_t row) { return row % 13; };

  auto keys1 = makeArrayVector<int64_t>(size, sizeAt, keyAt);
  auto keys2 = makeArrayVector<int64_t>(size, sizeAt, keyAt);

  auto values1 = makeArrayVector<int32_t>(size, sizeAt, valueAt);
  auto values2 = makeArrayVector<int32_t>(size, sizeAt, valueAt);

  auto intVector =
      makeFlatVector<int32_t>(size, [](vector_size_t row) { return row; });

  auto expectedMap =
      makeMapVector<int64_t, int32_t>(size, sizeAt, keyAt, valueAt);

  auto result = evaluate<MapVector>(
      "map(if(c0 \% 2 = 1, c1, c2), if(c0 \% 3 = 0, c3, c4))",
      makeRowVector({intVector, keys1, keys2, values1, values2}));
  assertEqualVectors(expectedMap, result);
}

} // namespace<|MERGE_RESOLUTION|>--- conflicted
+++ resolved
@@ -184,15 +184,8 @@
       evaluate<MapVector>("map(c0, c1)", makeRowVector({keys, values})),
       "(10 vs. 1) Key and value arrays must be the same length");
 
-<<<<<<< HEAD
-  MapVectorPtr map;
-  ASSERT_NO_THROW(
-      map = evaluate<MapVector>(
-          "try(map(c0, c1))", makeRowVector({keys, values})));
-=======
   auto map =
       evaluate<MapVector>("try(map(c0, c1))", makeRowVector({keys, values}));
->>>>>>> 45e2b8fb
   EXPECT_EQ(10, map->sizeAt(0));
   EXPECT_EQ(0, map->sizeAt(1));
 
