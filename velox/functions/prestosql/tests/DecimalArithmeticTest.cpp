--- conflicted
+++ resolved
@@ -70,27 +70,12 @@
   auto shortFlat = makeShortDecimalFlatVector({1000, 2000}, DECIMAL(18, 3));
 
   // Add short and short, returning long.
-<<<<<<< HEAD
-  testDecimalExpr<UnscaledLongDecimal>(
-=======
   testDecimalExpr<TypeKind::LONG_DECIMAL>(
->>>>>>> 61f34d4b
       expectedLongFlat, "plus(c0, c1)", {shortFlat, shortFlat});
 
   // Add short and long, returning long.
   auto longFlat = makeLongDecimalFlatVector({1000, 2000}, DECIMAL(19, 3));
   expectedLongFlat = makeLongDecimalFlatVector({2000, 4000}, DECIMAL(20, 3));
-<<<<<<< HEAD
-  testDecimalExpr<UnscaledLongDecimal>(
-      expectedLongFlat, "plus(c0, c1)", {shortFlat, longFlat});
-
-  // Add short and long, returning long.
-  testDecimalExpr<UnscaledLongDecimal>(
-      expectedLongFlat, "plus(c0, c1)", {longFlat, shortFlat});
-
-  // Add long and long, returning long.
-  testDecimalExpr<UnscaledLongDecimal>(
-=======
   testDecimalExpr<TypeKind::LONG_DECIMAL>(
       expectedLongFlat, "plus(c0, c1)", {shortFlat, longFlat});
 
@@ -100,37 +85,24 @@
 
   // Add long and long, returning long.
   testDecimalExpr<TypeKind::LONG_DECIMAL>(
->>>>>>> 61f34d4b
       expectedLongFlat, "c0 + c1", {longFlat, longFlat});
 
   // Add short and short, returning short.
   shortFlat = makeShortDecimalFlatVector({1000, 2000}, DECIMAL(10, 3));
   auto expectedShortFlat =
       makeShortDecimalFlatVector({2000, 4000}, DECIMAL(11, 3));
-<<<<<<< HEAD
-  testDecimalExpr<UnscaledShortDecimal>(
-=======
   testDecimalExpr<TypeKind::SHORT_DECIMAL>(
->>>>>>> 61f34d4b
       expectedShortFlat, "c0 + c1", {shortFlat, shortFlat});
 
   auto expectedConstantFlat =
       makeShortDecimalFlatVector({2000, 3000}, DECIMAL(11, 3));
 
   // Constant and Flat arguments.
-<<<<<<< HEAD
-  testDecimalExpr<UnscaledShortDecimal>(
-      expectedConstantFlat, "plus(1.00, c0)", {shortFlat});
-
-  // Flat and Constant arguments.
-  testDecimalExpr<UnscaledShortDecimal>(
-=======
   testDecimalExpr<TypeKind::SHORT_DECIMAL>(
       expectedConstantFlat, "plus(1.00, c0)", {shortFlat});
 
   // Flat and Constant arguments.
   testDecimalExpr<TypeKind::SHORT_DECIMAL>(
->>>>>>> 61f34d4b
       expectedConstantFlat, "plus(c0,1.00)", {shortFlat});
 
   auto shortWithNullsA = makeNullableShortDecimalFlatVector(
@@ -139,11 +111,7 @@
       {1, 2, 5, std::nullopt, std::nullopt}, DECIMAL(10, 3));
   auto expectedShortWithNulls = makeNullableShortDecimalFlatVector(
       {2, 4, std::nullopt, std::nullopt, std::nullopt}, DECIMAL(11, 3));
-<<<<<<< HEAD
-  testDecimalExpr<UnscaledShortDecimal>(
-=======
   testDecimalExpr<TypeKind::SHORT_DECIMAL>(
->>>>>>> 61f34d4b
       expectedShortWithNulls,
       "plus(c0, c1)",
       {shortWithNullsA, shortWithNullsB});
