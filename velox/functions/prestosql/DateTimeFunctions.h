/*
 * Copyright (c) Facebook, Inc. and its affiliates.
 *
 * Licensed under the Apache License, Version 2.0 (the "License");
 * you may not use this file except in compliance with the License.
 * You may obtain a copy of the License at
 *
 *     http://www.apache.org/licenses/LICENSE-2.0
 *
 * Unless required by applicable law or agreed to in writing, software
 * distributed under the License is distributed on an "AS IS" BASIS,
 * WITHOUT WARRANTIES OR CONDITIONS OF ANY KIND, either express or implied.
 * See the License for the specific language governing permissions and
 * limitations under the License.
 */
#include "velox/core/QueryConfig.h"
#include "velox/external/date/tz.h"
#include "velox/functions/Macros.h"
#include "velox/functions/lib/JodaDateTime.h"
#include "velox/functions/prestosql/DateTimeImpl.h"
#include "velox/functions/prestosql/types/TimestampWithTimeZoneType.h"
#include "velox/type/tz/TimeZoneMap.h"

namespace facebook::velox::functions {

template <typename T>
struct ToUnixtimeFunction {
  VELOX_DEFINE_FUNCTION_TYPES(T);

  FOLLY_ALWAYS_INLINE bool call(
      double& result,
      const arg_type<Timestamp>& timestamp) {
    result = toUnixtime(timestamp);
    return true;
  }
};

template <typename T>
struct FromUnixtimeFunction {
  VELOX_DEFINE_FUNCTION_TYPES(T);

  FOLLY_ALWAYS_INLINE bool call(
      Timestamp& result,
      const arg_type<double>& unixtime) {
    auto resultOptional = fromUnixtime(unixtime);
    if (LIKELY(resultOptional.has_value())) {
      result = resultOptional.value();
      return true;
    }
    return false;
  }
};

namespace {
inline constexpr int64_t kSecondsInDay = 86'400;

FOLLY_ALWAYS_INLINE const date::time_zone* getTimeZoneFromConfig(
    const core::QueryConfig& config) {
  if (config.adjustTimestampToTimezone()) {
    auto sessionTzName = config.sessionTimezone();
    if (!sessionTzName.empty()) {
      return date::locate_zone(sessionTzName);
    }
  }
  return nullptr;
}

FOLLY_ALWAYS_INLINE int64_t
getSeconds(Timestamp timestamp, const date::time_zone* timeZone) {
  if (timeZone != nullptr) {
    timestamp.toTimezoneUTC(*timeZone);
    return timestamp.getSeconds();
  } else {
    return timestamp.getSeconds();
  }
}

FOLLY_ALWAYS_INLINE
std::tm getDateTime(Timestamp timestamp, const date::time_zone* timeZone) {
  int64_t seconds = getSeconds(timestamp, timeZone);
  std::tm dateTime;
  gmtime_r((const time_t*)&seconds, &dateTime);
  return dateTime;
}

FOLLY_ALWAYS_INLINE
std::tm getDateTime(Date date) {
  int64_t seconds = date.days() * kSecondsInDay;
  std::tm dateTime;
  gmtime_r((const time_t*)&seconds, &dateTime);
  return dateTime;
}

template <typename T>
struct InitSessionTimezone {
  VELOX_DEFINE_FUNCTION_TYPES(T);
  const date::time_zone* timeZone_{nullptr};

  FOLLY_ALWAYS_INLINE void initialize(
      const core::QueryConfig& config,
      const arg_type<Timestamp>* /*timestamp*/) {
    timeZone_ = getTimeZoneFromConfig(config);
  }
};

} // namespace

template <typename T>
struct YearFunction : public InitSessionTimezone<T> {
  VELOX_DEFINE_FUNCTION_TYPES(T);

  FOLLY_ALWAYS_INLINE bool call(
      int64_t& result,
      const arg_type<Timestamp>& timestamp) {
    result = 1900 + getDateTime(timestamp, this->timeZone_).tm_year;
    return true;
  }

  FOLLY_ALWAYS_INLINE bool call(int64_t& result, const arg_type<Date>& date) {
    result = 1900 + getDateTime(date).tm_year;
    return true;
  }
};

template <typename T>
struct QuarterFunction : public InitSessionTimezone<T> {
  VELOX_DEFINE_FUNCTION_TYPES(T);

  FOLLY_ALWAYS_INLINE bool call(
      int64_t& result,
      const arg_type<Timestamp>& timestamp) {
    result = getDateTime(timestamp, this->timeZone_).tm_mon / 3 + 1;
    return true;
  }

  FOLLY_ALWAYS_INLINE bool call(int64_t& result, const arg_type<Date>& date) {
    result = getDateTime(date).tm_mon / 3 + 1;
    return true;
  }
};

template <typename T>
struct MonthFunction : public InitSessionTimezone<T> {
  VELOX_DEFINE_FUNCTION_TYPES(T);

  FOLLY_ALWAYS_INLINE bool call(
      int64_t& result,
      const arg_type<Timestamp>& timestamp) {
    result = 1 + getDateTime(timestamp, this->timeZone_).tm_mon;
    return true;
  }

  FOLLY_ALWAYS_INLINE bool call(int64_t& result, const arg_type<Date>& date) {
    result = 1 + getDateTime(date).tm_mon;
    return true;
  }
};

template <typename T>
struct DayFunction : public InitSessionTimezone<T> {
  VELOX_DEFINE_FUNCTION_TYPES(T);

  FOLLY_ALWAYS_INLINE bool call(
      int64_t& result,
      const arg_type<Timestamp>& timestamp) {
    result = getDateTime(timestamp, this->timeZone_).tm_mday;
    return true;
  }

  FOLLY_ALWAYS_INLINE bool call(int64_t& result, const arg_type<Date>& date) {
    result = getDateTime(date).tm_mday;
    return true;
  }
};

template <typename T>
struct DayOfWeekFunction : public InitSessionTimezone<T> {
  VELOX_DEFINE_FUNCTION_TYPES(T);

  FOLLY_ALWAYS_INLINE bool call(
      int64_t& result,
      const arg_type<Timestamp>& timestamp) {
    std::tm dateTime = getDateTime(timestamp, this->timeZone_);
    result = dateTime.tm_wday == 0 ? 7 : dateTime.tm_wday;
    return true;
  }

  FOLLY_ALWAYS_INLINE bool call(int64_t& result, const arg_type<Date>& date) {
    std::tm dateTm = getDateTime(date);
    result = dateTm.tm_wday == 0 ? 7 : dateTm.tm_wday;
    return true;
  }
};

template <typename T>
struct DayOfYearFunction : public InitSessionTimezone<T> {
  VELOX_DEFINE_FUNCTION_TYPES(T);

  FOLLY_ALWAYS_INLINE bool call(
      int64_t& result,
      const arg_type<Timestamp>& timestamp) {
    result = 1 + getDateTime(timestamp, this->timeZone_).tm_yday;
    return true;
  }

  FOLLY_ALWAYS_INLINE bool call(int64_t& result, const arg_type<Date>& date) {
    result = 1 + getDateTime(date).tm_yday;
    return true;
  }
};

template <typename T>
struct YearOfWeekFunction : public InitSessionTimezone<T> {
  VELOX_DEFINE_FUNCTION_TYPES(T);

  FOLLY_ALWAYS_INLINE int64_t computeYearOfWeek(const std::tm& dateTime) {
    int isoWeekDay = dateTime.tm_wday == 0 ? 7 : dateTime.tm_wday;
    // The last few days in December may belong to the next year if they are
    // in the same week as the next January 1 and this January 1 is a Thursday
    // or before.
    if (UNLIKELY(
            dateTime.tm_mon == 11 && dateTime.tm_mday >= 29 &&
            dateTime.tm_mday - isoWeekDay >= 31 - 3)) {
      return 1900 + dateTime.tm_year + 1;
    }
    // The first few days in January may belong to the last year if they are
    // in the same week as January 1 and January 1 is a Friday or after.
    else if (UNLIKELY(
                 dateTime.tm_mon == 0 && dateTime.tm_mday <= 3 &&
                 isoWeekDay - (dateTime.tm_mday - 1) >= 5)) {
      return 1900 + dateTime.tm_year - 1;
    } else {
      return 1900 + dateTime.tm_year;
    }
  }

  FOLLY_ALWAYS_INLINE bool call(
      int64_t& result,
      const arg_type<Timestamp>& timestamp) {
    auto dateTime = getDateTime(timestamp, this->timeZone_);
    result = computeYearOfWeek(dateTime);
    return true;
  }

  FOLLY_ALWAYS_INLINE bool call(int64_t& result, const arg_type<Date>& date) {
    auto dateTime = getDateTime(date);
    result = computeYearOfWeek(dateTime);
    return true;
  }
};

template <typename T>
struct HourFunction : public InitSessionTimezone<T> {
  VELOX_DEFINE_FUNCTION_TYPES(T);

  FOLLY_ALWAYS_INLINE bool call(
      int64_t& result,
      const arg_type<Timestamp>& timestamp) {
    result = getDateTime(timestamp, this->timeZone_).tm_hour;
    return true;
  }

  FOLLY_ALWAYS_INLINE bool call(int64_t& result, const arg_type<Date>& date) {
    result = getDateTime(date).tm_hour;
    return true;
  }
};

template <typename T>
struct MinuteFunction : public InitSessionTimezone<T> {
  VELOX_DEFINE_FUNCTION_TYPES(T);

  FOLLY_ALWAYS_INLINE bool call(
      int64_t& result,
      const arg_type<Timestamp>& timestamp) {
    result = getDateTime(timestamp, this->timeZone_).tm_min;
    return true;
  }

  FOLLY_ALWAYS_INLINE bool call(int64_t& result, const arg_type<Date>& date) {
    result = getDateTime(date).tm_min;
    return true;
  }
};

template <typename T>
struct SecondFunction {
  VELOX_DEFINE_FUNCTION_TYPES(T);

  FOLLY_ALWAYS_INLINE bool call(
      int64_t& result,
      const arg_type<Timestamp>& timestamp) {
    result = getDateTime(timestamp, nullptr).tm_sec;
    return true;
  }

  FOLLY_ALWAYS_INLINE bool call(int64_t& result, const arg_type<Date>& date) {
    result = getDateTime(date).tm_sec;
    return true;
  }
};

template <typename T>
struct MillisecondFunction {
  VELOX_DEFINE_FUNCTION_TYPES(T);

  FOLLY_ALWAYS_INLINE bool call(
      int64_t& result,
      const arg_type<Timestamp>& timestamp) {
    result = timestamp.getNanos() / kNanosecondsInMilliseconds;
    return true;
  }

  FOLLY_ALWAYS_INLINE bool call(
      int64_t& result,
      const arg_type<Date>& /*date*/) {
    // Dates do not have millisecond granularity.
    result = 0;
    return true;
  }
};

namespace {
enum class DateTimeUnit {
  kSecond,
  kMinute,
  kHour,
  kDay,
  kMonth,
  kQuarter,
  kYear
};

inline std::optional<DateTimeUnit> fromDateTimeUnitString(
    const StringView& unitString,
    bool throwIfInvalid) {
  static const StringView kSecond("second");
  static const StringView kMinute("minute");
  static const StringView kHour("hour");
  static const StringView kDay("day");
  static const StringView kMonth("month");
  static const StringView kQuarter("quarter");
  static const StringView kYear("year");

  if (unitString == kSecond) {
    return DateTimeUnit::kSecond;
  }
  if (unitString == kMinute) {
    return DateTimeUnit::kMinute;
  }
  if (unitString == kHour) {
    return DateTimeUnit::kHour;
  }
  if (unitString == kDay) {
    return DateTimeUnit::kDay;
  }
  if (unitString == kMonth) {
    return DateTimeUnit::kMonth;
  }
  if (unitString == kQuarter) {
    return DateTimeUnit::kQuarter;
  }
  if (unitString == kYear) {
    return DateTimeUnit::kYear;
  }
  // TODO Add support for "week".
  if (throwIfInvalid) {
    VELOX_UNSUPPORTED("Unsupported datetime unit: {}", unitString);
  }
  return std::nullopt;
}
} // namespace

template <typename T>
struct DateTruncFunction {
  VELOX_DEFINE_FUNCTION_TYPES(T);

  const date::time_zone* timeZone_ = nullptr;
  std::optional<DateTimeUnit> unit_;

  FOLLY_ALWAYS_INLINE void initialize(
      const core::QueryConfig& config,
      const arg_type<Varchar>* unitString,
      const arg_type<Timestamp>* /*timestamp*/) {
    timeZone_ = getTimeZoneFromConfig(config);
    if (unitString != nullptr) {
      unit_ = fromDateTimeUnitString(*unitString, false /*throwIfInvalid*/);
    }
  }

  FOLLY_ALWAYS_INLINE void initialize(
      const core::QueryConfig& /*config*/,
      const arg_type<Varchar>* unitString,
      const arg_type<Date>* /*date*/) {
    if (unitString != nullptr) {
      unit_ = fromDateTimeUnitString(*unitString, false /*throwIfInvalid*/);
    }
  }

  FOLLY_ALWAYS_INLINE void adjustDateTime(
      std::tm& dateTime,
      const DateTimeUnit& unit) {
    switch (unit) {
      case DateTimeUnit::kYear:
        dateTime.tm_mon = 0;
        dateTime.tm_yday = 0;
        FMT_FALLTHROUGH;
      case DateTimeUnit::kQuarter:
        dateTime.tm_mon = dateTime.tm_mon / 3 * 3;
        FMT_FALLTHROUGH;
      case DateTimeUnit::kMonth:
        dateTime.tm_mday = 1;
        FMT_FALLTHROUGH;
      case DateTimeUnit::kDay:
        dateTime.tm_hour = 0;
        FMT_FALLTHROUGH;
      case DateTimeUnit::kHour:
        dateTime.tm_min = 0;
        FMT_FALLTHROUGH;
      case DateTimeUnit::kMinute:
        dateTime.tm_sec = 0;
        break;
      default:
        VELOX_UNREACHABLE();
    }
  }

  FOLLY_ALWAYS_INLINE bool call(
      out_type<Timestamp>& result,
      const arg_type<Varchar>& unitString,
      const arg_type<Timestamp>& timestamp) {
    const auto unit = unit_.has_value()
        ? unit_.value()
        : fromDateTimeUnitString(unitString, true /*throwIfInvalid*/).value();
    if (unit == DateTimeUnit::kSecond) {
      result = Timestamp(timestamp.getSeconds(), 0);
      return true;
    }

    auto dateTime = getDateTime(timestamp, timeZone_);
    adjustDateTime(dateTime, unit);

    result = Timestamp(timegm(&dateTime), 0);
    if (timeZone_ != nullptr) {
      result.toTimezone(*timeZone_);
    }
    return true;
  }

  FOLLY_ALWAYS_INLINE bool call(
      out_type<Date>& result,
      const arg_type<Varchar>& unitString,
      const arg_type<Date>& date) {
    const auto unit = unit_.has_value()
        ? unit_.value()
        : fromDateTimeUnitString(unitString, true /*throwIfInvalid*/).value();
    if (unit == DateTimeUnit::kSecond || unit == DateTimeUnit::kMinute ||
        unit == DateTimeUnit::kHour) {
      VELOX_USER_FAIL("{} is not a valid DATE field", unitString);
    }

    if (unit == DateTimeUnit::kDay) {
      result = Date(date.days());
      return true;
    }

    auto dateTime = getDateTime(date);
    adjustDateTime(dateTime, unit);

    result = Date(timegm(&dateTime) / kSecondsInDay);
    return true;
  }
};

template <typename T>
struct ParseDateTimeFunction {
  VELOX_DEFINE_FUNCTION_TYPES(T);

  std::optional<JodaFormatter> format_;
  std::optional<int64_t> sessionTzID_;

  FOLLY_ALWAYS_INLINE void initialize(
      const core::QueryConfig& config,
      const arg_type<Varchar>* /*input*/,
      const arg_type<Varchar>* format) {
    if (format != nullptr) {
      format_.emplace(*format);
    }

    auto sessionTzName = config.sessionTimezone();
    if (!sessionTzName.empty()) {
      sessionTzID_ = util::getTimeZoneID(sessionTzName);
    }
  }

  FOLLY_ALWAYS_INLINE bool call(
      out_type<TimestampWithTimezone>& result,
      const arg_type<Varchar>& input,
      const arg_type<Varchar>& format) {
    auto jodaResult = format_.has_value() ? format_->parse(input)
                                          : JodaFormatter(format).parse(input);

    // If timezone was not parsed, fallback to the session timezone. If there's
    // no session timezone, fallback to 0 (GMT).
    int16_t timezoneId = jodaResult.timezoneId != -1 ? jodaResult.timezoneId
                                                     : sessionTzID_.value_or(0);
    result = std::make_tuple(jodaResult.timestamp.toMillis(), timezoneId);
    return true;
  }
};

template <typename T>
struct DateFormatFunction {
  VELOX_DEFINE_FUNCTION_TYPES(T);

  const date::time_zone* timeZone_ = nullptr;
  std::optional<std::string> format_;
  bool isYMD_ = false;

  FOLLY_ALWAYS_INLINE void initialize(
      const core::QueryConfig& config,
      const arg_type<Timestamp>* /*timestamp*/,
      const arg_type<Varchar>* formatString) {
    timeZone_ = getTimeZoneFromConfig(config);
    if (formatString != nullptr) {
      std::string str(formatString->data(), formatString->size());
      VELOX_CHECK_EQ(str, "%Y-%m-%d");
      isYMD_ = true;
    }
  }

  FOLLY_ALWAYS_INLINE bool call(
      out_type<Varchar>& result,
      const arg_type<Timestamp>& timestamp,
      const arg_type<Varchar>& formatString) {
    auto dateTime = getDateTime(timestamp, timeZone_);

    if (isYMD_) {
      auto str = fmt::format(
          "{:02d}-{:02d}-{:02d}",
          dateTime.tm_year,
          dateTime.tm_mon,
          dateTime.tm_mday);
      result.reserve(str.size());
      result.resize(str.size());
      memcpy(result.data(), str.data(), str.size());
      return true;
    }
    VELOX_FAIL("date_format only defined for %y-%m-%d");
  }
};

template <typename T>
struct DateDiffFunction {
  VELOX_DEFINE_FUNCTION_TYPES(T);

  std::optional<DateTimeUnit> unit_;

  FOLLY_ALWAYS_INLINE void initialize(
      const core::QueryConfig& config,
      const arg_type<Varchar>* unitString,
      const arg_type<Timestamp>* /*timestamp*/,
      const arg_type<Timestamp>* /*timestamp*/) {
    if (unitString != nullptr) {
      unit_ = fromDateTimeUnitString(*unitString, false /*throwIfInvalid*/);
    }
  }

  FOLLY_ALWAYS_INLINE void initialize(
      const core::QueryConfig& config,
      const arg_type<Varchar>* unitString,
      const arg_type<Date>* /*after*/,
      const arg_type<Date>* /*before*/) {
    if (unitString != nullptr) {
      unit_ = fromDateTimeUnitString(*unitString, false /*throwIfInvalid*/);
    }
  }

  FOLLY_ALWAYS_INLINE bool call(
      int64_t& result,
      const arg_type<Varchar>& /*unitString*/,
      const arg_type<Timestamp>& before,
      const arg_type<Timestamp>& after) {
    VELOX_CHECK(
        unit_.has_value() && unit_.value() == DateTimeUnit::kDay,
        "date_diff is only defined for unit of day");
    result =
        (after.toMicros() - before.toMicros()) / (24 * 60 * 60 * 1'000'000LL);
    return true;
  }

  FOLLY_ALWAYS_INLINE bool call(
      int64_t& result,
      const arg_type<Varchar>& /*unitString*/,
      const arg_type<Date>& before,
      const arg_type<Date>& after) {
    VELOX_CHECK(
        unit_.has_value() && unit_.value() == DateTimeUnit::kDay,
        "date_diff is only defined for unit of day");
    result = after.days() - before.days();
    return true;
  }
};

template <typename T>
struct DateParseFunction {
  VELOX_DEFINE_FUNCTION_TYPES(T);

  const date::time_zone* timeZone_ = nullptr;
  std::optional<std::string> format_;
  bool isYMD_ = false;

  FOLLY_ALWAYS_INLINE void initialize(
      const core::QueryConfig& config,
      const arg_type<Varchar>* /*timestamp*/,
      const arg_type<Varchar>* formatString) {
    timeZone_ = getTimeZoneFromConfig(config);
    if (formatString != nullptr) {
      std::string str(formatString->data(), formatString->size());
      VELOX_CHECK_EQ(str, "%Y-%m-%d");
      isYMD_ = true;
    }
  }

  FOLLY_ALWAYS_INLINE bool call(
      Timestamp& result,
      const arg_type<Varchar>& string,
      const arg_type<Varchar>& formatString) {
    if (isYMD_) {
      result = util::fromDatetime(
          util::fromDateString(string.data(), string.size()), 0);
<<<<<<< HEAD
=======
      if (timeZone_ != nullptr) {
        result.toTimezone(*timeZone_);
      }
>>>>>>> b9e9ba3c
      return true;
    }
    VELOX_FAIL("date_parse only defined for %y-%m-%d");
  }
};

} // namespace facebook::velox::functions<|MERGE_RESOLUTION|>--- conflicted
+++ resolved
@@ -629,12 +629,9 @@
     if (isYMD_) {
       result = util::fromDatetime(
           util::fromDateString(string.data(), string.size()), 0);
-<<<<<<< HEAD
-=======
       if (timeZone_ != nullptr) {
         result.toTimezone(*timeZone_);
       }
->>>>>>> b9e9ba3c
       return true;
     }
     VELOX_FAIL("date_parse only defined for %y-%m-%d");
