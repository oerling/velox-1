/*
 * Copyright (c) Facebook, Inc. and its affiliates.
 *
 * Licensed under the Apache License, Version 2.0 (the "License");
 * you may not use this file except in compliance with the License.
 * You may obtain a copy of the License at
 *
 *     http://www.apache.org/licenses/LICENSE-2.0
 *
 * Unless required by applicable law or agreed to in writing, software
 * distributed under the License is distributed on an "AS IS" BASIS,
 * WITHOUT WARRANTIES OR CONDITIONS OF ANY KIND, either express or implied.
 * See the License for the specific language governing permissions and
 * limitations under the License.
 */
#pragma once

#include "velox/common/caching/DataCache.h"
#include "velox/connectors/hive/FileHandle.h"
#include "velox/connectors/hive/HiveConnectorSplit.h"
#include "velox/dwio/dwrf/common/CachedBufferedInput.h"
#include "velox/dwio/dwrf/reader/DwrfReader.h"
#include "velox/dwio/dwrf/reader/ScanSpec.h"
#include "velox/dwio/dwrf/writer/Writer.h"
#include "velox/exec/OperatorUtils.h"
#include "velox/expression/Expr.h"
#include "velox/type/Filter.h"
#include "velox/type/Subfield.h"

namespace facebook::velox::connector::hive {

class HiveColumnHandle : public ColumnHandle {
 public:
  enum class ColumnType { kPartitionKey, kRegular, kSynthesized };

  HiveColumnHandle(const std::string& name, ColumnType columnType)
      : name_(name), columnType_(columnType) {}

  const std::string& name() const {
    return name_;
  }

  ColumnType columnType() const {
    return columnType_;
  }

 private:
  const std::string name_;
  const ColumnType columnType_;
};

using SubfieldFilters =
    std::unordered_map<common::Subfield, std::unique_ptr<common::Filter>>;

class HiveTableHandle : public ConnectorTableHandle {
 public:
  HiveTableHandle(
      bool filterPushdownEnabled,
      SubfieldFilters subfieldFilters,
      const std::shared_ptr<const core::ITypedExpr>& remainingFilter)
      : filterPushdownEnabled_(filterPushdownEnabled),
        subfieldFilters_(std::move(subfieldFilters)),
        remainingFilter_(remainingFilter) {}

  bool isFilterPushdownEnabled() const {
    return filterPushdownEnabled_;
  }

  const SubfieldFilters& subfieldFilters() const {
    return subfieldFilters_;
  }

  const std::shared_ptr<const core::ITypedExpr>& remainingFilter() const {
    return remainingFilter_;
  }

 private:
  const bool filterPushdownEnabled_;
  const SubfieldFilters subfieldFilters_;
  const std::shared_ptr<const core::ITypedExpr> remainingFilter_;
};

/**
 * Represents a request for Hive write
 */
class HiveInsertTableHandle : public ConnectorInsertTableHandle {
 public:
  explicit HiveInsertTableHandle(const std::string& filePath)
      : filePath_(filePath) {}

  const std::string& filePath() const {
    return filePath_;
  }

  virtual ~HiveInsertTableHandle() {}

 private:
  const std::string filePath_;
};

class HiveDataSink : public DataSink {
 public:
  explicit HiveDataSink(
      std::shared_ptr<const RowType> inputType,
      const std::string& filePath,
      velox::memory::MemoryPool* FOLLY_NONNULL memoryPool);

  void appendData(VectorPtr input) override;

  void close() override;

 private:
  const std::shared_ptr<const RowType> inputType_;
  std::unique_ptr<facebook::velox::dwrf::Writer> writer_;
};

class HiveConnector;

class HiveDataSource : public DataSource {
 public:
  HiveDataSource(
      const std::shared_ptr<const RowType>& outputType,
      const std::shared_ptr<connector::ConnectorTableHandle>& tableHandle,
      const std::unordered_map<
          std::string,
          std::shared_ptr<connector::ColumnHandle>>& columnHandles,
      FileHandleFactory* FOLLY_NONNULL fileHandleFactory,
      velox::memory::MemoryPool* FOLLY_NONNULL pool,
      DataCache* FOLLY_NULLABLE dataCache,
      ExpressionEvaluator* FOLLY_NONNULL expressionEvaluator,
      memory::MappedMemory* FOLLY_NONNULL mappedMemory,
      const std::string& scanId,
      folly::Executor* FOLLY_NULLABLE executor);

  void addSplit(std::shared_ptr<ConnectorSplit> split) override;

  void addDynamicFilter(
      ChannelIndex outputChannel,
      const std::shared_ptr<common::Filter>& filter) override;

  RowVectorPtr next(uint64_t size) override;

  uint64_t getCompletedRows() override {
    return completedRows_;
  }

  uint64_t getCompletedBytes() override {
    return ioStats_->rawBytesRead();
  }

  std::unordered_map<std::string, int64_t> runtimeStats() override;

 private:
  // Evaluates remainingFilter_ on the specified vector. Returns number of rows
  // passed. Populates filterEvalCtx_.selectedIndices and selectedBits if only
  // some rows passed the filter. If no or all rows passed
  // filterEvalCtx_.selectedIndices and selectedBits are not updated.
  vector_size_t evaluateRemainingFilter(RowVectorPtr& rowVector);

  void setConstantValue(
      common::ScanSpec* FOLLY_NONNULL spec,
      const velox::variant& value) const;

  void setNullConstantValue(
      common::ScanSpec* FOLLY_NONNULL spec,
      const TypePtr& type) const;

  const std::shared_ptr<const RowType> outputType_;
  FileHandleFactory* FOLLY_NONNULL fileHandleFactory_;
  velox::memory::MemoryPool* FOLLY_NONNULL pool_;
  std::vector<std::string> regularColumns_;
  std::shared_ptr<dwio::common::IoStatistics> ioStats_;
  std::unique_ptr<dwrf::BufferedInputFactory> bufferedInputFactory_;
  std::unique_ptr<dwrf::ColumnReaderFactory> columnReaderFactory_;
  std::unique_ptr<common::ScanSpec> scanSpec_;
  std::shared_ptr<HiveConnectorSplit> split_;
  dwio::common::ReaderOptions readerOpts_;
  dwio::common::RowReaderOptions rowReaderOpts_;
  std::unique_ptr<dwrf::DwrfReader> reader_;
  std::unique_ptr<dwrf::DwrfRowReader> rowReader_;
  std::unique_ptr<exec::ExprSet> remainingFilterExprSet_;
  std::shared_ptr<const RowType> readerOutputType_;
  bool emptySplit_;

  // Number of splits skipped based on statistics.
  int64_t skippedSplits_{0};

  // Total bytes in splits skipped based on statistics.
  int64_t skippedSplitBytes_{0};

  // Number of strides (row groups) skipped based on statistics.
  int64_t skippedStrides_{0};

  VectorPtr output_;
  FileHandleCachedPtr fileHandle_;
  DataCache* FOLLY_NULLABLE dataCache_;
  ExpressionEvaluator* FOLLY_NONNULL expressionEvaluator_;
  uint64_t completedRows_ = 0;

  // Reusable memory for remaining filter evaluation
  VectorPtr filterResult_;
  SelectivityVector filterRows_;
  exec::FilterEvalCtx filterEvalCtx_;

  memory::MappedMemory* const FOLLY_NONNULL mappedMemory_;
  const std::string& scanId_;
  folly::Executor* FOLLY_NULLABLE executor_;
};

class HiveConnector final : public Connector {
 public:
  explicit HiveConnector(
      const std::string& id,
<<<<<<< HEAD
      std::unique_ptr<DataCache> dataCache,
      folly::Executor* FOLLY_NONNULL executor);
=======
      std::shared_ptr<const Config> properties,
      std::unique_ptr<DataCache> dataCache);
>>>>>>> 0fb129e7

  std::shared_ptr<DataSource> createDataSource(
      const std::shared_ptr<const RowType>& outputType,
      const std::shared_ptr<connector::ConnectorTableHandle>& tableHandle,
      const std::unordered_map<
          std::string,
          std::shared_ptr<connector::ColumnHandle>>& columnHandles,
      ConnectorQueryCtx* FOLLY_NONNULL connectorQueryCtx) override final {
    return std::make_shared<HiveDataSource>(
        outputType,
        tableHandle,
        columnHandles,
        &fileHandleFactory_,
        connectorQueryCtx->memoryPool(),
        connectorQueryCtx->config()->get<std::string>(
            kNodeSelectionStrategy, kNodeSelectionStrategyNoPreference) ==
                kNodeSelectionStrategySoftAffinity
            ? dataCache_.get()
            : nullptr,
        connectorQueryCtx->expressionEvaluator(),
        connectorQueryCtx->mappedMemory(),
        connectorQueryCtx->scanId().value(),
        executor_);
  }

  std::shared_ptr<DataSink> createDataSink(
      std::shared_ptr<const RowType> inputType,
      std::shared_ptr<ConnectorInsertTableHandle> connectorInsertTableHandle,
      ConnectorQueryCtx* FOLLY_NONNULL connectorQueryCtx) override final {
    auto hiveInsertHandle = std::dynamic_pointer_cast<HiveInsertTableHandle>(
        connectorInsertTableHandle);
    VELOX_CHECK(
        hiveInsertHandle != nullptr,
        "Hive connector expecting hive write handle!");
    return std::make_shared<HiveDataSink>(
        inputType,
        hiveInsertHandle->filePath(),
        connectorQueryCtx->memoryPool());
  }

  folly::Executor* FOLLY_NULLABLE executor() {
    return executor_;
  }

 private:
  std::unique_ptr<DataCache> dataCache_;
  FileHandleFactory fileHandleFactory_;
  folly::Executor* FOLLY_NULLABLE executor_;

  static constexpr const char* FOLLY_NONNULL kNodeSelectionStrategy =
      "node_selection_strategy";
  static constexpr const char* FOLLY_NONNULL
      kNodeSelectionStrategyNoPreference = "NO_PREFERENCE";
  static constexpr const char* FOLLY_NONNULL
      kNodeSelectionStrategySoftAffinity = "SOFT_AFFINITY";
};

class HiveConnectorFactory : public ConnectorFactory {
 public:
  HiveConnectorFactory() : ConnectorFactory(kHiveConnectorName) {
    dwio::common::FileSink::registerFactory();
  }

  std::shared_ptr<Connector> newConnector(
      const std::string& id,
<<<<<<< HEAD
      std::unique_ptr<DataCache> dataCache = nullptr,
      folly::Executor* FOLLY_NULLABLE executor = nullptr) override {
    return std::make_shared<HiveConnector>(id, std::move(dataCache), executor);
=======
      std::shared_ptr<const Config> properties,
      std::unique_ptr<DataCache> dataCache = nullptr) override {
    return std::make_shared<HiveConnector>(
        id, properties, std::move(dataCache));
>>>>>>> 0fb129e7
  }
};

} // namespace facebook::velox::connector::hive<|MERGE_RESOLUTION|>--- conflicted
+++ resolved
@@ -211,13 +211,9 @@
  public:
   explicit HiveConnector(
       const std::string& id,
-<<<<<<< HEAD
+      std::shared_ptr<const Config> properties,
       std::unique_ptr<DataCache> dataCache,
-      folly::Executor* FOLLY_NONNULL executor);
-=======
-      std::shared_ptr<const Config> properties,
-      std::unique_ptr<DataCache> dataCache);
->>>>>>> 0fb129e7
+      folly::Executor* FOLLY_NULLABLE executor);
 
   std::shared_ptr<DataSource> createDataSource(
       const std::shared_ptr<const RowType>& outputType,
@@ -283,16 +279,11 @@
 
   std::shared_ptr<Connector> newConnector(
       const std::string& id,
-<<<<<<< HEAD
+      std::shared_ptr<const Config> properties,
       std::unique_ptr<DataCache> dataCache = nullptr,
       folly::Executor* FOLLY_NULLABLE executor = nullptr) override {
-    return std::make_shared<HiveConnector>(id, std::move(dataCache), executor);
-=======
-      std::shared_ptr<const Config> properties,
-      std::unique_ptr<DataCache> dataCache = nullptr) override {
     return std::make_shared<HiveConnector>(
-        id, properties, std::move(dataCache));
->>>>>>> 0fb129e7
+        id, properties, std::move(dataCache), executor);
   }
 };
 
