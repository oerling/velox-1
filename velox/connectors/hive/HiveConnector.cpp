/*
 * Copyright (c) Facebook, Inc. and its affiliates.
 *
 * Licensed under the Apache License, Version 2.0 (the "License");
 * you may not use this file except in compliance with the License.
 * You may obtain a copy of the License at
 *
 *     http://www.apache.org/licenses/LICENSE-2.0
 *
 * Unless required by applicable law or agreed to in writing, software
 * distributed under the License is distributed on an "AS IS" BASIS,
 * WITHOUT WARRANTIES OR CONDITIONS OF ANY KIND, either express or implied.
 * See the License for the specific language governing permissions and
 * limitations under the License.
 */
#include "velox/connectors/hive/HiveConnector.h"
#include <velox/dwio/dwrf/reader/SelectiveColumnReader.h>
#include "velox/common/process/TraceContext.h"
#include "velox/dwio/common/InputStream.h"
#include "velox/dwio/common/ScanSpec.h"
#include "velox/dwio/dwrf/common/CachedBufferedInput.h"
#include "velox/expression/ControlExpr.h"
#include "velox/type/Conversions.h"
#include "velox/type/Type.h"
#include "velox/type/Variant.h"

using namespace facebook::velox::dwrf;
using WriterConfig = facebook::velox::dwrf::Config;

DEFINE_int32(
    file_handle_cache_mb,
    1024,
    "Amount of space for the file handle cache in mb.");

namespace facebook::velox::connector::hive {
namespace {
static const char* kPath = "$path";
static const char* kBucket = "$bucket";
} // namespace

HiveDataSink::HiveDataSink(
    std::shared_ptr<const RowType> inputType,
    const std::string& filePath,
    velox::memory::MemoryPool* memoryPool)
    : inputType_(inputType) {
  auto config = std::make_shared<WriterConfig>();
  // TODO: Wire up serde properties to writer configs.

  facebook::velox::dwrf::WriterOptions options;
  options.config = config;
  options.schema = inputType;
  // Without explicitly setting flush policy, the default memory based flush
  // policy is used.

  auto sink = facebook::velox::dwio::common::DataSink::create(filePath);
  writer_ = std::make_unique<Writer>(options, std::move(sink), *memoryPool);
}

void HiveDataSink::appendData(VectorPtr input) {
  writer_->write(input);
}

void HiveDataSink::close() {
  writer_->close();
}

namespace {
static void makeFieldSpecs(
    const std::string& pathPrefix,
    int32_t level,
<<<<<<< HEAD
    const std::shared_ptr<const Type>& type,
    common::ScanSpec* spec) {
  switch (type->kind()) {
    case TypeKind::ROW: {
      auto rowType = dynamic_cast<const RowType*>(type.get());
      for (auto i = 0; i < type->size(); ++i) {
        std::string path = level == 0 ? rowType->nameOf(i)
                                      : pathPrefix + "." + rowType->nameOf(i);
        common::Subfield subfield(path);
        common::ScanSpec* fieldSpec = spec->getOrCreateChild(subfield);
        fieldSpec->setProjectOut(true);
        fieldSpec->setChannel(i);
        makeFieldSpecs(path, level + 1, type->childAt(i), spec);
=======
    const TypePtr& type,
    common::ScanSpec* spec) {
  constexpr int32_t kNoChannel = -1;
  auto makeNestedSpec = [&](const std::string& name, int32_t channel) {
    std::string path = level == 0 ? name : pathPrefix + "." + name;
    auto fieldSpec = spec->getOrCreateChild(common::Subfield(path));
    fieldSpec->setProjectOut(true);
    if (channel != kNoChannel) {
      fieldSpec->setChannel(channel);
    }
    return path;
  };

  switch (type->kind()) {
    case TypeKind::ROW: {
      auto rowType = type->as<TypeKind::ROW>();
      for (auto i = 0; i < type->size(); ++i) {
        makeFieldSpecs(
            makeNestedSpec(rowType.nameOf(i), i),
            level + 1,
            type->childAt(i),
            spec);
>>>>>>> 540dd5b1
      }
      break;
    }
    case TypeKind::MAP: {
<<<<<<< HEAD
      auto keySpec =
          spec->getOrCreateChild(common::Subfield(pathPrefix + ".keys"));
      keySpec->setProjectOut(true);
      keySpec->setExtractValues(true);
      makeFieldSpecs(pathPrefix + ".keys", level + 1, type->childAt(0), spec);
      auto valueSpec =
          spec->getOrCreateChild(common::Subfield(pathPrefix + ".elements"));
      valueSpec->setProjectOut(true);
      valueSpec->setExtractValues(true);
      makeFieldSpecs(
          pathPrefix + ".elements", level + 1, type->childAt(1), spec);
      break;
    }
    case TypeKind::ARRAY: {
      auto childSpec =
          spec->getOrCreateChild(common::Subfield(pathPrefix + ".elements"));
      childSpec->setProjectOut(true);
      childSpec->setExtractValues(true);
      makeFieldSpecs(
          pathPrefix + ".elements", level + 1, type->childAt(0), spec);
      break;
    }
=======
      makeFieldSpecs(
          makeNestedSpec("keys", kNoChannel),
          level + 1,
          type->childAt(0),
          spec);
      makeFieldSpecs(
          makeNestedSpec("elements", kNoChannel),
          level + 1,
          type->childAt(1),
          spec);
      break;
    }
    case TypeKind::ARRAY: {
      makeFieldSpecs(
          makeNestedSpec("elements", kNoChannel),
          level + 1,
          type->childAt(0),
          spec);
      break;
    }
>>>>>>> 540dd5b1

    default:
      break;
  }
}

std::unique_ptr<common::ScanSpec> makeScanSpec(
    const SubfieldFilters& filters,
    const std::shared_ptr<const RowType>& rowType) {
  auto spec = std::make_unique<common::ScanSpec>("root");
  makeFieldSpecs("", 0, rowType, spec.get());

  for (auto& pair : filters) {
    // SelectiveColumnReader doesn't support constant columns with filters,
    // hence, we can't have a filter for a $path or $bucket column.
    //
    // Unfortunately, Presto happens to specify a filter for $path or $bucket
    // column. This filter is redundant and needs to be removed.
    // TODO Remove this check when Presto is fixed to not specify a filter
    // on $path and $bucket column.
    if (pair.first.toString() == kPath || pair.first.toString() == kBucket) {
      continue;
    }
    auto fieldSpec = spec->getOrCreateChild(pair.first);
    fieldSpec->setFilter(pair.second->clone());
  }
  return spec;
}
} // namespace

HiveDataSource::HiveDataSource(
    const std::shared_ptr<const RowType>& outputType,
    const std::shared_ptr<connector::ConnectorTableHandle>& tableHandle,
    const std::unordered_map<
        std::string,
        std::shared_ptr<connector::ColumnHandle>>& columnHandles,
    FileHandleFactory* fileHandleFactory,
    velox::memory::MemoryPool* pool,
    DataCache* dataCache,
    ExpressionEvaluator* expressionEvaluator,
    memory::MappedMemory* mappedMemory,
    const std::string& scanId,
    folly::Executor* executor)
    : outputType_(outputType),
      fileHandleFactory_(fileHandleFactory),
      pool_(pool),
      readerOpts_(pool),
      dataCache_(dataCache),
      expressionEvaluator_(expressionEvaluator),
      mappedMemory_(mappedMemory),
      scanId_(scanId),
      executor_(executor) {
  for (const auto& entry : columnHandles) {
    auto handle = std::dynamic_pointer_cast<HiveColumnHandle>(entry.second);
    VELOX_CHECK(
        handle != nullptr,
        "ColumnHandle must be an instance of HiveColumnHandle for {}",
        entry.first);
    columnHandles_.emplace(entry.first, handle);
  }
  regularColumns_.reserve(outputType->size());

  std::vector<std::string> columnNames;
  columnNames.reserve(outputType->size());
  for (auto& name : outputType->names()) {
    auto it = columnHandles_.find(name);
    VELOX_CHECK(
        it != columnHandles_.end(),
        "ColumnHandle is missing for output column {}",
        name);

    columnNames.emplace_back(it->second->name());
    if (it->second->columnType() == HiveColumnHandle::ColumnType::kRegular) {
      regularColumns_.emplace_back(it->second->name());
    }
  }

  auto hiveTableHandle =
      std::dynamic_pointer_cast<HiveTableHandle>(tableHandle);
  VELOX_CHECK(
      hiveTableHandle != nullptr,
      "TableHandle must be an instance of HiveTableHandle");
  VELOX_CHECK(
      hiveTableHandle->isFilterPushdownEnabled(),
      "Filter pushdown must be enabled");

  auto outputTypes = outputType_->children();
  readerOutputType_ = ROW(std::move(columnNames), std::move(outputTypes));
  scanSpec_ =
      makeScanSpec(hiveTableHandle->subfieldFilters(), readerOutputType_);

  const auto& remainingFilter = hiveTableHandle->remainingFilter();
  if (remainingFilter) {
    remainingFilterExprSet_ = expressionEvaluator_->compile(remainingFilter);

    // Remaining filter may reference columns that are not used otherwise,
    // e.g. are not being projected out and are not used in range filters.
    // Make sure to add these columns to scanSpec_.

    auto filterInputs = remainingFilterExprSet_->expr(0)->distinctFields();
    ChannelIndex channel = outputType_->size();
    auto names = readerOutputType_->names();
    auto types = readerOutputType_->children();
    for (auto& input : filterInputs) {
      if (readerOutputType_->containsChild(input->field())) {
        continue;
      }
      names.emplace_back(input->field());
      types.emplace_back(input->type());

      common::Subfield subfield(input->field());
      auto fieldSpec = scanSpec_->getOrCreateChild(subfield);
      fieldSpec->setProjectOut(true);
      fieldSpec->setChannel(channel++);
    }
    readerOutputType_ = ROW(std::move(names), std::move(types));
  }

  rowReaderOpts_.setScanSpec(scanSpec_.get());

  ioStats_ = std::make_shared<dwio::common::IoStatistics>();
}

namespace {
bool testFilters(
    common::ScanSpec* scanSpec,
    dwio::common::Reader* reader,
    const std::string& filePath) {
  auto totalRows = reader->numberOfRows();
  const auto& fileTypeWithId = reader->typeWithId();
  const auto& rowType = reader->rowType();
  for (const auto& child : scanSpec->children()) {
    if (child->filter()) {
      const auto& name = child->fieldName();
      if (!rowType->containsChild(name)) {
        // Column is missing. Most likely due to schema evolution.
        if (child->filter()->isDeterministic() &&
            !child->filter()->testNull()) {
          return false;
        }
      } else {
        const auto& typeWithId = fileTypeWithId->childByName(name);
        auto columnStats = reader->columnStatistics(typeWithId->id);
        if (!testFilter(
                child->filter(),
                columnStats.get(),
                totalRows.value(),
                typeWithId->type)) {
          VLOG(1) << "Skipping " << filePath
                  << " based on stats and filter for column "
                  << child->fieldName();
          return false;
        }
      }
    }
  }

  return true;
}

class InputStreamHolder : public dwrf::AbstractInputStreamHolder {
 public:
  InputStreamHolder(
      FileHandleCachedPtr fileHandle,
      std::shared_ptr<dwio::common::IoStatistics> stats)
      : fileHandle_(std::move(fileHandle)), stats_(std::move(stats)) {
    input_ = std::make_unique<dwio::common::ReadFileInputStream>(
        fileHandle_->file.get(),
        dwio::common::MetricsLog::voidLog(),
        stats.get());
  }

  dwio::common::InputStream& get() override {
    return *input_;
  }

 private:
  FileHandleCachedPtr fileHandle_;
  // Keeps the pointer alive also in case of cancellation while reads
  // proceeding on different threads.
  std::shared_ptr<dwio::common::IoStatistics> stats_;
  std::unique_ptr<dwio::common::InputStream> input_;
};

std::unique_ptr<InputStreamHolder> makeStreamHolder(
    FileHandleFactory* factory,
    const std::string& path,
    std::shared_ptr<dwio::common::IoStatistics> stats) {
  return std::make_unique<InputStreamHolder>(factory->generate(path), stats);
}

template <TypeKind ToKind>
velox::variant convertFromString(const std::optional<std::string>& value) {
  if (value.has_value()) {
    if constexpr (ToKind == TypeKind::VARCHAR) {
      return velox::variant(value.value());
    }
    bool nullOutput = false;
    auto result =
        velox::util::Converter<ToKind>::cast(value.value(), nullOutput);
    VELOX_CHECK(
        not nullOutput, "Failed to cast {} to {}", value.value(), ToKind)
    return velox::variant(result);
  }
  return velox::variant(ToKind);
}

} // namespace

void HiveDataSource::addDynamicFilter(
    ChannelIndex outputChannel,
    const std::shared_ptr<common::Filter>& filter) {
  auto& fieldSpec = scanSpec_->getChildByChannel(outputChannel);
  if (fieldSpec.filter()) {
    fieldSpec.setFilter(fieldSpec.filter()->mergeWith(filter.get()));
  } else {
    fieldSpec.setFilter(filter->clone());
  }
  scanSpec_->resetCachedValues();

  rowReader_->resetFilterCaches();
}

void HiveDataSource::addSplit(std::shared_ptr<ConnectorSplit> split) {
  VELOX_CHECK(
      split_ == nullptr,
      "Previous split has not been processed yet. Call next to process the split.");
  split_ = std::dynamic_pointer_cast<HiveConnectorSplit>(split);
  VELOX_CHECK(split_, "Wrong type of split");

  VLOG(1) << "Adding split " << split_->toString();

  fileHandle_ = fileHandleFactory_->generate(split_->filePath);
  // Decide between AsyncDataCache, legacy DataCache and no cache. All
  // three are supported to enable comparison.
  if (auto asyncCache = dynamic_cast<cache::AsyncDataCache*>(mappedMemory_)) {
    VELOX_CHECK(
        !dataCache_,
        "DataCache should not be present if the MappedMemory is AsyncDataCache");
    // Make DataCacheConfig to pass the filenum and a null DataCache.
    if (!readerOpts_.getDataCacheConfig()) {
      auto dataCacheConfig = std::make_shared<dwio::common::DataCacheConfig>();
      readerOpts_.setDataCacheConfig(std::move(dataCacheConfig));
    }
    readerOpts_.getDataCacheConfig()->filenum = fileHandle_->uuid.id();
    cache::FileGroupStats* groupStats = asyncCache->ssdCache()
        ? &asyncCache->ssdCache()->groupStats()
        : nullptr;
    auto tracker = Connector::getTracker(scanId_, groupStats);
    bufferedInputFactory_ = std::make_unique<dwrf::CachedBufferedInputFactory>(
        (asyncCache),
        std::move(tracker),
        fileHandle_->groupId.id(),
        [factory = fileHandleFactory_,
         path = split_->filePath,
         stats = ioStats_]() { return makeStreamHolder(factory, path, stats); },
        ioStats_,
        executor_);
    readerOpts_.setBufferedInputFactory(bufferedInputFactory_.get());
  } else if (dataCache_) {
    auto dataCacheConfig = std::make_shared<dwio::common::DataCacheConfig>();
    dataCacheConfig->cache = dataCache_;
    dataCacheConfig->filenum = fileHandle_->uuid.id();
    readerOpts_.setDataCacheConfig(std::move(dataCacheConfig));
  }
  if (readerOpts_.getFileFormat() != dwio::common::FileFormat::UNKNOWN) {
    VELOX_CHECK(
        readerOpts_.getFileFormat() == split_->fileFormat,
        "HiveDataSource received splits of different formats: {} and {}",
        toString(readerOpts_.getFileFormat()),
        toString(split_->fileFormat));
  } else {
    readerOpts_.setFileFormat(split_->fileFormat);
  }

  // We run with the default BufferedInputFactory and no DataCacheConfig if
  // there is no DataCache and the MappedMemory is not an AsyncDataCache.
  auto uniqueReader =
      dwio::common::getReaderFactory(readerOpts_.getFileFormat())
          ->createReader(
              std::make_unique<dwio::common::ReadFileInputStream>(
                  fileHandle_->file.get(),
                  dwio::common::MetricsLog::voidLog(),
                  ioStats_.get()),
              readerOpts_);
  reader_.reset(uniqueReader.release());
  emptySplit_ = false;
  if (reader_->numberOfRows() == 0) {
    emptySplit_ = true;
    return;
  }

  // Check filters and see if the whole split can be skipped
  if (!testFilters(scanSpec_.get(), reader_.get(), split_->filePath)) {
    emptySplit_ = true;
    ++runtimeStats_.skippedSplits;
    runtimeStats_.skippedSplitBytes += split_->length;
    return;
  }

  auto fileType = reader_->rowType();

  for (int i = 0; i < readerOutputType_->size(); i++) {
    auto fieldName = readerOutputType_->nameOf(i);
    auto scanChildSpec = scanSpec_->childByName(fieldName);

    auto keyIt = split_->partitionKeys.find(fieldName);
    if (keyIt != split_->partitionKeys.end()) {
      setPartitionValue(scanChildSpec, fieldName, keyIt->second);
    } else if (fieldName == kPath) {
      setConstantValue(scanChildSpec, velox::variant(split_->filePath));
    } else if (fieldName == kBucket) {
      if (split_->tableBucketNumber.has_value()) {
        setConstantValue(
            scanChildSpec, velox::variant(split_->tableBucketNumber.value()));
      }
    } else if (!fileType->containsChild(fieldName)) {
      // Column is missing. Most likely due to schema evolution.
      setNullConstantValue(scanChildSpec, readerOutputType_->childAt(i));
    } else {
      scanChildSpec->setConstantValue(nullptr);
    }
  }

  // Set constant values for partition keys and $path column. If these are
  // used in filters only, the loop above will miss them.
  for (const auto& entry : split_->partitionKeys) {
    auto childSpec = scanSpec_->childByName(entry.first);
    if (childSpec) {
      setPartitionValue(childSpec, entry.first, entry.second);
    }
  }

  auto pathSpec = scanSpec_->childByName(kPath);
  if (pathSpec) {
    setConstantValue(pathSpec, velox::variant(split_->filePath));
  }

  auto bucketSpec = scanSpec_->childByName(kBucket);
  if (bucketSpec && split_->tableBucketNumber.has_value()) {
    setConstantValue(
        bucketSpec, velox::variant(split_->tableBucketNumber.value()));
  }

  std::vector<std::string> columnNames;
  for (auto& spec : scanSpec_->children()) {
    if (!spec->isConstant()) {
      columnNames.push_back(spec->fieldName());
    }
  }

  std::shared_ptr<dwio::common::ColumnSelector> cs;
  if (columnNames.empty()) {
    static const std::shared_ptr<const RowType> kEmpty{ROW({}, {})};
    cs = std::make_shared<dwio::common::ColumnSelector>(kEmpty);
  } else {
    cs = std::make_shared<dwio::common::ColumnSelector>(fileType, columnNames);
  }

  rowReader_ = reader_->createRowReader(
      rowReaderOpts_.select(cs).range(split_->start, split_->length));
}

RowVectorPtr HiveDataSource::next(uint64_t size) {
  VELOX_CHECK(split_ != nullptr, "No split to process. Call addSplit first.");
  if (emptySplit_) {
    split_.reset();
    reader_.reset();
    rowReader_.reset();
    return nullptr;
  }

  if (!output_) {
    output_ = BaseVector::create(readerOutputType_, 0, pool_);
  }

  // TODO Check if remaining filter has a conjunct that doesn't depend on any
  // column, e.g. rand() < 0.1. Evaluate that conjunct first, then scan only
  // rows that passed.

  process::TraceContext trace(fmt::format("Scan: {}", split_->filePath), true);
  auto rowsScanned = rowReader_->next(size, output_);
  completedRows_ += rowsScanned;

  if (rowsScanned) {
    VELOX_CHECK(
        !output_->mayHaveNulls(), "Top-level row vector cannot have nulls");
    auto rowsRemaining = output_->size();
    if (rowsRemaining == 0) {
      // no rows passed the pushed down filters
      return RowVector::createEmpty(outputType_, pool_);
    }

    auto rowVector = std::dynamic_pointer_cast<RowVector>(output_);

    BufferPtr remainingIndices;
    if (remainingFilterExprSet_) {
      rowsRemaining = evaluateRemainingFilter(rowVector);
      VELOX_CHECK_LE(rowsRemaining, rowsScanned);
      if (rowsRemaining == 0) {
        // no rows passed the remaining filter
        return RowVector::createEmpty(outputType_, pool_);
      }

      if (rowsRemaining < rowsScanned) {
        remainingIndices = filterEvalCtx_.selectedIndices;
      }
    }

    if (outputType_->size() == 0) {
      return exec::wrap(rowsRemaining, remainingIndices, rowVector);
    }

    std::vector<VectorPtr> outputColumns;
    outputColumns.reserve(outputType_->size());
    for (int i = 0; i < outputType_->size(); i++) {
      outputColumns.emplace_back(exec::wrapChild(
          rowsRemaining, remainingIndices, rowVector->childAt(i)));
    }

    return std::make_shared<RowVector>(
        pool_, outputType_, BufferPtr(nullptr), rowsRemaining, outputColumns);
  }

  rowReader_->updateRuntimeStats(runtimeStats_);

  split_.reset();
  reader_.reset();
  rowReader_.reset();
  return nullptr;
}

vector_size_t HiveDataSource::evaluateRemainingFilter(RowVectorPtr& rowVector) {
  filterRows_.resize(output_->size());

  expressionEvaluator_->evaluate(
      remainingFilterExprSet_.get(), filterRows_, rowVector, &filterResult_);
  return exec::processFilterResults(
      filterResult_, filterRows_, filterEvalCtx_, pool_);
}

void HiveDataSource::setConstantValue(
    common::ScanSpec* spec,
    const velox::variant& value) const {
  spec->setConstantValue(BaseVector::createConstant(value, 1, pool_));
}

void HiveDataSource::setNullConstantValue(
    common::ScanSpec* spec,
    const TypePtr& type) const {
  spec->setConstantValue(BaseVector::createNullConstant(type, 1, pool_));
}

void HiveDataSource::setPartitionValue(
    common::ScanSpec* spec,
    const std::string& partitionKey,
    const std::optional<std::string>& value) const {
  auto it = columnHandles_.find(partitionKey);
  VELOX_CHECK(
      it != columnHandles_.end(),
      "ColumnHandle is missing for partition key {}",
      partitionKey);
  auto constValue = VELOX_DYNAMIC_SCALAR_TYPE_DISPATCH(
      convertFromString, it->second->dataType()->kind(), value);
  setConstantValue(spec, constValue);
}

std::unordered_map<std::string, int64_t> HiveDataSource::runtimeStats() {
  auto res = runtimeStats_.toMap();
  if (auto asyncCache = dynamic_cast<cache::AsyncDataCache*>(mappedMemory_)) {
    res.insert(
        {{"numPrefetch", ioStats_->prefetch().count()},
         {"prefetchBytes", ioStats_->prefetch().bytes()},
         {"numStorageRead", ioStats_->read().count()},
         {"storageReadBytes", ioStats_->read().bytes()},
         {"numLocalRead", ioStats_->ssdRead().count()},
         {"localReadBytes", ioStats_->ssdRead().bytes()},
         {"numRamRead", ioStats_->ramHit().count()},
         {"ramReadBytes", ioStats_->ramHit().bytes()},
         {"ioWait", ioStats_->queryThreadIoLatency().bytes()}});
  }
  return res;
}

int64_t HiveDataSource::estimatedRowSize() {
  if (!rowReader_ || errorInRowSize_) {
    return kUnknownRowSize;
  }
  try {
    return rowReader_->estimatedRowSize();
  } catch (const std::exception& e) {
    // Remember the error and do not try the other splits, they are
    // likely to be broken the same way.
    errorInRowSize_ = true;
    LOG_EVERY_N(WARNING, 1000)
        << "failed to get row size estimate for " << split_->toString();
    return kUnknownRowSize;
  }
}

HiveConnector::HiveConnector(
    const std::string& id,
    std::shared_ptr<const Config> properties,
    std::unique_ptr<DataCache> dataCache,
    folly::Executor* FOLLY_NULLABLE executor)
    : Connector(id, properties),
      dataCache_(std::move(dataCache)),
      fileHandleFactory_(
          std::make_unique<SimpleLRUCache<std::string, FileHandle>>(
              FLAGS_file_handle_cache_mb << 20),
          std::make_unique<FileHandleGenerator>(std::move(properties))),
      executor_(executor) {}

VELOX_REGISTER_CONNECTOR_FACTORY(std::make_shared<HiveConnectorFactory>())
VELOX_REGISTER_CONNECTOR_FACTORY(
    std::make_shared<HiveHadoop2ConnectorFactory>())
} // namespace facebook::velox::connector::hive<|MERGE_RESOLUTION|>--- conflicted
+++ resolved
@@ -68,21 +68,6 @@
 static void makeFieldSpecs(
     const std::string& pathPrefix,
     int32_t level,
-<<<<<<< HEAD
-    const std::shared_ptr<const Type>& type,
-    common::ScanSpec* spec) {
-  switch (type->kind()) {
-    case TypeKind::ROW: {
-      auto rowType = dynamic_cast<const RowType*>(type.get());
-      for (auto i = 0; i < type->size(); ++i) {
-        std::string path = level == 0 ? rowType->nameOf(i)
-                                      : pathPrefix + "." + rowType->nameOf(i);
-        common::Subfield subfield(path);
-        common::ScanSpec* fieldSpec = spec->getOrCreateChild(subfield);
-        fieldSpec->setProjectOut(true);
-        fieldSpec->setChannel(i);
-        makeFieldSpecs(path, level + 1, type->childAt(i), spec);
-=======
     const TypePtr& type,
     common::ScanSpec* spec) {
   constexpr int32_t kNoChannel = -1;
@@ -105,35 +90,10 @@
             level + 1,
             type->childAt(i),
             spec);
->>>>>>> 540dd5b1
       }
       break;
     }
     case TypeKind::MAP: {
-<<<<<<< HEAD
-      auto keySpec =
-          spec->getOrCreateChild(common::Subfield(pathPrefix + ".keys"));
-      keySpec->setProjectOut(true);
-      keySpec->setExtractValues(true);
-      makeFieldSpecs(pathPrefix + ".keys", level + 1, type->childAt(0), spec);
-      auto valueSpec =
-          spec->getOrCreateChild(common::Subfield(pathPrefix + ".elements"));
-      valueSpec->setProjectOut(true);
-      valueSpec->setExtractValues(true);
-      makeFieldSpecs(
-          pathPrefix + ".elements", level + 1, type->childAt(1), spec);
-      break;
-    }
-    case TypeKind::ARRAY: {
-      auto childSpec =
-          spec->getOrCreateChild(common::Subfield(pathPrefix + ".elements"));
-      childSpec->setProjectOut(true);
-      childSpec->setExtractValues(true);
-      makeFieldSpecs(
-          pathPrefix + ".elements", level + 1, type->childAt(0), spec);
-      break;
-    }
-=======
       makeFieldSpecs(
           makeNestedSpec("keys", kNoChannel),
           level + 1,
@@ -154,7 +114,6 @@
           spec);
       break;
     }
->>>>>>> 540dd5b1
 
     default:
       break;
