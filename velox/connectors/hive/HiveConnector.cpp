/*
 * Copyright (c) Facebook, Inc. and its affiliates.
 *
 * Licensed under the Apache License, Version 2.0 (the "License");
 * you may not use this file except in compliance with the License.
 * You may obtain a copy of the License at
 *
 *     http://www.apache.org/licenses/LICENSE-2.0
 *
 * Unless required by applicable law or agreed to in writing, software
 * distributed under the License is distributed on an "AS IS" BASIS,
 * WITHOUT WARRANTIES OR CONDITIONS OF ANY KIND, either express or implied.
 * See the License for the specific language governing permissions and
 * limitations under the License.
 */
#include "velox/connectors/hive/HiveConnector.h"
#include <velox/dwio/dwrf/reader/SelectiveColumnReader.h>
#include "velox/dwio/common/InputStream.h"
#include "velox/dwio/dwrf/common/CachedBufferedInput.h"
#include "velox/expression/ControlExpr.h"

using namespace facebook::velox::dwrf;
using WriterConfig = facebook::velox::dwrf::Config;

DEFINE_int32(
    file_handle_cache_mb,
    1024,
    "Amount of space for the file handle cache in mb.");

namespace facebook::velox::connector::hive {
namespace {
static const char* kPath = "$path";
static const char* kBucket = "$bucket";
} // namespace

HiveDataSink::HiveDataSink(
    std::shared_ptr<const RowType> inputType,
    const std::string& filePath,
    velox::memory::MemoryPool* memoryPool)
    : inputType_(inputType) {
  auto config = std::make_shared<WriterConfig>();
  // TODO: Wire up serde properties to writer configs.

  facebook::velox::dwrf::WriterOptions options;
  options.config = config;
  options.schema = inputType;
  // Without explicitly setting flush policy, the default memory based flush
  // policy is used.

  auto sink = facebook::velox::dwio::common::DataSink::create(filePath);
  writer_ = std::make_unique<Writer>(options, std::move(sink), *memoryPool);
}

void HiveDataSink::appendData(VectorPtr input) {
  writer_->write(input);
}

void HiveDataSink::close() {
  writer_->close();
}

namespace {
static void makeFieldSpecs(
    const std::string& pathPrefix,
    int32_t level,
    const std::shared_ptr<const RowType>& type,
    common::ScanSpec* spec) {
  for (auto i = 0; i < type->size(); ++i) {
    std::string path =
        level == 0 ? type->nameOf(i) : pathPrefix + "." + type->nameOf(i);
    common::Subfield subfield(path);
    common::ScanSpec* fieldSpec = spec->getOrCreateChild(subfield);
    fieldSpec->setProjectOut(true);
    if (level == 0) {
      fieldSpec->setChannel(i);
    }
    auto fieldType = type->childAt(i);
    if (fieldType->kind() == TypeKind::ROW) {
      makeFieldSpecs(
          path,
          level + 1,
          std::static_pointer_cast<const RowType>(fieldType),
          spec);
    }
  }
}

std::unique_ptr<common::ScanSpec> makeScanSpec(
    const SubfieldFilters& filters,
    const std::shared_ptr<const RowType>& rowType) {
  auto spec = std::make_unique<common::ScanSpec>("root");
  makeFieldSpecs("", 0, rowType, spec.get());

  for (auto& pair : filters) {
    // SelectiveColumnReader doesn't support constant columns with filters,
    // hence, we can't have a filter for a $path or $bucket column.
    //
    // Unfortunately, Presto happens to specify a filter for $path or $bucket
    // column. This filter is redundant and needs to be removed.
    // TODO Remove this check when Presto is fixed to not specify a filter
    // on $path and $bucket column.
    if (pair.first.toString() == kPath || pair.first.toString() == kBucket) {
      continue;
    }
    auto fieldSpec = spec->getOrCreateChild(pair.first);
    fieldSpec->setFilter(pair.second->clone());
  }
  return spec;
}
} // namespace

HiveDataSource::HiveDataSource(
    const std::shared_ptr<const RowType>& outputType,
    const std::shared_ptr<connector::ConnectorTableHandle>& tableHandle,
    const std::unordered_map<
        std::string,
        std::shared_ptr<connector::ColumnHandle>>& columnHandles,
    FileHandleFactory* fileHandleFactory,
    velox::memory::MemoryPool* pool,
    DataCache* dataCache,
    ExpressionEvaluator* expressionEvaluator,
    memory::MappedMemory* mappedMemory,
    const std::string& scanId,
    folly::Executor* executor)
    : outputType_(outputType),
      fileHandleFactory_(fileHandleFactory),
      pool_(pool),
      readerOpts_(pool),
      dataCache_(dataCache),
      expressionEvaluator_(expressionEvaluator),
      mappedMemory_(mappedMemory),
      scanId_(scanId),
      executor_(executor) {
  regularColumns_.reserve(outputType->size());

  std::vector<std::string> columnNames;
  columnNames.reserve(outputType->size());
  for (auto& name : outputType->names()) {
    auto it = columnHandles.find(name);
    VELOX_CHECK(
        it != columnHandles.end(),
        "ColumnHandle is missing for output column {}",
        name);

    auto handle = std::dynamic_pointer_cast<HiveColumnHandle>(it->second);
    VELOX_CHECK(
        handle != nullptr,
        "ColumnHandle must be an instance of HiveColumnHandle for {}",
        name);

    columnNames.emplace_back(handle->name());
    if (handle->columnType() == HiveColumnHandle::ColumnType::kRegular) {
      regularColumns_.emplace_back(handle->name());
    }
  }

  auto hiveTableHandle =
      std::dynamic_pointer_cast<HiveTableHandle>(tableHandle);
  VELOX_CHECK(
      hiveTableHandle != nullptr,
      "TableHandle must be an instance of HiveTableHandle");
  VELOX_CHECK(
      hiveTableHandle->isFilterPushdownEnabled(),
      "Filter pushdown must be enabled");

  auto outputTypes = outputType_->children();
  readerOutputType_ = ROW(std::move(columnNames), std::move(outputTypes));
  scanSpec_ =
      makeScanSpec(hiveTableHandle->subfieldFilters(), readerOutputType_);

  const auto& remainingFilter = hiveTableHandle->remainingFilter();
  if (remainingFilter) {
    remainingFilterExprSet_ = expressionEvaluator_->compile(remainingFilter);

    // Remaining filter may reference columns that are not used otherwise,
    // e.g. are not being projected out and are not used in range filters.
    // Make sure to add these columns to scanSpec_.

    auto filterInputs = remainingFilterExprSet_->expr(0)->distinctFields();
    ChannelIndex channel = outputType_->size();
    auto names = readerOutputType_->names();
    auto types = readerOutputType_->children();
    for (auto& input : filterInputs) {
      if (readerOutputType_->containsChild(input->field())) {
        continue;
      }
      names.emplace_back(input->field());
      types.emplace_back(input->type());

      common::Subfield subfield(input->field());
      auto fieldSpec = scanSpec_->getOrCreateChild(subfield);
      fieldSpec->setProjectOut(true);
      fieldSpec->setChannel(channel++);
    }
    readerOutputType_ = ROW(std::move(names), std::move(types));
  }

  rowReaderOpts_.setScanSpec(scanSpec_.get());

  ioStats_ = std::make_shared<dwio::common::IoStatistics>();
}

namespace {
bool testFilters(
    common::ScanSpec* scanSpec,
    dwio::common::Reader* reader,
    const std::string& filePath) {
  auto totalRows = reader->numberOfRows();
  const auto& fileTypeWithId = reader->typeWithId();
  const auto& rowType = reader->rowType();
  for (const auto& child : scanSpec->children()) {
    if (child->filter()) {
      const auto& name = child->fieldName();
      if (!rowType->containsChild(name)) {
        // Column is missing. Most likely due to schema evolution.
        if (child->filter()->isDeterministic() &&
            !child->filter()->testNull()) {
          return false;
        }
      } else {
        const auto& typeWithId = fileTypeWithId->childByName(name);
        auto columnStats = reader->columnStatistics(typeWithId->id);
        if (!testFilter(
                child->filter(),
                columnStats.get(),
                totalRows.value(),
                typeWithId->type)) {
          VLOG(1) << "Skipping " << filePath
                  << " based on stats and filter for column "
                  << child->fieldName();
          return false;
        }
      }
    }
  }

  return true;
}

class InputStreamHolder : public dwrf::AbstractInputStreamHolder {
 public:
  InputStreamHolder(
      FileHandleCachedPtr fileHandle,
      std::shared_ptr<dwio::common::IoStatistics> stats)
      : fileHandle_(std::move(fileHandle)), stats_(std::move(stats)) {
    input_ = std::make_unique<dwio::common::ReadFileInputStream>(
        fileHandle_->file.get(),
        dwio::common::MetricsLog::voidLog(),
        stats.get());
  }

  dwio::common::InputStream& get() override {
    return *input_;
  }

 private:
  FileHandleCachedPtr fileHandle_;
  // Keeps the pointer alive also in case of cancellation while reads
  // proceeding on different threads.
  std::shared_ptr<dwio::common::IoStatistics> stats_;
  std::unique_ptr<dwio::common::InputStream> input_;
};

std::unique_ptr<InputStreamHolder> makeStreamHolder(
    FileHandleFactory* factory,
    const std::string& path,
    std::shared_ptr<dwio::common::IoStatistics> stats) {
  return std::make_unique<InputStreamHolder>(factory->generate(path), stats);
}

} // namespace

void HiveDataSource::addDynamicFilter(
    ChannelIndex outputChannel,
    const std::shared_ptr<common::Filter>& filter) {
  auto& fieldSpec = scanSpec_->getChildByChannel(outputChannel);
  if (fieldSpec.filter()) {
    fieldSpec.setFilter(fieldSpec.filter()->mergeWith(filter.get()));
  } else {
    fieldSpec.setFilter(filter->clone());
  }
  scanSpec_->resetCachedValues();

  rowReader_->resetFilterCaches();
}

void HiveDataSource::addSplit(std::shared_ptr<ConnectorSplit> split) {
  VELOX_CHECK(
      split_ == nullptr,
      "Previous split has not been processed yet. Call next to process the split.");
  split_ = std::dynamic_pointer_cast<HiveConnectorSplit>(split);
  VELOX_CHECK(split_, "Wrong type of split");

  VLOG(1) << "Adding split " << split_->toString();

  fileHandle_ = fileHandleFactory_->generate(split_->filePath);
  // Decide between AsyncDataCache, legacy DataCache and no cache. All
  // three are supported to enable comparison.
  if (auto asyncCache = dynamic_cast<cache::AsyncDataCache*>(mappedMemory_)) {
    VELOX_CHECK(
        !dataCache_,
        "DataCache should not be present if the MappedMemory is AsyncDataCache");
    // Make DataCacheConfig to pass the filenum and a null DataCache.
    if (!readerOpts_.getDataCacheConfig()) {
      auto dataCacheConfig = std::make_shared<dwio::common::DataCacheConfig>();
      readerOpts_.setDataCacheConfig(std::move(dataCacheConfig));
    }
    readerOpts_.getDataCacheConfig()->filenum = fileHandle_->uuid.id();
    cache::GroupStats* groupStats = asyncCache->ssdCache()
        ? &asyncCache->ssdCache()->groupStats()
        : nullptr;
    auto tracker = Connector::getTracker(scanId_, groupStats);
    bufferedInputFactory_ = std::make_unique<dwrf::CachedBufferedInputFactory>(
        (asyncCache),
        std::move(tracker),
        fileHandle_->groupId.id(),
        [factory = fileHandleFactory_,
         path = split_->filePath,
         stats = ioStats_]() { return makeStreamHolder(factory, path, stats); },
        ioStats_,
        executor_);
    readerOpts_.setBufferedInputFactory(bufferedInputFactory_.get());
  } else if (dataCache_) {
    auto dataCacheConfig = std::make_shared<dwio::common::DataCacheConfig>();
    dataCacheConfig->cache = dataCache_;
    dataCacheConfig->filenum = fileHandle_->uuid.id();
    readerOpts_.setDataCacheConfig(std::move(dataCacheConfig));
  }
  if (readerOpts_.getFileFormat() != dwio::common::FileFormat::UNKNOWN) {
    VELOX_CHECK(
        readerOpts_.getFileFormat() == split_->fileFormat,
        "HiveDataSource received splits of different formats: {} and {}",
        toString(readerOpts_.getFileFormat()),
        toString(split_->fileFormat));
  } else {
    readerOpts_.setFileFormat(split_->fileFormat);
  }

  // We run with the default BufferedInputFactory and no DataCacheConfig if
  // there is no DataCache and the MappedMemory is not an AsyncDataCache.
  reader_ = dwio::common::getReaderFactory(readerOpts_.getFileFormat())
                ->createReader(
                    std::make_unique<dwio::common::ReadFileInputStream>(
                        fileHandle_->file.get(),
                        dwio::common::MetricsLog::voidLog(),
                        ioStats_.get()),
                    readerOpts_);

  emptySplit_ = false;
  if (reader_->numberOfRows() == 0) {
    emptySplit_ = true;
    return;
  }

  // Check filters and see if the whole split can be skipped
  if (!testFilters(scanSpec_.get(), reader_.get(), split_->filePath)) {
    emptySplit_ = true;
    ++runtimeStats_.skippedSplits;
    runtimeStats_.skippedSplitBytes += split_->length;
    return;
  }

  auto fileType = reader_->rowType();

  for (int i = 0; i < readerOutputType_->size(); i++) {
    auto fieldName = readerOutputType_->nameOf(i);
    auto scanChildSpec = scanSpec_->childByName(fieldName);

    auto keyIt = split_->partitionKeys.find(fieldName);
    if (keyIt != split_->partitionKeys.end()) {
      setConstantValue(
          scanChildSpec,
          keyIt->second.has_value() ? velox::variant(*(keyIt->second))
                                    : velox::variant(TypeKind::VARCHAR));
    } else if (fieldName == kPath) {
      setConstantValue(scanChildSpec, velox::variant(split_->filePath));
    } else if (fieldName == kBucket) {
      if (split_->tableBucketNumber.has_value()) {
        setConstantValue(
            scanChildSpec, velox::variant(split_->tableBucketNumber.value()));
      }
    } else if (!fileType->containsChild(fieldName)) {
      // Column is missing. Most likely due to schema evolution.
      setNullConstantValue(scanChildSpec, readerOutputType_->childAt(i));
    } else {
      scanChildSpec->setConstantValue(nullptr);
    }
  }

  // Set constant values for partition keys and $path column. If these are
  // used in filters only, the loop above will miss them.
  for (const auto& entry : split_->partitionKeys) {
    auto childSpec = scanSpec_->childByName(entry.first);
    if (childSpec) {
      setConstantValue(
          childSpec,
          entry.second.has_value() ? velox::variant(*(entry.second))
                                   : velox::variant(TypeKind::VARCHAR));
    }
  }

  auto pathSpec = scanSpec_->childByName(kPath);
  if (pathSpec) {
    setConstantValue(pathSpec, velox::variant(split_->filePath));
  }

  auto bucketSpec = scanSpec_->childByName(kBucket);
  if (bucketSpec && split_->tableBucketNumber.has_value()) {
    setConstantValue(
        bucketSpec, velox::variant(split_->tableBucketNumber.value()));
  }

  std::vector<std::string> columnNames;
  for (auto& spec : scanSpec_->children()) {
    if (!spec->isConstant()) {
      columnNames.push_back(spec->fieldName());
    }
  }

  std::shared_ptr<dwio::common::ColumnSelector> cs;
  if (columnNames.empty()) {
    static const std::shared_ptr<const RowType> kEmpty{ROW({}, {})};
    cs = std::make_shared<dwio::common::ColumnSelector>(kEmpty);
  } else {
    cs = std::make_shared<dwio::common::ColumnSelector>(fileType, columnNames);
  }

  rowReader_ = reader_->createRowReader(
      rowReaderOpts_.select(cs).range(split_->start, split_->length));
}

RowVectorPtr HiveDataSource::next(uint64_t size) {
  VELOX_CHECK(split_ != nullptr, "No split to process. Call addSplit first.");
  if (emptySplit_) {
    split_.reset();
    reader_.reset();
    rowReader_.reset();
    return nullptr;
  }

  if (!output_) {
    output_ = BaseVector::create(readerOutputType_, 0, pool_);
  }

  // TODO Check if remaining filter has a conjunct that doesn't depend on any
  // column, e.g. rand() < 0.1. Evaluate that conjunct first, then scan only
  // rows that passed.

  auto rowsScanned = rowReader_->next(size, output_);
  completedRows_ += rowsScanned;

  if (rowsScanned) {
    VELOX_CHECK(
        !output_->mayHaveNulls(), "Top-level row vector cannot have nulls");
    auto rowsRemaining = output_->size();
    if (rowsRemaining == 0) {
      // no rows passed the pushed down filters
      return RowVector::createEmpty(outputType_, pool_);
    }

    auto rowVector = std::dynamic_pointer_cast<RowVector>(output_);

    BufferPtr remainingIndices;
    if (remainingFilterExprSet_) {
      rowsRemaining = evaluateRemainingFilter(rowVector);
      VELOX_CHECK_LE(rowsRemaining, rowsScanned);
      if (rowsRemaining == 0) {
        // no rows passed the remaining filter
        return RowVector::createEmpty(outputType_, pool_);
      }

      if (rowsRemaining < rowsScanned) {
        remainingIndices = filterEvalCtx_.selectedIndices;
      }
    }

    if (outputType_->size() == 0) {
      return exec::wrap(rowsRemaining, remainingIndices, rowVector);
    }

    std::vector<VectorPtr> outputColumns;
    outputColumns.reserve(outputType_->size());
    for (int i = 0; i < outputType_->size(); i++) {
      outputColumns.emplace_back(exec::wrapChild(
          rowsRemaining, remainingIndices, rowVector->childAt(i)));
    }

    return std::make_shared<RowVector>(
        pool_, outputType_, BufferPtr(nullptr), rowsRemaining, outputColumns);
  }

  rowReader_->updateRuntimeStats(runtimeStats_);

  split_.reset();
  reader_.reset();
  rowReader_.reset();
  return nullptr;
}

vector_size_t HiveDataSource::evaluateRemainingFilter(RowVectorPtr& rowVector) {
  filterRows_.resize(output_->size());

  expressionEvaluator_->evaluate(
      remainingFilterExprSet_.get(), filterRows_, rowVector, &filterResult_);
  return exec::processFilterResults(
      filterResult_, filterRows_, filterEvalCtx_, pool_);
}

void HiveDataSource::setConstantValue(
    common::ScanSpec* spec,
    const velox::variant& value) const {
  spec->setConstantValue(BaseVector::createConstant(value, 1, pool_));
}

void HiveDataSource::setNullConstantValue(
    common::ScanSpec* spec,
    const TypePtr& type) const {
  spec->setConstantValue(BaseVector::createNullConstant(type, 1, pool_));
}

std::unordered_map<std::string, int64_t> HiveDataSource::runtimeStats() {
<<<<<<< HEAD
  return {
      {"skippedSplits", skippedSplits_},
      {"skippedSplitBytes", skippedSplitBytes_},
      {"skippedStrides", skippedStrides_},
      {"numPrefetch", ioStats_->prefetch().count()},
      {"prefetchBytes", ioStats_->prefetch().bytes()},
      {"numStorageRead", ioStats_->read().count()},
      {"storageReadBytes", ioStats_->read().bytes()},
      {"numLocalRead", ioStats_->ssdRead().count()},
      {"localReadBytes", ioStats_->ssdRead().bytes()},
      {"numRamRead", ioStats_->ramHit().count()},
      {"ramReadBytes", ioStats_->ramHit().bytes()},
      {"ioWait", ioStats_->queryThreadIoLatency().bytes()}};
=======
  auto res = runtimeStats_.toMap();
  res.insert(
      {{"numPrefetch", ioStats_->prefetch().count()},
       {"prefetchBytes", ioStats_->prefetch().bytes()},
       {"numStorageRead", ioStats_->read().count()},
       {"storageReadBytes", ioStats_->read().bytes()},
       {"numLocalRead", ioStats_->ssdRead().count()},
       {"localReadBytes", ioStats_->ssdRead().bytes()},
       {"numRamRead", ioStats_->ramHit().count()},
       {"ramReadBytes", ioStats_->ramHit().bytes()}});
  return res;
>>>>>>> 6e5c1b2e
}

HiveConnector::HiveConnector(
    const std::string& id,
    std::shared_ptr<const Config> properties,
    std::unique_ptr<DataCache> dataCache,
    folly::Executor* FOLLY_NULLABLE executor)
    : Connector(id, properties),
      dataCache_(std::move(dataCache)),
      fileHandleFactory_(
          std::make_unique<SimpleLRUCache<std::string, FileHandle>>(
              FLAGS_file_handle_cache_mb << 20),
          std::make_unique<FileHandleGenerator>()),
      executor_(executor) {}

VELOX_REGISTER_CONNECTOR_FACTORY(std::make_shared<HiveConnectorFactory>())
} // namespace facebook::velox::connector::hive<|MERGE_RESOLUTION|>--- conflicted
+++ resolved
@@ -306,7 +306,7 @@
       readerOpts_.setDataCacheConfig(std::move(dataCacheConfig));
     }
     readerOpts_.getDataCacheConfig()->filenum = fileHandle_->uuid.id();
-    cache::GroupStats* groupStats = asyncCache->ssdCache()
+    cache::FileGroupStats* groupStats = asyncCache->ssdCache()
         ? &asyncCache->ssdCache()->groupStats()
         : nullptr;
     auto tracker = Connector::getTracker(scanId_, groupStats);
@@ -519,21 +519,6 @@
 }
 
 std::unordered_map<std::string, int64_t> HiveDataSource::runtimeStats() {
-<<<<<<< HEAD
-  return {
-      {"skippedSplits", skippedSplits_},
-      {"skippedSplitBytes", skippedSplitBytes_},
-      {"skippedStrides", skippedStrides_},
-      {"numPrefetch", ioStats_->prefetch().count()},
-      {"prefetchBytes", ioStats_->prefetch().bytes()},
-      {"numStorageRead", ioStats_->read().count()},
-      {"storageReadBytes", ioStats_->read().bytes()},
-      {"numLocalRead", ioStats_->ssdRead().count()},
-      {"localReadBytes", ioStats_->ssdRead().bytes()},
-      {"numRamRead", ioStats_->ramHit().count()},
-      {"ramReadBytes", ioStats_->ramHit().bytes()},
-      {"ioWait", ioStats_->queryThreadIoLatency().bytes()}};
-=======
   auto res = runtimeStats_.toMap();
   res.insert(
       {{"numPrefetch", ioStats_->prefetch().count()},
@@ -543,9 +528,9 @@
        {"numLocalRead", ioStats_->ssdRead().count()},
        {"localReadBytes", ioStats_->ssdRead().bytes()},
        {"numRamRead", ioStats_->ramHit().count()},
-       {"ramReadBytes", ioStats_->ramHit().bytes()}});
+       {"ramReadBytes", ioStats_->ramHit().bytes()},
+       {"ioWait", ioStats_->queryThreadIoLatency().bytes()}});
   return res;
->>>>>>> 6e5c1b2e
 }
 
 HiveConnector::HiveConnector(
