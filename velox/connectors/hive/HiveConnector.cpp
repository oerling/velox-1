--- conflicted
+++ resolved
@@ -736,14 +736,11 @@
         RuntimeCounter(
             ioStats_->queryThreadIoLatency().sum() * 1000,
             RuntimeCounter::Unit::kNanos)},
-<<<<<<< HEAD
        {"overreadBytes",
         RuntimeCounter(
-            ioStats_->rawOverreadBytes(), RuntimeCounter::Unit::kBytes)}});
-=======
+		       ioStats_->rawOverreadBytes(), RuntimeCounter::Unit::kBytes)},
        {"queryThreadIoLatency",
         RuntimeCounter(ioStats_->queryThreadIoLatency().count())}});
->>>>>>> 4f42fe22
   return res;
 }
 
