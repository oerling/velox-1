--- conflicted
+++ resolved
@@ -401,12 +401,8 @@
     cache::FileGroupStats* groupStats = asyncCache->ssdCache()
         ? &asyncCache->ssdCache()->groupStats()
         : nullptr;
-<<<<<<< HEAD
     auto tracker =
         Connector::getTracker(scanId_, readerOpts_.loadQuantum(), groupStats);
-=======
-    auto tracker = Connector::getTracker(scanId_, readerOpts_.loadQuantum());
->>>>>>> 7b0e58e4
     bufferedInputFactory_ = std::make_shared<dwrf::CachedBufferedInputFactory>(
         (asyncCache),
         tracker,
@@ -537,11 +533,7 @@
     return;
   }
   if (rowReader_) {
-<<<<<<< HEAD
-    if (!source->rowReader_->moveAdaptation(*rowReader_)) {
-=======
     if (!source->rowReader_->moveAdaptationFrom(*rowReader_)) {
->>>>>>> 7b0e58e4
       // The source had a reader that did not have state that could be
       // advanced. Keep the old readers so that you can transfer the
       // adaptation to the next non-empty one.
@@ -551,10 +543,7 @@
   }
   reader_ = std::move(source->reader_);
   rowReader_ = std::move(source->rowReader_);
-<<<<<<< HEAD
-=======
   scanSpec_ = std::move(source->scanSpec_);
->>>>>>> 7b0e58e4
   // New io will be accounted on the stats of 'source'. Add the existing
   // balance to that.
   source->ioStats_->merge(*ioStats_);
@@ -669,20 +658,6 @@
 
 std::unordered_map<std::string, RuntimeCounter> HiveDataSource::runtimeStats() {
   auto res = runtimeStats_.toMap();
-<<<<<<< HEAD
-  if (auto asyncCache = dynamic_cast<cache::AsyncDataCache*>(mappedMemory_)) {
-    res.insert(
-        {{"numPrefetch", ioStats_->prefetch().count()},
-         {"prefetchBytes", ioStats_->prefetch().bytes()},
-         {"numStorageRead", ioStats_->read().count()},
-         {"storageReadBytes", ioStats_->read().bytes()},
-         {"numLocalRead", ioStats_->ssdRead().count()},
-         {"localReadBytes", ioStats_->ssdRead().bytes()},
-         {"numRamRead", ioStats_->ramHit().count()},
-         {"ramReadBytes", ioStats_->ramHit().bytes()},
-         {"ioWait", ioStats_->queryThreadIoLatency().bytes()}});
-  }
-=======
   res.insert(
       {{"numPrefetch", RuntimeCounter(ioStats_->prefetch().count())},
        {"prefetchBytes",
@@ -699,7 +674,6 @@
        {"ramReadBytes",
         RuntimeCounter(
             ioStats_->ramHit().bytes(), RuntimeCounter::Unit::kBytes)}});
->>>>>>> 7b0e58e4
   return res;
 }
 
