/*
 * Copyright (c) Facebook, Inc. and its affiliates.
 *
 * Licensed under the Apache License, Version 2.0 (the "License");
 * you may not use this file except in compliance with the License.
 * You may obtain a copy of the License at
 *
 *     http://www.apache.org/licenses/LICENSE-2.0
 *
 * Unless required by applicable law or agreed to in writing, software
 * distributed under the License is distributed on an "AS IS" BASIS,
 * WITHOUT WARRANTIES OR CONDITIONS OF ANY KIND, either express or implied.
 * See the License for the specific language governing permissions and
 * limitations under the License.
 */
#pragma once

#include "velox/common/base/AsyncSource.h"
#include "velox/common/base/RuntimeMetrics.h"
#include "velox/common/caching/ScanTracker.h"
#include "velox/common/future/VeloxPromise.h"
#include "velox/core/Context.h"
#include "velox/vector/ComplexVector.h"

#include <folly/Synchronized.h>

namespace facebook::velox::common {
class Filter;
}
namespace facebook::velox::core {
class ITypedExpr;
} // namespace facebook::velox::core
namespace facebook::velox::exec {
class ExprSet;
}
namespace facebook::velox::connector {
<<<<<<< HEAD
class ConnectorCommitInfo;
class WriteProtocol;

class DataSource;

=======
>>>>>>> 3abfd44a
// A split represents a chunk of data that a connector should load and return
// as a RowVectorPtr, potentially after processing pushdowns.
struct ConnectorSplit {
  const std::string connectorId;

  std::shared_ptr<AsyncSource<std::shared_ptr<DataSource>>> dataSource;

  explicit ConnectorSplit(const std::string& _connectorId)
      : connectorId(_connectorId) {}

  virtual ~ConnectorSplit() {}

  virtual std::string toString() const {
    return fmt::format("[split: {}]", connectorId);
  }
};

class ColumnHandle {
 public:
  virtual ~ColumnHandle() = default;
};

class ConnectorTableHandle {
 public:
  explicit ConnectorTableHandle(std::string connectorId)
      : connectorId_(std::move(connectorId)) {}

  virtual ~ConnectorTableHandle() = default;

  virtual std::string toString() const = 0;

  const std::string& connectorId() const {
    return connectorId_;
  }

 private:
  const std::string connectorId_;
};

/**
 * Represents a request for writing to connector
 */
class ConnectorInsertTableHandle {
 public:
  virtual ~ConnectorInsertTableHandle() {}

  // Whether multi-threaded write is supported by this connector. Planner uses
  // this flag to determine number of drivers.
  virtual bool supportsMultiThreading() const {
    return false;
  }
};

/// Represents the commit strategy for writing to connector.
enum class CommitStrategy {
  kNoCommit, // No more commit actions are needed.
  kTaskCommit // Task level commit is needed.
};

/// Return a string encoding of the given commit strategy.
std::string commitStrategyToString(CommitStrategy commitStrategy);

class DataSink {
 public:
  virtual ~DataSink() = default;

  /// Add the next data (vector) to be written. This call is blocking
  // TODO maybe at some point we want to make it async
  virtual void appendData(VectorPtr input) = 0;

  /// Called once after all data has been added via possibly multiple calls to
  /// appendData(). Could return data in the string form that would be included
  /// in the output. After calling this function, only close() could be called.
  virtual std::vector<std::string> finish() const = 0;

  virtual void close() = 0;
};

class DataSource {
 public:
  static constexpr int64_t kUnknownRowSize = -1;
  virtual ~DataSource() = default;

  // Add split to process, then call next multiple times to process the split.
  // A split must be fully processed by next before another split can be
  // added. Next returns nullptr to indicate that current split is fully
  // processed.
  virtual void addSplit(std::shared_ptr<ConnectorSplit> split) = 0;

  // Process a split added via addSplit. Returns nullptr if split has been fully
  // processed. Returns std::nullopt and sets the 'future' if started
  // asynchronous work and needs to wait for it to complete to continue
  // processing. The caller will wait for the 'future' to complete before
  // calling 'next' again.
  virtual std::optional<RowVectorPtr> next(
      uint64_t size,
      velox::ContinueFuture& future) = 0;

  // Add dynamically generated filter.
  // @param outputChannel index into outputType specified in
  // Connector::createDataSource() that identifies the column this filter
  // applies to.
  virtual void addDynamicFilter(
      column_index_t outputChannel,
      const std::shared_ptr<common::Filter>& filter) = 0;

  // Returns the number of input bytes processed so far.
  virtual uint64_t getCompletedBytes() = 0;

  // Returns the number of input rows processed so far.
  virtual uint64_t getCompletedRows() = 0;

  virtual std::unordered_map<std::string, RuntimeCounter> runtimeStats() = 0;

  // Returns true if 'this' has initiated all the prefetch this will
  // initiate. This means that the caller should schedule next splits
  // to prefetch in the background. false if the source does not
  // prefetch.
  virtual bool allPrefetchIssued() const {
    return false;
  }

  // Initializes this from 'source'. 'source' is effectively moved
  // into 'this' Adaptation like dynamic filters stay in effect but
  // the parts dealing with open files, prefetched data etc. are moved. 'source'
  // is freed after the move.
  virtual void setFromDataSource(std::shared_ptr<DataSource> /*source*/) {
    VELOX_UNSUPPORTED("setFromDataSource");
  }

  // Returns a connector dependent row size if available. This can be
  // called after addSplit().  This estimates uncompressed data
  // sizes. This is better than getCompletedBytes()/getCompletedRows()
  // since these track sizes before decompression and may include
  // read-ahead and extra IO from coalescing reads and  will not
  // fully account for size of sparsely accessed columns.
  virtual int64_t estimatedRowSize() {
    return kUnknownRowSize;
  }
};

// Exposes expression evaluation functionality of the engine to the connector.
// Connector may use it, for example, to evaluate pushed down filters.
class ExpressionEvaluator {
 public:
  virtual ~ExpressionEvaluator() = default;

  // Compiles an expression. Returns an instance of exec::ExprSet that can be
  // used to evaluate that expression on multiple vectors using evaluate method.
  virtual std::unique_ptr<exec::ExprSet> compile(
      const std::shared_ptr<const core::ITypedExpr>& expression) const = 0;

  // Evaluates previously compiled expression on the specified rows.
  // Re-uses result vector if it is not null.
  virtual void evaluate(
      exec::ExprSet* FOLLY_NONNULL exprSet,
      const SelectivityVector& rows,
      RowVectorPtr& input,
      VectorPtr* FOLLY_NULLABLE result) const = 0;
};

class ConnectorQueryCtx {
 public:
  ConnectorQueryCtx(
      memory::MemoryPool* FOLLY_NONNULL pool,
      const Config* FOLLY_NONNULL connectorConfig,
      ExpressionEvaluator* FOLLY_NULLABLE expressionEvaluator,
      memory::MemoryAllocator* FOLLY_NONNULL allocator,
      const std::string& taskId,
      const std::string& planNodeId,
      int driverId)
      : pool_(pool),
        config_(connectorConfig),
        expressionEvaluator_(expressionEvaluator),
        allocator_(allocator),
        scanId_(fmt::format("{}.{}", taskId, planNodeId)),
        taskId_(taskId),
        driverId_(driverId) {}

  memory::MemoryPool* FOLLY_NONNULL memoryPool() const {
    return pool_;
  }

  const Config* FOLLY_NONNULL config() const {
    return config_;
  }

  ExpressionEvaluator* FOLLY_NULLABLE expressionEvaluator() const {
    return expressionEvaluator_;
  }

  // MemoryAllocator for large allocations. Used for caching with
  // CachedBufferedImput if this implements cache::AsyncDataCache.
  memory::MemoryAllocator* FOLLY_NONNULL allocator() const {
    return allocator_;
  }

  // This is a combination of task id and the scan's PlanNodeId. This is an id
  // that allows sharing state between different threads of the same scan. This
  // is used for locating a scanTracker, which tracks the read density of
  // columns for prefetch and other memory hierarchy purposes.
  const std::string& scanId() const {
    return scanId_;
  }

  const std::string& taskId() const {
    return taskId_;
  }

  int driverId() const {
    return driverId_;
  }

 private:
  memory::MemoryPool* FOLLY_NONNULL pool_;
  const Config* FOLLY_NONNULL config_;
  ExpressionEvaluator* FOLLY_NULLABLE expressionEvaluator_;
  memory::MemoryAllocator* FOLLY_NONNULL allocator_;
  const std::string scanId_;
  const std::string taskId_;
  const int driverId_;
};

class Connector {
 public:
  explicit Connector(
      const std::string& id,
      std::shared_ptr<const Config> properties)
      : id_(id), properties_(std::move(properties)) {}

  virtual ~Connector() = default;

  const std::string& connectorId() const {
    return id_;
  }

  const std::shared_ptr<const Config>& connectorProperties() const {
    return properties_;
  }

  // Returns true if this connector would accept a filter dynamically generated
  // during query execution.
  virtual bool canAddDynamicFilter() const {
    return false;
  }

  virtual std::shared_ptr<DataSource> createDataSource(
      const RowTypePtr& outputType,
      const std::shared_ptr<connector::ConnectorTableHandle>& tableHandle,
      const std::unordered_map<
          std::string,
          std::shared_ptr<connector::ColumnHandle>>& columnHandles,
      ConnectorQueryCtx* FOLLY_NONNULL connectorQueryCtx) = 0;

  // Returns true if addSplit of DataSource can use 'dataSource' from
  // ConnectorSplit in addSplit(). If so, TableScan can preload splits
  // so that file opening and metadata operations are off the Driver'
  // thread.
  virtual bool supportsSplitPreload() {
    return false;
  }

  virtual std::shared_ptr<DataSink> createDataSink(
      RowTypePtr inputType,
      std::shared_ptr<ConnectorInsertTableHandle> connectorInsertTableHandle,
      ConnectorQueryCtx* connectorQueryCtx,
      CommitStrategy commitStrategy) = 0;

  // Returns a ScanTracker for 'id'. 'id' uniquely identifies the
  // tracker and different threads will share the same
  // instance. 'loadQuantum' is the largest single IO for the query
  // being tracked.
  static std::shared_ptr<cache::ScanTracker> getTracker(
      const std::string& scanId,
      int32_t loadQuantum);

  virtual folly::Executor* FOLLY_NULLABLE executor() const {
    return nullptr;
  }

 private:
  static void unregisterTracker(cache::ScanTracker* FOLLY_NONNULL tracker);

  const std::string id_;

  static folly::Synchronized<
      std::unordered_map<std::string_view, std::weak_ptr<cache::ScanTracker>>>
      trackers_;

  const std::shared_ptr<const Config> properties_;
};

class ConnectorFactory {
 public:
  explicit ConnectorFactory(const char* FOLLY_NONNULL name) : name_(name) {}

  virtual ~ConnectorFactory() = default;

  const std::string& connectorName() const {
    return name_;
  }

  virtual std::shared_ptr<Connector> newConnector(
      const std::string& id,
      std::shared_ptr<const Config> properties,
      folly::Executor* FOLLY_NULLABLE executor = nullptr) = 0;

 private:
  const std::string name_;
};

/// Adds a factory for creating connectors to the registry using connector name
/// as the key. Throws if factor with the same name is already present. Always
/// returns true. The return value makes it easy to use with
/// FB_ANONYMOUS_VARIABLE.
bool registerConnectorFactory(std::shared_ptr<ConnectorFactory> factory);

/// Returns a factory for creating connectors with the specified name. Throws if
/// factory doesn't exist.
std::shared_ptr<ConnectorFactory> getConnectorFactory(
    const std::string& connectorName);

/// Adds connector instance to the registry using connector ID as the key.
/// Throws if connector with the same ID is already present. Always returns
/// true. The return value makes it easy to use with FB_ANONYMOUS_VARIABLE.
bool registerConnector(std::shared_ptr<Connector> connector);

/// Removes the connector with specified ID from the registry. Returns true if
/// connector was removed and false if connector didn't exist.
bool unregisterConnector(const std::string& connectorId);

/// Returns a connector with specified ID. Throws if connector doesn't exist.
std::shared_ptr<Connector> getConnector(const std::string& connectorId);

#define VELOX_REGISTER_CONNECTOR_FACTORY(theFactory)                      \
  namespace {                                                             \
  static bool FB_ANONYMOUS_VARIABLE(g_ConnectorFactory) =                 \
      facebook::velox::connector::registerConnectorFactory((theFactory)); \
  }
} // namespace facebook::velox::connector<|MERGE_RESOLUTION|>--- conflicted
+++ resolved
@@ -34,15 +34,10 @@
 class ExprSet;
 }
 namespace facebook::velox::connector {
-<<<<<<< HEAD
-class ConnectorCommitInfo;
-class WriteProtocol;
-
-class DataSource;
-
-=======
->>>>>>> 3abfd44a
-// A split represents a chunk of data that a connector should load and return
+
+  class DataSource;
+
+  // A split represents a chunk of data that a connector should load and return
 // as a RowVectorPtr, potentially after processing pushdowns.
 struct ConnectorSplit {
   const std::string connectorId;
