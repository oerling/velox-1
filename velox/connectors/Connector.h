--- conflicted
+++ resolved
@@ -132,14 +132,14 @@
     return false;
   }
 
-<<<<<<< HEAD
   // Initializes this from 'source'. 'source' is effectively moved
   // into 'this' Adaptation like dynamic filters stay in effect but
   // the parts dealing with open files, prefetched data etc. are moved. 'source'
   // is freed after the move.
   virtual void setFromDataSource(std::shared_ptr<DataSource> source) {
     VELOX_UNSUPPORTED("setFromDataSource");
-=======
+  }
+
   // Returns a connector dependent row size if available. This can be
   // called after addSplit().  This estimates uncompressed data
   // sizes. This is better than getCompletedBytes()/getCompletedRows()
@@ -148,7 +148,6 @@
   // fully account for size of sparsely accessed columns.
   virtual int64_t estimatedRowSize() {
     return kUnknownRowSize;
->>>>>>> c8a059c6
   }
 
   // TODO Allow DataSource to indicate that it is blocked (say waiting for IO)
