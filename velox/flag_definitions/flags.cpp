--- conflicted
+++ resolved
@@ -119,8 +119,4 @@
     "If true, suppress the verbose error message in memory capacity exceeded "
     "exception. This is only used by test to control the test error output size");
 
-<<<<<<< HEAD
-DEFINE_bool(velox_use_hugepages, true, "Use explicit huge pages");
-=======
-DEFINE_bool(velox_memory_use_hugepages, true, "Use explicit huge pages");
->>>>>>> be99e32d
+DEFINE_bool(velox_memory_use_hugepages, true, "Use explicit huge pages");