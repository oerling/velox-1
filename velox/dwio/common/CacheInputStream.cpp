--- conflicted
+++ resolved
@@ -202,16 +202,6 @@
   // rawBytesRead is the number of bytes touched. Whether they come
   // from disk, ssd or memory is itemized in different counters. A
   process::TraceContext trace("loadSync");
-<<<<<<< HEAD
-  int32_t hitSize = region.length;
-  if (window_.has_value()) {
-    int64_t regionEnd = region.offset + region.length;
-    int64_t windowStart = region_.offset + window_.value().offset;
-    int64_t windowEnd = region_.offset + window_.value().offset + window_.value().length;
-    hitSize = std::min(windowEnd, regionEnd) - windowStart;
-  }
-  
-=======
   int64_t hitSize = region.length;
   if (window_.has_value()) {
     int64_t regionEnd = region.offset + region.length;
@@ -222,7 +212,6 @@
         std::max<int64_t>(windowStart, region.offset);
   }
 
->>>>>>> 144aac11
   // coalesced read from InputStream removes itself from this count
   // so as not to double count when the individual parts are
   // hit.
