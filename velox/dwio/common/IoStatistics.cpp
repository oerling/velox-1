/*
 * Copyright (c) Facebook, Inc. and its affiliates.
 *
 * Licensed under the Apache License, Version 2.0 (the "License");
 * you may not use this file except in compliance with the License.
 * You may obtain a copy of the License at
 *
 *     http://www.apache.org/licenses/LICENSE-2.0
 *
 * Unless required by applicable law or agreed to in writing, software
 * distributed under the License is distributed on an "AS IS" BASIS,
 * WITHOUT WARRANTIES OR CONDITIONS OF ANY KIND, either express or implied.
 * See the License for the specific language governing permissions and
 * limitations under the License.
 */

#include "velox/dwio/common/IoStatistics.h"
#include <glog/logging.h>
#include <atomic>
#include <utility>

namespace facebook {
namespace velox {
namespace dwio {
namespace common {

uint64_t IoStatistics::rawBytesRead() const {
  return rawBytesRead_.load(std::memory_order_relaxed);
}

uint64_t IoStatistics::rawOverreadBytes() const {
  return rawOverreadBytes_.load(std::memory_order_relaxed);
}

uint64_t IoStatistics::rawBytesWritten() const {
  return rawBytesWritten_.load(std::memory_order_relaxed);
}

uint64_t IoStatistics::inputBatchSize() const {
  return inputBatchSize_.load(std::memory_order_relaxed);
}

uint64_t IoStatistics::outputBatchSize() const {
  return outputBatchSize_.load(std::memory_order_relaxed);
}

uint64_t IoStatistics::incRawBytesRead(int64_t v) {
  return rawBytesRead_.fetch_add(v, std::memory_order_relaxed);
}

uint64_t IoStatistics::incRawBytesWritten(int64_t v) {
  return rawBytesWritten_.fetch_add(v, std::memory_order_relaxed);
}

uint64_t IoStatistics::incInputBatchSize(int64_t v) {
  return inputBatchSize_.fetch_add(v, std::memory_order_relaxed);
}

uint64_t IoStatistics::incOutputBatchSize(int64_t v) {
  return outputBatchSize_.fetch_add(v, std::memory_order_relaxed);
}

uint64_t IoStatistics::incRawOverreadBytes(int64_t v) {
  return rawOverreadBytes_.fetch_add(v, std::memory_order_relaxed);
}

void IoStatistics::incOperationCounters(
    const std::string& operation,
    const uint64_t resourceThrottleCount,
    const uint64_t localThrottleCount,
    const uint64_t globalThrottleCount,
    const uint64_t retryCount,
    const uint64_t latencyInMs,
    const uint64_t delayInjectedInSecs) {
  std::lock_guard<std::mutex> lock{operationStatsMutex_};
  operationStats_[operation].localThrottleCount += localThrottleCount;
  operationStats_[operation].resourceThrottleCount += resourceThrottleCount;
  operationStats_[operation].globalThrottleCount += globalThrottleCount;
  operationStats_[operation].retryCount += retryCount;
  operationStats_[operation].latencyInMs += latencyInMs;
  operationStats_[operation].requestCount++;
  operationStats_[operation].delayInjectedInSecs += delayInjectedInSecs;
}

std::unordered_map<std::string, OperationCounters>
IoStatistics::operationStats() const {
  std::lock_guard<std::mutex> lock{operationStatsMutex_};
  return operationStats_;
}

<<<<<<< HEAD
void IoStatistics::merge(const IoStatistics& other) {
  rawBytesRead_ += other.rawBytesRead_;
  rawBytesWritten_ += other.rawBytesWritten_;

  rawOverreadBytes_ += other.rawOverreadBytes_;
  prefetch_.merge(other.prefetch_);
  read_.merge(other.read_);
  ramHit_.merge(other.ramHit_);
  ssdRead_.merge(other.ssdRead_);
  queryThreadIoLatency_.merge(other.queryThreadIoLatency_);
  std::lock_guard<std::mutex> l(operationStatsMutex_);
  for (auto& item : other.operationStats_) {
    operationStats_[item.first].merge(item.second);
  }
}

void OperationCounters::merge(const OperationCounters& other) {
  resourceThrottleCount += other.resourceThrottleCount;
  localThrottleCount += other.localThrottleCount;
  globalThrottleCount += other.globalThrottleCount;
  retryCount += other.retryCount;
  latencyInMs += other.latencyInMs;
  requestCount += other.requestCount;
  delayInjectedInSecs += other.delayInjectedInSecs;
=======
folly::dynamic serialize(const OperationCounters& counters) {
  folly::dynamic json = folly::dynamic::object;
  json["latencyInMs"] = counters.latencyInMs;
  json["localThrottleCount"] = counters.localThrottleCount;
  json["resourceThrottleCount"] = counters.resourceThrottleCount;
  json["globalThrottleCount"] = counters.globalThrottleCount;
  json["retryCount"] = counters.retryCount;
  json["requestCount"] = counters.requestCount;
  json["delayInjectedInSecs"] = counters.delayInjectedInSecs;
  return json;
}

folly::dynamic IoStatistics::getOperationStatsSnapshot() const {
  auto snapshot = operationStats();
  folly::dynamic json = folly::dynamic::object;
  for (auto stat : snapshot) {
    json[stat.first] = serialize(stat.second);
  }
  return json;
>>>>>>> 5c945ebe
}

} // namespace common
} // namespace dwio
} // namespace velox
} // namespace facebook<|MERGE_RESOLUTION|>--- conflicted
+++ resolved
@@ -88,7 +88,6 @@
   return operationStats_;
 }
 
-<<<<<<< HEAD
 void IoStatistics::merge(const IoStatistics& other) {
   rawBytesRead_ += other.rawBytesRead_;
   rawBytesWritten_ += other.rawBytesWritten_;
@@ -113,7 +112,8 @@
   latencyInMs += other.latencyInMs;
   requestCount += other.requestCount;
   delayInjectedInSecs += other.delayInjectedInSecs;
-=======
+}
+  
 folly::dynamic serialize(const OperationCounters& counters) {
   folly::dynamic json = folly::dynamic::object;
   json["latencyInMs"] = counters.latencyInMs;
@@ -133,7 +133,6 @@
     json[stat.first] = serialize(stat.second);
   }
   return json;
->>>>>>> 5c945ebe
 }
 
 } // namespace common
