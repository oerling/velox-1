--- conflicted
+++ resolved
@@ -374,112 +374,68 @@
 template <>
 template <>
 inline void IntDecoder<false>::bulkRead(
-<<<<<<< HEAD
-    uint64_t size,
-    double* FOLLY_NONNULL result) {
-=======
     uint64_t /*size*/,
     double* FOLLY_NONNULL /*result*/) {
->>>>>>> 75d4aaec
   VELOX_UNREACHABLE();
 }
 
 template <>
 template <>
 inline void IntDecoder<false>::bulkReadRows(
-<<<<<<< HEAD
-    RowSet rows,
-    double* FOLLY_NONNULL result,
-    int32_t initialRow) {
-=======
     RowSet /*rows*/,
     double* FOLLY_NONNULL /*result*/,
     int32_t /*initialRow*/) {
->>>>>>> 75d4aaec
   VELOX_UNREACHABLE();
 }
 
 template <>
 template <>
 inline void IntDecoder<true>::bulkRead(
-<<<<<<< HEAD
-    uint64_t size,
-    double* FOLLY_NONNULL result) {
-=======
     uint64_t /*size*/,
     double* FOLLY_NONNULL /*result*/) {
->>>>>>> 75d4aaec
   VELOX_UNREACHABLE();
 }
 
 template <>
 template <>
 inline void IntDecoder<true>::bulkReadRows(
-<<<<<<< HEAD
-    RowSet rows,
-    double* FOLLY_NONNULL result,
-    int32_t initialRow) {
-=======
     RowSet /*rows*/,
     double* FOLLY_NONNULL /*result*/,
     int32_t /*initialRow*/) {
->>>>>>> 75d4aaec
   VELOX_UNREACHABLE();
 }
 
 template <>
 template <>
 inline void IntDecoder<false>::bulkRead(
-<<<<<<< HEAD
-    uint64_t size,
-    float* FOLLY_NONNULL result) {
-=======
     uint64_t /*size*/,
     float* FOLLY_NONNULL /*result*/) {
->>>>>>> 75d4aaec
   VELOX_UNREACHABLE();
 }
 
 template <>
 template <>
 inline void IntDecoder<false>::bulkReadRows(
-<<<<<<< HEAD
-    RowSet rows,
-    float* FOLLY_NONNULL result,
-    int32_t initialRow) {
-=======
     RowSet /*rows*/,
     float* FOLLY_NONNULL /*result*/,
     int32_t /*initialRow*/) {
->>>>>>> 75d4aaec
   VELOX_UNREACHABLE();
 }
 
 template <>
 template <>
 inline void IntDecoder<true>::bulkRead(
-<<<<<<< HEAD
-    uint64_t size,
-    float* FOLLY_NONNULL result) {
-=======
     uint64_t /*size*/,
     float* FOLLY_NONNULL /*result*/) {
->>>>>>> 75d4aaec
   VELOX_UNREACHABLE();
 }
 
 template <>
 template <>
 inline void IntDecoder<true>::bulkReadRows(
-<<<<<<< HEAD
-    RowSet rows,
-    float* FOLLY_NONNULL result,
-    int32_t initialRow) {
-=======
     RowSet /*rows*/,
     float* FOLLY_NONNULL /*result*/,
     int32_t /*initialRow*/) {
->>>>>>> 75d4aaec
   VELOX_UNREACHABLE();
 }
 
