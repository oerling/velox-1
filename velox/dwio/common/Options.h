--- conflicted
+++ resolved
@@ -455,15 +455,6 @@
     bufferedInputFactory_ = factory;
     return *this;
   }
-<<<<<<< HEAD
-  ReaderOptions& setBufferedInputFactorySource(
-      std::function<velox::dwrf::BufferedInputFactory * FOLLY_NONNULL()>
-          factory) {
-    bufferedInputFactorySource_ = factory;
-    return *this;
-  }
-=======
->>>>>>> 245c4489
 
   /**
    * Get the data cache config.
