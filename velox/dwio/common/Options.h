--- conflicted
+++ resolved
@@ -315,16 +315,7 @@
   SerDeOptions serDeOptions;
   std::shared_ptr<DataCacheConfig> dataCacheConfig_;
   std::shared_ptr<encryption::DecrypterFactory> decrypterFactory_;
-<<<<<<< HEAD
-  velox::dwrf::BufferedInputFactory* bufferedInputFactory_ = nullptr;
-  std::shared_ptr<velox::dwrf::BufferedInputFactory>
-      bufferedInputFactoryShared_ = nullptr;
-
-  std::function<velox::dwrf::BufferedInputFactory * FOLLY_NONNULL()>
-      bufferedInputFactorySource_;
-=======
   std::shared_ptr<velox::dwrf::BufferedInputFactory> bufferedInputFactory_;
->>>>>>> 1e67daec
 
  public:
   static constexpr int32_t kDefaultLoadQuantum = 8 << 20; // 8MB
@@ -471,14 +462,6 @@
     return *this;
   }
 
-#if 0
-  ReaderOptions& setBufferedInputFactorySource(
-      std::function<velox::dwrf::BufferedInputFactory * FOLLY_NONNULL()>
-          factory) {
-    bufferedInputFactorySource_ = factory;
-    return *this;
-  }
-#endif
   /**
    * Get the data cache config.
    */
@@ -544,35 +527,10 @@
     return decrypterFactory_;
   }
 
-<<<<<<< HEAD
-  velox::dwrf::BufferedInputFactory* getBufferedInputFactory() const {
-    if (bufferedInputFactorySource_) {
-      return bufferedInputFactorySource_();
-    }
-    return bufferedInputFactory_;
-  }
-
-=======
   std::shared_ptr<velox::dwrf::BufferedInputFactory> getBufferedInputFactory()
       const {
-#if 0
-    if (bufferedInputFactorySource_) {
-      return bufferedInputFactorySource_();
-    }
-#endif
     return bufferedInputFactory_;
   }
-
-#if 0
->>>>>>> 1e67daec
-  std::function<velox::dwrf::BufferedInputFactory * FOLLY_NONNULL()>
-  getBufferedInputFactorySource() const {
-    return bufferedInputFactorySource_;
-  }
-<<<<<<< HEAD
-=======
-#endif
->>>>>>> 1e67daec
 };
 
 } // namespace common
