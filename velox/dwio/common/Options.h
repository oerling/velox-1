/*
 * Copyright (c) Facebook, Inc. and its affiliates.
 *
 * Licensed under the Apache License, Version 2.0 (the "License");
 * you may not use this file except in compliance with the License.
 * You may obtain a copy of the License at
 *
 *     http://www.apache.org/licenses/LICENSE-2.0
 *
 * Unless required by applicable law or agreed to in writing, software
 * distributed under the License is distributed on an "AS IS" BASIS,
 * WITHOUT WARRANTIES OR CONDITIONS OF ANY KIND, either express or implied.
 * See the License for the specific language governing permissions and
 * limitations under the License.
 */

#pragma once

#include <limits>
#include <unordered_set>

#include <folly/Executor.h>
#include "velox/common/compression/Compression.h"
#include "velox/common/io/Options.h"
#include "velox/common/memory/Memory.h"
#include "velox/dwio/common/ColumnSelector.h"
#include "velox/dwio/common/ErrorTolerance.h"
#include "velox/dwio/common/FlatMapHelper.h"
#include "velox/dwio/common/FlushPolicy.h"
#include "velox/dwio/common/InputStream.h"
#include "velox/dwio/common/ScanSpec.h"
#include "velox/dwio/common/encryption/Encryption.h"

namespace facebook {
namespace velox {
namespace dwio {
namespace common {

enum class FileFormat {
  UNKNOWN = 0,
  DWRF = 1, // DWRF
  RC = 2, // RC with unknown serialization
  RC_TEXT = 3, // RC with text serialization
  RC_BINARY = 4, // RC with binary serialization
  TEXT = 5,
  JSON = 6,
  PARQUET = 7,
  ALPHA = 8,
  ORC = 9,
};

FileFormat toFileFormat(std::string s);
std::string toString(FileFormat fmt);

FOLLY_ALWAYS_INLINE std::ostream& operator<<(
    std::ostream& output,
    const FileFormat& fmt) {
  output << toString(fmt);
  return output;
}

/**
 * Formatting options for serialization.
 */
enum class SerDeSeparator {
  FIELD_DELIM = 0,
  COLLECTION_DELIM = 1,
  MAP_KEY_DELIM = 2,
};

class SerDeOptions {
 public:
  std::array<uint8_t, 8> separators;
  std::string nullString;
  bool lastColumnTakesRest;
  uint8_t escapeChar;
  bool isEscaped;

  inline static const std::string kFieldDelim{"field.delim"};
  inline static const std::string kCollectionDelim{"collection.delim"};
  inline static const std::string kMapKeyDelim{"mapkey.delim"};

  explicit SerDeOptions(
      uint8_t fieldDelim = '\1',
      uint8_t collectionDelim = '\2',
      uint8_t mapKeyDelim = '\3',
      uint8_t escape = '\\',
      bool isEscapedFlag = false)
      : separators{{fieldDelim, collectionDelim, mapKeyDelim, 4, 5, 6, 7, 8}},
        nullString("\\N"),
        lastColumnTakesRest(false),
        escapeChar(escape),
        isEscaped(isEscapedFlag) {}
  ~SerDeOptions() = default;
};

struct TableParameter {
  static constexpr const char* kSkipHeaderLineCount = "skip.header.line.count";
};

/**
 * Options for creating a RowReader.
 */
class RowReaderOptions {
 private:
  uint64_t dataStart;
  uint64_t dataLength;
  bool preloadStripe;
  bool projectSelectedType;
  bool returnFlatVector_ = false;
  ErrorTolerance errorTolerance_;
  std::shared_ptr<ColumnSelector> selector_;
  std::shared_ptr<velox::common::ScanSpec> scanSpec_ = nullptr;
  std::shared_ptr<velox::common::MetadataFilter> metadataFilter_;
  // Node id for map column to a list of keys to be projected as a struct.
  std::unordered_map<uint32_t, std::vector<std::string>> flatmapNodeIdAsStruct_;
  // Optional executors to enable internal reader parallelism.
  // 'decodingExecutor' allow parallelising the vector decoding process.
  // 'ioExecutor' enables parallelism when performing file system read
  // operations.
  std::shared_ptr<folly::Executor> decodingExecutor_;
  bool appendRowNumberColumn_ = false;
  // Function to populate metrics related to feature projection stats
  // in Koski. This gets fired in FlatMapColumnReader.
  // This is a bit of a hack as there is (by design) no good way
  // To propogate information from column reader to Koski
  std::function<void(
      facebook::velox::dwio::common::flatmap::FlatMapKeySelectionStats)>
      keySelectionCallback_;
  bool eagerFirstStripeLoad = true;
  // Id identifying the table scan. Same as the id for ScanTracker.
  std::string scanId_;

  uint64_t skipRows_ = 0;

 public:
  RowReaderOptions() noexcept
      : dataStart(0),
        dataLength(std::numeric_limits<uint64_t>::max()),
        preloadStripe(false),
        projectSelectedType(false) {}

  /**
   * For files that have structs as the top-level object, select the fields
   * to read. The first field is 0, the second 1, and so on. By default,
   * all columns are read. This option clears any previous setting of
   * the selected columns.
   * @param include a list of fields to read
   * @return this
   */
  RowReaderOptions& select(const std::shared_ptr<ColumnSelector>& selector) {
    selector_ = selector;
    return *this;
  }

  /**
   * Set the section of the file to process.
   * @param offset the starting byte offset
   * @param length the number of bytes to read
   * @return this
   */
  RowReaderOptions& range(uint64_t offset, uint64_t length) {
    dataStart = offset;
    dataLength = length;
    return *this;
  }

  /**
   * Get the list of selected field or type ids to read.
   */
  const std::shared_ptr<ColumnSelector>& getSelector() const {
    return selector_;
  }

  /**
   * Get the start of the range for the data being processed.
   * @return if not set, return 0
   */
  uint64_t getOffset() const {
    return dataStart;
  }

  /**
   * Get the length of the range for the data being processed.
   * @return if not set, return the maximum unsigned long.
   */
  uint64_t getLength() const {
    return dataLength;
  }

  /**
   * Get the limit of the range (lowest offset not in the range).
   * @return if not set, return the maximum unsigned long.
   */
  uint64_t getLimit() const {
    return ((std::numeric_limits<uint64_t>::max() - dataStart) > dataLength)
        ? (dataStart + dataLength)
        : std::numeric_limits<uint64_t>::max();
  }

  /**
   * Request that stripes be pre-loaded.
   */
  void setPreloadStripe(bool preload) {
    preloadStripe = preload;
  }

  /**
   * Are stripes to be pre-loaded?
   */
  bool getPreloadStripe() const {
    return preloadStripe;
  }

  /*
   * Will load the first stripe on RowReader creation, if true.
   * This behavior is already happening in DWRF, but isn't desired for some use
   * cases. So this flag allows us to turn it off.
   */
  void setEagerFirstStripeLoad(bool load) {
    eagerFirstStripeLoad = load;
  }

  /*
   * Will load the first stripe on RowReader creation, if true.
   * This behavior is already happening in DWRF, but isn't desired for some use
   * cases. So this flag allows us to turn it off.
   */
  bool getEagerFirstStripeLoad() const {
    return eagerFirstStripeLoad;
  }

  // For flat map, return flat vector representation
  bool getReturnFlatVector() const {
    return returnFlatVector_;
  }

  // For flat map, request that flat vector representation is used
  void setReturnFlatVector(bool value) {
    returnFlatVector_ = value;
  }

  /**
   * Request that the selected type be projected.
   */
  void setProjectSelectedType(bool vProjectSelectedType) {
    projectSelectedType = vProjectSelectedType;
  }

  /**
   * Is the selected type to be projected?
   */
  bool getProjectSelectedType() const {
    return projectSelectedType;
  }

  /**
   * set RowReader error tolerance.
   */
  void setErrorTolerance(const ErrorTolerance& errorTolerance) {
    errorTolerance_ = errorTolerance;
  }

  /**
   * get RowReader error tolerance.
   */
  const ErrorTolerance& getErrorTolerance() const {
    return errorTolerance_;
  }

  const std::shared_ptr<velox::common::ScanSpec>& getScanSpec() const {
    return scanSpec_;
  }

  void setScanSpec(std::shared_ptr<velox::common::ScanSpec> scanSpec) {
    scanSpec_ = std::move(scanSpec);
  }

  const std::shared_ptr<velox::common::MetadataFilter>& getMetadataFilter()
      const {
    return metadataFilter_;
  }

  void setMetadataFilter(
      std::shared_ptr<velox::common::MetadataFilter> metadataFilter) {
    metadataFilter_ = std::move(metadataFilter);
  }

  void setFlatmapNodeIdsAsStruct(
      std::unordered_map<uint32_t, std::vector<std::string>>
          flatmapNodeIdsAsStruct) {
    VELOX_CHECK(
        std::all_of(
            flatmapNodeIdsAsStruct.begin(),
            flatmapNodeIdsAsStruct.end(),
            [](const auto& kv) { return !kv.second.empty(); }),
        "To use struct encoding for flatmap, keys to project must be specified");
    flatmapNodeIdAsStruct_ = std::move(flatmapNodeIdsAsStruct);
  }

  const std::unordered_map<uint32_t, std::vector<std::string>>&
  getMapColumnIdAsStruct() const {
    return flatmapNodeIdAsStruct_;
  }

  void setDecodingExecutor(std::shared_ptr<folly::Executor> executor) {
    decodingExecutor_ = executor;
  }

  /*
   * Set to true, if you want to add a new column to the results containing the
   * row numbers.  These row numbers are relative to the beginning of file (0 as
   * first row) and does not affected by filtering or deletion during the read
   * (it always counts all rows in the file).
   */
  void setAppendRowNumberColumn(bool value) {
    appendRowNumberColumn_ = value;
  }

  bool getAppendRowNumberColumn() const {
    return appendRowNumberColumn_;
  }

  void setKeySelectionCallback(
      std::function<void(
          facebook::velox::dwio::common::flatmap::FlatMapKeySelectionStats)>
          keySelectionCallback) {
    keySelectionCallback_ = std::move(keySelectionCallback);
  }

  const std::function<
      void(facebook::velox::dwio::common::flatmap::FlatMapKeySelectionStats)>
  getKeySelectionCallback() const {
    return keySelectionCallback_;
  }

  void setSkipRows(uint64_t skipRows) {
    skipRows_ = skipRows;
  }

  bool getSkipRows() const {
    return skipRows_;
  }

  const std::shared_ptr<folly::Executor>& getDecodingExecutor() const {
    return decodingExecutor_;
  }
<<<<<<< HEAD

  const std::shared_ptr<folly::Executor>& getIOExecutor() const {
    return ioExecutor_;
  }

  void setScanId(const std::string id) {
    scanId_ = id;
  }

  const std::string& scanId() const {
    return scanId_;
  }
};

/**
 * Mode for prefetching data.
 *
 * This mode may be ignored for a reader, such as DWRF, where it does not
 * make sense.
 *
 * To enable single-buffered reading, using the default autoPreloadLength:
 *         ReaderOptions readerOpts;
 *         readerOpts.setPrefetchMode(PrefetchMode::PRELOAD);
 * To enable double-buffered reading, using the default autoPreloadLength:
 *         ReaderOptions readerOpts;
 *         readerOpts.setPrefetchMode(PrefetchMode::PREFETCH);
 * To select unbuffered reading:
 *         ReaderOptions readerOpts;
 *         readerOpts.setPrefetchMode(PrefetchMode::NOT_SET);
 *
 * Single-buffered reading (as in dwio::PreloadableInputStream)
 * reads ahead into a buffer.   Double-buffered reading additionally reads
 * asynchronously into a second buffer, swaps the buffers when the
 * first is fully consumed and the second has been filled, and then starts
 * a new parallel read.  For clients with a slow network connection to
 * Warm Storage, enabling PREFETCH reduces elapsed time by 10% or more,
 * at the cost of a second buffer.   The relative improvment would be greater
 * for cases where the network throughput is higher.
 */
enum class PrefetchMode {
  NOT_SET = 0,
  PRELOAD = 1, // read a buffer of autoPreloadLength bytes on a read beyond the
               // current buffer, if any.
  PREFETCH = 2, // read a second buffer of autoPreloadLength bytes ahead of
                // actual reads.
=======
>>>>>>> 144aac11
};

/**
 * Options for creating a Reader.
 */
class ReaderOptions : public io::ReaderOptions {
 private:
  uint64_t tailLocation;
  FileFormat fileFormat;
  RowTypePtr fileSchema;
  SerDeOptions serDeOptions;
  std::shared_ptr<encryption::DecrypterFactory> decrypterFactory_;
  uint64_t directorySizeGuess{kDefaultDirectorySizeGuess};
  uint64_t filePreloadThreshold{kDefaultFilePreloadThreshold};
  bool fileColumnNamesReadAsLowerCase{false};
  bool useColumnNamesForColumnMapping_{false};
  std::shared_ptr<folly::Executor> ioExecutor_;

 public:
  static constexpr uint64_t kDefaultDirectorySizeGuess = 1024 * 1024; // 1MB
  static constexpr uint64_t kDefaultFilePreloadThreshold =
      1024 * 1024 * 8; // 8MB

  explicit ReaderOptions(velox::memory::MemoryPool* pool)
      : io::ReaderOptions(pool),
        tailLocation(std::numeric_limits<uint64_t>::max()),
        fileFormat(FileFormat::UNKNOWN),
        fileSchema(nullptr) {}

  ReaderOptions& operator=(const ReaderOptions& other) {
    io::ReaderOptions::operator=(other);
    tailLocation = other.tailLocation;
    fileFormat = other.fileFormat;
    if (other.fileSchema != nullptr) {
      fileSchema = other.getFileSchema();
    } else {
      fileSchema = nullptr;
    }
    serDeOptions = other.serDeOptions;
    decrypterFactory_ = other.decrypterFactory_;
    directorySizeGuess = other.directorySizeGuess;
    filePreloadThreshold = other.filePreloadThreshold;
    fileColumnNamesReadAsLowerCase = other.fileColumnNamesReadAsLowerCase;
    useColumnNamesForColumnMapping_ = other.useColumnNamesForColumnMapping_;
    return *this;
  }

  ReaderOptions(const ReaderOptions& other)
      : io::ReaderOptions(other),
        tailLocation(other.tailLocation),
        fileFormat(other.fileFormat),
        fileSchema(other.fileSchema),
        serDeOptions(other.serDeOptions),
        decrypterFactory_(other.decrypterFactory_),
        directorySizeGuess(other.directorySizeGuess),
        filePreloadThreshold(other.filePreloadThreshold),
        fileColumnNamesReadAsLowerCase(other.fileColumnNamesReadAsLowerCase),
        useColumnNamesForColumnMapping_(other.useColumnNamesForColumnMapping_) {
  }

  /**
   * Set the format of the file, such as "rc" or "dwrf".  The
   * default is "dwrf".
   */
  ReaderOptions& setFileFormat(FileFormat format) {
    fileFormat = format;
    return *this;
  }

  /**
   * Set the schema of the file (a Type tree).
   * For "dwrf" format, a default schema is derived from the file.
   * For "rc" format, there is no default schema.
   */
  ReaderOptions& setFileSchema(const RowTypePtr& schema) {
    fileSchema = schema;
    return *this;
  }

  /**
   * Set the location of the tail as defined by the logical length of the
   * file.
   */
  ReaderOptions& setTailLocation(uint64_t offset) {
    tailLocation = offset;
    return *this;
  }

  /**
   * Modify the serialization-deserialization options.
   */
  ReaderOptions& setSerDeOptions(const SerDeOptions& sdo) {
    serDeOptions = sdo;
    return *this;
  }

  ReaderOptions& setDecrypterFactory(
      const std::shared_ptr<encryption::DecrypterFactory>& factory) {
    decrypterFactory_ = factory;
    return *this;
  }

  ReaderOptions& setDirectorySizeGuess(uint64_t size) {
    directorySizeGuess = size;
    return *this;
  }

  ReaderOptions& setFilePreloadThreshold(uint64_t threshold) {
    filePreloadThreshold = threshold;
    return *this;
  }

  ReaderOptions& setFileColumnNamesReadAsLowerCase(bool flag) {
    fileColumnNamesReadAsLowerCase = flag;
    return *this;
  }

  ReaderOptions& setUseColumnNamesForColumnMapping(bool flag) {
    useColumnNamesForColumnMapping_ = flag;
    return *this;
  }

  ReaderOptions& setIOExecutor(std::shared_ptr<folly::Executor> executor) {
    ioExecutor_ = std::move(executor);
    return *this;
  }

  /**
   * Get the desired tail location.
   * @return if not set, return the maximum long.
   */
  uint64_t getTailLocation() const {
    return tailLocation;
  }

  /**
   * Get the file format.
   */
  FileFormat getFileFormat() const {
    return fileFormat;
  }

  /**
   * Get the file schema.
   */
  const std::shared_ptr<const velox::RowType>& getFileSchema() const {
    return fileSchema;
  }

  SerDeOptions& getSerDeOptions() {
    return serDeOptions;
  }

  const SerDeOptions& getSerDeOptions() const {
    return serDeOptions;
  }

  const std::shared_ptr<encryption::DecrypterFactory> getDecrypterFactory()
      const {
    return decrypterFactory_;
  }

  uint64_t getDirectorySizeGuess() const {
    return directorySizeGuess;
  }

  uint64_t getFilePreloadThreshold() const {
    return filePreloadThreshold;
  }

  const std::shared_ptr<folly::Executor>& getIOExecutor() const {
    return ioExecutor_;
  }

  bool isFileColumnNamesReadAsLowerCase() const {
    return fileColumnNamesReadAsLowerCase;
  }

  bool isUseColumnNamesForColumnMapping() const {
    return useColumnNamesForColumnMapping_;
  }
};

struct WriterOptions {
  TypePtr schema;
  velox::memory::MemoryPool* memoryPool;
  velox::memory::SetMemoryReclaimer setMemoryReclaimer{nullptr};
  std::optional<velox::common::CompressionKind> compressionKind;
};

} // namespace common
} // namespace dwio
} // namespace velox
} // namespace facebook<|MERGE_RESOLUTION|>--- conflicted
+++ resolved
@@ -345,11 +345,6 @@
   const std::shared_ptr<folly::Executor>& getDecodingExecutor() const {
     return decodingExecutor_;
   }
-<<<<<<< HEAD
-
-  const std::shared_ptr<folly::Executor>& getIOExecutor() const {
-    return ioExecutor_;
-  }
 
   void setScanId(const std::string id) {
     scanId_ = id;
@@ -358,41 +353,6 @@
   const std::string& scanId() const {
     return scanId_;
   }
-};
-
-/**
- * Mode for prefetching data.
- *
- * This mode may be ignored for a reader, such as DWRF, where it does not
- * make sense.
- *
- * To enable single-buffered reading, using the default autoPreloadLength:
- *         ReaderOptions readerOpts;
- *         readerOpts.setPrefetchMode(PrefetchMode::PRELOAD);
- * To enable double-buffered reading, using the default autoPreloadLength:
- *         ReaderOptions readerOpts;
- *         readerOpts.setPrefetchMode(PrefetchMode::PREFETCH);
- * To select unbuffered reading:
- *         ReaderOptions readerOpts;
- *         readerOpts.setPrefetchMode(PrefetchMode::NOT_SET);
- *
- * Single-buffered reading (as in dwio::PreloadableInputStream)
- * reads ahead into a buffer.   Double-buffered reading additionally reads
- * asynchronously into a second buffer, swaps the buffers when the
- * first is fully consumed and the second has been filled, and then starts
- * a new parallel read.  For clients with a slow network connection to
- * Warm Storage, enabling PREFETCH reduces elapsed time by 10% or more,
- * at the cost of a second buffer.   The relative improvment would be greater
- * for cases where the network throughput is higher.
- */
-enum class PrefetchMode {
-  NOT_SET = 0,
-  PRELOAD = 1, // read a buffer of autoPreloadLength bytes on a read beyond the
-               // current buffer, if any.
-  PREFETCH = 2, // read a second buffer of autoPreloadLength bytes ahead of
-                // actual reads.
-=======
->>>>>>> 144aac11
 };
 
 /**
