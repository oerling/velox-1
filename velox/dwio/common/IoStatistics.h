/*
 * Copyright (c) Facebook, Inc. and its affiliates.
 *
 * Licensed under the Apache License, Version 2.0 (the "License");
 * you may not use this file except in compliance with the License.
 * You may obtain a copy of the License at
 *
 *     http://www.apache.org/licenses/LICENSE-2.0
 *
 * Unless required by applicable law or agreed to in writing, software
 * distributed under the License is distributed on an "AS IS" BASIS,
 * WITHOUT WARRANTIES OR CONDITIONS OF ANY KIND, either express or implied.
 * See the License for the specific language governing permissions and
 * limitations under the License.
 */

#pragma once

#include <atomic>
#include <memory>
#include <mutex>
#include <string>
#include <unordered_map>

#include <folly/dynamic.h>

namespace facebook {
namespace velox {
namespace dwio {
namespace common {

struct OperationCounters {
  uint64_t resourceThrottleCount{0};
  uint64_t localThrottleCount{0};
  uint64_t globalThrottleCount{0};
  uint64_t retryCount{0};
  uint64_t latencyInMs{0};
  uint64_t requestCount{0};
  uint64_t delayInjectedInSecs{0};

  void merge(const OperationCounters& other);
};

class IoCounter {
 public:
  uint64_t count() const {
    return count_;
  }

  uint64_t bytes() const {
    return bytes_;
  }

  void increment(uint64_t bytes) {
    ++count_;
    bytes_ += bytes;
  }

  void merge(const IoCounter& other) {
    bytes_ += other.bytes_;
    count_ += other.count_;
  }

 private:
  std::atomic<uint64_t> count_{0};
  std::atomic<uint64_t> bytes_{0};
};

class IoStatistics {
 public:
  uint64_t rawBytesRead() const;
  uint64_t rawOverreadBytes() const;
  uint64_t rawBytesWritten() const;
  uint64_t inputBatchSize() const;
  uint64_t outputBatchSize() const;

  uint64_t incRawBytesRead(int64_t);
  uint64_t incRawOverreadBytes(int64_t);
  uint64_t incRawBytesWritten(int64_t);
  uint64_t incInputBatchSize(int64_t);
  uint64_t incOutputBatchSize(int64_t);

  IoCounter& prefetch() {
    return prefetch_;
  }

  IoCounter& read() {
    return read_;
  }

  IoCounter& ssdRead() {
    return ssdRead_;
  }

  IoCounter& ramHit() {
    return ramHit_;
  }

  IoCounter& queryThreadIoLatency() {
    return queryThreadIoLatency_;
  }

  void incOperationCounters(
      const std::string& operation,
      const uint64_t resourceThrottleCount,
      const uint64_t localThrottleCount,
      const uint64_t globalThrottleCount,
      const uint64_t retryCount,
      const uint64_t latencyInMs,
      const uint64_t delayInjectedInSecs);

  std::unordered_map<std::string, OperationCounters> operationStats() const;

<<<<<<< HEAD
  void merge(const IoStatistics& other);
=======
  folly::dynamic getOperationStatsSnapshot() const;
>>>>>>> 5c945ebe

 private:
  std::atomic<uint64_t> rawBytesRead_{0};
  std::atomic<uint64_t> rawBytesWritten_{0};
  std::atomic<uint64_t> inputBatchSize_{0};
  std::atomic<uint64_t> outputBatchSize_{0};
  std::atomic<uint64_t> rawOverreadBytes_{0};

  // Planned read from storage or SSD.
  IoCounter prefetch_;

  // Read from storage, for sparsely accessed columns.
  IoCounter read_;

  // Hits from RAM cache. Does not include first use of prefetched data.
  IoCounter ramHit_;

  // Read from SSD cache instead of storage. Includes both random and planned
  // reads.
  IoCounter ssdRead_;

  // Time spent by a query processing thread waiting for synchronously
  // issued IO or for an in-progress read-ahead to finish.
  IoCounter queryThreadIoLatency_;

  std::unordered_map<std::string, OperationCounters> operationStats_;
  mutable std::mutex operationStatsMutex_;
};

} // namespace common
} // namespace dwio
} // namespace velox
} // namespace facebook<|MERGE_RESOLUTION|>--- conflicted
+++ resolved
@@ -111,11 +111,9 @@
 
   std::unordered_map<std::string, OperationCounters> operationStats() const;
 
-<<<<<<< HEAD
   void merge(const IoStatistics& other);
-=======
+
   folly::dynamic getOperationStatsSnapshot() const;
->>>>>>> 5c945ebe
 
  private:
   std::atomic<uint64_t> rawBytesRead_{0};
