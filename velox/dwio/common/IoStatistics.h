/*
 * Copyright (c) Facebook, Inc. and its affiliates.
 *
 * Licensed under the Apache License, Version 2.0 (the "License");
 * you may not use this file except in compliance with the License.
 * You may obtain a copy of the License at
 *
 *     http://www.apache.org/licenses/LICENSE-2.0
 *
 * Unless required by applicable law or agreed to in writing, software
 * distributed under the License is distributed on an "AS IS" BASIS,
 * WITHOUT WARRANTIES OR CONDITIONS OF ANY KIND, either express or implied.
 * See the License for the specific language governing permissions and
 * limitations under the License.
 */

#pragma once

#include <atomic>
#include <memory>
#include <mutex>
#include <string>
#include <unordered_map>

#include <folly/dynamic.h>

namespace facebook {
namespace velox {
namespace dwio {
namespace common {

struct OperationCounters {
  uint64_t resourceThrottleCount{0};
  uint64_t localThrottleCount{0};
  uint64_t globalThrottleCount{0};
  uint64_t retryCount{0};
  uint64_t latencyInMs{0};
  uint64_t requestCount{0};
  uint64_t delayInjectedInSecs{0};

  void merge(const OperationCounters& other);
};

class IoCounter {
 public:
  uint64_t count() const {
    return count_;
  }

  uint64_t bytes() const {
    return bytes_;
  }

  void increment(uint64_t bytes) {
    ++count_;
    bytes_ += bytes;
  }

  void merge(const IoCounter& other) {
    bytes_ += other.bytes_;
    count_ += other.count_;
  }

 private:
  std::atomic<uint64_t> count_{0};
  std::atomic<uint64_t> bytes_{0};
};

class IoStatistics {
 public:
  uint64_t rawBytesRead() const;
  uint64_t rawOverreadBytes() const;
  uint64_t rawBytesWritten() const;
  uint64_t inputBatchSize() const;
  uint64_t outputBatchSize() const;

  uint64_t incRawBytesRead(int64_t);
  uint64_t incRawOverreadBytes(int64_t);
  uint64_t incRawBytesWritten(int64_t);
  uint64_t incInputBatchSize(int64_t);
  uint64_t incOutputBatchSize(int64_t);

  IoCounter& prefetch() {
    return prefetch_;
  }

  IoCounter& read() {
    return read_;
  }

  IoCounter& ssdRead() {
    return ssdRead_;
  }

  IoCounter& ramHit() {
    return ramHit_;
  }

  IoCounter& queryThreadIoLatency() {
    return queryThreadIoLatency_;
  }

  void incOperationCounters(
      const std::string& operation,
      const uint64_t resourceThrottleCount,
      const uint64_t localThrottleCount,
      const uint64_t globalThrottleCount,
      const uint64_t retryCount,
      const uint64_t latencyInMs,
      const uint64_t delayInjectedInSecs);

  std::unordered_map<std::string, OperationCounters> operationStats() const;

  void merge(const IoStatistics& other);

<<<<<<< HEAD
=======
  folly::dynamic getOperationStatsSnapshot() const;

>>>>>>> 7b0e58e4
 private:
  std::atomic<uint64_t> rawBytesRead_{0};
  std::atomic<uint64_t> rawBytesWritten_{0};
  std::atomic<uint64_t> inputBatchSize_{0};
  std::atomic<uint64_t> outputBatchSize_{0};
  std::atomic<uint64_t> rawOverreadBytes_{0};

  // Planned read from storage or SSD.
  IoCounter prefetch_;

  // Read from storage, for sparsely accessed columns.
  IoCounter read_;

  // Hits from RAM cache. Does not include first use of prefetched data.
  IoCounter ramHit_;

  // Read from SSD cache instead of storage. Includes both random and planned
  // reads.
  IoCounter ssdRead_;

  // Time spent by a query processing thread waiting for synchronously
  // issued IO or for an in-progress read-ahead to finish.
  IoCounter queryThreadIoLatency_;

  std::unordered_map<std::string, OperationCounters> operationStats_;
  mutable std::mutex operationStatsMutex_;
};

} // namespace common
} // namespace dwio
} // namespace velox
} // namespace facebook<|MERGE_RESOLUTION|>--- conflicted
+++ resolved
@@ -113,11 +113,8 @@
 
   void merge(const IoStatistics& other);
 
-<<<<<<< HEAD
-=======
   folly::dynamic getOperationStatsSnapshot() const;
 
->>>>>>> 7b0e58e4
  private:
   std::atomic<uint64_t> rawBytesRead_{0};
   std::atomic<uint64_t> rawBytesWritten_{0};
