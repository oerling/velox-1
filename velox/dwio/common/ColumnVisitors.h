/*
 * Copyright (c) Facebook, Inc. and its affiliates.
 *
 * Licensed under the Apache License, Version 2.0 (the "License");
 * you may not use this file except in compliance with the License.
 * You may obtain a copy of the License at
 *
 *     http://www.apache.org/licenses/LICENSE-2.0
 *
 * Unless required by applicable law or agreed to in writing, software
 * distributed under the License is distributed on an "AS IS" BASIS,
 * WITHOUT WARRANTIES OR CONDITIONS OF ANY KIND, either express or implied.
 * See the License for the specific language governing permissions and
 * limitations under the License.
 */

#pragma once

#include "velox/common/base/Portability.h"
#include "velox/common/base/SimdUtil.h"
#include "velox/dwio/common/DecoderUtil.h"
#include "velox/dwio/common/SelectiveColumnReader.h"
#include "velox/dwio/common/TypeUtil.h"

namespace facebook::velox::dwio::common {

// structs for extractValues in ColumnVisitor.

dwio::common::NoHook& noHook();

// Represents values not being retained after filter evaluation.

struct DropValues {
  static constexpr bool kSkipNulls = false;
  using HookType = dwio::common::NoHook;

  bool acceptsNulls() const {
    return true;
  }

  template <typename V>
  void addValue(vector_size_t /*rowIndex*/, V /*value*/) {}

  template <typename T>
  void addNull(vector_size_t /*rowIndex*/) {}

  HookType& hook() {
    return noHook();
  }
};

template <typename TReader>
struct ExtractToReader {
  using HookType = dwio::common::NoHook;
  static constexpr bool kSkipNulls = false;
  explicit ExtractToReader(TReader* readerIn) : reader(readerIn) {}

  bool acceptsNulls() const {
    return true;
  }

  template <typename T>
  void addNull(vector_size_t rowIndex);

  template <typename V>
  void addValue(vector_size_t /*rowIndex*/, V value) {
    reader->addValue(value);
  }

  TReader* reader;

  dwio::common::NoHook& hook() {
    return noHook();
  }
};

template <typename THook>
class ExtractToHook {
 public:
  using HookType = THook;
  static constexpr bool kSkipNulls = THook::kSkipNulls;

  explicit ExtractToHook(ValueHook* hook)
      : hook_(*reinterpret_cast<THook*>(hook)) {}

  bool acceptsNulls() {
    return hook_.acceptsNulls();
  }

  template <typename T>
  void addNull(vector_size_t rowIndex) {
    hook_.addNull(rowIndex);
  }

  template <typename V>
  void addValue(vector_size_t rowIndex, V value) {
    hook_.addValue(rowIndex, &value);
  }

  auto& hook() {
    return hook_;
  }

 private:
  THook hook_;
};

class ExtractToGenericHook {
 public:
  using HookType = ValueHook;
  static constexpr bool kSkipNulls = false;

  explicit ExtractToGenericHook(ValueHook* hook) : hook_(hook) {}

  bool acceptsNulls() const {
    return hook_->acceptsNulls();
  }

  template <typename T>
  void addNull(vector_size_t rowIndex) {
    hook_->addNull(rowIndex);
  }

  template <typename V>
  void addValue(vector_size_t rowIndex, V value) {
    hook_->addValue(rowIndex, &value);
  }

  ValueHook& hook() {
    return *hook_;
  }

 private:
  ValueHook* hook_;
};

template <typename T, typename TFilter, typename ExtractValues, bool isDense>
class DictionaryColumnVisitor;

template <typename TFilter, typename ExtractValues, bool isDense>
class StringDictionaryColumnVisitor;

// Template parameter for controlling filtering and action on a set of rows.
template <typename T, typename TFilter, typename ExtractValues, bool isDense>
class ColumnVisitor {
 public:
  using FilterType = TFilter;
  using Extract = ExtractValues;
  using HookType = typename Extract::HookType;
  using DataType = T;
  static constexpr bool dense = isDense;
  static constexpr bool kHasBulkPath = true;
  ColumnVisitor(
      TFilter& filter,
      SelectiveColumnReader* reader,
      const RowSet& rows,
      ExtractValues values)
      : filter_(filter),
        reader_(reader),
        allowNulls_(!TFilter::deterministic || filter.testNull()),
        rows_(&rows[0]),
        numRows_(rows.size()),
        rowIndex_(0),
        values_(values) {}

  bool allowNulls() {
    if (ExtractValues::kSkipNulls && TFilter::deterministic) {
      return false;
    }
    return allowNulls_ && values_.acceptsNulls();
  }

  vector_size_t start() {
    return isDense ? 0 : rowAt(0);
  }

  // Tests for a null value and processes it. If the value is not
  // null, returns 0 and has no effect. If the value is null, advances
  // to the next non-null value in 'rows_'. Returns the number of
  // values (not including nulls) to skip to get to the next non-null.
  // If there is no next non-null in 'rows_', sets 'atEnd'. If 'atEnd'
  // is set and a non-zero skip is returned, the caller must perform
  // the skip before returning.
  FOLLY_ALWAYS_INLINE vector_size_t checkAndSkipNulls(
      const uint64_t* nulls,
      vector_size_t& current,
      bool& atEnd) {
    auto testRow = currentRow();
    // Check that the caller and the visitor are in sync about current row.
    VELOX_DCHECK(current == testRow);
    uint32_t nullIndex = testRow >> 6;
    uint64_t nullWord = nulls[nullIndex];
    if (nullWord == bits::kNotNull64) {
      return 0;
    }
    uint8_t nullBit = testRow & 63;
    if ((nullWord & (1UL << nullBit))) {
      return 0;
    }
    // We have a null. We find the next non-null.
    if (++rowIndex_ >= numRows_) {
      atEnd = true;
      return 0;
    }
    auto rowOfNullWord = testRow - nullBit;
    if (isDense) {
      if (nullBit == 63) {
        nullBit = 0;
        rowOfNullWord += 64;
        nullWord = nulls[++nullIndex];
      } else {
        ++nullBit;
        // set all the bits below the row to null.
        nullWord &= ~velox::bits::lowMask(nullBit);
      }
      for (;;) {
        auto nextNonNull = count_trailing_zeros(nullWord);
        if (rowOfNullWord + nextNonNull >= numRows_) {
          // Nulls all the way to the end.
          atEnd = true;
          return 0;
        }
        if (nextNonNull < 64) {
          VELOX_CHECK_LE(rowIndex_, rowOfNullWord + nextNonNull);
          rowIndex_ = rowOfNullWord + nextNonNull;
          current = currentRow();
          return 0;
        }
        rowOfNullWord += 64;
        nullWord = nulls[++nullIndex];
      }
    } else {
      // Sparse row numbers. We find the first non-null and count
      // how many non-nulls on rows not in 'rows_' we skipped.
      int32_t toSkip = 0;
      nullWord &= ~velox::bits::lowMask(nullBit);
      for (;;) {
        testRow = currentRow();
        while (testRow >= rowOfNullWord + 64) {
          toSkip += __builtin_popcountll(nullWord);
          nullWord = nulls[++nullIndex];
          rowOfNullWord += 64;
        }
        // testRow is inside nullWord. See if non-null.
        nullBit = testRow & 63;
        if ((nullWord & (1UL << nullBit))) {
          toSkip +=
              __builtin_popcountll(nullWord & velox::bits::lowMask(nullBit));
          current = testRow;
          return toSkip;
        }
        if (++rowIndex_ >= numRows_) {
          // We end with a null. Add the non-nulls below the final null.
          toSkip += __builtin_popcountll(
              nullWord & velox::bits::lowMask(testRow - rowOfNullWord));
          atEnd = true;
          return toSkip;
        }
      }
    }
  }

  vector_size_t processNull(bool& atEnd) {
    vector_size_t previous = currentRow();
    if (filter_.testNull()) {
      filterPassedForNull();
    } else {
      filterFailed();
    }
    if (++rowIndex_ >= numRows_) {
      atEnd = true;
      return rows_[numRows_ - 1] - previous;
    }
    if (TFilter::deterministic && isDense) {
      return 0;
    }
    return currentRow() - previous - 1;
  }

  // Check if a string value doesn't pass the filter based on length.
  // Return unset optional if length is not sufficient to determine
  // whether the value passes or not. In this case, the caller must
  // call "process" for the actual string.
  FOLLY_ALWAYS_INLINE std::optional<vector_size_t> processLength(
      int32_t length,
      bool& atEnd) {
    if (!TFilter::deterministic) {
      return std::nullopt;
    }

    if (filter_.testLength(length)) {
      return std::nullopt;
    }

    filterFailed();

    if (++rowIndex_ >= numRows_) {
      atEnd = true;
      return 0;
    }
    if (isDense) {
      return 0;
    }
    return currentRow() - rows_[rowIndex_ - 1] - 1;
  }

  FOLLY_ALWAYS_INLINE vector_size_t process(T value, bool& atEnd) {
    if (!TFilter::deterministic) {
      auto previous = currentRow();
      if (velox::common::applyFilter(filter_, value)) {
        filterPassed(value);
      } else {
        filterFailed();
      }
      if (++rowIndex_ >= numRows_) {
        atEnd = true;
        return rows_[numRows_ - 1] - previous;
      }
      return currentRow() - previous - 1;
    }
    // The filter passes or fails and we go to the next row if any.
    if (velox::common::applyFilter(filter_, value)) {
      filterPassed(value);
    } else {
      filterFailed();
    }
    if (++rowIndex_ >= numRows_) {
      atEnd = true;
      return 0;
    }
    if (isDense) {
      return 0;
    }
    return currentRow() - rows_[rowIndex_ - 1] - 1;
  }

  // Returns space for 'size' items of T for a scan to fill. The scan
  // calls addResults and related to mark which elements are part of
  // the result.
  inline T* mutableValues(int32_t size) {
    return reader_->mutableValues<T>(size);
  }

  int32_t numRows() const {
    return reader_->numRows();
  }

  SelectiveColumnReader& reader() const {
    return *reader_;
  }

  inline vector_size_t rowAt(vector_size_t index) {
    if (isDense) {
      return index;
    }
    return rows_[index];
  }

  bool atEnd() {
    return rowIndex_ >= numRows_;
  }

  vector_size_t currentRow() {
    if (isDense) {
      return rowIndex_;
    }
    return rows_[rowIndex_];
  }

  const vector_size_t* rows() const {
    return rows_;
  }

  vector_size_t numRows() {
    return numRows_;
  }

  void filterPassed(T value) {
    addResult(value);
    if (!std::is_same<TFilter, velox::common::AlwaysTrue>::value) {
      addOutputRow(currentRow());
    }
  }

  inline void filterPassedForNull() {
    addNull();
    if (!std::is_same<TFilter, velox::common::AlwaysTrue>::value) {
      addOutputRow(currentRow());
    }
  }

  FOLLY_ALWAYS_INLINE void filterFailed();
  inline void addResult(T value);
  inline void addNull();
  inline void addOutputRow(vector_size_t row);

  TFilter& filter() {
    return filter_;
  }

  int32_t* outputRows(int32_t size) {
    return reader_->mutableOutputRows(size);
  }

  void setNumValuesBias(int32_t bias) {
    numValuesBias_ = bias;
  }

  void setNumValues(int32_t size) {
    reader_->setNumValues(numValuesBias_ + size);
    if (!std::is_same<TFilter, velox::common::AlwaysTrue>::value) {
      reader_->setNumRows(numValuesBias_ + size);
    }
  }

  HookType& hook() {
    return values_.hook();
  }

  T* rawValues(int32_t size) {
    return reader_->mutableValues<T>(size);
  }

  uint64_t* rawNulls(int32_t size) {
    return reader_->mutableNulls(size);
  }

  void setHasNulls() {
    reader_->setHasNulls();
  }

  void setAllNull(int32_t numValues) {
    setNumValues(numValues);
    reader_->setAllNull();
  }

  auto& innerNonNullRows() {
    return reader_->innerNonNullRows();
  }

  auto& outerNonNullRows() {
    return reader_->outerNonNullRows();
  }

  raw_vector<vector_size_t>& rowsCopy() const {
    return reader_->scanState().rowsCopy;
  }

  DictionaryColumnVisitor<T, TFilter, ExtractValues, isDense>
  toDictionaryColumnVisitor();

  StringDictionaryColumnVisitor<TFilter, ExtractValues, isDense>
  toStringDictionaryColumnVisitor();

  // Use for replacing *coall rows with non-null rows for fast path with
  // processRun and processRle.
  void setRows(folly::Range<const int32_t*> newRows) {
    rows_ = newRows.data();
    numRows_ = newRows.size();
  }

 protected:
  TFilter& filter_;
  SelectiveColumnReader* reader_;
  const bool allowNulls_;
  const vector_size_t* rows_;
  vector_size_t numRows_;
  vector_size_t rowIndex_;
  int32_t numValuesBias_{0};
  ExtractValues values_;
};

template <typename T, typename TFilter, typename ExtractValues, bool isDense>
FOLLY_ALWAYS_INLINE void
ColumnVisitor<T, TFilter, ExtractValues, isDense>::filterFailed() {
  auto preceding = filter_.getPrecedingPositionsToFail();
  auto succeeding = filter_.getSucceedingPositionsToFail();
  if (preceding) {
    reader_->dropResults(preceding);
  }
  if (succeeding) {
    rowIndex_ += succeeding;
  }
}

template <typename T, typename TFilter, typename ExtractValues, bool isDense>
inline void ColumnVisitor<T, TFilter, ExtractValues, isDense>::addResult(
    T value) {
  values_.addValue(rowIndex_, value);
}

template <typename T, typename TFilter, typename ExtractValues, bool isDense>
inline void ColumnVisitor<T, TFilter, ExtractValues, isDense>::addNull() {
  values_.template addNull<T>(rowIndex_);
}

template <typename T, typename TFilter, typename ExtractValues, bool isDense>
inline void ColumnVisitor<T, TFilter, ExtractValues, isDense>::addOutputRow(
    vector_size_t row) {
  reader_->addOutputRow(row);
}

template <typename TReader>
template <typename T>
void ExtractToReader<TReader>::addNull(vector_size_t /*rowIndex*/) {
  reader->template addNull<T>();
}

enum FilterResult { kUnknown = 0x40, kSuccess = 0x80, kFailure = 0 };

namespace detail {

template <typename T, typename A>
struct LoadIndices;

template <typename A>
struct LoadIndices<int32_t, A> {
  static xsimd::batch<int32_t, A> apply(const int32_t* values, const A&) {
    return xsimd::load_unaligned<A>(values);
  }
};

template <typename A>
struct LoadIndices<float, A> {
  static xsimd::batch<int32_t, A> apply(const float* values, const A&) {
    return xsimd::load_unaligned<A>(reinterpret_cast<const int32_t*>(values));
  }
};

template <typename A>
struct LoadIndices<int16_t, A> {
  static xsimd::batch<int32_t, A> apply(
      const int16_t* values,
      const xsimd::generic&) {
    constexpr int N = xsimd::batch<int32_t, A>::size;
    alignas(A::alignment()) int32_t tmp[N];
    for (int i = 0; i < N; ++i) {
      tmp[i] = values[i];
    }
    return xsimd::load_aligned(tmp);
  }

#if XSIMD_WITH_AVX2
  static xsimd::batch<int32_t, A> apply(
      const int16_t* values,
      const xsimd::avx2&) {
    return _mm256_cvtepi16_epi32(
        _mm_loadu_si128(reinterpret_cast<const __m128i*>(values)));
  }
#endif
};

template <typename A>
struct LoadIndices<int64_t, A> {
  static xsimd::batch<int32_t, A> apply(const int64_t* values, const A& arch) {
    return simd::gather<int32_t, int32_t, 8>(
        reinterpret_cast<const int32_t*>(values),
        simd::iota<int32_t>(arch),
        arch);
  }
};

template <typename A>
struct LoadIndices<double, A> {
  static xsimd::batch<int32_t, A> apply(const double* values, const A& arch) {
    return simd::gather<int32_t, int32_t, 8>(
        reinterpret_cast<const int32_t*>(values),
        simd::iota<int32_t>(arch),
        arch);
  }
};

} // namespace detail

template <typename T, typename A = xsimd::default_arch>
inline xsimd::batch<int32_t> loadIndices(const T* values, const A& arch = {}) {
  return detail::LoadIndices<T, A>::apply(values, arch);
}

// Copies from 'input' to 'values' and translates  via 'dict'. Only elements
// where 'dictMask' is true at the element's index are translated, else they are
// passed as is. The elements of input that are copied to values with or without
// translation are given by the first 'numBits' elements of 'selected'. There is
// a generic and a V32 specialization of this template. The V32 specialization
// has 'indices' holding the data to translate, which is loaded from input +
// inputIndex.
template <typename T>
inline void storeTranslatePermute(
    const T* input,
    int32_t inputIndex,
    xsimd::batch<int32_t> /*indices*/,
    int selected,
    xsimd::batch_bool<int32_t> dictMask,
    int8_t numBits,
    const T* dict,
    T* values) {
  using TIndex = typename make_index<T>::type;
  auto selectedIndices = simd::byteSetBits(selected);
  auto inDict = simd::toBitMask(dictMask);
  for (auto i = 0; i < numBits; ++i) {
    if (inDict & (1 << selectedIndices[i])) {
      auto index = reinterpret_cast<const TIndex*>(
          input)[inputIndex + selectedIndices[i]];
      if (sizeof(T) == 2) {
        index &= 0xffff;
      }
      auto value = dict[index];
      values[i] = value;
    } else {
      auto value = input[inputIndex + selectedIndices[i]];
      values[i] = value;
<<<<<<< HEAD
    }
    }
=======
    }
  }
>>>>>>> 75d4aaec
}

template <>
inline void storeTranslatePermute(
    const int32_t* /*input*/,
    int32_t /*inputIndex*/,
    xsimd::batch<int32_t> indices,
    int selected,
    xsimd::batch_bool<int32_t> dictMask,
    int8_t /*numBits*/,
    const int32_t* dict,
    int32_t* values) {
  auto translated = simd::maskGather(indices, dictMask, dict, indices);
  simd::filter(translated, selected).store_unaligned(values);
}

// Stores 8 elements starting at 'input' + 'inputIndex' into
// 'values'. The values are translated via 'dict' for the positions
// that are true in 'dictMask'.
template <typename T>
inline void storeTranslate(
    const T* input,
    int32_t inputIndex,
    xsimd::batch<int32_t> /*indices*/,
    xsimd::batch_bool<int32_t> dictMask,
    const T* dict,
    T* values) {
  using TIndex = typename make_index<T>::type;
  auto inDict = simd::toBitMask(dictMask);
  for (auto i = 0; i < dictMask.size; ++i) {
    if (inDict & (1 << i)) {
      auto index = reinterpret_cast<const TIndex*>(input)[inputIndex + i];
      values[i] = dict[index];
    } else {
      auto value = input[inputIndex + i];
      values[i] = value;
<<<<<<< HEAD
    }
    }
=======
    }
  }
>>>>>>> 75d4aaec
}

template <>
inline void storeTranslate(
    const int32_t* /*input*/,
    int32_t /*inputIndex*/,
    xsimd::batch<int32_t> indices,
    xsimd::batch_bool<int32_t> dictMask,
    const int32_t* dict,
    int32_t* values) {
  simd::maskGather(indices, dictMask, dict, indices).store_unaligned(values);
}

namespace detail {

#if XSIMD_WITH_AVX2
inline xsimd::batch<int64_t> cvtU32toI64(
    xsimd::batch<int32_t, xsimd::sse2> values) {
  return _mm256_cvtepu32_epi64(values);
}
#elif XSIMD_WITH_SSE2 || XSIMD_WITH_NEON
inline xsimd::batch<int64_t> cvtU32toI64(simd::Batch64<int32_t> values) {
  int64_t lo = static_cast<uint32_t>(values.data[0]);
  int64_t hi = static_cast<uint32_t>(values.data[1]);
  return xsimd::batch<int64_t>({lo, hi});
}
#endif

} // namespace detail

template <typename T, typename TFilter, typename ExtractValues, bool isDense>
class DictionaryColumnVisitor
    : public ColumnVisitor<T, TFilter, ExtractValues, isDense> {
  using super = ColumnVisitor<T, TFilter, ExtractValues, isDense>;

 public:
  DictionaryColumnVisitor(
      TFilter& filter,
      SelectiveColumnReader* reader,
      RowSet rows,
      ExtractValues values)
      : ColumnVisitor<T, TFilter, ExtractValues, isDense>(
            filter,
            reader,
            rows,
            values),
        state_(reader->scanState().rawState),
        width_(
            reader->type()->kind() == TypeKind::BIGINT        ? 8
                : reader->type()->kind() == TypeKind::INTEGER ? 4
                                                              : 2) {}

  FOLLY_ALWAYS_INLINE bool isInDict() {
    if (inDict()) {
      return bits::isBitSet(inDict(), super::currentRow());
    }
    return true;
  }

  FOLLY_ALWAYS_INLINE vector_size_t
  process(typename make_index<T>::type value, bool& atEnd) {
    if (!isInDict()) {
      // If reading fixed width values, the not in dictionary value will be read
      // as unsigned at the width of the type. Integer columns are signed, so
      // sign extend the value here.
      T signedValue;
      if (LIKELY(width_ == 8)) {
        signedValue = value;
      } else if (width_ == 4) {
        signedValue = static_cast<int32_t>(value);
      } else {
        signedValue = static_cast<int16_t>(value);
      }
      return super::process(signedValue, atEnd);
    }
    vector_size_t previous =
        isDense && TFilter::deterministic ? 0 : super::currentRow();
    T valueInDictionary = dict()[value];
    if (std::is_same<TFilter, velox::common::AlwaysTrue>::value) {
      super::filterPassed(valueInDictionary);
    } else {
      // check the dictionary cache
      if (TFilter::deterministic &&
          filterCache()[value] == FilterResult::kSuccess) {
        super::filterPassed(valueInDictionary);
      } else if (
          TFilter::deterministic &&
          filterCache()[value] == FilterResult::kFailure) {
        super::filterFailed();
      } else {
        if (velox::common::applyFilter(super::filter_, valueInDictionary)) {
          super::filterPassed(valueInDictionary);
          if (TFilter::deterministic) {
            filterCache()[value] = FilterResult::kSuccess;
          }
        } else {
          super::filterFailed();
          if (TFilter::deterministic) {
            filterCache()[value] = FilterResult::kFailure;
          }
        }
      }
    }
    if (++super::rowIndex_ >= super::numRows_) {
      atEnd = true;
      return (isDense && TFilter::deterministic)
          ? 0
          : super::rowAt(super::numRows_ - 1) - previous;
    }
    if (isDense && TFilter::deterministic) {
      return 0;
    }
    return super::currentRow() - previous - 1;
  }

  // Processes 'numInput' dictionary indices in 'input'. Sets 'values'
  // and 'numValues'' to the resulting values. If hasFilter is true,
  // only values passing filter are put in 'values' and the indices of
  // the passing rows are put in the corresponding position in
  // 'filterHits'. 'scatterRows' may be non-null if there is no filter and the
  // decoded values should be scattered into values with gaps in between so as
  // to leave gaps  for nulls. If scatterRows is given, the ith value goes to
  // values[scatterRows[i]], else it goes to 'values[i]'. If 'hasFilter' is
  // true, the passing values are written to consecutive places in 'values'.
  template <bool hasFilter, bool hasHook, bool scatter>
  void processRun(
      const T* input,
      int32_t numInput,
      const int32_t* scatterRows,
      int32_t* filterHits,
      T* values,
      int32_t& numValues) {
    DCHECK_EQ(input, values + numValues);
    if (!hasFilter) {
      if (hasHook) {
        translateByDict(input, numInput, values);
        super::values_.hook().addValues(
            scatter ? scatterRows + super::rowIndex_
                    : velox::iota(super::numRows_, super::innerNonNullRows()) +
                    super::rowIndex_,
            values,
            numInput,
            sizeof(T));
        super::rowIndex_ += numInput;
        return;
      }
      if (inDict()) {
        translateScatter<true, scatter>(
            input, numInput, scatterRows, numValues, values);
      } else {
        translateScatter<false, scatter>(
            input, numInput, scatterRows, numValues, values);
      }
      super::rowIndex_ += numInput;
      numValues = scatter ? scatterRows[super::rowIndex_ - 1] + 1
                          : numValues + numInput;
      return;
    }
    // The filter path optionally extracts values but always sets
    // filterHits. It first loads a vector of indices. It translates
    // those indices that refer to dictionary via the dictionary in
    // bulk. It checks the dictionary filter cache 8 values at a
    // time. It calls the scalar filter for the indices that were not
    // found in the cache. It gets a bitmask of up to 8 filter
    // results. It stores these in filterHits. If values are to be
    // written, the passing bitmap is used to load a permute mask to
    // permute the passing values to the left of a vector register and
    // write  the whole register to the end of 'values'
    constexpr bool kFilterOnly =
        std::is_same<typename super::Extract, DropValues>::value;
    constexpr int32_t kWidth = xsimd::batch<int32_t>::size;
    int32_t last = numInput & ~(kWidth - 1);
    for (auto i = 0; i < numInput; i += kWidth) {
      int8_t width = UNLIKELY(i == last) ? numInput - last : kWidth;
      auto indices = loadIndices(input + i);
      xsimd::batch_bool<int32_t> dictMask;
      if (inDict()) {
        if (simd::isDense(super::rows_ + super::rowIndex_ + i, width)) {
          dictMask = load8MaskDense(
              inDict(), super::rows_[super::rowIndex_ + i], width);
        } else {
          dictMask = load8MaskSparse(
              inDict(), super::rows_ + super::rowIndex_ + i, width);
        }
      } else {
        dictMask = simd::leadingMask<int32_t>(width);
      }

      // Load 8 filter cache values. Defaults the extra to values to 0 if
      // loading less than 8.
      auto cache = simd::maskGather<int32_t, int32_t, 1>(
          xsimd::broadcast<int32_t>(0),
          dictMask,
          reinterpret_cast<const int32_t*>(filterCache() - 3),
          indices);
      auto unknowns = simd::toBitMask(
          xsimd::batch_bool<int32_t>((cache & (kUnknown << 24)) << 1));
      auto passed = simd::toBitMask(xsimd::batch_bool<int32_t>(cache));
      if (UNLIKELY(unknowns)) {
        uint16_t bits = unknowns;
        // Ranges only over inputs that are in dictionary, the not in dictionary
        // were masked off in 'dictMask'.
        using TIndex = typename make_index<T>::type;
        while (bits) {
          int index = bits::getAndClearLastSetBit(bits);
          auto value = reinterpret_cast<const TIndex*>(input)[i + index];
          if (applyFilter(super::filter_, dict()[value])) {
            filterCache()[value] = FilterResult::kSuccess;
            passed |= 1 << index;
          } else {
            filterCache()[value] = FilterResult::kFailure;
          }
        }
      }
      // Were there values not in dictionary?
      if (inDict()) {
        auto mask = simd::toBitMask(dictMask);
        const auto allTrue = simd::allSetBitMask<int32_t>();
        if (mask != allTrue) {
          uint16_t bits = (allTrue ^ mask) & bits::lowMask(kWidth);
          while (bits) {
            auto index = bits::getAndClearLastSetBit(bits);
            if (i + index >= numInput) {
              break;
            }
            if (velox::common::applyFilter(super::filter_, input[i + index])) {
              passed |= 1 << index;
            }
          }
        }
      }
      // We know 8 compare results. If all false, process next batch.
      if (!passed) {
        continue;
      } else if (passed == (1 << xsimd::batch<int32_t>::size) - 1) {
        // All passed, no need to shuffle the indices or values, write then to
        // 'values' and 'filterHits'.
        xsimd::load_unaligned(
            (scatter ? scatterRows : super::rows_) + super::rowIndex_ + i)
            .store_unaligned(filterHits + numValues);
        if (!kFilterOnly) {
          storeTranslate(
              input, i, indices, dictMask, dict(), values + numValues);
        }
        numValues += kWidth;
      } else {
        // Some passed. Permute  the passing row numbers and values to the left
        // of the SIMD vector and store.
        int8_t numBits = __builtin_popcount(passed);
        simd::filter(
            xsimd::load_unaligned(
                (scatter ? scatterRows : super::rows_) + super::rowIndex_ + i),
            passed)
            .store_unaligned(filterHits + numValues);
        if (!kFilterOnly) {
          storeTranslatePermute(
              input,
              i,
              indices,
              passed,
              dictMask,
              numBits,
              dict(),
              values + numValues);
        }
        numValues += numBits;
      }
    }
    super::rowIndex_ += numInput;
  }

  template <bool hasFilter, bool hasHook, bool scatter>
  void processRle(
      T value,
      T delta,
      int32_t numRows,
      int32_t currentRow,
      const int32_t* scatterRows,
      int32_t* filterHits,
      T* values,
      int32_t& numValues) {
    if (sizeof(T) == 8) {
      constexpr int32_t kWidth = xsimd::batch<int64_t>::size;
      for (auto i = 0; i < numRows; i += kWidth) {
        auto numbers = detail::cvtU32toI64(
                           simd::loadGatherIndices<int64_t>(
                               super::rows_ + super::rowIndex_ + i) -
                           currentRow) *
                delta +
            value;
        numbers.store_unaligned(values + numValues + i);
      }
    } else if (sizeof(T) == 4) {
      constexpr int32_t kWidth = xsimd::batch<int32_t>::size;
      for (auto i = 0; i < numRows; i += kWidth) {
        auto numbers =
            (xsimd::load_unaligned(super::rows_ + super::rowIndex_ + i) -
             currentRow) *
                static_cast<int32_t>(delta) +
            static_cast<int32_t>(value);
        numbers.store_unaligned(values + numValues + i);
      }
    } else {
      for (auto i = 0; i < numRows; ++i) {
        values[numValues + i] =
            (super::rows_[super::rowIndex_ + i] - currentRow) * delta + value;
      }
    }

    processRun<hasFilter, hasHook, scatter>(
        values + numValues,
        numRows,
        scatterRows,
        filterHits,
        values,
        numValues);
  }

 private:
  template <bool hasInDict, bool scatter>
  void translateScatter(
      const T* input,
      int32_t numInput,
      const int32_t* scatterRows,
      int32_t numValues,
      T* values) {
    using TIndex = typename make_index<T>::type;

    for (int32_t i = numInput - 1; i >= 0; --i) {
      T value;
      if (hasInDict) {
        if (bits::isBitSet(inDict(), super::rows_[super::rowIndex_ + i])) {
          value = dict()[reinterpret_cast<const TIndex*>(input)[i]];
        } else if (!scatter) {
          continue;
        } else {
          value = input[i];
        }
      } else {
        value = dict()[reinterpret_cast<const TIndex*>(input)[i]];
      }
      if (scatter) {
        values[scatterRows[super::rowIndex_ + i]] = value;
      } else {
        values[numValues + i] = value;
      }
    }
  }

  // Returns 'numBits' bits starting at bit 'index' in 'bits' as a
  // 8x32 mask. This is used as a mask for maskGather to load selected
  // lanes from a dictionary.
  xsimd::batch_bool<int32_t>
  load8MaskDense(const uint64_t* bits, int32_t index, int8_t numBits) {
    uint8_t shift = index & 7;
    uint32_t byte = index >> 3;
    auto asBytes = reinterpret_cast<const uint8_t*>(bits);
    auto mask = (*reinterpret_cast<const int16_t*>(asBytes + byte) >> shift) &
        bits::lowMask(numBits);
    return simd::fromBitMask<int32_t>(mask);
  }

  // Returns 'numBits' bits at bit offsets in 'rows' from 'bits' as a
  // 8x32 mask for use in maskGather.
  xsimd::batch_bool<int32_t>
  load8MaskSparse(const uint64_t* bits, const int32_t* rows, int8_t numRows) {
    return simd::fromBitMask<int32_t>(simd::gather8Bits(bits, rows, numRows));
  }

  void translateByDict(const T* values, int numValues, T* out) {
    using TIndex = typename make_index<T>::type;
    if (!inDict()) {
      for (auto i = 0; i < numValues; ++i) {
        out[i] = dict()[reinterpret_cast<const TIndex*>(values)[i]];
      }
    } else if (super::dense) {
      bits::forEachSetBit(
          inDict(),
          super::rowIndex_,
          super::rowIndex_ + numValues,
          [&](int row) {
            auto valueIndex = row - super::rowIndex_;
            out[valueIndex] =
                dict()[reinterpret_cast<const TIndex*>(values)[valueIndex]];
            return true;
          });
    } else {
      for (auto i = 0; i < numValues; ++i) {
        if (bits::isBitSet(inDict(), super::rows_[super::rowIndex_ + i])) {
          out[i] = dict()[reinterpret_cast<const TIndex*>(values)[i]];
        }
      }
    }
  }

 protected:
  const uint64_t* inDict() const {
    return state_.inDictionary;
  }

  const T* dict() const {
    return reinterpret_cast<const T*>(state_.dictionary.values);
  }

  int32_t dictionarySize() const {
    return state_.dictionary.numValues;
  }

  uint8_t* filterCache() const {
    return state_.filterCache;
  }

  RawScanState state_;
  const uint8_t width_;
};

template <typename T, typename TFilter, typename ExtractValues, bool isDense>
DictionaryColumnVisitor<T, TFilter, ExtractValues, isDense>
ColumnVisitor<T, TFilter, ExtractValues, isDense>::toDictionaryColumnVisitor() {
  auto result = DictionaryColumnVisitor<T, TFilter, ExtractValues, isDense>(
      filter_, reader_, RowSet(rows_ + rowIndex_, numRows_), values_);
  result.numValuesBias_ = numValuesBias_;
  return result;
}

template <typename T, typename TFilter, typename ExtractValues, bool isDense>
StringDictionaryColumnVisitor<TFilter, ExtractValues, isDense>
ColumnVisitor<T, TFilter, ExtractValues, isDense>::
    toStringDictionaryColumnVisitor() {
  auto result = StringDictionaryColumnVisitor<TFilter, ExtractValues, isDense>(
      filter_, reader_, RowSet(rows_ + rowIndex_, numRows_), values_);
  result.setNumValuesBias(numValuesBias_);
  return result;
}

template <typename TFilter, typename ExtractValues, bool isDense>
class StringDictionaryColumnVisitor
    : public DictionaryColumnVisitor<int32_t, TFilter, ExtractValues, isDense> {
  using super = ColumnVisitor<int32_t, TFilter, ExtractValues, isDense>;
  using DictSuper =
      DictionaryColumnVisitor<int32_t, TFilter, ExtractValues, isDense>;

 public:
  StringDictionaryColumnVisitor(
      TFilter& filter,
      SelectiveColumnReader* reader,
      RowSet rows,
      ExtractValues values)
      : DictionaryColumnVisitor<int32_t, TFilter, ExtractValues, isDense>(
            filter,
            reader,
            rows,
            values) {}

  FOLLY_ALWAYS_INLINE vector_size_t process(int32_t value, bool& atEnd) {
    bool inStrideDict = !DictSuper::isInDict();
    auto index = value;
    if (inStrideDict) {
      index += DictSuper::dictionarySize();
    }
    vector_size_t previous =
        isDense && TFilter::deterministic ? 0 : super::currentRow();
    if (std::is_same<TFilter, velox::common::AlwaysTrue>::value) {
      super::filterPassed(index);
    } else {
      // check the dictionary cache
      if (TFilter::deterministic &&
          DictSuper::filterCache()[index] == FilterResult::kSuccess) {
        super::filterPassed(index);
      } else if (
          TFilter::deterministic &&
          DictSuper::filterCache()[index] == FilterResult::kFailure) {
        super::filterFailed();
      } else {
        if (velox::common::applyFilter(
                super::filter_, valueInDictionary(value, inStrideDict))) {
          super::filterPassed(index);
          if (TFilter::deterministic) {
            DictSuper::filterCache()[index] = FilterResult::kSuccess;
          }
        } else {
          super::filterFailed();
          if (TFilter::deterministic) {
            DictSuper::filterCache()[index] = FilterResult::kFailure;
          }
        }
      }
    }
    if (++super::rowIndex_ >= super::numRows_) {
      atEnd = true;
      return (TFilter::deterministic && isDense)
          ? 0
          : super::rows_[super::numRows_ - 1] - previous;
    }
    if (isDense && TFilter::deterministic) {
      return 0;
    }
    return super::currentRow() - previous - 1;
  }

  // Feeds'numValues' items starting at 'values' to the result. If
  // projecting out do nothing. If hook, call hook. If filter, apply
  // and produce hits and if not filter only compact the values to
  // remove non-passing. Returns the number of values in the result
  // after processing.
  template <bool hasFilter, bool hasHook, bool scatter>
  void processRun(
      const int32_t* input,
      int32_t numInput,
      const int32_t* scatterRows,
      int32_t* filterHits,
      int32_t* values,
      int32_t& numValues) {
    DCHECK(input == values + numValues);
    setByInDict(values + numValues, numInput);
    if (!hasFilter) {
      if (hasHook) {
        for (auto i = 0; i < numInput; ++i) {
          auto value = input[i];
          super::values_.addValue(
              scatterRows ? scatterRows[super::rowIndex_ + i]
                          : super::rowIndex_ + i,
              value);
        }
      }
      DCHECK_EQ(input, values + numValues);
      if (scatter) {
        dwio::common::scatterDense(
            input, scatterRows + super::rowIndex_, numInput, values);
      }
      numValues = scatter ? scatterRows[super::rowIndex_ + numInput - 1] + 1
                          : numValues + numInput;
      super::rowIndex_ += numInput;
      return;
    }
    constexpr bool filterOnly =
        std::is_same<typename super::Extract, DropValues>::value;
    constexpr int32_t kWidth = xsimd::batch<int32_t>::size;
    for (auto i = 0; i < numInput; i += kWidth) {
      auto indices = xsimd::load_unaligned(input + i);
      xsimd::batch<int32_t> cache;
      auto base =
          reinterpret_cast<const int32_t*>(DictSuper::filterCache() - 3);
      if (i + kWidth > numInput) {
        cache = simd::maskGather<int32_t, int32_t, 1>(
            xsimd::broadcast<int32_t>(0),
            simd::leadingMask<int32_t>(numInput - i),
            base,
            indices);
      } else {
        cache = simd::gather<int32_t, int32_t, 1>(base, indices);
      }
      auto unknowns = simd::toBitMask(
          xsimd::batch_bool<int32_t>((cache & (kUnknown << 24)) << 1));
      auto passed = simd::toBitMask(xsimd::batch_bool<int32_t>(cache));
      if (UNLIKELY(unknowns)) {
        uint16_t bits = unknowns;
        while (bits) {
          int index = bits::getAndClearLastSetBit(bits);
          int32_t value = input[i + index];
          bool result;
          if (value >= DictSuper::dictionarySize()) {
            result = applyFilter(
                super::filter_,
                valueInDictionary(value - DictSuper::dictionarySize(), true));
          } else {
            result =
                applyFilter(super::filter_, valueInDictionary(value, false));
          }
          if (result) {
            DictSuper::filterCache()[value] = FilterResult::kSuccess;
            passed |= 1 << index;
          } else {
            DictSuper::filterCache()[value] = FilterResult::kFailure;
          }
        }
      }
      if (!passed) {
        continue;
      } else if (passed == (1 << kWidth) - 1) {
        xsimd::load_unaligned(
            (scatter ? scatterRows : super::rows_) + super::rowIndex_ + i)
            .store_unaligned(filterHits + numValues);
        if (!filterOnly) {
          indices.store_unaligned(values + numValues);
        }
        numValues += kWidth;
      } else {
        int8_t numBits = __builtin_popcount(passed);
        simd::filter(
            xsimd::load_unaligned(
                (scatter ? scatterRows : super::rows_) + super::rowIndex_ + i),
            passed)
            .store_unaligned(filterHits + numValues);
        if (!filterOnly) {
          simd::filter(indices, passed).store_unaligned(values + numValues);
        }
        numValues += numBits;
      }
    }
    super::rowIndex_ += numInput;
  }

  // Processes a run length run.
  // 'value' is the value for 'currentRow' and numRows is the number of
  // selected rows that fall in this RLE. If value is 10 and delta is 3
  // and rows is {20, 30}, then this processes a 25 at 20 and a 40 at
  // 30.
  template <bool hasFilter, bool hasHook, bool scatter>
  void processRle(
      int32_t value,
      int32_t delta,
      int32_t numRows,
      int32_t currentRow,
      const int32_t* scatterRows,
      int32_t* filterHits,
      int32_t* values,
      int32_t& numValues) {
    constexpr int32_t kWidth = xsimd::batch<int32_t>::size;
    for (auto i = 0; i < numRows; i += kWidth) {
      ((xsimd::load_unaligned(super::rows_ + super::rowIndex_ + i) -
        currentRow) *
           delta +
       value)
          .store_unaligned(values + numValues + i);
    }

    processRun<hasFilter, hasHook, scatter>(
        values + numValues,
        numRows,
        scatterRows,
        filterHits,
        values,
        numValues);
  }

 private:
  void setByInDict(int32_t* values, int numValues) {
    if (DictSuper::inDict()) {
      auto current = super::rowIndex_;
      int32_t i = 0;
      for (; i < numValues; ++i) {
        if (!bits::isBitSet(DictSuper::inDict(), super::rows_[i + current])) {
          values[i] += DictSuper::dictionarySize();
        }
      }
    }
  }

  folly::StringPiece valueInDictionary(int64_t index, bool inStrideDict) {
    if (inStrideDict) {
      return folly::StringPiece(reinterpret_cast<const StringView*>(
          DictSuper::state_.dictionary2.values)[index]);
    }
    return folly::StringPiece(reinterpret_cast<const StringView*>(
        DictSuper::state_.dictionary.values)[index]);
  }
};

class ExtractStringDictionaryToGenericHook {
 public:
  static constexpr bool kSkipNulls = true;
  using HookType = ValueHook;

  ExtractStringDictionaryToGenericHook(
      ValueHook* hook,
      RowSet rows,
      RawScanState state)

      : hook_(hook), rows_(rows), state_(state) {}

  bool acceptsNulls() {
    return hook_->acceptsNulls();
  }

  template <typename T>
  void addNull(vector_size_t rowIndex) {
    hook_->addNull(rowIndex);
  }

  void addValue(vector_size_t rowIndex, int32_t value) {
    // We take the string from the stripe or stride dictionary
    // according to the index. Stride dictionary indices are offset up
    // by the stripe dict size.
    if (value < dictionarySize()) {
      auto view = folly::StringPiece(
          reinterpret_cast<const StringView*>(state_.dictionary.values)[value]);
      hook_->addValue(rowIndex, &view);
    } else {
      VELOX_DCHECK(state_.inDictionary);
      auto view = folly::StringPiece(
          reinterpret_cast<const StringView*>(state_.dictionary.values)[value]);
      hook_->addValue(rowIndex, &view);
    }
  }

  ValueHook& hook() {
    return *hook_;
  }

 private:
  int32_t dictionarySize() const {
    return state_.dictionary.numValues;
  }

  ValueHook* const hook_;
  RowSet const rows_;
  RawScanState state_;
};

template <typename T, typename TFilter, typename ExtractValues, bool isDense>
class DirectRleColumnVisitor
    : public ColumnVisitor<T, TFilter, ExtractValues, isDense> {
  using super = ColumnVisitor<T, TFilter, ExtractValues, isDense>;

 public:
  DirectRleColumnVisitor(
      TFilter& filter,
      SelectiveColumnReader* reader,
      RowSet rows,
      ExtractValues values)
      : ColumnVisitor<T, TFilter, ExtractValues, isDense>(
            filter,
            reader,
            rows,
            values) {}

  // Use for replacing all rows with non-null rows for fast path with
  // processRun and processRle.
  void setRows(folly::Range<const int32_t*> newRows) {
    super::rows_ = newRows.data();
    super::numRows_ = newRows.size();
  }

  // Processes 'numInput' T's in 'input'. Sets 'values' and
  // 'numValues'' to the resulting values. 'scatterRows' may be
  // non-null if there is no filter and the decoded values should be
  // scattered into values with gaps in between so as to leave gaps
  // for nulls. If scatterRows is given, the ith value goes to
  // values[scatterRows[i]], else it goes to 'values[i]'. If
  // 'hasFilter' is true, the passing values are written to
  // consecutive places in 'values'.
  template <bool hasFilter, bool hasHook, bool scatter>
  void processRun(
      const T* input,
      int32_t numInput,
      const int32_t* scatterRows,
      int32_t* filterHits,
      T* values,
      int32_t& numValues) {
    DCHECK_EQ(input, values + numValues);
    constexpr bool filterOnly =
        std::is_same<typename super::Extract, DropValues>::value;

    dwio::common::processFixedWidthRun<T, filterOnly, scatter, isDense>(
        folly::Range<const vector_size_t*>(super::rows_, super::numRows_),
        super::rowIndex_,
        numInput,
        scatterRows,
        values,
        filterHits,
        numValues,
        super::filter_,
        super::values_.hook());

    super::rowIndex_ += numInput;
  }

  template <bool hasFilter, bool hasHook, bool scatter>
  void processRle(
      T value,
      T delta,
      int32_t numRows,
      int32_t currentRow,
      const int32_t* scatterRows,
      int32_t* filterHits,
      T* values,
      int32_t& numValues) {
    if (sizeof(T) == 8) {
      constexpr int32_t kWidth = xsimd::batch<int64_t>::size;
      for (auto i = 0; i < numRows; i += kWidth) {
        auto numbers = detail::cvtU32toI64(
                           simd::loadGatherIndices<int64_t>(
                               super::rows_ + super::rowIndex_ + i) -
                           currentRow) *
                delta +
            value;
        numbers.store_unaligned(values + numValues + i);
      }
    } else if (sizeof(T) == 4) {
      constexpr int32_t kWidth = xsimd::batch<int32_t>::size;
      for (auto i = 0; i < numRows; i += kWidth) {
        auto numbers =
            (xsimd::load_unaligned(super::rows_ + super::rowIndex_ + i) -
             currentRow) *
                static_cast<int32_t>(delta) +
            static_cast<int32_t>(value);
        numbers.store_unaligned(values + numValues + i);
      }
    } else {
      for (auto i = 0; i < numRows; ++i) {
        values[numValues + i] =
            (super::rows_[super::rowIndex_ + i] - currentRow) * delta + value;
      }
    }

    processRun<hasFilter, hasHook, scatter>(
        values + numValues,
        numRows,
        scatterRows,
        filterHits,
        values,
        numValues);
  }
};

} // namespace facebook::velox::dwio::common<|MERGE_RESOLUTION|>--- conflicted
+++ resolved
@@ -609,13 +609,8 @@
     } else {
       auto value = input[inputIndex + selectedIndices[i]];
       values[i] = value;
-<<<<<<< HEAD
-    }
-    }
-=======
-    }
-  }
->>>>>>> 75d4aaec
+    }
+  }
 }
 
 template <>
@@ -652,13 +647,8 @@
     } else {
       auto value = input[inputIndex + i];
       values[i] = value;
-<<<<<<< HEAD
-    }
-    }
-=======
-    }
-  }
->>>>>>> 75d4aaec
+    }
+  }
 }
 
 template <>
