--- conflicted
+++ resolved
@@ -271,13 +271,9 @@
   // Returns the child which produces values for 'channel'. Throws if not found.
   ScanSpec& getChildByChannel(ChannelIndex channel);
 
-<<<<<<< HEAD
-  void moveAdaptation(ScanSpec& other);
-=======
   void moveAdaptationFrom(ScanSpec& other);
 
   std::string toString() const;
->>>>>>> 7b0e58e4
 
  private:
   void reorder();
