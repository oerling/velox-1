--- conflicted
+++ resolved
@@ -255,11 +255,9 @@
   // Returns the child which produces values for 'channel'. Throws if not found.
   ScanSpec& getChildByChannel(ChannelIndex channel);
 
-<<<<<<< HEAD
   void moveAdaptationFrom(ScanSpec& other);
-=======
+
   std::string toString() const;
->>>>>>> 5c945ebe
 
  private:
   void reorder();
