/*
 * Copyright (c) Facebook, Inc. and its affiliates.
 *
 * Licensed under the Apache License, Version 2.0 (the "License");
 * you may not use this file except in compliance with the License.
 * You may obtain a copy of the License at
 *
 *     http://www.apache.org/licenses/LICENSE-2.0
 *
 * Unless required by applicable law or agreed to in writing, software
 * distributed under the License is distributed on an "AS IS" BASIS,
 * WITHOUT WARRANTIES OR CONDITIONS OF ANY KIND, either express or implied.
 * See the License for the specific language governing permissions and
 * limitations under the License.
 */

#pragma once

#include "velox/common/base/SelectivityInfo.h"
#include "velox/type/Filter.h"
#include "velox/type/Subfield.h"
#include "velox/vector/BaseVector.h"
#include "velox/vector/ComplexVector.h"
#include "velox/vector/LazyVector.h"

#include <vector>

namespace facebook {
namespace velox {
namespace dwio::common {
class ColumnStatistics;
}
namespace common {

// Describes the filtering and value extraction for a
// SelectiveColumnReader. This is owned by the TableScan Operator and
// is passed to SelectiveColumnReaders at construction.  This is
// mutable by readers to reflect filter order and other adaptation.
class ScanSpec {
 public:
  static constexpr column_index_t kNoChannel = ~0;

  explicit ScanSpec(const Subfield::PathElement& element) {
    if (element.kind() == kNestedField) {
      auto field = reinterpret_cast<const Subfield::NestedField*>(&element);
      fieldName_ = field->name();

    } else {
      VELOX_CHECK(false, "Only nested fields are supported");
    }
  }

  explicit ScanSpec(const std::string& name) : fieldName_(name) {}

  // Filter to apply. If 'this' corresponds to a struct/list/map, this
  // can only be isNull or isNotNull, other filtering is given by
  // 'children'.
  common::Filter* filter() const {
    return filter_.get();
  }

  // Sets 'filter_'. May be used at initialization or when adding a
  // pushed down filter, e.g. top k cutoff.
  void setFilter(std::unique_ptr<Filter> filter) {
    filter_ = std::move(filter);
  }

  // Returns a constant vector if 'this' corresponds to a partitioning
  // column or to a missing column. These change from split to split.
  VectorPtr constantValue() const {
    return constantValue_;
  }

  void setConstantValue(VectorPtr value) {
    constantValue_ = value;
  }

  bool isConstant() const {
    return constantValue_ != nullptr;
  }

  // Name of the value in its container, i.e. field name in struct or
  // string key in map. Not all fields of 'this' apply in list/map
  // value cases but the overhead is manageable, the space taken is
  // less than the Subfield path that will in any case exist for each
  // separately named list/map element.
  const std::string& fieldName() const {
    return fieldName_;
  }

  // Subscript if this refers to a member of a list or an
  // integer-keyed map value. If this is a member in a row, this is
  // the ordinal position in the row type.  Subscript is mutable, for
  // example the position of the reader in a struct's readers may vary
  // between splits. Set to correspond to the position of 'fieldName'
  // when first reading a struct. Not mutable if this refers to a
  // list/map subscript.
  int64_t subscript() const {
    return subscript_;
  }

  void setSubscript(int64_t subscript) {
    subscript_ = subscript;
  }

  // True if the value is returned from scan. Fields can have
  // 'extractValues_' set and not be projected out if these are only
  // used in filter functions. A runtime pushdown of a filter function
  // may cause this to become false at run time.
  bool projectOut() const {
    return projectOut_;
  }

  void setProjectOut(bool projectOut) {
    projectOut_ = projectOut;
  }

  // Whether the value is extracted, to be collected with
  // getValues(). If this corresponds to a container, e.g. struct,
  // list, map of which at least one value is extracted, this is true.
  // A runtime pushdown may make this false, e.g. if a hash probe
  // changes into an IN predicate. This is true while 'projectOut_' is
  // false for columns that are used in filter functions.
  bool extractValues() const {
    return extractValues_;
  }

  void setExtractValues(bool extractValues) {
    extractValues_ = extractValues;
  }

  bool keepValues() const {
    return extractValues_ || projectOut_;
  }

  // Position in the RowVector returned by the top level scan. Applies
  // only to children of the root struct where projectOut_ is true.
  column_index_t channel() const {
    VELOX_CHECK(channel_ != kNoChannel);
    return channel_;
  }

  void setChannel(column_index_t channel) {
    channel_ = channel;
  }

  const std::vector<std::shared_ptr<ScanSpec>>& children() const {
    return children_;
  }

  // Returns 'children in a stable order. May be used for parallel construction
  // and read-ahead of reader trees while the main user of 'this' is running.
  const std::vector<ScanSpec*>& stableChildren();

  // Returns a read sequence number. This can b used for tagging
  // lazy vectors with a generation number so that we can check that
  // the reader that made them has not advanced between the making and
  // the loading of the lazy vector. This must be called if 'this'
  // corresponds to a struct or flat map reader with pushdown. This
  // may periodically do adaptation such as filter reordering. This
  // will initialize the read order on first call and calling this at
  // each level of struct is mandatory.
  uint64_t newRead();

  // Returns the ScanSpec corresponding to 'subfield'. Creates it if
  // needed, including any intermediate levels. This is used at
  // TableScan initialization to create the ScanSpec tree that
  // corresponds to the ColumnReader tree.
  ScanSpec* getOrCreateChild(const Subfield& subfield);

  bool matches(const Subfield::PathElement& element) const {
    auto kind = element.kind();
    switch (kind) {
      case kNestedField:
        return fieldName_ ==
            reinterpret_cast<const Subfield::NestedField*>(&element)->name();
      case kLongSubscript:
        return subscript_ ==
            reinterpret_cast<const Subfield::LongSubscript*>(&element)->index();
      case kStringSubscript:
        return fieldName_ ==
            reinterpret_cast<const Subfield::StringSubscript*>(&element)
                ->index();
      default:
        VELOX_CHECK(
            false, "Only subfields that specify a single field are  supported");
    }
    return false;
  }

  ScanSpec* childByName(const std::string& name) const {
    for (auto& spec : children_) {
      if (spec->fieldName_ == name) {
        return spec.get();
      }
    }
    return nullptr;
  }

  // Remove a child from this scan spec, returning the removed child.  This is
  // used for example to transform a flatmap scan spec into a struct scan spec.
  std::shared_ptr<ScanSpec> removeChild(const ScanSpec* child);

  SelectivityInfo& selectivity() {
    return selectivity_;
  }

  ValueHook* valueHook() const {
    return valueHook_;
  }

  void setValueHook(ValueHook* valueHook) {
    valueHook_ = valueHook;
  }

  // Returns true if the corresponding reader only needs to reference
  // the nulls stream. True if filter is is-null with or without value
  // extraction or if filter is is-not-null and no value is extracted.
  bool readsNullsOnly() const {
    if (filter_) {
      if (filter_->kind() == FilterKind::kIsNull) {
        return true;
      }
      if (filter_->kind() == FilterKind::kIsNotNull && !projectOut_ &&
          !extractValues_) {
        return true;
      }
    }
    return false;
  }

  bool makeFlat() const {
    return makeFlat_;
  }

  void setMakeFlat(bool makeFlat) {
    makeFlat_ = makeFlat;
  }

  // True if this or a descendant has a filter. This may change as a
  // result of runtime adaptation.
  bool hasFilter() const;

  // Resets cached values after this or children were updated, e.g. a new filter
  // was added or existing filter was modified.
  void resetCachedValues() {
    hasFilter_.reset();
    for (auto& child : children_) {
      child->resetCachedValues();
    }

    reorder();
  }

  void setEnableFilterReorder(bool enableFilterReorder) {
    enableFilterReorder_ = enableFilterReorder;
  }

  // Returns the child which produces values for 'channel'. Throws if not found.
  ScanSpec& getChildByChannel(column_index_t channel);

  void moveAdaptationFrom(ScanSpec& other);

  std::string toString() const;

 private:
  void reorder();

  // Serializes stableChildren().
  std::mutex mutex_;

  // Number of times read is called on the corresponding reader. This
  // is used for setup on first use and to produce a read sequence
  // number for LazyVectors.
  uint64_t numReads_ = 0;

  // Ordinal position of 'this' in its containing spec. For a struct
  // member this is the position of the reader in the child
  // readers. If this describes an operation on an array element or a
  // map with numeric key, this is the subscript as defined for array
  // or map.
  int64_t subscript_ = -1;
  // Column name if this is a struct mamber. String key if this
  // describes an operation on a map value.
  std::string fieldName_;
  // Ordinal position of the extracted value in the containing
  // RowVector. Set only when this describes a struct member.
  column_index_t channel_ = kNoChannel;

  VectorPtr constantValue_;
  bool projectOut_ = false;
  bool extractValues_ = false;
  // True if a string dictionary or flat map in this field should be
  // returned as flat.
  bool makeFlat_ = false;
  std::shared_ptr<common::Filter> filter_;
  SelectivityInfo selectivity_;
  // Sort children by filtering efficiency.
  bool enableFilterReorder_ = true;

  // Specification of action on child fields. This is filled in as
  // follows: Top level ScanSpec: All top level fields mentioned are
  // specified.  Nested struct/map/list: If filter-only,
  // projectOut/extractvalues are false in both container and children
  // and filtered subfields are represented.  If all children are
  // extracted and some are filtered: The container has
  // projectOut/extractValues set and filtered children, if any, are
  // in 'children_'. The filtered children have extractValues
  // false. If only some children are materialized (subfield pruning),
  // then the materialized children and filtered children are
  // represented in 'children_' and the materialized ones have
  // extractValues true.  Having at least one child with extractValues
  // true differentiates pruning from the case of extracting all children.

<<<<<<< HEAD
  std::vector<std::unique_ptr<ScanSpec>> children_;
  // Read-only copy of children, not subject to reordering. Used when
  // asynchronously constructing reader trees for read-ahead, while
  // 'children_' is reorderable by a running scan.
  std::vector<ScanSpec*> stableChildren_;
=======
  std::vector<std::shared_ptr<ScanSpec>> children_;
>>>>>>> e84e6797
  mutable std::optional<bool> hasFilter_;
  ValueHook* valueHook_ = nullptr;
};

// Returns false if no value from a range defined by stats can pass the
// filter. True, otherwise.
bool testFilter(
    common::Filter* filter,
    dwio::common::ColumnStatistics* stats,
    uint64_t totalRows,
    const TypePtr& type);

} // namespace common
} // namespace velox
} // namespace facebook<|MERGE_RESOLUTION|>--- conflicted
+++ resolved
@@ -52,6 +52,8 @@
 
   explicit ScanSpec(const std::string& name) : fieldName_(name) {}
 
+  ScanSpec(const ScanSpec& other);
+  
   // Filter to apply. If 'this' corresponds to a struct/list/map, this
   // can only be isNull or isNotNull, other filtering is given by
   // 'children'.
@@ -312,15 +314,12 @@
   // extractValues true.  Having at least one child with extractValues
   // true differentiates pruning from the case of extracting all children.
 
-<<<<<<< HEAD
-  std::vector<std::unique_ptr<ScanSpec>> children_;
+  std::vector<std::shared_ptr<ScanSpec>> children_;
   // Read-only copy of children, not subject to reordering. Used when
   // asynchronously constructing reader trees for read-ahead, while
   // 'children_' is reorderable by a running scan.
   std::vector<ScanSpec*> stableChildren_;
-=======
-  std::vector<std::shared_ptr<ScanSpec>> children_;
->>>>>>> e84e6797
+
   mutable std::optional<bool> hasFilter_;
   ValueHook* valueHook_ = nullptr;
 };
