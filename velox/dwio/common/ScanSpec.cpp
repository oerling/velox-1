/*
 * Copyright (c) Facebook, Inc. and its affiliates.
 *
 * Licensed under the Apache License, Version 2.0 (the "License");
 * you may not use this file except in compliance with the License.
 * You may obtain a copy of the License at
 *
 *     http://www.apache.org/licenses/LICENSE-2.0
 *
 * Unless required by applicable law or agreed to in writing, software
 * distributed under the License is distributed on an "AS IS" BASIS,
 * WITHOUT WARRANTIES OR CONDITIONS OF ANY KIND, either express or implied.
 * See the License for the specific language governing permissions and
 * limitations under the License.
 */

#include "velox/dwio/common/ScanSpec.h"
#include "velox/dwio/common/Statistics.h"

namespace facebook::velox::common {

ScanSpec* ScanSpec::getOrCreateChild(const Subfield& subfield) {
  auto container = this;
  auto& path = subfield.path();
  for (size_t depth = 0; depth < path.size(); ++depth) {
    auto element = path[depth].get();
    bool found = false;
    for (auto& field : container->children_) {
      if (field->matches(*element)) {
        container = field.get();
        found = true;
        break;
      }
    }
    if (!found) {
      container->children_.push_back(std::make_unique<ScanSpec>(*element));
      container = container->children_.back().get();
    }
  }
  return container;
}

uint64_t ScanSpec::newRead() {
  if (!numReads_) {
    reorder();
  } else if (enableFilterReorder_) {
    for (auto i = 1; i < children_.size(); ++i) {
      if (!children_[i]->filter_) {
        break;
      }
      if (children_[i - 1]->selectivity_.timeToDropValue() >
          children_[i]->selectivity_.timeToDropValue()) {
        reorder();
        break;
      }
    }
  }
  return numReads_++;
}

void ScanSpec::reorder() {
  if (children_.empty()) {
    return;
  }
  // Make sure 'stableChildren_' is initialized.
  stableChildren();
  std::sort(
      children_.begin(),
      children_.end(),
      [this](
          const std::unique_ptr<ScanSpec>& left,
          const std::unique_ptr<ScanSpec>& right) {
        if (left->filter_ && right->filter_) {
          if (enableFilterReorder_ &&
              (left->selectivity_.numIn() || right->selectivity_.numIn())) {
            return left->selectivity_.timeToDropValue() <
                right->selectivity_.timeToDropValue();
          }
          // Integer filters are before other filters if there is no
          // history data.
          return left->filter_->kind() < right->filter_->kind();
        }
        if (left->filter_) {
          return true;
        }
        if (right->filter_) {
          return false;
        }
        return left->fieldName_ < right->fieldName_;
      });
}

const std::vector<ScanSpec*>& ScanSpec::stableChildren() {
  std::lock_guard<std::mutex> l(mutex_);
  if (stableChildren_.empty()) {
    stableChildren_.reserve(children_.size());
    for (auto& child : children_) {
      stableChildren_.push_back(child.get());
    }
  }
  return stableChildren_;
}

bool ScanSpec::hasFilter() const {
  if (hasFilter_.has_value()) {
    return hasFilter_.value();
  }
  if (!isConstant() && filter_) {
    hasFilter_ = true;
    return true;
  }
  for (auto& child : children_) {
    if (child->hasFilter()) {
      hasFilter_ = true;
      return true;
    }
  }
  hasFilter_ = false;
  return false;
}

<<<<<<< HEAD
void ScanSpec::moveAdaptation(ScanSpec& other) {
  // moves the filters and filter order from 'other'.
  std::vector<std::unique_ptr<ScanSpec>> newChildren_;
=======
void ScanSpec::moveAdaptationFrom(ScanSpec& other) {
  // moves the filters and filter order from 'other'.
  std::vector<std::unique_ptr<ScanSpec>> newChildren;
>>>>>>> 7b0e58e4
  for (auto& otherChild : other.children_) {
    bool found = false;
    for (auto& child : children_) {
      if (child && child->fieldName_ == otherChild->fieldName_) {
<<<<<<< HEAD
        child->filter_ = std::move(otherChild->filter_);
        child->selectivity_ = otherChild->selectivity_;
        child->subscript_ = otherChild->subscript_;
        newChildren_.push_back(std::move(child));
=======
        if (!child->isConstant() && !otherChild->isConstant()) {
          // If other child is constant, a possible filter on a
          // constant will have been evaluated at split start time. If
          // 'child' is constant there is no adaptation that can be
          // received.
          child->filter_ = std::move(otherChild->filter_);
          child->selectivity_ = otherChild->selectivity_;
        }
        newChildren.push_back(std::move(child));
>>>>>>> 7b0e58e4
        found = true;
        break;
      }
    }
    VELOX_CHECK(found);
  }
<<<<<<< HEAD
  children_ = std::move(newChildren_);
=======
  children_ = std::move(newChildren);
>>>>>>> 7b0e58e4
  stableChildren_.clear();
  for (auto& otherChild : other.stableChildren_) {
    auto child = childByName(otherChild->fieldName_);
    VELOX_CHECK(child);
    stableChildren_.push_back(child);
  }
}

namespace {
bool testIntFilter(
    common::Filter* filter,
    dwio::common::IntegerColumnStatistics* intStats,
    bool mayHaveNull) {
  if (!intStats) {
    return true;
  }

  if (intStats->getMinimum().has_value() &&
      intStats->getMaximum().has_value()) {
    return filter->testInt64Range(
        intStats->getMinimum().value(),
        intStats->getMaximum().value(),
        mayHaveNull);
  }

  // only min value
  if (intStats->getMinimum().has_value()) {
    return filter->testInt64Range(
        intStats->getMinimum().value(),
        std::numeric_limits<int64_t>::max(),
        mayHaveNull);
  }

  // only max value
  if (intStats->getMaximum().has_value()) {
    return filter->testInt64Range(
        std::numeric_limits<int64_t>::min(),
        intStats->getMaximum().value(),
        mayHaveNull);
  }

  return true;
}

bool testDoubleFilter(
    common::Filter* filter,
    dwio::common::DoubleColumnStatistics* doubleStats,
    bool mayHaveNull) {
  if (!doubleStats) {
    return true;
  }

  if (doubleStats->getMinimum().has_value() &&
      doubleStats->getMaximum().has_value()) {
    return filter->testDoubleRange(
        doubleStats->getMinimum().value(),
        doubleStats->getMaximum().value(),
        mayHaveNull);
  }

  // only min value
  if (doubleStats->getMinimum().has_value()) {
    return filter->testDoubleRange(
        doubleStats->getMinimum().value(),
        std::numeric_limits<double>::max(),
        mayHaveNull);
  }

  // only max value
  if (doubleStats->getMaximum().has_value()) {
    return filter->testDoubleRange(
        std::numeric_limits<double>::lowest(),
        doubleStats->getMaximum().value(),
        mayHaveNull);
  }

  return true;
}

bool testStringFilter(
    common::Filter* filter,
    dwio::common::StringColumnStatistics* stringStats,
    bool mayHaveNull) {
  if (!stringStats) {
    return true;
  }

  if (stringStats->getMinimum().has_value() &&
      stringStats->getMaximum().has_value()) {
    const auto& min = stringStats->getMinimum().value();
    const auto& max = stringStats->getMaximum().value();
    return filter->testBytesRange(min, max, mayHaveNull);
  }

  // only min value
  if (stringStats->getMinimum().has_value()) {
    const auto& min = stringStats->getMinimum().value();
    return filter->testBytesRange(min, std::nullopt, mayHaveNull);
  }

  // only max value
  if (stringStats->getMaximum().has_value()) {
    const auto& max = stringStats->getMaximum().value();
    return filter->testBytesRange(std::nullopt, max, mayHaveNull);
  }

  return true;
}

bool testBoolFilter(
    common::Filter* filter,
    dwio::common::BooleanColumnStatistics* boolStats) {
  auto trueCount = boolStats->getTrueCount();
  auto falseCount = boolStats->getFalseCount();
  if (trueCount.has_value() && falseCount.has_value()) {
    if (trueCount.value() == 0) {
      if (!filter->testBool(false)) {
        return false;
      }
    } else if (falseCount.value() == 0) {
      if (!filter->testBool(true)) {
        return false;
      }
    }
  }
  return true;
}

} // namespace

bool testFilter(
    common::Filter* filter,
    dwio::common::ColumnStatistics* stats,
    uint64_t totalRows,
    const TypePtr& type) {
  bool mayHaveNull =
      stats->hasNull().has_value() ? stats->hasNull().value() : true;

  // Has-null statistics is often not set. Hence, we supplement it with
  // number-of-values statistic to detect no-null columns more often.
  // Number-of-values is the number of non-null values. When it is equal to
  // total number of values, we know there are no nulls.
  if (stats->getNumberOfValues().has_value()) {
    if (stats->getNumberOfValues().value() == 0) {
      // Column is all null.
      return filter->testNull();
    }

    if (stats->getNumberOfValues().value() == totalRows) {
      // Column has no nulls.
      mayHaveNull = false;
    }
  }

  if (!mayHaveNull && filter->kind() == common::FilterKind::kIsNull) {
    // IS NULL filter cannot pass.
    return false;
  }
  if (mayHaveNull && filter->testNull()) {
    return true;
  }
  switch (type->kind()) {
    case TypeKind::BIGINT:
    case TypeKind::INTEGER:
    case TypeKind::SMALLINT:
    case TypeKind::TINYINT: {
      auto intStats =
          dynamic_cast<dwio::common::IntegerColumnStatistics*>(stats);
      return testIntFilter(filter, intStats, mayHaveNull);
    }
    case TypeKind::REAL:
    case TypeKind::DOUBLE: {
      auto doubleStats =
          dynamic_cast<dwio::common::DoubleColumnStatistics*>(stats);
      return testDoubleFilter(filter, doubleStats, mayHaveNull);
    }
    case TypeKind::BOOLEAN: {
      auto boolStats =
          dynamic_cast<dwio::common::BooleanColumnStatistics*>(stats);
      return testBoolFilter(filter, boolStats);
    }
    case TypeKind::VARCHAR: {
      auto stringStats =
          dynamic_cast<dwio::common::StringColumnStatistics*>(stats);
      return testStringFilter(filter, stringStats, mayHaveNull);
    }
    default:
      break;
  }

  return true;
}

void ScanSpec::specializeFilter(
    const TypePtr& type,
    const dwio::common::ColumnStatistics* stats) {
  switch (type->kind()) {
    case TypeKind::BIGINT:
    case TypeKind::INTEGER:
    case TypeKind::SMALLINT:
    case TypeKind::TINYINT: {
      auto intStats =
          dynamic_cast<const dwio::common::IntegerColumnStatistics*>(stats);
      if (!intStats) {
        localFilter_ = nullptr;
        return;
      }
      if (intStats->getMinimum().has_value() &&
          intStats->getMaximum().has_value()) {
        localFilter_ = filter_->filterForRange(
            intStats->getMinimum().value(), intStats->getMaximum().value());
        return;
      }

      // only min value
      if (intStats->getMinimum().has_value()) {
        localFilter_ = filter_->filterForRange(
            intStats->getMinimum().value(),
            std::numeric_limits<int64_t>::max());
        return;
      }

      // only max value
      if (intStats->getMaximum().has_value()) {
        localFilter_ = filter_->filterForRange(
            std::numeric_limits<int64_t>::min(),
            intStats->getMaximum().value());
        return;
      }
      localFilter_ = nullptr;
      break;
    }
    default:
      localFilter_ = nullptr;
      break;
  }
}

ScanSpec& ScanSpec::getChildByChannel(ChannelIndex channel) {
  for (auto& child : children_) {
    if (child->channel_ == channel) {
      return *child;
    }
  }
  VELOX_FAIL("No ScanSpec produces channel {}", channel);
}

std::string ScanSpec::toString() const {
  std::stringstream out;
  if (!fieldName_.empty()) {
    out << fieldName_;
    if (filter_) {
      out << " filter " << filter_->toString();
    }
  }
  if (!children_.empty()) {
    out << "(";
    for (auto& child : children_) {
      out << child->toString() << ", ";
    }
    out << ")";
  }
  return out.str();
}

} // namespace facebook::velox::common<|MERGE_RESOLUTION|>--- conflicted
+++ resolved
@@ -119,25 +119,13 @@
   return false;
 }
 
-<<<<<<< HEAD
-void ScanSpec::moveAdaptation(ScanSpec& other) {
-  // moves the filters and filter order from 'other'.
-  std::vector<std::unique_ptr<ScanSpec>> newChildren_;
-=======
 void ScanSpec::moveAdaptationFrom(ScanSpec& other) {
   // moves the filters and filter order from 'other'.
   std::vector<std::unique_ptr<ScanSpec>> newChildren;
->>>>>>> 7b0e58e4
   for (auto& otherChild : other.children_) {
     bool found = false;
     for (auto& child : children_) {
       if (child && child->fieldName_ == otherChild->fieldName_) {
-<<<<<<< HEAD
-        child->filter_ = std::move(otherChild->filter_);
-        child->selectivity_ = otherChild->selectivity_;
-        child->subscript_ = otherChild->subscript_;
-        newChildren_.push_back(std::move(child));
-=======
         if (!child->isConstant() && !otherChild->isConstant()) {
           // If other child is constant, a possible filter on a
           // constant will have been evaluated at split start time. If
@@ -147,18 +135,13 @@
           child->selectivity_ = otherChild->selectivity_;
         }
         newChildren.push_back(std::move(child));
->>>>>>> 7b0e58e4
         found = true;
         break;
       }
     }
     VELOX_CHECK(found);
   }
-<<<<<<< HEAD
-  children_ = std::move(newChildren_);
-=======
   children_ = std::move(newChildren);
->>>>>>> 7b0e58e4
   stableChildren_.clear();
   for (auto& otherChild : other.stableChildren_) {
     auto child = childByName(otherChild->fieldName_);
