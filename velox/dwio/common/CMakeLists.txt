--- conflicted
+++ resolved
@@ -43,11 +43,7 @@
   velox_caching
   velox_dwio_common_encryption
   velox_dwio_common_compression
-<<<<<<< HEAD
-  velox_dwio_dwrf_proto
-=======
   velox_exception
->>>>>>> f0ef3012
   velox_memory
   Boost::regex
   ${FOLLY_WITH_DEPENDENCIES}
