--- conflicted
+++ resolved
@@ -28,15 +28,10 @@
       memory::MemoryPool& memPool,
       std::unique_ptr<Decompressor> decompressor,
       const dwio::common::encryption::Decrypter* decrypter,
-<<<<<<< HEAD
-      const std::string& streamDebugInfo)
-    : SeekableInputStream(StreamType::kPaged), input_(std::move(inStream)),
-=======
       const std::string& streamDebugInfo,
       bool useRawDecompression = false,
       size_t compressedLength = 0)
-      : input_(std::move(inStream)),
->>>>>>> 69a980be
+    : SeekableInputStream(StreamType::kPaged), input_(std::move(inStream)),
         pool_(memPool),
         inputBuffer_(pool_),
         decompressor_{std::move(decompressor)},
@@ -45,9 +40,7 @@
     DWIO_ENSURE(
         decompressor_ || decrypter_,
         "one of decompressor or decryptor is required");
-<<<<<<< HEAD
     MTRT(PagedInputStream);
-=======
     DWIO_ENSURE(
         !useRawDecompression || compressedLength > 0,
         "For raw decompression, compressedLength should be greater than zero");
@@ -56,7 +49,6 @@
       state_ = State::START;
       remainingLength_ = compressedLength;
     }
->>>>>>> 69a980be
   }
 
   bool Next(const void** data, int32_t* size) override;
@@ -90,15 +82,10 @@
   PagedInputStream(
       std::unique_ptr<SeekableInputStream> inStream,
       memory::MemoryPool& memPool,
-<<<<<<< HEAD
-      const std::string& streamDebugInfo)
-    : SeekableInputStream(StreamType::kPaged), input_(std::move(inStream)),
-=======
       const std::string& streamDebugInfo,
       bool useRawDecompression = false,
       size_t compressedLength = 0)
-      : input_(std::move(inStream)),
->>>>>>> 69a980be
+    : SeekableInputStream(StreamType::kPaged), input_(std::move(inStream)),
         pool_(memPool),
         inputBuffer_(pool_),
         decompressor_{nullptr},
