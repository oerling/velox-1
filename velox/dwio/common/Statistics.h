/*
 * Copyright (c) Facebook, Inc. and its affiliates.
 *
 * Licensed under the Apache License, Version 2.0 (the "License");
 * you may not use this file except in compliance with the License.
 * You may obtain a copy of the License at
 *
 *     http://www.apache.org/licenses/LICENSE-2.0
 *
 * Unless required by applicable law or agreed to in writing, software
 * distributed under the License is distributed on an "AS IS" BASIS,
 * WITHOUT WARRANTIES OR CONDITIONS OF ANY KIND, either express or implied.
 * See the License for the specific language governing permissions and
 * limitations under the License.
 */

#pragma once

#include <folly/Hash.h>
#include <folly/container/F14Map.h>

#include "velox/common/base/Exceptions.h"
#include "velox/common/base/RuntimeMetrics.h"
#include "velox/dwio/common/exception/Exception.h"

namespace facebook::velox::dwio::common {

// Common base for writer version information used in interpreting
// metadata. Needed to have format-independent signatures for
// format-specific functions. Each format implementation downcasts this to the
// format-specific metadata.
<<<<<<< HEAD
struct StatsWriterInfo {
  virtual ~StatsWriterInfo() = default;
=======
struct StatsContext {
  virtual ~StatsContext() = default;
>>>>>>> 1e3ddb1a
};

struct KeyInfo {
 public:
  explicit KeyInfo(int64_t intKey)
      : intKey{std::make_optional<int64_t>(intKey)} {}
  explicit KeyInfo(const std::string& bytesKey)
      : bytesKey{std::make_optional<std::string>(bytesKey)} {}

  bool operator==(const KeyInfo& other) const {
    return intKey == other.intKey && bytesKey == other.bytesKey;
  }

  std::string toString() const {
    if (intKey.has_value()) {
      return folly::to<std::string>(*intKey);
    } else if (bytesKey.has_value()) {
      return *bytesKey;
    }
    VELOX_UNREACHABLE("Illegal null key info");
  }
  std::optional<int64_t> intKey;
  std::optional<std::string> bytesKey;

 private:
  KeyInfo() {}
};

struct KeyInfoHash {
  KeyInfoHash() = default;

  size_t operator()(const KeyInfo& keyInfo) const {
    if (keyInfo.intKey.has_value()) {
      return folly::Hash{}(*keyInfo.intKey);
    } else if (keyInfo.bytesKey.has_value()) {
      return folly::Hash{}(*keyInfo.bytesKey);
    }
    VELOX_UNREACHABLE("Illegal null key info");
  }
};

/**
 * Statistics that are available for all types of columns.
 */
class ColumnStatistics {
 public:
  ColumnStatistics(
      std::optional<uint64_t> valueCount,
      std::optional<bool> hasNull,
      std::optional<uint64_t> rawSize,
      std::optional<uint64_t> size)
      : valueCount_(valueCount),
        hasNull_(hasNull),
        rawSize_(rawSize),
        size_(size) {}

  virtual ~ColumnStatistics() = default;

  /**
   * Get the number of values in this column. It will differ from the number
   * of rows because of NULL values and repeated (list/map) values.
   */
  std::optional<uint64_t> getNumberOfValues() const {
    return valueCount_;
  }

  /**
   * Get whether column has null value
   */
  std::optional<bool> hasNull() const {
    return hasNull_;
  }

  /**
   * Get uncompressed size of all data including child
   */
  std::optional<uint64_t> getRawSize() const {
    return rawSize_;
  }

  /**
   * Get total length of all streams including child.
   */
  std::optional<uint64_t> getSize() const {
    return size_;
  }

  /**
   * return string representation of this stats object
   */
  virtual std::string toString() const {
    return folly::to<std::string>(
        "RawSize: ",
        (rawSize_ ? folly::to<std::string>(rawSize_.value()) : "unknown"),
        ", Size: ",
        (size_ ? folly::to<std::string>(size_.value()) : "unknown"),
        ", Values: ",
        (valueCount_ ? folly::to<std::string>(valueCount_.value()) : "unknown"),
        ", hasNull: ",
        (hasNull_ ? (hasNull_.value() ? "yes" : "no") : "unknown"));
  }

 protected:
  ColumnStatistics() {}

  std::optional<uint64_t> valueCount_;
  std::optional<bool> hasNull_;
  std::optional<uint64_t> rawSize_;
  std::optional<uint64_t> size_;
};

/**
 * Statistics for binary columns.
 */
class BinaryColumnStatistics : public virtual ColumnStatistics {
 public:
  BinaryColumnStatistics(
      std::optional<uint64_t> valueCount,
      std::optional<bool> hasNull,
      std::optional<uint64_t> rawSize,
      std::optional<uint64_t> size,
      std::optional<uint64_t> length)
      : ColumnStatistics(valueCount, hasNull, rawSize, size), length_(length) {}

  BinaryColumnStatistics(
      const ColumnStatistics& colStats,
      std::optional<uint64_t> length)
      : ColumnStatistics(colStats), length_(length) {}

  ~BinaryColumnStatistics() override = default;

  /**
   * get optional total length
   */
  std::optional<uint64_t> getTotalLength() const {
    return length_;
  }

  std::string toString() const override {
    return folly::to<std::string>(
        ColumnStatistics::toString(),
        ", Length: ",
        (length_.has_value() ? folly::to<std::string>(length_.value())
                             : "unknown"));
  }

 protected:
  BinaryColumnStatistics() {}

  std::optional<uint64_t> length_;
};

/**
 * Statistics for boolean columns.
 */
class BooleanColumnStatistics : public virtual ColumnStatistics {
 public:
  BooleanColumnStatistics(
      std::optional<uint64_t> valueCount,
      std::optional<bool> hasNull,
      std::optional<uint64_t> rawSize,
      std::optional<uint64_t> size,
      std::optional<uint64_t> trueCount)
      : ColumnStatistics(valueCount, hasNull, rawSize, size),
        trueCount_(trueCount) {}

  BooleanColumnStatistics(
      const ColumnStatistics& colStats,
      std::optional<uint64_t> trueCount)
      : ColumnStatistics(colStats), trueCount_(trueCount) {}

  ~BooleanColumnStatistics() override = default;

  /*
   * get optional true count
   */
  std::optional<uint64_t> getTrueCount() const {
    return trueCount_;
  }

  /*
   * get optional false count
   */
  std::optional<uint64_t> getFalseCount() const {
    auto valueCount = getNumberOfValues();
    return trueCount_.has_value() && valueCount.has_value()
        ? valueCount.value() - trueCount_.value()
        : std::optional<uint64_t>();
  }

  std::string toString() const override {
    return folly::to<std::string>(
        ColumnStatistics::toString(),
        ", trueCount: ",
        (trueCount_.has_value() ? folly::to<std::string>(trueCount_.value())
                                : "unknown"));
  }

 protected:
  BooleanColumnStatistics() {}

  std::optional<uint64_t> trueCount_;
};

/**
 * Statistics for float and double columns.
 */
class DoubleColumnStatistics : public virtual ColumnStatistics {
 public:
  DoubleColumnStatistics(
      std::optional<uint64_t> valueCount,
      std::optional<bool> hasNull,
      std::optional<uint64_t> rawSize,
      std::optional<uint64_t> size,
      std::optional<double> min,
      std::optional<double> max,
      std::optional<double> sum)
      : ColumnStatistics(valueCount, hasNull, rawSize, size),
        min_(min),
        max_(max),
        sum_(sum) {}

  DoubleColumnStatistics(
      const ColumnStatistics& colStats,
      std::optional<double> min,
      std::optional<double> max,
      std::optional<double> sum)
      : ColumnStatistics(colStats), min_(min), max_(max), sum_(sum) {}

  ~DoubleColumnStatistics() override = default;

  /**
   * Get optional smallest value in the column. Only defined if
   * getNumberOfValues is non-zero.
   */
  std::optional<double> getMinimum() const {
    return min_;
  }

  /**
   * Get optional largest value in the column. Only defined if getNumberOfValues
   * is non-zero.
   */
  std::optional<double> getMaximum() const {
    return max_;
  }

  /**
   * Get optional sum of the values in the column.
   */
  std::optional<double> getSum() const {
    return sum_;
  }

  std::string toString() const override {
    return folly::to<std::string>(
        ColumnStatistics::toString(),
        ", min: ",
        (min_.has_value() ? folly::to<std::string>(min_.value()) : "unknown"),
        ", max: ",
        (max_.has_value() ? folly::to<std::string>(max_.value()) : "unknown"),
        ", sum: ",
        (sum_.has_value() ? folly::to<std::string>(sum_.value()) : "unknown"));
  }

 protected:
  DoubleColumnStatistics() {}

  std::optional<double> min_;
  std::optional<double> max_;
  std::optional<double> sum_;
};

/**
 * Statistics for all of the integer columns, such as byte, short, int, and
 * long.
 */
class IntegerColumnStatistics : public virtual ColumnStatistics {
 public:
  IntegerColumnStatistics(
      std::optional<uint64_t> valueCount,
      std::optional<bool> hasNull,
      std::optional<uint64_t> rawSize,
      std::optional<uint64_t> size,
      std::optional<int64_t> min,
      std::optional<int64_t> max,
      std::optional<int64_t> sum)
      : ColumnStatistics(valueCount, hasNull, rawSize, size),
        min_(min),
        max_(max),
        sum_(sum) {}

  IntegerColumnStatistics(
      const ColumnStatistics& colStats,
      std::optional<int64_t> min,
      std::optional<int64_t> max,
      std::optional<int64_t> sum)
      : ColumnStatistics(colStats), min_(min), max_(max), sum_(sum) {}

  ~IntegerColumnStatistics() override = default;

  /**
   * Get optional smallest value in the column. Only defined if
   * getNumberOfValues is non-zero.
   */
  std::optional<int64_t> getMinimum() const {
    return min_;
  }

  /**
   * Get optional largest value in the column. Only defined if getNumberOfValues
   * is non-zero.
   */
  std::optional<int64_t> getMaximum() const {
    return max_;
  }

  /**
   * Get optional sum of the column. Only valid if getNumberOfValues is non-zero
   * and sum doesn't overflow
   */
  std::optional<int64_t> getSum() const {
    return sum_;
  }

  std::string toString() const override {
    return folly::to<std::string>(
        ColumnStatistics::toString(),
        ", min: ",
        (min_.has_value() ? folly::to<std::string>(min_.value()) : "unknown"),
        ", max: ",
        (max_.has_value() ? folly::to<std::string>(max_.value()) : "unknown"),
        ", sum: ",
        (sum_.has_value() ? folly::to<std::string>(sum_.value()) : "unknown"));
  }

 protected:
  IntegerColumnStatistics() {}

  std::optional<int64_t> min_;
  std::optional<int64_t> max_;
  std::optional<int64_t> sum_;
};

/**
 * Statistics for string columns.
 */
class StringColumnStatistics : public virtual ColumnStatistics {
 public:
  StringColumnStatistics(
      std::optional<uint64_t> valueCount,
      std::optional<bool> hasNull,
      std::optional<uint64_t> rawSize,
      std::optional<uint64_t> size,
      std::optional<std::string> min,
      std::optional<std::string> max,
      std::optional<int64_t> length)
      : ColumnStatistics(valueCount, hasNull, rawSize, size),
        min_(min),
        max_(max),
        length_(length) {}

  StringColumnStatistics(
      const ColumnStatistics& colStats,
      std::optional<std::string> min,
      std::optional<std::string> max,
      std::optional<int64_t> length)
      : ColumnStatistics(colStats), min_(min), max_(max), length_(length) {}

  ~StringColumnStatistics() override = default;

  /**
   * Get optional minimum value for the column.
   */
  const std::optional<std::string>& getMinimum() const {
    return min_;
  }

  /**
   * Get optional maximum value for the column.
   */
  const std::optional<std::string>& getMaximum() const {
    return max_;
  }

  /**
   * Get optional total length of all values.
   */
  std::optional<uint64_t> getTotalLength() const {
    return length_;
  }

  std::string toString() const override {
    return folly::to<std::string>(
        ColumnStatistics::toString(),
        ", min: ",
        min_.value_or("unknown"),
        ", max: ",
        max_.value_or("unknown"),
        ", length: ",
        (length_.has_value() ? folly::to<std::string>(length_.value())
                             : "unknown"));
  }

 protected:
  StringColumnStatistics() {}

  std::optional<std::string> min_;
  std::optional<std::string> max_;
  std::optional<uint64_t> length_;
};

/**
 * Statistics for (flat) map columns.
 */
class MapColumnStatistics : public virtual ColumnStatistics {
 public:
  MapColumnStatistics(
      std::optional<uint64_t> valueCount,
      std::optional<bool> hasNull,
      std::optional<uint64_t> rawSize,
      std::optional<uint64_t> size,
      folly::F14FastMap<
          KeyInfo,
          std::unique_ptr<ColumnStatistics>,
          folly::transparent<KeyInfoHash>>&& entryStatistics)
      : ColumnStatistics(valueCount, hasNull, rawSize, size),
        entryStatistics_{std::move(entryStatistics)} {}

  ~MapColumnStatistics() override = default;

  const folly::F14FastMap<
      KeyInfo,
      std::unique_ptr<ColumnStatistics>,
      folly::transparent<KeyInfoHash>>&
  getEntryStatistics() const {
    return entryStatistics_;
  }

  std::string toString() const override {
    std::vector<std::string> values{};
    values.reserve(entryStatistics_.size());
    for (const auto& entry : entryStatistics_) {
      auto& stats = *entry.second;
      values.push_back(fmt::format(
          "{{ Key: {}, Stats: {},}}",
          entry.first.toString(),
          stats.toString()));
    }
    std::string repr;
    folly::join(",", values, repr);
    return folly::to<std::string>(ColumnStatistics::toString(), repr);
  }

 protected:
  MapColumnStatistics()
      : entryStatistics_{17, folly::transparent<KeyInfoHash>()} {}

  folly::F14FastMap<
      KeyInfo,
      std::unique_ptr<ColumnStatistics>,
      folly::transparent<KeyInfoHash>>
      entryStatistics_;
};

class Statistics {
 public:
  virtual ~Statistics() = default;

  /**
   * Get the statistics of the given column.
   * @param colId id of the column
   * @return one column's statistics
   */
  virtual const ColumnStatistics& getColumnStatistics(uint32_t colId) const = 0;

  /**
   * Get the number of columns
   * @return the number of columns
   */
  virtual uint32_t getNumberOfColumns() const = 0;
};
struct RuntimeStatistics {
  // Number of splits skipped based on statistics.
  int64_t skippedSplits{0};

  // Total bytes in splits skipped based on statistics.
  int64_t skippedSplitBytes{0};

  // Number of strides (row groups) skipped based on statistics.
  int64_t skippedStrides{0};

  std::unordered_map<std::string, RuntimeCounter> toMap() {
    return {
        {"skippedSplits", RuntimeCounter(skippedSplits)},
        {"skippedSplitBytes",
         RuntimeCounter(skippedSplitBytes, RuntimeCounter::Unit::kBytes)},
        {"skippedStrides", RuntimeCounter(skippedStrides)}};
  }
};

} // namespace facebook::velox::dwio::common<|MERGE_RESOLUTION|>--- conflicted
+++ resolved
@@ -29,13 +29,8 @@
 // metadata. Needed to have format-independent signatures for
 // format-specific functions. Each format implementation downcasts this to the
 // format-specific metadata.
-<<<<<<< HEAD
-struct StatsWriterInfo {
-  virtual ~StatsWriterInfo() = default;
-=======
 struct StatsContext {
   virtual ~StatsContext() = default;
->>>>>>> 1e3ddb1a
 };
 
 struct KeyInfo {
