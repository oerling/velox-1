--- conflicted
+++ resolved
@@ -504,14 +504,10 @@
   }
 }
 
-<<<<<<< HEAD
-=======
 namespace {
 struct ParquetStatsContext : dwio::common::StatsContext {};
 } // namespace
 
-//
->>>>>>> 71e2ced3
 void ParquetRowReader::filterRowGroups() {
   auto rowGroups = readerBase_->fileMetaData().row_groups;
   rowGroupIds_.reserve(rowGroups.size());
