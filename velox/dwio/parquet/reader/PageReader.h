/*
 * Copyright (c) Facebook, Inc. and its affiliates.
 *
 * Licensed under the Apache License, Version 2.0 (the "License");
 * you may not use this file except in compliance with the License.
 * You may obtain a copy of the License at
 *
 *     http://www.apache.org/licenses/LICENSE-2.0
 *
 * Unless required by applicable law or agreed to in writing, software
 * distributed under the License is distributed on an "AS IS" BASIS,
 * WITHOUT WARRANTIES OR CONDITIONS OF ANY KIND, either express or implied.
 * See the License for the specific language governing permissions and
 * limitations under the License.
 */

#pragma once

#include <arrow/util/rle_encoding.h>
#include "velox/dwio/common/BitConcatenation.h"
#include "velox/dwio/common/DirectDecoder.h"
#include "velox/dwio/common/SelectiveColumnReader.h"
#include "velox/dwio/parquet/reader/ParquetTypeWithId.h"
#include "velox/dwio/parquet/reader/RleDecoder.h"
#include "velox/dwio/parquet/reader/StringDecoder.h"
#include "velox/vector/BaseVector.h"

namespace facebook::velox::parquet {

/// Manages access to pages inside a ColumnChunk. Interprets page headers and
/// encodings and presents the combination of pages and encoded values as a
/// continuous stream accessible via readWithVisitor().
class PageReader {
 public:
  PageReader(
      std::unique_ptr<dwio::common::SeekableInputStream> stream,
      memory::MemoryPool& pool,
      ParquetTypeWithIdPtr nodeType,
      thrift::CompressionCodec::type codec,
      int64_t chunkSize)
      : pool_(pool),
        inputStream_(std::move(stream)),
        type_(std::move(nodeType)),
        maxRepeat_(type_->maxRepeat_),
        maxDefine_(type_->maxDefine_),
        codec_(codec),
        chunkSize_(chunkSize),
        nullConcatenation_(pool_) {}

  /// Advances 'numRows' top level rows.
  void skip(int64_t numRows);

  /// Applies 'visitor' to values in the ColumnChunk of 'this'. The
  /// operation to perform and The operand rows are given by
  /// 'visitor'. The rows are relative to the current position. The
  /// current position after readWithVisitor is immediately after the
  /// last accessed row.
  template <typename Visitor>
  void readWithVisitor(Visitor& visitor);

  // skips 'numValues' top level rows, touching null flags only. Non-null values
  // are not prepared for reading.
  void skipNullsOnly(int64_t numValues);

  /// Reads 'numValues' null flags into 'nulls' and advances the
  /// decoders by as much. The read may span several pages. If there
  /// are no nulls, buffer may be set to nullptr.
  void readNullsOnly(int64_t numValues, BufferPtr& buffer);

  // Returns the current string dictionary as a FlatVector<StringView>.
  const VectorPtr& dictionaryValues();

 private:
  // If the current page has nulls, returns a nulls bitmap owned by 'this'. This
  // is filled for 'numRows' bits.
  const uint64_t* FOLLY_NULLABLE readNulls(int32_t numRows, BufferPtr& buffer);

  // Skips the define decoder, if any, for 'numValues' top level
  // rows. Returns the number of non-nulls skipped. The range is the
  // current page.
  int32_t skipNulls(int32_t numRows);

  // True if the current page holds dictionary indices.
  bool isDictionary() const {
    return encoding_ == thrift::Encoding::PLAIN_DICTIONARY ||
        encoding_ == thrift::Encoding::RLE_DICTIONARY;
  }

  // Initializes a filter result cache for the dictionary in 'state'.
  void makeFilterCache(dwio::common::ScanState& state);

  // Makes a decoder based on 'encoding_' for bytes from ''pageData_' to
  // 'pageData_' + 'encodedDataSize_'.
  void makedecoder();

  // Reads and skips pages until finding a data page that contains 'row'. Reads
  // and sets 'rowOfPage_' and 'numRowsInPage_' and initializes a decoder for
  // the found page.
  void readNextPage(int64_t row);

  // Parses the PageHeader at 'inputStream_'. Will not read more than
  // 'remainingBytes' since there could be less data left in the
  // ColumnChunk than the full header size.
  thrift::PageHeader readPageHeader(int64_t remainingSize);
  void prepareDataPageV1(const thrift::PageHeader& pageHeader, int64_t row);
  void prepareDataPageV2(const thrift::PageHeader& pageHeader, int64_t row);
  void prepareDictionary(const thrift::PageHeader& pageHeader);
  void makeDecoder();

  // Returns a pointer to contiguous space for the next 'size' bytes
  // from current position. Copies data into 'copy' if the range
  // straddles buffers. Allocates or resizes 'copy' as needed.
  const char* FOLLY_NONNULL readBytes(int32_t size, BufferPtr& copy);

  // Decompresses data starting at 'pageData_', consuming 'compressedsize' and
  // producing up to 'uncompressedSize' bytes. The The start of the decoding
  // result is returned. an intermediate copy may be made in 'uncompresseddata_'
  const char* FOLLY_NONNULL uncompressData(
      const char* FOLLY_NONNULL pageData,
      uint32_t compressedSize,
      uint32_t uncompressedSize);

  template <typename T>
  T readField(const char* FOLLY_NONNULL& ptr) {
    T data = *reinterpret_cast<const T*>(ptr);
    ptr += sizeof(T);
    return data;
  }

  // Starts iterating over 'rows', which may span multiple pages. 'rows' are
  // relative to current position, with 0 meaning the first
  // unprocessed value in the current page, i.e. the row after the
  // last row touched on a previous call to skip() or
  // readWithVisitor(). This is the first row of the first data page
  // if first call.
  void startVisit(folly::Range<const vector_size_t*> rows);

  // Seeks to the next page in a range given by startVisit().  Returns
  // true if there are unprocessed rows in the set given to
  // startVisit(). Seeks 'this' to the appropriate page and sets
  // 'rowsForPage' to refer to the subset of 'rows' that are on the
  // current page. The numbers in rowsForPage are relative to the
  // first unprocessed value on the page, for a new page 0 means the
  // first value. Reads possible nulls and sets 'reader's
  // nullsInReadRange_' to that or to nullptr if no null flags. Returns the data
  // of nullsInReadRange in 'nulls'. Copies dictionary information into
  // 'reader'. If 'hasFilter' is true, sets up dictionary hit cache.
  bool rowsForPage(
      dwio::common::SelectiveColumnReader& reader,
      bool hasFilter,
      folly::Range<const vector_size_t*>& rows,
      const uint64_t* FOLLY_NULLABLE& nulls);

  // Calls the visitor, specialized on the data type since not all visitors
  // apply to all types.
  template <
      typename Visitor,
      typename std::enable_if<
          !std::is_same<typename Visitor::DataType, folly::StringPiece>::value,
          int>::type = 0>
<<<<<<< HEAD
  void
  callDecoder(const uint64_t* nulls, bool& nullsFromFastPath, Visitor visitor) {
=======
  void callDecoder(
      const uint64_t* FOLLY_NULLABLE nulls,
      bool& nullsFromFastPath,
      Visitor visitor) {
>>>>>>> ff331272
    if (nulls) {
      nullsFromFastPath = dwio::common::useFastPath<Visitor, true>(visitor);
      if (isDictionary()) {
        auto dictVisitor = visitor.toDictionaryColumnVisitor();
        rleDecoder_->readWithVisitor<true>(nulls, dictVisitor);
      } else {
        directDecoder_->readWithVisitor<true>(nulls, visitor);
      }
    } else {
      if (isDictionary()) {
        auto dictVisitor = visitor.toDictionaryColumnVisitor();
        rleDecoder_->readWithVisitor<false>(nullptr, dictVisitor);
      } else {
        directDecoder_->readWithVisitor<false>(nulls, visitor);
      }
    }
  }

  template <
      typename Visitor,
      typename std::enable_if<
          std::is_same<typename Visitor::DataType, folly::StringPiece>::value,
          int>::type = 0>
<<<<<<< HEAD
  void
  callDecoder(const uint64_t* nulls, bool& nullsFromFastPath, Visitor visitor) {
=======
  void callDecoder(
      const uint64_t* FOLLY_NULLABLE nulls,
      bool& nullsFromFastPath,
      Visitor visitor) {
>>>>>>> ff331272
    if (nulls) {
      if (isDictionary()) {
        nullsFromFastPath = dwio::common::useFastPath<Visitor, true>(visitor);
        auto dictVisitor = visitor.toStringDictionaryColumnVisitor();
        rleDecoder_->readWithVisitor<true>(nulls, dictVisitor);
      } else {
        nullsFromFastPath = false;
        stringDecoder_->readWithVisitor<true>(nulls, visitor);
      }
    } else {
      if (isDictionary()) {
        auto dictVisitor = visitor.toStringDictionaryColumnVisitor();
        rleDecoder_->readWithVisitor<false>(nullptr, dictVisitor);
      } else {
        stringDecoder_->readWithVisitor<false>(nulls, visitor);
      }
    }
  }

  memory::MemoryPool& pool_;

  std::unique_ptr<dwio::common::SeekableInputStream> inputStream_;
  ParquetTypeWithIdPtr type_;
  const int32_t maxRepeat_;
  const int32_t maxDefine_;
  const thrift::CompressionCodec::type codec_;
  const int64_t chunkSize_;
  const char* FOLLY_NULLABLE bufferStart_{nullptr};
  const char* FOLLY_NULLABLE bufferEnd_{nullptr};

  BufferPtr tempNulls_;
  BufferPtr nullsInReadRange_;
  BufferPtr multiPageNulls_;
  std::unique_ptr<RleDecoder<false>> repeatDecoder_;
  std::unique_ptr<RleDecoder<false>> defineDecoder_;

  // Encoding of current page.
  thrift::Encoding::type encoding_;

  // Row number of first value in current page from start of ColumnChunk.
  int64_t rowOfPage_{0};

  // Number of rows in current page.
  int32_t numRowsInPage_{0};

  // Copy of data if data straddles buffer boundary.
  BufferPtr pageBuffer_;

  // Uncompressed data for the page. Rep-def-data in V1, data alone in V2.
  BufferPtr uncompressedData_;

  // First byte of uncompressed encoded data. Contains the encoded data as a
  // contiguous run of bytes.
  const char* FOLLY_NULLABLE pageData_{nullptr};

  // Dictionary contents.
  dwio::common::DictionaryValues dictionary_;
  thrift::Encoding::type dictionaryEncoding_;

  // Offset of current page's header from start of ColumnChunk.
  uint64_t pageStart_{0};

  // Offset of first byte after current page' header.
  uint64_t pageDataStart_{0};

  // Number of bytes starting at pageData_ for current encoded data.
  int32_t encodedDataSize_{0};

  // Below members Keep state between calls to readWithVisitor().

  // Original rows in Visitor.
  const vector_size_t* FOLLY_NULLABLE visitorRows_{nullptr};
  int32_t numVisitorRows_{0};

  // 'rowOfPage_' at the start of readWithVisitor().
  int64_t initialRowOfPage_{0};

  // Index in 'visitorRows_' for the first row that is beyond the
  // current page. Equals 'numVisitorRows_' if all are on current page.
  int32_t currentVisitorRow_{0};

  // Row relative to ColumnChunk for first unvisited row. 0 if nothing
  // visited.  The rows passed to readWithVisitor from rowsForPage()
  // are relative to this.
  int64_t firstUnvisited_{0};

  // Offset of 'visitorRows_[0]' relative too start of ColumnChunk.
  int64_t visitBase_{0};

  //  Temporary for rewriting rows to access in readWithVisitor when moving
  //  between pages. Initialized from the visitor.
  raw_vector<vector_size_t>* FOLLY_NULLABLE rowsCopy_{nullptr};

  // If 'rowsCopy_' is used, this is the difference between the rows in
  // 'rowsCopy_' and the row numbers in 'rows' given to readWithVisitor().
  int32_t rowNumberBias_{0};

  // Manages concatenating null flags read from multiple pages. If a
  // readWithVisitor is contined in one page, the visitor places the
  // nulls in the reader. If many pages are covered, some with and
  // some without nulls, we must make a a concatenated null flags to
  // return to the caller.
  dwio::common::BitConcatenation nullConcatenation_;

  // Base values of dictionary when reading a string dictionary.
  VectorPtr dictionaryValues_;

  // Decoders. Only one will be set at a time.
  std::unique_ptr<dwio::common::DirectDecoder<true>> directDecoder_;
  std::unique_ptr<RleDecoder<false>> rleDecoder_;
  std::unique_ptr<StringDecoder> stringDecoder_;
  // Add decoders for other encodings here.
};

template <typename Visitor>
void PageReader::readWithVisitor(Visitor& visitor) {
  constexpr bool hasFilter =
      !std::is_same<typename Visitor::FilterType, common::AlwaysTrue>::value;
  constexpr bool filterOnly =
      std::is_same<typename Visitor::Extract, dwio::common::DropValues>::value;
  bool mayProduceNulls = !filterOnly && visitor.allowNulls();
  auto rows = visitor.rows();
  auto numRows = visitor.numRows();
  auto& reader = visitor.reader();
  startVisit(folly::Range<const vector_size_t*>(rows, numRows));
  rowsCopy_ = &visitor.rowsCopy();
  folly::Range<const vector_size_t*> pageRows;
  const uint64_t* nulls = nullptr;
  bool isMultiPage = false;
  while (rowsForPage(reader, hasFilter, pageRows, nulls)) {
    bool nullsFromFastPath = false;
    int32_t numValuesBeforePage = reader.numValues();
    visitor.setNumValuesBias(numValuesBeforePage);
    visitor.setRows(pageRows);
    callDecoder(nulls, nullsFromFastPath, visitor);
    if (currentVisitorRow_ < numVisitorRows_ || isMultiPage) {
      if (mayProduceNulls) {
        if (!isMultiPage) {
          // Do not reuse nulls concatenation buffer if previous
          // results are hanging on to it.
          if (multiPageNulls_ && !multiPageNulls_->unique()) {
            multiPageNulls_ = nullptr;
          }
          nullConcatenation_.reset(multiPageNulls_);
        }
        if (!nulls) {
          nullConcatenation_.appendOnes(
              reader.numValues() - numValuesBeforePage);
        } else if (reader.returnReaderNulls()) {
          // Nulls from decoding go directly to result.
          nullConcatenation_.append(
              reader.nullsInReadRange()->template as<uint64_t>(),
              0,
              reader.numValues() - numValuesBeforePage);
        } else {
          // Add the nulls produced from the decoder to the result.
          auto firstNullIndex = nullsFromFastPath ? 0 : numValuesBeforePage;
          nullConcatenation_.append(
              reader.mutableNulls(0),
              firstNullIndex,
              firstNullIndex + reader.numValues() - numValuesBeforePage);
        }
      }
      isMultiPage = true;
    }
    // The passing rows on non-first pages are relative to the start
    // of the page, adjust them to be relative to start of this
    // read. This can happen on the first processed page as well if
    // the first page of scan did not contain any of the rows to
    // visit.
    if (hasFilter && rowNumberBias_) {
      reader.offsetOutputRows(numValuesBeforePage, rowNumberBias_);
    }
  }
  if (isMultiPage) {
    reader.setNulls(mayProduceNulls ? nullConcatenation_.buffer() : nullptr);
  }
}

} // namespace facebook::velox::parquet<|MERGE_RESOLUTION|>--- conflicted
+++ resolved
@@ -158,15 +158,10 @@
       typename std::enable_if<
           !std::is_same<typename Visitor::DataType, folly::StringPiece>::value,
           int>::type = 0>
-<<<<<<< HEAD
-  void
-  callDecoder(const uint64_t* nulls, bool& nullsFromFastPath, Visitor visitor) {
-=======
   void callDecoder(
       const uint64_t* FOLLY_NULLABLE nulls,
       bool& nullsFromFastPath,
       Visitor visitor) {
->>>>>>> ff331272
     if (nulls) {
       nullsFromFastPath = dwio::common::useFastPath<Visitor, true>(visitor);
       if (isDictionary()) {
@@ -190,15 +185,10 @@
       typename std::enable_if<
           std::is_same<typename Visitor::DataType, folly::StringPiece>::value,
           int>::type = 0>
-<<<<<<< HEAD
-  void
-  callDecoder(const uint64_t* nulls, bool& nullsFromFastPath, Visitor visitor) {
-=======
   void callDecoder(
       const uint64_t* FOLLY_NULLABLE nulls,
       bool& nullsFromFastPath,
       Visitor visitor) {
->>>>>>> ff331272
     if (nulls) {
       if (isDictionary()) {
         nullsFromFastPath = dwio::common::useFastPath<Visitor, true>(visitor);
