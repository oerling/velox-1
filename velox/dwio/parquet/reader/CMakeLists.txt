--- conflicted
+++ resolved
@@ -37,11 +37,7 @@
   velox_dwio_common
   velox_dwio_dwrf_common
   velox_dwio_dwrf_proto
-<<<<<<< HEAD
-parquet_shared arrow_shared
-=======
   arrow_shared
->>>>>>> 480c40f8
   ${THRIFTLIB}
   ${FMT})
 target_include_directories(velox_dwio_native_parquet_reader
