--- conflicted
+++ resolved
@@ -25,72 +25,8 @@
     ${GLOG}
     ${FILESYSTEM})
 
-<<<<<<< HEAD
-add_executable(velox_dwio_parquet_reader_test ParquetReaderTest.cpp)
-add_test(
-  NAME velox_dwio_parquet_reader_test
-  COMMAND velox_dwio_parquet_reader_test
-  WORKING_DIRECTORY ${CMAKE_CURRENT_SOURCE_DIR})
+add_subdirectory(duckdb_reader)
 
-target_link_libraries(velox_dwio_parquet_reader_test velox_dwio_parquet_reader
-                      ${VELOX_LINK_LIBS} ${TEST_LINK_LIBS})
-
-add_executable(velox_dwio_parquet_table_scan_test ParquetTableScanTest.cpp)
-add_test(
-  NAME velox_dwio_parquet_table_scan_test
-  COMMAND velox_dwio_parquet_table_scan_test
-  WORKING_DIRECTORY ${CMAKE_CURRENT_SOURCE_DIR})
-
-target_link_libraries(
-  velox_dwio_parquet_table_scan_test
-  velox_dwio_parquet_reader
-  ${VELOX_LINK_LIBS}
-  velox_exec_test_util
-  velox_exec
-  velox_hive_connector
-  velox_aggregates
-  ${TEST_LINK_LIBS})
-
-add_executable(velox_dwio_parquet_tpch_test ParquetTpchTest.cpp)
-add_test(
-  NAME velox_dwio_parquet_tpch_test
-  COMMAND velox_dwio_parquet_tpch_test
-  WORKING_DIRECTORY ${CMAKE_CURRENT_SOURCE_DIR})
-
-target_link_libraries(
-  velox_dwio_parquet_tpch_test
-  velox_dwio_parquet_reader
-  velox_exec_test_util
-  velox_exec
-  velox_hive_connector
-  velox_aggregates
-  ${VELOX_LINK_LIBS}
-  ${TEST_LINK_LIBS})
-
-add_executable(velox_dwio_native_parquet_reader_test NativeParquetReaderTest.cpp
-                                                     ParquetReaderTest.h)
-
-add_test(
-  NAME velox_dwio_native_parquet_reader_test
-  COMMAND velox_dwio_native_parquet_reader_test
-  WORKING_DIRECTORY ${CMAKE_CURRENT_SOURCE_DIR})
-
-target_link_libraries(velox_dwio_native_parquet_reader_test ${VELOX_LINK_LIBS}
-                      ${TEST_LINK_LIBS})
-
-add_executable(velox_dwio_native_parquet_reader_benchmark
-               ParquetReaderBenchmark.cpp ParquetReaderTest.h)
-
-message("TEST_LINK_LIBS ${TEST_LINK_LIBS}")
-message("FOLLY_WITH_DEPENDENCIES ${FOLLY_WITH_DEPENDENCIES}")
-target_link_libraries(
-  velox_dwio_parquet_table_scan_test
-  ${VELOX_LINK_LIBS}
-  velox_exec_test_util
-  velox_exec
-  velox_hive_connector
-  velox_aggregates
-  ${TEST_LINK_LIBS})
 
 add_executable(velox_parquet_e2e_filter_test E2EFilterTest.cpp)
 add_test(velox_parquet_e2e_filter_test velox_dwrf_e2e_filter_test)
@@ -104,7 +40,4 @@
   ${LZO}
   ${ZSTD}
   ${ZLIB_LIBRARIES}
-  ${TEST_LINK_LIBS})
-=======
-add_subdirectory(duckdb_reader)
->>>>>>> 739713c0
+  ${TEST_LINK_LIBS})