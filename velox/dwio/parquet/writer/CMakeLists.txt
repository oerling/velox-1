--- conflicted
+++ resolved
@@ -15,8 +15,4 @@
 add_library(velox_dwio_parquet_writer Writer.cpp)
 
 target_link_libraries(velox_dwio_parquet_writer velox_dwio_common
-<<<<<<< HEAD
-                      velox_arrow_bridge parquet_shared arrow_shared ${FMT})
-=======
                       velox_arrow_bridge parquet arrow ${FMT})
->>>>>>> format-data-dev