--- conflicted
+++ resolved
@@ -623,16 +623,11 @@
   // file 1 etc. Each tread reads its file 4 times.
   for (int i = 0; i < kNumThreads; ++i) {
     stats.push_back(std::make_shared<dwio::common::IoStatistics>());
-<<<<<<< HEAD
-    threads.push_back(std::thread([i, this, threadStats = stats.back()]() {
-=======
   }
   for (int i = 0; i < kNumThreads; ++i) {
     threads.push_back(std::thread([i, this, &stats]() {
->>>>>>> fce2c93c
       for (auto counter = 0; counter < 4; ++counter) {
-        readLoop(
-            fmt::format("testfile{}", i / 2), 10, 70, 10, 20, 2, threadStats);
+        readLoop(fmt::format("testfile{}", i / 2), 10, 70, 10, 20, 2, stats[i]);
       }
     }));
   }
@@ -652,131 +647,4 @@
         stats[i]->read().bytes() + stats[i]->ssdRead().bytes());
   }
   LOG(INFO) << cache_->toString();
-}
-
-class FileWithReadAhead {
- public:
-  static constexpr int32_t kFileSize = 21 << 20;
-  static constexpr int64_t kLoadQuantum = 4 << 20;
-  FileWithReadAhead(
-      const std::string& name,
-      cache::AsyncDataCache* FOLLY_NONNULL cache,
-      IoStatisticsPtr stats,
-      memory::MemoryPool& pool,
-      folly::Executor* executor) {
-    fileId_ = std::make_unique<StringIdLease>(fileIds(), name);
-    file_ = std::make_shared<TestInputStream>(
-        name, fileId_->id(), kFileSize, stats);
-    bufferedInput_ = std::make_unique<CachedBufferedInput>(
-        *file_,
-        pool,
-        fileId_->id(),
-        cache,
-        nullptr,
-        0,
-        [inputStream = file_]() {
-          return std::make_unique<TestInputStreamHolder>(inputStream);
-        },
-        stats,
-        executor,
-        kLoadQuantum,
-        0);
-    auto sequential = StreamIdentifier::sequentialFile();
-    stream_ =
-        bufferedInput_->enqueue(Region{0, file_->getLength()}, &sequential);
-    // Trigger load of next 4MB after reading the first 2MB of the previous 4MB
-    // quantum.
-    reinterpret_cast<CacheInputStream*>(stream_.get())->setPrefetchPct(50);
-    reinterpret_cast<CacheInputStream*>(stream_.get())->setNoRetention();
-    bufferedInput_->load(LogType::FILE);
-  }
-
-  bool next(const void*& buffer, int32_t& size) {
-    return stream_->Next(&buffer, &size);
-  }
-
- private:
-  std::unique_ptr<StringIdLease> fileId_;
-  std::unique_ptr<CachedBufferedInput> bufferedInput_;
-  std::unique_ptr<SeekableInputStream> stream_;
-  std::shared_ptr<InputStream> file_;
-};
-
-TEST_F(CacheTest, readAhead) {
-  constexpr int32_t kNumThreads = 3;
-  constexpr int32_t kFilesPerThread = 100;
-  constexpr int32_t kMinRead = 700000;
-
-  constexpr int64_t kExpectedSize =
-      kNumThreads * kFilesPerThread * FileWithReadAhead::kLoadQuantum;
-  initializeCache(kExpectedSize * 1.7, 0);
-  deterministic_ = true;
-  std::vector<IoStatisticsPtr> stats;
-  stats.reserve(kNumThreads);
-  std::vector<std::thread> threads;
-  threads.reserve(kNumThreads);
-
-  // We read kFilesPerThread on each thread. The files are read in parallel,
-  // advancing each file in turn. Read-ahead is triggered when a fraction of the
-  // current cache entry of each file is consumed.
-
-  for (int threadIndex = 0; threadIndex < kNumThreads; ++threadIndex) {
-    stats.push_back(std::make_shared<dwio::common::IoStatistics>());
-    threads.push_back(std::thread([threadIndex,
-                                   this,
-                                   threadStats = stats.back()]() {
-      std::vector<std::unique_ptr<FileWithReadAhead>> files;
-      auto firstFileNumber = threadIndex * kFilesPerThread;
-      for (auto i = 0; i < kFilesPerThread; ++i) {
-        auto name = fmt::format("prefetch_{}", i + firstFileNumber);
-        files.push_back(std::make_unique<FileWithReadAhead>(
-            name, cache_.get(), threadStats, *pool_, executor_.get()));
-      }
-      std::vector<int64_t> totalRead(kFilesPerThread);
-      std::vector<int64_t> bytesLeft(kFilesPerThread);
-      for (auto counter = 0; counter < 100; ++counter) {
-        for (auto i = 0; i < kFilesPerThread; ++i) {
-          if (!files[i]) {
-            continue; // This set of files is finished.
-          }
-          // Read from the next file. Different files advance at slightly
-          // different rates.
-          auto bytesNeeded = kMinRead + i * 1000;
-          while (bytesLeft[i] < bytesNeeded) {
-            const void* buffer;
-            int32_t size;
-            if (!files[i]->next(buffer, size)) {
-              // End of file. Check that a multiple of file size has been read.
-              EXPECT_EQ(0, totalRead[i] % FileWithReadAhead::kFileSize);
-              if (totalRead[i] >= 3 * FileWithReadAhead::kFileSize) {
-                files[i] = nullptr;
-                break;
-              }
-              // Open a new file with a different unique name.
-              auto newName = fmt::format(
-                  "prefetch_{}",
-                  (static_cast<int64_t>(firstFileNumber) + i + i) * 1000000000 +
-                      totalRead[i]);
-              files[i] = std::make_unique<FileWithReadAhead>(
-                  newName, cache_.get(), threadStats, *pool_, executor_.get());
-              continue;
-            }
-            totalRead[i] += size;
-            bytesLeft[i] += size;
-          }
-          bytesLeft[i] -= bytesNeeded;
-        }
-      }
-    }));
-  }
-  int64_t bytes = 0;
-  int32_t count = 0;
-  for (int i = 0; i < kNumThreads; ++i) {
-    threads[i].join();
-    bytes += stats[i]->prefetch().bytes();
-    count += stats[i]->prefetch().count();
-  }
-  executor_->join();
-
-  LOG(INFO) << count << " prefetches with total " << bytes << " bytes";
 }