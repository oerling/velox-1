/*
 * Copyright (c) Facebook, Inc. and its affiliates.
 *
 * Licensed under the Apache License, Version 2.0 (the "License");
 * you may not use this file except in compliance with the License.
 * You may obtain a copy of the License at
 *
 *     http://www.apache.org/licenses/LICENSE-2.0
 *
 * Unless required by applicable law or agreed to in writing, software
 * distributed under the License is distributed on an "AS IS" BASIS,
 * WITHOUT WARRANTIES OR CONDITIONS OF ANY KIND, either express or implied.
 * See the License for the specific language governing permissions and
 * limitations under the License.
 */

#include <folly/Random.h>
#include <folly/container/F14Map.h>
#include <folly/executors/IOThreadPoolExecutor.h>
#include "velox/common/caching/FileIds.h"
#include "velox/common/memory/MmapAllocator.h"
#include "velox/dwio/dwrf/common/CachedBufferedInput.h"

#include <gtest/gtest.h>

using namespace facebook::velox;
using namespace facebook::dwio;
using namespace facebook::velox::cache;

using facebook::dwio::common::Region;
using memory::MappedMemory;

// Testing stream producing deterministic data. The byte at offset is
// the low byte of 'seed_' + offset.
class TestInputStream : public common::InputStream {
 public:
  TestInputStream(
      const std::string& path,
      uint64_t seed,
      uint64_t length,
      std::shared_ptr<common::IoStatistics> ioStats)
      : InputStream(path),
        seed_(seed),
        length_(length),
        ioStats_(std::move(ioStats)) {}

  uint64_t getLength() const override {
    return length_;
  }

  uint64_t getNaturalReadSize() const override {
    return 1024 * 1024;
  }

  void read(void* buffer, uint64_t length, uint64_t offset, common::LogType)
      override {
    int fill;
    uint64_t content = offset + seed_;
    uint64_t available = std::min(length_ - offset, length);
    for (fill = 0; fill < (available); ++fill) {
      reinterpret_cast<char*>(buffer)[fill] = content + fill;
    }
    ioStats_->incRawBytesRead(length);
  }

  // Asserts that 'bytes' is as would be read from 'offset'.
  void checkData(const void* bytes, uint64_t offset, int32_t size) {
    for (auto i = 0; i < size; ++i) {
      char expected = seed_ + offset + i;
      ASSERT_EQ(expected, reinterpret_cast<const char*>(bytes)[i])
          << " at " << offset + i;
    }
  }

 private:
  const uint64_t seed_;
  const uint64_t length_;
  std::shared_ptr<common::IoStatistics> ioStats_;
};

class TestInputStreamHolder : public dwrf::AbstractInputStreamHolder {
 public:
  explicit TestInputStreamHolder(std::shared_ptr<common::InputStream> stream)
      : stream_(std::move(stream)) {}

  common::InputStream& get() override {
    return *stream_;
  }

 private:
  std::shared_ptr<common::InputStream> stream_;
};

class CacheTest : public testing::Test {
 protected:
  static constexpr int32_t kMaxStreams = 50;

  // Describes a piece of file potentially read by this test.
  struct StripeData {
    TestInputStream* file;
    std::unique_ptr<dwrf::CachedBufferedInput> input;
    std::vector<std::unique_ptr<dwrf::SeekableInputStream>> streams;
    std::vector<common::Region> regions;
  };

  void SetUp() override {
    executor_ = std::make_unique<folly::IOThreadPoolExecutor>(10, 10);
    rng_.seed(1);
    ioStats_ = std::make_shared<common::IoStatistics>();
    groupStats_ = std::make_unique<cache::GroupStats>();
  }

  void TearDown() override {
    executor_->join();
  }

  void initializeCache(
      uint64_t maxBytes,
      const std::string& file = "",
      uint64_t ssdBytes = 0) {
    std::unique_ptr<SsdCache> ssd;
    if (!file.empty()) {
      ssd = std::make_unique<SsdCache>(file, ssdBytes, 1);
    }
    memory::MmapAllocatorOptions options = {maxBytes};
    cache_ = std::make_unique<AsyncDataCache>(
        std::make_unique<memory::MmapAllocator>(options),
        maxBytes,
        std::move(ssd));
    for (auto i = 0; i < kMaxStreams; ++i) {
      streamIds_.push_back(std::make_unique<dwrf::StreamIdentifier>(
          i, i, 0, dwrf::StreamKind_DATA));
    }
    streamStarts_.resize(kMaxStreams + 1);
    streamStarts_[0] = 0;
    int32_t spacing = 100;
    for (auto i = 1; i <= kMaxStreams; ++i) {
      streamStarts_[i] = streamStarts_[i - 1] + spacing * i;
      if (i < kMaxStreams / 3) {
        spacing += 1000;
      } else if (i < kMaxStreams / 3 * 2) {
        spacing += 20000;
      } else if (i > kMaxStreams - 5) {
        spacing += 2000000;
      }
    }
  }

  uint64_t seedByPath(const std::string& path) {
    StringIdLease lease(fileIds(), path);
    return lease.id();
  }

  std::shared_ptr<common::InputStream>
  inputByPath(const std::string& path, uint64_t& fileId, uint64_t& groupId) {
    std::lock_guard<std::mutex> l(mutex_);
    StringIdLease lease(fileIds(), path);
    fileId = lease.id();
<<<<<<< HEAD
    // Group per file.
    groupId = fileId;
    auto it = pathToInput_.find(lease.id());
    if (it == pathToInput_.end()) {
      fileIds_.push_back(lease);
      auto stream = std::make_shared<TestInputStream>(
          path, lease.id(), 1UL << 63, ioStats_);
=======
    StringIdLease groupLease(fileIds(), fmt::format("group{}", fileId / 2));
    groupId = groupLease.id();
    auto it = pathToInput_.find(lease.id());
    if (it == pathToInput_.end()) {
      fileIds_.push_back(lease);
      fileIds_.push_back(groupLease);
      auto stream =
          std::make_shared<TestInputStream>(path, lease.id(), 1UL << 63);
>>>>>>> 8b0151d6
      pathToInput_[lease.id()] = stream;
      return stream;
    }
    return it->second;
  }

  // Makes a CachedBufferedInput with a subset of the testing streams
  // enqueued. 'numColumns' streams are evenly selected from
  // kMaxStreams.
  std::unique_ptr<StripeData> makeStripeData(
      std::shared_ptr<common::InputStream> inputStream,
      int32_t numColumns,
      std::shared_ptr<ScanTracker> tracker,
      uint64_t fileId,
      uint64_t groupId,
      int64_t offset) {
    auto data = std::make_unique<StripeData>();
    common::DataCacheConfig config{nullptr, fileId};
    data->input = std::make_unique<dwrf::CachedBufferedInput>(
        *inputStream,
        *pool_,
        &config,
        cache_.get(),
        tracker,
        groupId,
        [inputStream]() {
          return std::make_unique<TestInputStreamHolder>(inputStream);
        },
        ioStats_,
        executor_.get());
    data->file = dynamic_cast<TestInputStream*>(inputStream.get());
    for (auto i = 0; i < numColumns; ++i) {
      int32_t streamIndex = i * (kMaxStreams / numColumns);

      // Each region covers half the space from its start to the
      // start of the next or at max a little under 20MB.
      Region region{
          offset + streamStarts_[streamIndex],
          std::min<uint64_t>(
              (1 << 20) - 11,
              (streamStarts_[streamIndex + 1] - streamStarts_[streamIndex]) /
                  2)};
      data->streams.push_back(
          data->input->enqueue(region, streamIds_[streamIndex].get()));
      data->regions.push_back(region);
    }
    return data;
  }

  bool shouldRead(int32_t columnIndex, int32_t readPct, int32_t modulo) {
    return folly::Random::rand32(rng_) % 100 <
        readPct / ((columnIndex % modulo) + 1);
  }

  void readStream(const StripeData& stripe, int32_t columnIndex) {
    const void* data;
    int32_t size;
    int64_t numRead = 0;
    auto& stream = *stripe.streams[columnIndex];
    auto region = stripe.regions[columnIndex];
    do {
      stream.Next(&data, &size);
      stripe.file->checkData(data, region.offset + numRead, size);
      numRead += size;
    } while (size > 0);
    EXPECT_EQ(numRead, region.length);
    if (testRandomSeek_) {
      // Test random access
      std::vector<uint64_t> offsets = {
          0, region.length / 3, region.length * 2 / 3};
      dwrf::PositionProvider positions(offsets);
      for (auto i = 0; i < offsets.size(); ++i) {
        stream.seekToRowGroup(positions);
        checkRandomRead(stripe, stream, offsets, i, region);
      }
    }
  }
  void checkRandomRead(
      const StripeData& stripe,
      dwrf::SeekableInputStream& stream,
      const std::vector<uint64_t>& offsets,
      int32_t i,
      common::Region region) {
    const void* data;
    int32_t size;
    int64_t numRead = 0;
    auto offset = offsets[i];
    // Reads from offset to halfway to the next offset or end.
    auto toRead =
        ((i == offsets.size() - 1 ? region.length : offsets[i + 1]) - offset) /
        2;

    do {
      stream.Next(&data, &size);
      stripe.file->checkData(data, region.offset + offset, size);
      numRead += size;
      offset += size;
      if (size == 0 && numRead) {
        FAIL() << "Stream end prematurely after  random seek";
      }
    } while (numRead < toRead);
  }

  // Makes a series of kReadAhead CachedBufferedInputs for consecutive
  // stripes and starts background load guided by the load frequency
  // in the previous stripes for 'stripeWindow' ahead of the stripe
  // being read. When at end, destroys the CachedBufferedInput for the
  // pre-read stripes while they are in a background loading state. A
  // window size of 1 means that only one CachedbufferedInput is
  // active at a time.
  //
  // 'readPct' is the probability any given
  // stripe will access any given column. 'readPctModulo' biases the
  // read probability of as a function of the column number. If this
  // is 1, all columns will be read at 'readPct'. If this is 4,
  // 'readPct is divided by 1 + columnId % readPctModulo, so that
  // multiples of 4 get read at readPct and columns with id % 4 == 3
  // get read at 1/4 of readPct.
  void readLoop(
      const std::string& filename,
      int numColumns,
      int32_t readPct,
      int32_t readPctModulo,
<<<<<<< HEAD
      int32_t numStripes,
      int32_t stripeWindow = 8) {
    auto tracker = std::make_shared<ScanTracker>();
=======
      int32_t numStripes) {
    auto tracker = std::make_shared<ScanTracker>(
        "testTracker", nullptr, groupStats_.get());
>>>>>>> 8b0151d6
    std::deque<std::unique_ptr<StripeData>> stripes;
    uint64_t fileId;
    uint64_t groupId;
    std::shared_ptr<common::InputStream> input =
        inputByPath(filename, fileId, groupId);
<<<<<<< HEAD
    GroupStats::instance().recordFile(fileId, groupId, numStripes);
=======
    groupStats_->recordFile(fileId, groupId, numStripes);
>>>>>>> 8b0151d6
    for (auto stripeIndex = 0; stripeIndex < numStripes; ++stripeIndex) {
      stripes.push_back(makeStripeData(
          input,
          numColumns,
          tracker,
          fileId,
          groupId,
          stripeIndex * streamStarts_[kMaxStreams - 1]));
      stripes.back()->input->load(common::LogType::TEST);
      if (stripeIndex > 0) {
        while (stripes.size() < stripeWindow) {
          stripes.push_back(makeStripeData(
              input,
              numColumns,
              tracker,
              fileId,
              groupId,
              stripeIndex * streamStarts_[kMaxStreams - 1]));
          if (stripes.back()->input->shouldPreload()) {
            stripes.back()->input->load(common::LogType::TEST);
          }
        }
      }
      auto currentStripe = std::move(stripes.front());
      stripes.pop_front();
      currentStripe->input->load(common::LogType::TEST);
      for (auto columnIndex = 0; columnIndex < numColumns; ++columnIndex) {
        if (shouldRead(columnIndex, readPct, readPctModulo)) {
          readStream(*currentStripe, columnIndex);
        }
      }
    }
  }

  // Reads a files from prefix<from> to prefix<to>. The other
  // parameters have the same meaning as with readLoop().
  void readFiles(
      const std::string& prefix,
      int32_t from,
      int32_t to,
      int numColumns,
      int32_t readPct,
      int32_t readPctModulo,
      int32_t numStripes,
      int32_t stripeWindow = 8) {
    for (auto i = from; i < to; ++i) {
      readLoop(
          fmt::format("{}{}", prefix, i),
          numColumns,
          readPct,
          readPctModulo,
          numStripes,
          stripeWindow);
    }
  }

  // Serializes 'pathToInput_' and 'fileIds_' in multithread test.
  std::mutex mutex_;
  std::vector<StringIdLease> fileIds_;
  folly::F14FastMap<uint64_t, std::shared_ptr<common::InputStream>>
      pathToInput_;
  common::DataCacheConfig config_;
  std::unique_ptr<cache::GroupStats> groupStats_;
  std::unique_ptr<AsyncDataCache> cache_;
  std::shared_ptr<common::IoStatistics> ioStats_;
  std::unique_ptr<folly::IOThreadPoolExecutor> executor_;
  std::unique_ptr<memory::MemoryPool> pool_{
      memory::getDefaultScopedMemoryPool()};

  // Id of simulated streams. Corresponds 1:1 to 'streamStarts_'.
  std::vector<std::unique_ptr<dwrf::StreamIdentifier>> streamIds_;

  // Start offset of each simulated stream in a simulated stripe.
  std::vector<uint64_t> streamStarts_;
  folly::Random::DefaultGenerator rng_;

  // Specifies if random seek follows bulk read in tests. We turn this
  // off so as not to inflate cache hits.
  bool testRandomSeek_{true};
};

TEST_F(CacheTest, bufferedInput) {
  // Size 160 MB. Frequent evictions and not everything fits in prefetch window.
  initializeCache(160 << 20);
  readLoop("testfile", 30, 70, 10, 20);
  readLoop("testfile", 30, 70, 10, 20);
  readLoop("testfile2", 30, 70, 70, 20);
}

// Calibrates the data read for a densely and sparsely read stripe of
// test data. Fills the SSD cache with test data. Reads 2x cache size
// worth of data and checks that the cache population settles to a
// stable state.  Shifts the reading pattern so that half the working
// set drops out and another half is added. Checks that the
// working set stabilizes again.
TEST_F(CacheTest, ssd) {
  constexpr int64_t kSsdBytes = 2UL << 30;
  initializeCache(160 << 20, "/tmp/ssdtest", kSsdBytes);
  testRandomSeek_ = false;

  // We measure bytes read for a full and sparse read of a stripe.
  auto bytes = ioStats_->rawBytesRead();
  readLoop("testfile", 30, 100, 1, 1);
  auto fullStripeBytes = ioStats_->rawBytesRead() - bytes;
  auto fullStripesOnSsd = kSsdBytes / fullStripeBytes;
  bytes = ioStats_->rawBytesRead();
  // We read 4 more stripes. The first will be read fully, the next
  // ones only for dense and actually accessed sparse columns.  The first stripe
  // comes from RAM, so we count new reads and divide by 4.
  readLoop("testfile", 30, 70, 10, 5, 1);
  auto ramBytes = ioStats_->ramHit().bytes();
  auto sparseStripeBytes = (ioStats_->rawBytesRead() - bytes) / 4;
  EXPECT_TRUE(
      ramBytes > sparseStripeBytes / 2 && ramBytes < sparseStripeBytes * 1.2)
      << " ramBytes = " << ramBytes
      << " sparseStripeBytes = " << sparseStripeBytes;

  constexpr int32_t kStripesPerFile = 20;
  auto bytesPerFile = fullStripeBytes * kStripesPerFile;
  auto filesPerGb = 1UL << 30 / bytesPerFile;
  // Read files of 20 stripes each to prime SSD cache.
  readFiles("prefix1_", 0, filesPerGb * 2, 30, 100, 1, kStripesPerFile, 4);

  LOG(INFO) << cache_->toString();

  // Read the same and 50% more to trigger selection of what gets written.
  readFiles("prefix1_", 0, 3 * filesPerGb, 30, 100, 1, kStripesPerFile, 4);

  LOG(INFO) << cache_->toString();

  readFiles(
      "prefix1_", filesPerGb, 4 * filesPerGb, 30, 100, 1, kStripesPerFile, 4);
  LOG(INFO) << cache_->toString();
}

TEST_F(CacheTest, singleFileThreads) {
  initializeCache(1 << 30);

  const int numThreads = 4;
  std::vector<std::thread> threads;
  threads.reserve(numThreads);
  for (int i = 0; i < numThreads; ++i) {
    threads.push_back(std::thread([this, i]() {
      readLoop(fmt::format("testfile{}", i), 10, 70, 10, 20);
    }));
  }
  for (int i = 0; i < numThreads; ++i) {
    threads[i].join();
  }
}

TEST_F(CacheTest, ssdThreads) {
  return;
  initializeCache(1 << 28, "/tmp/ssdtest");

  const int numThreads = 4;
  std::vector<std::thread> threads;
  threads.reserve(numThreads);
  for (int i = 0; i < numThreads; ++i) {
    threads.push_back(std::thread([this, i]() {
      readLoop(fmt::format("testfile{}", i), 10, 70, 10, 20);
    }));
  }
  for (int i = 0; i < numThreads; ++i) {
    threads[i].join();
  }
}<|MERGE_RESOLUTION|>--- conflicted
+++ resolved
@@ -156,15 +156,6 @@
     std::lock_guard<std::mutex> l(mutex_);
     StringIdLease lease(fileIds(), path);
     fileId = lease.id();
-<<<<<<< HEAD
-    // Group per file.
-    groupId = fileId;
-    auto it = pathToInput_.find(lease.id());
-    if (it == pathToInput_.end()) {
-      fileIds_.push_back(lease);
-      auto stream = std::make_shared<TestInputStream>(
-          path, lease.id(), 1UL << 63, ioStats_);
-=======
     StringIdLease groupLease(fileIds(), fmt::format("group{}", fileId / 2));
     groupId = groupLease.id();
     auto it = pathToInput_.find(lease.id());
@@ -173,7 +164,6 @@
       fileIds_.push_back(groupLease);
       auto stream =
           std::make_shared<TestInputStream>(path, lease.id(), 1UL << 63);
->>>>>>> 8b0151d6
       pathToInput_[lease.id()] = stream;
       return stream;
     }
@@ -297,25 +287,15 @@
       int numColumns,
       int32_t readPct,
       int32_t readPctModulo,
-<<<<<<< HEAD
-      int32_t numStripes,
-      int32_t stripeWindow = 8) {
-    auto tracker = std::make_shared<ScanTracker>();
-=======
       int32_t numStripes) {
     auto tracker = std::make_shared<ScanTracker>(
         "testTracker", nullptr, groupStats_.get());
->>>>>>> 8b0151d6
     std::deque<std::unique_ptr<StripeData>> stripes;
     uint64_t fileId;
     uint64_t groupId;
     std::shared_ptr<common::InputStream> input =
         inputByPath(filename, fileId, groupId);
-<<<<<<< HEAD
-    GroupStats::instance().recordFile(fileId, groupId, numStripes);
-=======
     groupStats_->recordFile(fileId, groupId, numStripes);
->>>>>>> 8b0151d6
     for (auto stripeIndex = 0; stripeIndex < numStripes; ++stripeIndex) {
       stripes.push_back(makeStripeData(
           input,
