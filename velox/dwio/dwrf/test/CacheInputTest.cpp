/*
 * Copyright (c) Facebook, Inc. and its affiliates.
 *
 * Licensed under the Apache License, Version 2.0 (the "License");
 * you may not use this file except in compliance with the License.
 * You may obtain a copy of the License at
 *
 *     http://www.apache.org/licenses/LICENSE-2.0
 *
 * Unless required by applicable law or agreed to in writing, software
 * distributed under the License is distributed on an "AS IS" BASIS,
 * WITHOUT WARRANTIES OR CONDITIONS OF ANY KIND, either express or implied.
 * See the License for the specific language governing permissions and
 * limitations under the License.
 */

#include <folly/Random.h>
#include <folly/container/F14Map.h>
#include <folly/executors/IOThreadPoolExecutor.h>
#include "velox/common/caching/FileIds.h"
#include "velox/common/memory/MmapAllocator.h"
#include "velox/dwio/dwrf/common/CachedBufferedInput.h"

#include <gtest/gtest.h>

using namespace facebook::velox;
using namespace facebook::velox::dwio;
using namespace facebook::velox::cache;

using facebook::velox::dwio::common::Region;
using memory::MappedMemory;

// Testing stream producing deterministic data. The byte at offset is
// the low byte of 'seed_' + offset.
class TestInputStream : public facebook::velox::dwio::common::InputStream {
 public:
  TestInputStream(
      const std::string& path,
      uint64_t seed,
      uint64_t length,
      std::shared_ptr<common::IoStatistics> ioStats)
      : InputStream(path),
        seed_(seed),
        length_(length),
        ioStats_(std::move(ioStats)) {}

  uint64_t getLength() const override {
    return length_;
  }

  uint64_t getNaturalReadSize() const override {
    return 1024 * 1024;
  }

  void read(
      void* buffer,
      uint64_t length,
      uint64_t offset,
      facebook::velox::dwio::common::LogType) override {
    int fill;
    uint64_t content = offset + seed_;
    uint64_t available = std::min(length_ - offset, length);
    for (fill = 0; fill < (available); ++fill) {
      reinterpret_cast<char*>(buffer)[fill] = content + fill;
    }
    ioStats_->incRawBytesRead(length);
  }

  // Asserts that 'bytes' is as would be read from 'offset'.
  void checkData(const void* bytes, uint64_t offset, int32_t size) {
    for (auto i = 0; i < size; ++i) {
      char expected = seed_ + offset + i;
      ASSERT_EQ(expected, reinterpret_cast<const char*>(bytes)[i])
          << " at " << offset + i;
    }
  }

 private:
  const uint64_t seed_;
  const uint64_t length_;
  std::shared_ptr<common::IoStatistics> ioStats_;
};

class TestInputStreamHolder : public dwrf::AbstractInputStreamHolder {
 public:
  explicit TestInputStreamHolder(
      std::shared_ptr<facebook::velox::dwio::common::InputStream> stream)
      : stream_(std::move(stream)) {}

  facebook::velox::dwio::common::InputStream& get() override {
    return *stream_;
  }

 private:
  std::shared_ptr<facebook::velox::dwio::common::InputStream> stream_;
};

class CacheTest : public testing::Test {
 protected:
  static constexpr int32_t kMaxStreams = 50;

  // Describes a piece of file potentially read by this test.
  struct StripeData {
    TestInputStream* file;
    std::unique_ptr<dwrf::CachedBufferedInput> input;
    std::vector<std::unique_ptr<dwrf::SeekableInputStream>> streams;
    std::vector<facebook::velox::dwio::common::Region> regions;
  };

  void SetUp() override {
    executor_ = std::make_unique<folly::IOThreadPoolExecutor>(10, 10);
    rng_.seed(1);
    ioStats_ = std::make_shared<facebook::velox::dwio::common::IoStatistics>();
    groupStats_ = std::make_unique<cache::GroupStats>();
  }

  void TearDown() override {
    executor_->join();
  }

  void initializeCache(
      uint64_t maxBytes,
      const std::string& file = "",
      uint64_t ssdBytes = 0) {
    std::unique_ptr<SsdCache> ssd;
    if (!file.empty()) {
      ssd = std::make_unique<SsdCache>(file, ssdBytes, 1);
      groupStats_ = &ssd->groupStats();
    }
    memory::MmapAllocatorOptions options = {maxBytes};
    cache_ = std::make_unique<AsyncDataCache>(
        std::make_unique<memory::MmapAllocator>(options),
        maxBytes,
        std::move(ssd));
    cache_->setVerifyHook(checkEntry);
    for (auto i = 0; i < kMaxStreams; ++i) {
      streamIds_.push_back(std::make_unique<dwrf::StreamIdentifier>(
          i, i, 0, dwrf::StreamKind_DATA));
    }
    streamStarts_.resize(kMaxStreams + 1);
    streamStarts_[0] = 0;
    int32_t spacing = 100;
    for (auto i = 1; i <= kMaxStreams; ++i) {
      streamStarts_[i] = streamStarts_[i - 1] + spacing * i;
      if (i < kMaxStreams / 3) {
        spacing += 1000;
      } else if (i < kMaxStreams / 3 * 2) {
        spacing += 20000;
      } else if (i > kMaxStreams - 5) {
        spacing += 2000000;
      }
    }
  }

  static void checkEntry(cache::AsyncDataCacheEntry* entry) {
    uint64_t seed = entry->key().fileNum.id();
    if (entry->tinyData()) {
      checkData(entry->tinyData(), entry->offset(), entry->size(), seed);
    } else {
      int64_t bytesLeft = entry->size();
      auto runOffset = entry->offset();
      for (auto i = 0; i < entry->data().numRuns(); ++i) {
	auto run = entry->data().runAt(i);
	checkData(run.data<char>(), runOffset, std::min<int64_t>(run.numBytes(), bytesLeft), seed);
	bytesLeft -= run.numBytes();
	runOffset += run.numBytes();
	if (bytesLeft <= 0) {
	  break;
	}
      }
    }
  }


  static void checkData(const char* data, uint64_t offset, int32_t size, uint64_t seed) {
    uint8_t expected = seed + offset;
    for (auto i = 0; i < size; ++i) {
      auto cached = reinterpret_cast<const uint8_t*>(data)[i];
      if (cached != expected) {
	ASSERT_EQ(expected, cached) << " at " << (offset + i);
      }
      ++expected;
    }
  }
  
  uint64_t seedByPath(const std::string& path) {
    StringIdLease lease(fileIds(), path);
    return lease.id();
  }

  std::shared_ptr<facebook::velox::dwio::common::InputStream>
  inputByPath(const std::string& path, uint64_t& fileId, uint64_t& groupId) {
    std::lock_guard<std::mutex> l(mutex_);
    StringIdLease lease(fileIds(), path);
    fileId = lease.id();
    StringIdLease groupLease(fileIds(), fmt::format("group{}", fileId / 2));
    groupId = groupLease.id();
    auto it = pathToInput_.find(lease.id());
    if (it == pathToInput_.end()) {
      fileIds_.push_back(lease);
      fileIds_.push_back(groupLease);
<<<<<<< HEAD
      auto stream = std::make_shared<TestInputStream>(
          path, lease.id(), 1UL << 63, ioStats_);
=======
      auto stream =
          std::make_shared<TestInputStream>(path, lease.id(), 1UL << 63);
>>>>>>> 6e5c1b2e
      pathToInput_[lease.id()] = stream;
      return stream;
    }
    return it->second;
  }

  // Makes a CachedBufferedInput with a subset of the testing streams
  // enqueued. 'numColumns' streams are evenly selected from
  // kMaxStreams.
  std::unique_ptr<StripeData> makeStripeData(
<<<<<<< HEAD
      std::shared_ptr<common::InputStream> inputStream,
      int32_t numColumns,
=======
      std::shared_ptr<facebook::velox::dwio::common::InputStream> inputStream,
>>>>>>> 6e5c1b2e
      std::shared_ptr<ScanTracker> tracker,
      uint64_t fileId,
      uint64_t groupId,
      int64_t offset) {
    auto data = std::make_unique<StripeData>();
    facebook::velox::dwio::common::DataCacheConfig config{nullptr, fileId};
    data->input = std::make_unique<dwrf::CachedBufferedInput>(
        *inputStream,
        *pool_,
        &config,
        cache_.get(),
        tracker,
        groupId,
        [inputStream]() {
          return std::make_unique<TestInputStreamHolder>(inputStream);
        },
        ioStats_,
        executor_.get());
    data->file = dynamic_cast<TestInputStream*>(inputStream.get());
    for (auto i = 0; i < numColumns; ++i) {
      int32_t streamIndex = i * (kMaxStreams / numColumns);

      // Each region covers half the space from its start to the
      // start of the next or at max a little under 20MB.
      Region region{
          offset + streamStarts_[streamIndex],
          std::min<uint64_t>(
              (1 << 20) - 11,
              (streamStarts_[streamIndex + 1] - streamStarts_[streamIndex]) /
                  2)};
      data->streams.push_back(
          data->input->enqueue(region, streamIds_[streamIndex].get()));
      data->regions.push_back(region);
    }
    return data;
  }

  bool shouldRead(int32_t columnIndex, int32_t readPct, int32_t modulo) {
    return folly::Random::rand32(rng_) % 100 <
        readPct / ((columnIndex % modulo) + 1);
  }

  void readStream(const StripeData& stripe, int32_t columnIndex) {
    const void* data;
    int32_t size;
    int64_t numRead = 0;
    auto& stream = *stripe.streams[columnIndex];
    auto region = stripe.regions[columnIndex];
    do {
      stream.Next(&data, &size);
      stripe.file->checkData(data, region.offset + numRead, size);
      numRead += size;
    } while (size > 0);
    EXPECT_EQ(numRead, region.length);
    if (testRandomSeek_) {
      // Test random access
      std::vector<uint64_t> offsets = {
          0, region.length / 3, region.length * 2 / 3};
      dwrf::PositionProvider positions(offsets);
      for (auto i = 0; i < offsets.size(); ++i) {
        stream.seekToRowGroup(positions);
        checkRandomRead(stripe, stream, offsets, i, region);
      }
    }
  }
  void checkRandomRead(
      const StripeData& stripe,
      dwrf::SeekableInputStream& stream,
      const std::vector<uint64_t>& offsets,
      int32_t i,
      facebook::velox::dwio::common::Region region) {
    const void* data;
    int32_t size;
    int64_t numRead = 0;
    auto offset = offsets[i];
    // Reads from offset to halfway to the next offset or end.
    auto toRead =
        ((i == offsets.size() - 1 ? region.length : offsets[i + 1]) - offset) /
        2;

    do {
      stream.Next(&data, &size);
      stripe.file->checkData(data, region.offset + offset, size);
      numRead += size;
      offset += size;
      if (size == 0 && numRead) {
        FAIL() << "Stream end prematurely after  random seek";
      }
    } while (numRead < toRead);
  }

  // Makes a series of kReadAhead CachedBufferedInputs for consecutive
  // stripes and starts background load guided by the load frequency
  // in the previous stripes for 'stripeWindow' ahead of the stripe
  // being read. When at end, destroys the CachedBufferedInput for the
  // pre-read stripes while they are in a background loading state. A
  // window size of 1 means that only one CachedbufferedInput is
  // active at a time.
  //
  // 'readPct' is the probability any given
  // stripe will access any given column. 'readPctModulo' biases the
  // read probability of as a function of the column number. If this
  // is 1, all columns will be read at 'readPct'. If this is 4,
  // 'readPct is divided by 1 + columnId % readPctModulo, so that
  // multiples of 4 get read at readPct and columns with id % 4 == 3
  // get read at 1/4 of readPct.
  void readLoop(
      const std::string& filename,
      int numColumns,
      int32_t readPct,
      int32_t readPctModulo,
<<<<<<< HEAD
      int32_t numStripes,
      int32_t stripeWindow = 4) {
    auto tracker =
        std::make_shared<ScanTracker>("testTracker", nullptr, groupStats_);
=======
      int32_t numStripes) {
    auto tracker = std::make_shared<ScanTracker>(
        "testTracker", nullptr, groupStats_.get());
>>>>>>> 6e5c1b2e
    std::deque<std::unique_ptr<StripeData>> stripes;
    uint64_t fileId;
    uint64_t groupId;
    std::shared_ptr<facebook::velox::dwio::common::InputStream> input =
        inputByPath(filename, fileId, groupId);
<<<<<<< HEAD
    if (groupStats_) {
      groupStats_->recordFile(fileId, groupId, numStripes);
    }
=======
    groupStats_->recordFile(fileId, groupId, numStripes);
>>>>>>> 6e5c1b2e
    for (auto stripeIndex = 0; stripeIndex < numStripes; ++stripeIndex) {
      stripes.push_back(makeStripeData(
          input,
          numColumns,
          tracker,
          fileId,
          groupId,
          stripeIndex * streamStarts_[kMaxStreams - 1]));
      stripes.back()->input->load(facebook::velox::dwio::common::LogType::TEST);
      if (stripeIndex > 0) {
        while (stripes.size() < stripeWindow) {
          stripes.push_back(makeStripeData(
              input,
              numColumns,
              tracker,
              fileId,
              groupId,
              stripeIndex * streamStarts_[kMaxStreams - 1]));
          if (stripes.back()->input->shouldPreload()) {
            stripes.back()->input->load(
                facebook::velox::dwio::common::LogType::TEST);
          }
        }
      }
      auto currentStripe = std::move(stripes.front());
      stripes.pop_front();
<<<<<<< HEAD
      currentStripe->input->load(common::LogType::TEST);
      for (auto columnIndex = 0; columnIndex < numColumns; ++columnIndex) {
=======
      currentStripe->input->load(facebook::velox::dwio::common::LogType::TEST);
      for (auto i = 0; i < numColumns; ++i) {
        int32_t columnIndex = i * (kMaxStreams / numColumns);
>>>>>>> 6e5c1b2e
        if (shouldRead(columnIndex, readPct, readPctModulo)) {
          readStream(*currentStripe, columnIndex);
        }
      }
    }
  }

  // Reads a files from prefix<from> to prefix<to>. The other
  // parameters have the same meaning as with readLoop().
  void readFiles(
      const std::string& prefix,
      int32_t from,
      int32_t to,
      int numColumns,
      int32_t readPct,
      int32_t readPctModulo,
      int32_t numStripes,
      int32_t stripeWindow = 8) {
    for (auto i = from; i < to; ++i) {
      readLoop(
          fmt::format("{}{}", prefix, i),
          numColumns,
          readPct,
          readPctModulo,
          numStripes,
          stripeWindow);
    }
  }

  // Serializes 'pathToInput_' and 'fileIds_' in multithread test.
  std::mutex mutex_;
  std::vector<StringIdLease> fileIds_;
  folly::F14FastMap<
      uint64_t,
      std::shared_ptr<facebook::velox::dwio::common::InputStream>>
      pathToInput_;
  facebook::velox::dwio::common::DataCacheConfig config_;
  common::DataCacheConfig config_;
<<<<<<< HEAD
  cache::GroupStats* FOLLY_NULLABLE groupStats_ = nullptr;
=======
  std::unique_ptr<cache::GroupStats> groupStats_;
>>>>>>> 6e5c1b2e
  std::unique_ptr<AsyncDataCache> cache_;
  std::shared_ptr<facebook::velox::dwio::common::IoStatistics> ioStats_;
  std::unique_ptr<folly::IOThreadPoolExecutor> executor_;
  std::unique_ptr<memory::MemoryPool> pool_{
      memory::getDefaultScopedMemoryPool()};

  // Id of simulated streams. Corresponds 1:1 to 'streamStarts_'.
  std::vector<std::unique_ptr<dwrf::StreamIdentifier>> streamIds_;

  // Start offset of each simulated stream in a simulated stripe.
  std::vector<uint64_t> streamStarts_;
  folly::Random::DefaultGenerator rng_;

  // Specifies if random seek follows bulk read in tests. We turn this
  // off so as not to inflate cache hits.
  bool testRandomSeek_{true};
};

TEST_F(CacheTest, bufferedInput) {
  // Size 160 MB. Frequent evictions and not everything fits in prefetch window.
  initializeCache(160 << 20);
  readLoop("testfile", 30, 70, 10, 20);
  readLoop("testfile", 30, 70, 10, 20);
  readLoop("testfile2", 30, 70, 70, 20);
}

// Calibrates the data read for a densely and sparsely read stripe of
// test data. Fills the SSD cache with test data. Reads 2x cache size
// worth of data and checks that the cache population settles to a
// stable state.  Shifts the reading pattern so that half the working
// set drops out and another half is added. Checks that the
// working set stabilizes again.
TEST_F(CacheTest, ssd) {
  constexpr int64_t kSsdBytes = 2UL << 30;
  initializeCache(160 << 20, "/tmp/ssdtest", kSsdBytes);
  testRandomSeek_ = false;

  // We measure bytes read for a full and sparse read of a stripe.
  auto bytes = ioStats_->rawBytesRead();
  readLoop("testfile", 30, 100, 1, 1);
  auto fullStripeBytes = ioStats_->rawBytesRead() - bytes;
  auto fullStripesOnSsd = kSsdBytes / fullStripeBytes;
  bytes = ioStats_->rawBytesRead();
  // We read 4 more stripes. The first will be read fully, the next
  // ones only for dense and actually accessed sparse columns.  The first stripe
  // comes from RAM, so we count new reads and divide by 4.
  readLoop("testfile", 30, 70, 10, 5, 1);
  auto ramBytes = ioStats_->ramHit().bytes();
  auto sparseStripeBytes = (ioStats_->rawBytesRead() - bytes) / 4;
  EXPECT_TRUE(
      ramBytes > sparseStripeBytes / 2 && ramBytes < sparseStripeBytes * 1.2)
      << " ramBytes = " << ramBytes
      << " sparseStripeBytes = " << sparseStripeBytes;

  constexpr int32_t kStripesPerFile = 20;
  auto bytesPerFile = fullStripeBytes * kStripesPerFile;
  auto filesPerGb = (1UL << 30) / bytesPerFile;
  // Read files of 20 stripes each to prime SSD cache.
  readFiles("prefix1_", 0, filesPerGb * 2, 30, 100, 1, kStripesPerFile, 4);

  LOG(INFO) << cache_->toString();

  // Read the same and 50% more to trigger selection of what gets written.
  readFiles("prefix1_", 0, 3 * filesPerGb, 30, 100, 1, kStripesPerFile, 4);

  LOG(INFO) << cache_->toString();

  readFiles(
      "prefix1_", filesPerGb, 4 * filesPerGb, 30, 100, 1, kStripesPerFile, 4);
  LOG(INFO) << cache_->toString();
}

TEST_F(CacheTest, singleFileThreads) {
  initializeCache(1 << 30);

  const int numThreads = 4;
  std::vector<std::thread> threads;
  threads.reserve(numThreads);
  for (int i = 0; i < numThreads; ++i) {
    threads.push_back(std::thread([this, i]() {
      readLoop(fmt::format("testfile{}", i), 10, 70, 10, 20);
    }));
  }
  for (int i = 0; i < numThreads; ++i) {
    threads[i].join();
  }
}

TEST_F(CacheTest, ssdThreads) {
  return;
  initializeCache(1 << 28, "/tmp/ssdtest");

  const int numThreads = 4;
  std::vector<std::thread> threads;
  threads.reserve(numThreads);
  for (int i = 0; i < numThreads; ++i) {
    threads.push_back(std::thread([this, i]() {
      readLoop(fmt::format("testfile{}", i), 10, 70, 10, 20);
    }));
  }
  for (int i = 0; i < numThreads; ++i) {
    threads[i].join();
  }
}<|MERGE_RESOLUTION|>--- conflicted
+++ resolved
@@ -38,7 +38,7 @@
       const std::string& path,
       uint64_t seed,
       uint64_t length,
-      std::shared_ptr<common::IoStatistics> ioStats)
+      std::shared_ptr<facebook::velox::dwio::common::IoStatistics> ioStats)
       : InputStream(path),
         seed_(seed),
         length_(length),
@@ -78,7 +78,7 @@
  private:
   const uint64_t seed_;
   const uint64_t length_;
-  std::shared_ptr<common::IoStatistics> ioStats_;
+  std::shared_ptr<facebook::velox::dwio::common::IoStatistics> ioStats_;
 };
 
 class TestInputStreamHolder : public dwrf::AbstractInputStreamHolder {
@@ -111,7 +111,6 @@
     executor_ = std::make_unique<folly::IOThreadPoolExecutor>(10, 10);
     rng_.seed(1);
     ioStats_ = std::make_shared<facebook::velox::dwio::common::IoStatistics>();
-    groupStats_ = std::make_unique<cache::GroupStats>();
   }
 
   void TearDown() override {
@@ -199,13 +198,8 @@
     if (it == pathToInput_.end()) {
       fileIds_.push_back(lease);
       fileIds_.push_back(groupLease);
-<<<<<<< HEAD
       auto stream = std::make_shared<TestInputStream>(
           path, lease.id(), 1UL << 63, ioStats_);
-=======
-      auto stream =
-          std::make_shared<TestInputStream>(path, lease.id(), 1UL << 63);
->>>>>>> 6e5c1b2e
       pathToInput_[lease.id()] = stream;
       return stream;
     }
@@ -216,12 +210,8 @@
   // enqueued. 'numColumns' streams are evenly selected from
   // kMaxStreams.
   std::unique_ptr<StripeData> makeStripeData(
-<<<<<<< HEAD
-      std::shared_ptr<common::InputStream> inputStream,
+					     std::shared_ptr<facebook::velox::dwio::common::InputStream> inputStream,
       int32_t numColumns,
-=======
-      std::shared_ptr<facebook::velox::dwio::common::InputStream> inputStream,
->>>>>>> 6e5c1b2e
       std::shared_ptr<ScanTracker> tracker,
       uint64_t fileId,
       uint64_t groupId,
@@ -333,28 +323,18 @@
       int numColumns,
       int32_t readPct,
       int32_t readPctModulo,
-<<<<<<< HEAD
       int32_t numStripes,
       int32_t stripeWindow = 4) {
     auto tracker =
         std::make_shared<ScanTracker>("testTracker", nullptr, groupStats_);
-=======
-      int32_t numStripes) {
-    auto tracker = std::make_shared<ScanTracker>(
-        "testTracker", nullptr, groupStats_.get());
->>>>>>> 6e5c1b2e
     std::deque<std::unique_ptr<StripeData>> stripes;
     uint64_t fileId;
     uint64_t groupId;
     std::shared_ptr<facebook::velox::dwio::common::InputStream> input =
         inputByPath(filename, fileId, groupId);
-<<<<<<< HEAD
     if (groupStats_) {
       groupStats_->recordFile(fileId, groupId, numStripes);
     }
-=======
-    groupStats_->recordFile(fileId, groupId, numStripes);
->>>>>>> 6e5c1b2e
     for (auto stripeIndex = 0; stripeIndex < numStripes; ++stripeIndex) {
       stripes.push_back(makeStripeData(
           input,
@@ -381,14 +361,8 @@
       }
       auto currentStripe = std::move(stripes.front());
       stripes.pop_front();
-<<<<<<< HEAD
-      currentStripe->input->load(common::LogType::TEST);
+      currentStripe->input->load(facebook::velox::dwio::common::LogType::TEST);
       for (auto columnIndex = 0; columnIndex < numColumns; ++columnIndex) {
-=======
-      currentStripe->input->load(facebook::velox::dwio::common::LogType::TEST);
-      for (auto i = 0; i < numColumns; ++i) {
-        int32_t columnIndex = i * (kMaxStreams / numColumns);
->>>>>>> 6e5c1b2e
         if (shouldRead(columnIndex, readPct, readPctModulo)) {
           readStream(*currentStripe, columnIndex);
         }
@@ -426,12 +400,7 @@
       std::shared_ptr<facebook::velox::dwio::common::InputStream>>
       pathToInput_;
   facebook::velox::dwio::common::DataCacheConfig config_;
-  common::DataCacheConfig config_;
-<<<<<<< HEAD
-  cache::GroupStats* FOLLY_NULLABLE groupStats_ = nullptr;
-=======
-  std::unique_ptr<cache::GroupStats> groupStats_;
->>>>>>> 6e5c1b2e
+  cache::FileGroupStats* FOLLY_NULLABLE groupStats_ = nullptr;
   std::unique_ptr<AsyncDataCache> cache_;
   std::shared_ptr<facebook::velox::dwio::common::IoStatistics> ioStats_;
   std::unique_ptr<folly::IOThreadPoolExecutor> executor_;
