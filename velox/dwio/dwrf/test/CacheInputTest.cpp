/*
 * Copyright (c) Facebook, Inc. and its affiliates.
 *
 * Licensed under the Apache License, Version 2.0 (the "License");
 * you may not use this file except in compliance with the License.
 * You may obtain a copy of the License at
 *
 *     http://www.apache.org/licenses/LICENSE-2.0
 *
 * Unless required by applicable law or agreed to in writing, software
 * distributed under the License is distributed on an "AS IS" BASIS,
 * WITHOUT WARRANTIES OR CONDITIONS OF ANY KIND, either express or implied.
 * See the License for the specific language governing permissions and
 * limitations under the License.
 */

#include <folly/Random.h>
#include <folly/container/F14Map.h>
#include <folly/executors/IOThreadPoolExecutor.h>
#include "velox/common/caching/FileIds.h"
#include "velox/common/memory/MmapAllocator.h"
#include "velox/dwio/dwrf/common/CachedBufferedInput.h"

#include <gtest/gtest.h>

using namespace facebook::velox;
using namespace facebook::velox::dwio;
using namespace facebook::velox::cache;

using facebook::velox::dwio::common::IoStatistics;
using facebook::velox::dwio::common::Region;
using memory::MappedMemory;

// Testing stream producing deterministic data. The byte at offset is
// the low byte of 'seed_' + offset.
class TestInputStream : public facebook::velox::dwio::common::InputStream {
 public:
  TestInputStream(
      const std::string& path,
      uint64_t seed,
      uint64_t length,
      std::shared_ptr<facebook::velox::dwio::common::IoStatistics> ioStats)
      : InputStream(path),
        seed_(seed),
        length_(length),
        ioStats_(std::move(ioStats)) {}

  uint64_t getLength() const override {
    return length_;
  }

  uint64_t getNaturalReadSize() const override {
    return 1024 * 1024;
  }

  void read(
      void* buffer,
      uint64_t length,
      uint64_t offset,
      facebook::velox::dwio::common::LogType) override {
    int fill;
    uint64_t content = offset + seed_;
    uint64_t available = std::min(length_ - offset, length);
    for (fill = 0; fill < (available); ++fill) {
      reinterpret_cast<char*>(buffer)[fill] = content + fill;
    }
    ioStats_->incRawBytesRead(length);
  }

  // Asserts that 'bytes' is as would be read from 'offset'.
  void checkData(const void* bytes, uint64_t offset, int32_t size) {
    for (auto i = 0; i < size; ++i) {
      char expected = seed_ + offset + i;
      ASSERT_EQ(expected, reinterpret_cast<const char*>(bytes)[i])
          << " at " << offset + i;
    }
  }

 private:
  const uint64_t seed_;
  const uint64_t length_;
  std::shared_ptr<facebook::velox::dwio::common::IoStatistics> ioStats_;
};

class TestInputStreamHolder : public dwrf::AbstractInputStreamHolder {
 public:
  explicit TestInputStreamHolder(
      std::shared_ptr<facebook::velox::dwio::common::InputStream> stream)
      : stream_(std::move(stream)) {}

  facebook::velox::dwio::common::InputStream& get() override {
    return *stream_;
  }

 private:
  std::shared_ptr<facebook::velox::dwio::common::InputStream> stream_;
};

class CacheTest : public testing::Test {
 protected:
  static constexpr int32_t kMaxStreams = 50;

  // Describes a piece of file potentially read by this test.
  struct StripeData {
    TestInputStream* file;
    std::unique_ptr<dwrf::CachedBufferedInput> input;
    std::vector<std::unique_ptr<dwrf::SeekableInputStream>> streams;
    std::vector<facebook::velox::dwio::common::Region> regions;
  };

  void SetUp() override {
    executor_ = std::make_unique<folly::IOThreadPoolExecutor>(10, 10);
    rng_.seed(1);
    ioStats_ = std::make_shared<facebook::velox::dwio::common::IoStatistics>();
  }

  void TearDown() override {
    executor_->join();
  }

  void initializeCache(
      uint64_t maxBytes,
      const std::string& file = "",
      uint64_t ssdBytes = 0) {
    std::unique_ptr<SsdCache> ssd;
    if (!file.empty()) {
      FLAGS_ssd_odirect = false;
      ssd = std::make_unique<SsdCache>(file, ssdBytes, 1, executor_.get());
      groupStats_ = &ssd->groupStats();
    }
    memory::MmapAllocatorOptions options = {maxBytes};
    cache_ = std::make_unique<AsyncDataCache>(
        std::make_unique<memory::MmapAllocator>(options),
        maxBytes,
        std::move(ssd));
    cache_->setVerifyHook(checkEntry);
    for (auto i = 0; i < kMaxStreams; ++i) {
      streamIds_.push_back(std::make_unique<dwrf::StreamIdentifier>(
          i, i, 0, dwrf::StreamKind_DATA));
    }
    streamStarts_.resize(kMaxStreams + 1);
    streamStarts_[0] = 0;
    int32_t spacing = 100;
    for (auto i = 1; i <= kMaxStreams; ++i) {
      streamStarts_[i] = streamStarts_[i - 1] + spacing * i;
      if (i < kMaxStreams / 3) {
        spacing += 1000;
      } else if (i < kMaxStreams / 3 * 2) {
        spacing += 20000;
      } else if (i > kMaxStreams - 5) {
        spacing += 2000000;
      }
    }
  }

  static void checkEntry(const cache::AsyncDataCacheEntry& entry) {
    uint64_t seed = entry.key().fileNum.id();
    if (entry.tinyData()) {
      checkData(entry.tinyData(), entry.offset(), entry.size(), seed);
    } else {
      int64_t bytesLeft = entry.size();
      auto runOffset = entry.offset();
      for (auto i = 0; i < entry.data().numRuns(); ++i) {
        auto run = entry.data().runAt(i);
        checkData(
            run.data<char>(),
            runOffset,
            std::min<int64_t>(run.numBytes(), bytesLeft),
            seed);
        bytesLeft -= run.numBytes();
        runOffset += run.numBytes();
        if (bytesLeft <= 0) {
          break;
        }
      }
    }
  }

  static void
  checkData(const char* data, uint64_t offset, int32_t size, uint64_t seed) {
    uint8_t expected = seed + offset;
    for (auto i = 0; i < size; ++i) {
      auto cached = reinterpret_cast<const uint8_t*>(data)[i];
      if (cached != expected) {
        ASSERT_EQ(expected, cached) << " at " << (offset + i);
      }
      ++expected;
    }
  }

  uint64_t seedByPath(const std::string& path) {
    StringIdLease lease(fileIds(), path);
    return lease.id();
  }

  std::shared_ptr<facebook::velox::dwio::common::InputStream>
  inputByPath(const std::string& path, uint64_t& fileId, uint64_t& groupId) {
    std::lock_guard<std::mutex> l(mutex_);
    StringIdLease lease(fileIds(), path);
    fileId = lease.id();
    StringIdLease groupLease(fileIds(), fmt::format("group{}", fileId / 2));
    groupId = groupLease.id();
    auto it = pathToInput_.find(lease.id());
    if (it == pathToInput_.end()) {
      fileIds_.push_back(lease);
      fileIds_.push_back(groupLease);
      auto stream = std::make_shared<TestInputStream>(
          path, lease.id(), 1UL << 63, ioStats_);
      pathToInput_[lease.id()] = stream;
      return stream;
    }
    return it->second;
  }

  // Makes a CachedBufferedInput with a subset of the testing streams
  // enqueued. 'numColumns' streams are evenly selected from
  // kMaxStreams.
  std::unique_ptr<StripeData> makeStripeData(
      std::shared_ptr<facebook::velox::dwio::common::InputStream> inputStream,
      int32_t numColumns,
      std::shared_ptr<ScanTracker> tracker,
      uint64_t fileId,
      uint64_t groupId,
      int64_t offset) {
    auto data = std::make_unique<StripeData>();
    facebook::velox::dwio::common::DataCacheConfig config{nullptr, fileId};
    data->input = std::make_unique<dwrf::CachedBufferedInput>(
        *inputStream,
        *pool_,
        &config,
        cache_.get(),
        tracker,
        groupId,
        [inputStream]() {
          return std::make_unique<TestInputStreamHolder>(inputStream);
        },
        ioStats_,
        executor_.get(),
        dwio::common::ReaderOptions::kDefaultLoadQuantum, // loadQuantum 8MB.
        512 << 10 // Max coalesce distance 512K.
    );
    data->file = dynamic_cast<TestInputStream*>(inputStream.get());
    for (auto i = 0; i < numColumns; ++i) {
      int32_t streamIndex = i * (kMaxStreams / numColumns);

      // Each region covers half the space from its start to the
      // start of the next or at max a little under 20MB.
      Region region{
          offset + streamStarts_[streamIndex],
          std::min<uint64_t>(
              (1 << 20) - 11,
              (streamStarts_[streamIndex + 1] - streamStarts_[streamIndex]) /
                  2)};
      data->streams.push_back(
          data->input->enqueue(region, streamIds_[streamIndex].get()));
      data->regions.push_back(region);
    }
    return data;
  }

  bool shouldRead(int32_t columnIndex, int32_t readPct, int32_t modulo) {
    return folly::Random::rand32(rng_) % 100 <
        readPct / ((columnIndex % modulo) + 1);
  }

  void readStream(const StripeData& stripe, int32_t columnIndex) {
    const void* data;
    int32_t size;
    int64_t numRead = 0;
    auto& stream = *stripe.streams[columnIndex];
    auto region = stripe.regions[columnIndex];
    do {
      stream.Next(&data, &size);
      stripe.file->checkData(data, region.offset + numRead, size);
      numRead += size;
    } while (size > 0);
    EXPECT_EQ(numRead, region.length);
    if (testRandomSeek_) {
      // Test random access
      std::vector<uint64_t> offsets = {
          0, region.length / 3, region.length * 2 / 3};
      dwrf::PositionProvider positions(offsets);
      for (auto i = 0; i < offsets.size(); ++i) {
        stream.seekToRowGroup(positions);
        checkRandomRead(stripe, stream, offsets, i, region);
      }
    }
  }
  void checkRandomRead(
      const StripeData& stripe,
      dwrf::SeekableInputStream& stream,
      const std::vector<uint64_t>& offsets,
      int32_t i,
      facebook::velox::dwio::common::Region region) {
    const void* data;
    int32_t size;
    int64_t numRead = 0;
    auto offset = offsets[i];
    // Reads from offset to halfway to the next offset or end.
    auto toRead =
        ((i == offsets.size() - 1 ? region.length : offsets[i + 1]) - offset) /
        2;

    do {
      stream.Next(&data, &size);
      stripe.file->checkData(data, region.offset + offset, size);
      numRead += size;
      offset += size;
      if (size == 0 && numRead) {
        FAIL() << "Stream end prematurely after  random seek";
      }
    } while (numRead < toRead);
  }

  // Makes a series of kReadAhead CachedBufferedInputs for consecutive
  // stripes and starts background load guided by the load frequency
  // in the previous stripes for 'stripeWindow' ahead of the stripe
  // being read. When at end, destroys the CachedBufferedInput for the
  // pre-read stripes while they are in a background loading state. A
  // window size of 1 means that only one CachedbufferedInput is
  // active at a time.
  //
  // 'readPct' is the probability any given
  // stripe will access any given column. 'readPctModulo' biases the
  // read probability of as a function of the column number. If this
  // is 1, all columns will be read at 'readPct'. If this is 4,
  // 'readPct is divided by 1 + columnId % readPctModulo, so that
  // multiples of 4 get read at readPct and columns with id % 4 == 3
  // get read at 1/4 of readPct.
  void readLoop(
      const std::string& filename,
      int numColumns,
      int32_t readPct,
      int32_t readPctModulo,
      int32_t numStripes,
      int32_t stripeWindow = 4) {
    auto tracker = std::make_shared<ScanTracker>(
        "testTracker",
<<<<<<< HEAD
        nullptr,
        dwio::common::ReaderOptions::kDefaultLoadQuantum,
        groupStats_);
    std::deque<std::unique_ptr<StripeData>> stripes;
=======
        std::nullopt,
        dwio::common::ReaderOptions::kDefaultLoadQuantum,
        groupStats_);
    std::vector<std::unique_ptr<StripeData>> stripes;
>>>>>>> a2232d47
    uint64_t fileId;
    uint64_t groupId;
    std::shared_ptr<facebook::velox::dwio::common::InputStream> input =
        inputByPath(filename, fileId, groupId);
    if (groupStats_) {
      groupStats_->recordFile(fileId, groupId, numStripes);
    }
    for (auto stripeIndex = 0; stripeIndex < numStripes; ++stripeIndex) {
      auto firstPrefetchStripe = stripeIndex + stripes.size();
      auto window = std::min(stripeIndex + 1, stripeWindow);
      auto lastPrefetchStripe = std::min(numStripes, stripeIndex + window);
      for (auto prefetchStripeIndex = firstPrefetchStripe;
           prefetchStripeIndex < lastPrefetchStripe;
           ++prefetchStripeIndex) {
        stripes.push_back(makeStripeData(
            input,
            numColumns,
            tracker,
            fileId,
            groupId,
            prefetchStripeIndex * streamStarts_[kMaxStreams - 1]));
        if (stripes.back()->input->shouldPreload()) {
          stripes.back()->input->load(
              facebook::velox::dwio::common::LogType::TEST);
        }
      }
      auto currentStripe = std::move(stripes.front());
      stripes.erase(stripes.begin());
      currentStripe->input->load(facebook::velox::dwio::common::LogType::TEST);
      for (auto columnIndex = 0; columnIndex < numColumns; ++columnIndex) {
        if (shouldRead(columnIndex, readPct, readPctModulo)) {
          readStream(*currentStripe, columnIndex);
        }
      }
    }
  }

  // Reads a files from prefix<from> to prefix<to>. The other
  // parameters have the same meaning as with readLoop().
  void readFiles(
      const std::string& prefix,
      int32_t from,
      int32_t to,
      int numColumns,
      int32_t readPct,
      int32_t readPctModulo,
      int32_t numStripes,
      int32_t stripeWindow = 8) {
    for (auto i = from; i < to; ++i) {
      readLoop(
          fmt::format("{}{}", prefix, i),
          numColumns,
          readPct,
          readPctModulo,
          numStripes,
          stripeWindow);
    }
  }

  void waitForWrite() {
    auto ssd = cache_->ssdCache();
    if (ssd) {
      while (ssd->writeInProgress()) {
        std::this_thread::sleep_for(std::chrono::milliseconds(50)); // NOLINT
      }
    }
  }

  // Serializes 'pathToInput_' and 'fileIds_' in multithread test.
  std::mutex mutex_;
  std::vector<StringIdLease> fileIds_;
  folly::F14FastMap<
      uint64_t,
      std::shared_ptr<facebook::velox::dwio::common::InputStream>>
      pathToInput_;
  facebook::velox::dwio::common::DataCacheConfig config_;
  cache::FileGroupStats* FOLLY_NULLABLE groupStats_ = nullptr;
  std::unique_ptr<AsyncDataCache> cache_;
  std::shared_ptr<facebook::velox::dwio::common::IoStatistics> ioStats_;
  std::unique_ptr<folly::IOThreadPoolExecutor> executor_;
  std::unique_ptr<memory::MemoryPool> pool_{
      memory::getDefaultScopedMemoryPool()};

  // Id of simulated streams. Corresponds 1:1 to 'streamStarts_'.
  std::vector<std::unique_ptr<dwrf::StreamIdentifier>> streamIds_;

  // Start offset of each simulated stream in a simulated stripe.
  std::vector<uint64_t> streamStarts_;
  folly::Random::DefaultGenerator rng_;

  // Specifies if random seek follows bulk read in tests. We turn this
  // off so as not to inflate cache hits.
  bool testRandomSeek_{true};
};

TEST_F(CacheTest, bufferedInput) {
  // Size 160 MB. Frequent evictions and not everything fits in prefetch window.
  initializeCache(160 << 20);
  readLoop("testfile", 30, 70, 10, 20);
  readLoop("testfile", 30, 70, 10, 20);
  readLoop("testfile2", 30, 70, 70, 20);
}

// Calibrates the data read for a densely and sparsely read stripe of
// test data. Fills the SSD cache with test data. Reads 2x cache size
// worth of data and checks that the cache population settles to a
// stable state.  Shifts the reading pattern so that half the working
// set drops out and another half is added. Checks that the
// working set stabilizes again.
TEST_F(CacheTest, ssd) {
<<<<<<< HEAD
  constexpr int64_t kSsdBytes = 2UL << 30;
  initializeCache(160 << 20, "/tmp/ssdtest", kSsdBytes);
  testRandomSeek_ = false;

  // We measure bytes read for a full and sparse read of a stripe.
  auto bytes = ioStats_->rawBytesRead();
  readLoop("testfile", 30, 100, 1, 1);
  auto ramBytes = ioStats_->ramHit().bytes();

  auto fullStripeBytes = ioStats_->rawBytesRead() - bytes;
  auto fullStripesOnSsd = kSsdBytes / fullStripeBytes;
  bytes = ioStats_->rawBytesRead();
  cache_->clear();
  readLoop("testfile", 30, 70, 10, 5, 1);
  auto sparseStripeBytes = (ioStats_->rawBytesRead() - bytes) / 5;
  constexpr int32_t kStripesPerFile = 20;
  auto bytesPerFile = fullStripeBytes * kStripesPerFile;
  auto filesPerGb = (1UL << 30) / bytesPerFile;
  // Read files of 20 stripes each to prime SSD cache.
  readFiles("prefix1_", 0, filesPerGb * 2, 30, 100, 1, kStripesPerFile, 4);

  LOG(INFO) << cache_->toString();

  // Read the same and 50% more to trigger selection of what gets written.
  readFiles("prefix1_", 0, 3 * filesPerGb, 30, 100, 1, kStripesPerFile, 4);

  LOG(INFO) << cache_->toString();

  readFiles(
      "prefix1_", filesPerGb, 4 * filesPerGb, 30, 100, 1, kStripesPerFile, 4);
=======
  constexpr int64_t kSsdBytes = 256 << 20;
  // 128MB RAM, 256MB SSD
  initializeCache(128 << 20, "/tmp/ssd", kSsdBytes);
  testRandomSeek_ = false;

  // We read one stripe with all columns.
  readLoop("testfile", 30, 100, 1, 1);
  // This is a cold read, so expect no hits.
  EXPECT_EQ(0, ioStats_->ramHit().bytes());
  // Expect some extra reading from coalescing.
  EXPECT_LT(0, ioStats_->rawOverreadBytes());
  auto fullStripeBytes = ioStats_->rawBytesRead();
  auto fullStripesOnSsd = kSsdBytes / fullStripeBytes;
  auto bytes = ioStats_->rawBytesRead();
  cache_->clear();
  // We read 10 stripes with some columns sparsely accessed.
  readLoop("testfile", 30, 70, 10, 10, 1);
  auto sparseStripeBytes = (ioStats_->rawBytesRead() - bytes) / 10;
  EXPECT_LT(sparseStripeBytes, fullStripeBytes / 4);
  // Expect the dense fraction of columns to have read ahead.
  EXPECT_LT(1000000, ioStats_->prefetch().bytes());

  constexpr int32_t kStripesPerFile = 10;
  auto bytesPerFile = fullStripeBytes * kStripesPerFile;
  // Read kSsdBytes worth of files to prime SSD cache.
  readFiles(
      "prefix1_", 0, kSsdBytes / bytesPerFile, 30, 100, 1, kStripesPerFile, 4);

  LOG(INFO) << cache_->toString();

  waitForWrite();
  cache_->clear();
  // Read double this to get some eviction from SSD.
  readFiles(
      "prefix1_",
      0,
      kSsdBytes * 2 / bytesPerFile,
      30,
      100,
      1,
      kStripesPerFile,
      4);
  // Expect some hits from SSD.
  EXPECT_LE(kSsdBytes / 8, ioStats_->ssdRead().bytes());
  // We expec some prefetch but the quantity is nondeterminstic
  // because cases where the main thread reads the data ahead of
  // background reader does not count as prefetch even if prefetch was
  // issued. Also, the head of each file does not get prefetched
  // because each file has its own tracker.
  EXPECT_LE(kSsdBytes / 8, ioStats_->prefetch().bytes());
  LOG(INFO) << cache_->toString();

  readFiles(
      "prefix1_",
      kSsdBytes / bytesPerFile,
      4 * kSsdBytes / bytesPerFile,
      30,
      100,
      1,
      kStripesPerFile,
      4);
>>>>>>> a2232d47
  LOG(INFO) << cache_->toString();
}

TEST_F(CacheTest, singleFileThreads) {
  initializeCache(1 << 30);

  const int numThreads = 4;
  std::vector<std::thread> threads;
  threads.reserve(numThreads);
  for (int i = 0; i < numThreads; ++i) {
    threads.push_back(std::thread([this, i]() {
      readLoop(fmt::format("testfile{}", i), 10, 70, 10, 20);
    }));
  }
  for (auto i = 0; i < numThreads; ++i) {
    threads[i].join();
  }
}

TEST_F(CacheTest, ssdThreads) {
  initializeCache(64 << 20, "/tmp/ssdThreads", 1024 << 20);

  const int numThreads = 4;
  std::vector<std::thread> threads;
  threads.reserve(numThreads);
  for (int i = 0; i < numThreads; ++i) {
    threads.push_back(std::thread([this, i]() {
      for (auto counter = 0; counter < 4; ++counter) {
        readLoop(fmt::format("testfile{}", i), 10, 70, 10, 20);
      }
    }));
  }
  for (int i = 0; i < numThreads; ++i) {
    threads[i].join();
  }
<<<<<<< HEAD
}

TEST_F(CacheTest, ssdThreads) {
  return;
  initializeCache(1 << 28, "/tmp/ssdtest");

  const int numThreads = 4;
  std::vector<std::thread> threads;
  threads.reserve(numThreads);
  for (int i = 0; i < numThreads; ++i) {
    threads.push_back(std::thread([this, i]() {
      readLoop(fmt::format("testfile{}", i), 10, 70, 10, 20);
    }));
  }
  for (int i = 0; i < numThreads; ++i) {
    threads[i].join();
  }
=======
  executor_->join();
  LOG(INFO) << cache_->toString();
>>>>>>> a2232d47
}<|MERGE_RESOLUTION|>--- conflicted
+++ resolved
@@ -336,17 +336,10 @@
       int32_t stripeWindow = 4) {
     auto tracker = std::make_shared<ScanTracker>(
         "testTracker",
-<<<<<<< HEAD
-        nullptr,
-        dwio::common::ReaderOptions::kDefaultLoadQuantum,
-        groupStats_);
-    std::deque<std::unique_ptr<StripeData>> stripes;
-=======
         std::nullopt,
         dwio::common::ReaderOptions::kDefaultLoadQuantum,
         groupStats_);
     std::vector<std::unique_ptr<StripeData>> stripes;
->>>>>>> a2232d47
     uint64_t fileId;
     uint64_t groupId;
     std::shared_ptr<facebook::velox::dwio::common::InputStream> input =
@@ -457,38 +450,6 @@
 // set drops out and another half is added. Checks that the
 // working set stabilizes again.
 TEST_F(CacheTest, ssd) {
-<<<<<<< HEAD
-  constexpr int64_t kSsdBytes = 2UL << 30;
-  initializeCache(160 << 20, "/tmp/ssdtest", kSsdBytes);
-  testRandomSeek_ = false;
-
-  // We measure bytes read for a full and sparse read of a stripe.
-  auto bytes = ioStats_->rawBytesRead();
-  readLoop("testfile", 30, 100, 1, 1);
-  auto ramBytes = ioStats_->ramHit().bytes();
-
-  auto fullStripeBytes = ioStats_->rawBytesRead() - bytes;
-  auto fullStripesOnSsd = kSsdBytes / fullStripeBytes;
-  bytes = ioStats_->rawBytesRead();
-  cache_->clear();
-  readLoop("testfile", 30, 70, 10, 5, 1);
-  auto sparseStripeBytes = (ioStats_->rawBytesRead() - bytes) / 5;
-  constexpr int32_t kStripesPerFile = 20;
-  auto bytesPerFile = fullStripeBytes * kStripesPerFile;
-  auto filesPerGb = (1UL << 30) / bytesPerFile;
-  // Read files of 20 stripes each to prime SSD cache.
-  readFiles("prefix1_", 0, filesPerGb * 2, 30, 100, 1, kStripesPerFile, 4);
-
-  LOG(INFO) << cache_->toString();
-
-  // Read the same and 50% more to trigger selection of what gets written.
-  readFiles("prefix1_", 0, 3 * filesPerGb, 30, 100, 1, kStripesPerFile, 4);
-
-  LOG(INFO) << cache_->toString();
-
-  readFiles(
-      "prefix1_", filesPerGb, 4 * filesPerGb, 30, 100, 1, kStripesPerFile, 4);
-=======
   constexpr int64_t kSsdBytes = 256 << 20;
   // 128MB RAM, 256MB SSD
   initializeCache(128 << 20, "/tmp/ssd", kSsdBytes);
@@ -550,7 +511,6 @@
       1,
       kStripesPerFile,
       4);
->>>>>>> a2232d47
   LOG(INFO) << cache_->toString();
 }
 
@@ -586,26 +546,6 @@
   for (int i = 0; i < numThreads; ++i) {
     threads[i].join();
   }
-<<<<<<< HEAD
-}
-
-TEST_F(CacheTest, ssdThreads) {
-  return;
-  initializeCache(1 << 28, "/tmp/ssdtest");
-
-  const int numThreads = 4;
-  std::vector<std::thread> threads;
-  threads.reserve(numThreads);
-  for (int i = 0; i < numThreads; ++i) {
-    threads.push_back(std::thread([this, i]() {
-      readLoop(fmt::format("testfile{}", i), 10, 70, 10, 20);
-    }));
-  }
-  for (int i = 0; i < numThreads; ++i) {
-    threads[i].join();
-  }
-=======
   executor_->join();
   LOG(INFO) << cache_->toString();
->>>>>>> a2232d47
 }