--- conflicted
+++ resolved
@@ -381,59 +381,26 @@
   constexpr auto kColumns =
       "long_val:bigint,"
       "long_vals:map<tinyint,bigint>,"
-<<<<<<< HEAD
-      "string_vals:map<string,string>"
-    flatMapColumns_ = {"long_vals", "string_vals"};
+      "string_vals:map<string,string>";
+  flatMapColumns_ = {"long_vals", "string_vals"};
   auto customize = [this] {
     dataSetBuilder_->makeUniformMapKeys(Subfield("string_vals"));
     dataSetBuilder_->makeMapStringValues(Subfield("string_vals"));
   };
   int numCombinations = 5;
 #if defined(__has_feature)
-#if __has_feature(thread_sanitizer)
+#if __has_feature(thread_sanitizer) || __has_feature(__address_sanitizer__)
   numCombinations = 1;
 #endif
+#endif
+#if !defined(NDEBUG)
+  numCombinations = 1;
 #endif
   testWithTypes(
       kColumns,
       customize,
       false,
       {"long_val", "long_vals"},
-      numCombinations,
-      true);
-}
-
-TEST_F(E2EFilterTest, flatMapComplex) {
-  constexpr auto kColumns =
-      "long_val:bigint,"
-      "struct_vals:map<varchar,struct<v1:bigint, v2:float>>,"
-      "array_vals:map<tinyint,array<int>>";
-  flatMapColumns_ = {"struct_vals", "array_vals"};
-  auto customize = [this] {
-    dataSetBuilder_->makeUniformMapKeys(Subfield("string_vals"));
-    dataSetBuilder_->makeUniformMapKeys(Subfield("struct_vals"));
-=======
-      "string_vals:map<string,string>";
-  flatMapColumns_ = {"long_vals", "string_vals"};
-  auto customize = [this] {
-    dataSetBuilder_->makeUniformMapKeys(Subfield("string_vals"));
-    dataSetBuilder_->makeMapStringValues(Subfield("string_vals"));
->>>>>>> 69a980be
-  };
-  int numCombinations = 5;
-#if defined(__has_feature)
-#if __has_feature(thread_sanitizer) || __has_feature(__address_sanitizer__)
-  numCombinations = 1;
-#endif
-#endif
-#if !defined(NDEBUG)
-  numCombinations = 1;
-#endif
-  testWithTypes(
-      kColumns,
-      customize,
-      false,
-      {"long_val"},
       numCombinations,
       true);
 }
