/*
 * Copyright (c) Facebook, Inc. and its affiliates.
 *
 * Licensed under the Apache License, Version 2.0 (the "License");
 * you may not use this file except in compliance with the License.
 * You may obtain a copy of the License at
 *
 *     http://www.apache.org/licenses/LICENSE-2.0
 *
 * Unless required by applicable law or agreed to in writing, software
 * distributed under the License is distributed on an "AS IS" BASIS,
 * WITHOUT WARRANTIES OR CONDITIONS OF ANY KIND, either express or implied.
 * See the License for the specific language governing permissions and
 * limitations under the License.
 */

#include <folly/Random.h>
#include <gtest/gtest.h>

#include "velox/common/time/Timer.h"
#include "velox/dwio/common/ScanSpec.h"
#include "velox/type/Filter.h"
#include "velox/type/Subfield.h"
#include "velox/vector/FlatVector.h"

#include "velox/dwio/common/MemoryInputStream.h"
#include "velox/dwio/dwrf/reader/DwrfReader.h"
#include "velox/dwio/dwrf/reader/SelectiveColumnReader.h"
#include "velox/dwio/dwrf/test/utils/BatchMaker.h"
#include "velox/dwio/dwrf/test/utils/MapBuilder.h"
#include "velox/dwio/dwrf/writer/Writer.h"
#include "velox/dwio/type/fbhive/HiveTypeParser.h"

DEFINE_int32(timing_repeats, 0, "Count of repeats for timing filter tests");

namespace facebook::velox::dwio::dwrf {
using namespace facebook::velox::test;
using namespace facebook::velox::dwrf;
using namespace facebook::velox::dwio::type::fbhive;
using namespace facebook::velox;
using namespace facebook::velox::common;

using dwio::common::MemoryInputStream;
using dwio::common::MemorySink;
using velox::common::Subfield;

using SubfieldFilters = std::unordered_map<
    velox::common::Subfield,
    std::unique_ptr<velox::common::Filter>>;

// Encodes a batch number and an index into the batch into an int32_t
uint32_t batchPosition(uint32_t batchNumber, vector_size_t batchRow) {
  return batchNumber << 16 | batchRow;
}

static uint32_t batchNumber(uint32_t position) {
  return position >> 16;
}

static vector_size_t batchRow(uint32_t position) {
  return position & 0xffff;
}

VectorPtr getChildBySubfield(RowVector* rowVector, const Subfield& subfield) {
  auto& path = subfield.path();
  auto container = rowVector;
  for (int i = 0; i < path.size(); ++i) {
    auto nestedField =
        dynamic_cast<const Subfield::NestedField*>(path[i].get());
    VELOX_CHECK(nestedField, "Path does not consist of nested fields");

    auto rowType = container->type()->as<TypeKind::ROW>();
    auto child = rowVector->childAt(rowType.getChildIdx(nestedField->name()));

    if (i == path.size() - 1) {
      return child;
    }
    VELOX_CHECK(child->typeKind() == TypeKind::ROW);
    container = child->as<RowVector>();
  }
  // Never reached.
  VELOX_CHECK(false);
  return nullptr;
}

struct FilterSpec {
  std::string field;
  float startPct = 50;
  float selectPct = 20;
  FilterKind filterKind = FilterKind::kBigintRange;
  // If true, makes a filter that matches max value in the column so as to skip
  // row groups on min/max.
  bool isForRowGroupSkip{false};
};

class AbstractColumnStats {
 public:
  // ASCII string greater than test data values. Used for row group skipping
  // tests.
  static constexpr const char* kMaxString = "~~~~~";
  explicit AbstractColumnStats(TypePtr type) : type_(type) {}

  virtual ~AbstractColumnStats() = default;

  virtual void sample(
      const std::vector<RowVectorPtr>& batches,
      const Subfield& subfield,
      std::vector<uint32_t>& rows) = 0;

  virtual std::unique_ptr<velox::common::Filter> filter(
      float startPct,
      float selectPct,
      FilterKind filterKind,
      const std::vector<RowVectorPtr>& batches,
      const Subfield& subfield,
      std::vector<uint32_t>& hits) = 0;

  virtual std::unique_ptr<velox::common::Filter> rowGroupSkipFilter(
<<<<<<< HEAD
      const std::vector<RowVectorPtr>& batches,
      const Subfield& subfield,
      std::vector<uint32_t>& hits) {
=======
      const std::vector<RowVectorPtr>& /*batches*/,
      const Subfield& /*subfield*/,
      std::vector<uint32_t>& /*hits*/) {
>>>>>>> 00fbf8b2
    VELOX_NYI();
  }

 protected:
  const TypePtr type_;
  int32_t numDistinct_ = 0;
  int32_t numNulls_ = 0;
  int32_t numSamples_ = 0;
  std::unordered_set<size_t> uniques_;
  static uint32_t counter_;
};

uint32_t AbstractColumnStats::counter_ = 0;

template <typename T>
class ColumnStats : public AbstractColumnStats {
 public:
  explicit ColumnStats(TypePtr type) : AbstractColumnStats(type) {}

  void sample(
      const std::vector<RowVectorPtr>& batches,
      const Subfield& subfield,
      std::vector<uint32_t>& rows) override {
    int32_t previousBatch = -1;
    SimpleVector<T>* values = nullptr;
    for (auto row : rows) {
      auto batch = batchNumber(row);
      if (batch != previousBatch) {
        previousBatch = batch;
        auto vector = batches[batch];
        values = getChildBySubfield(vector.get(), subfield)
                     ->asUnchecked<SimpleVector<T>>();
      }

      addSample(values, batchRow(row));
    }
    std::sort(values_.begin(), values_.end());
  }

  std::unique_ptr<velox::common::Filter> filter(
      float startPct,
      float selectPct,
      FilterKind filterKind,
      const std::vector<RowVectorPtr>& batches,
      const Subfield& subfield,
      std::vector<uint32_t>& hits) override {
    std::unique_ptr<velox::common::Filter> filter;
    switch (filterKind) {
      case FilterKind::kIsNull:
        filter = std::make_unique<velox::common::IsNull>();
        break;
      case FilterKind::kIsNotNull:
        filter = std::make_unique<velox::common::IsNotNull>();
        break;
      default:
        filter = makeRangeFilter(startPct, selectPct);
        break;
    }

    size_t numHits = 0;
    SimpleVector<T>* values = nullptr;
    int32_t previousBatch = -1;
    for (auto hit : hits) {
      auto batch = batchNumber(hit);
      if (batch != previousBatch) {
        previousBatch = batch;
        auto vector = batches[batch];
        values = getChildBySubfield(batches[batch].get(), subfield)
                     ->as<SimpleVector<T>>();
      }
      auto row = batchRow(hit);
      if (values->isNullAt(row)) {
        if (filter->testNull()) {
          hits[numHits++] = hit;
        }
        continue;
      }
      if (velox::common::applyFilter(*filter, values->valueAt(row))) {
        hits[numHits++] = hit;
      }
    }
    hits.resize(numHits);
    return filter;
  }

  std::unique_ptr<velox::common::Filter> rowGroupSkipFilter(
      const std::vector<RowVectorPtr>& batches,
      const Subfield& subfield,
      std::vector<uint32_t>& hits) override {
    std::unique_ptr<velox::common::Filter> filter;
    filter = makeRowGroupSkipRangeFilter(batches, subfield);
    size_t numHits = 0;
    SimpleVector<T>* values = nullptr;
    int32_t previousBatch = -1;
    for (auto hit : hits) {
      auto batch = batchNumber(hit);
      if (batch != previousBatch) {
        previousBatch = batch;
        auto vector = batches[batch];
        values = getChildBySubfield(batches[batch].get(), subfield)
                     ->as<SimpleVector<T>>();
      }
      auto row = batchRow(hit);
      if (values->isNullAt(row)) {
        if (filter->testNull()) {
          hits[numHits++] = hit;
        }
        continue;
      }
      if (velox::common::applyFilter(*filter, values->valueAt(row))) {
        hits[numHits++] = hit;
      }
    }
    hits.resize(numHits);
    return filter;
  }

 private:
  void addSample(SimpleVector<T>* vector, vector_size_t index) {
    ++numSamples_;
    if (vector->isNullAt(index)) {
      ++numNulls_;
      return;
    }
    T value = vector->valueAt(index);
    size_t hash = folly::hasher<T>()(value) & kUniquesMask;
    if (uniques_.find(hash) != uniques_.end()) {
      return;
    }
    uniques_.insert(hash);
    ++numDistinct_;
    values_.push_back(value);
  }

  T valueAtPct(float pct, int32_t* indexOut = nullptr) {
    int32_t index = values_.size() * (pct / 100);
    int32_t boundedIndex =
        std::min<int32_t>(values_.size() - 1, std::max<int32_t>(0, index));
    if (indexOut) {
      *indexOut = boundedIndex;
    }
    return values_[boundedIndex];
  }

  std::unique_ptr<velox::common::Filter> makeRangeFilter(
      float startPct,
      float selectPct) {
    if (values_.empty()) {
      return std::make_unique<velox::common::IsNull>();
    }
    int32_t lowerIndex;
    int32_t upperIndex;
    T lower = valueAtPct(startPct, &lowerIndex);
    T upper = valueAtPct(startPct + selectPct, &upperIndex);
    if (upperIndex - lowerIndex < 1000 && ++counter_ % 10 < 3) {
      std::vector<int64_t> in;
      for (auto i = lowerIndex; i <= upperIndex; ++i) {
        in.push_back(values_[i]);
      }
      return velox::common::createBigintValues(in, true);
    }
    return std::make_unique<velox::common::BigintRange>(
        lower, upper, selectPct > 25);
  }

  std::unique_ptr<velox::common::Filter> makeRowGroupSkipRangeFilter(
      const std::vector<RowVectorPtr>& batches,
      const Subfield& subfield) {
    T max;
    bool hasMax = false;
    for (auto batch : batches) {
      auto values =
          getChildBySubfield(batch.get(), subfield)->as<SimpleVector<T>>();

      for (auto i = 0; i < values->size(); ++i) {
        if (values->isNullAt(i)) {
          continue;
        }
        if (hasMax && max < values->valueAt(i)) {
          max = values->valueAt(i);
        } else if (!hasMax) {
          max = values->valueAt(i);
          hasMax = true;
        }
      }
    }

    return std::make_unique<velox::common::BigintRange>(max, max, false);
  }

  static constexpr size_t kUniquesMask = 0xfff;
  std::vector<T> values_;
};

template <>
std::unique_ptr<Filter> ColumnStats<bool>::makeRangeFilter(
    float startPct,
    float selectPct) {
  if (values_.empty()) {
    return std::make_unique<velox::common::IsNull>();
  }
  bool value = valueAtPct(startPct + selectPct);
  return std::make_unique<velox::common::BoolValue>(value, selectPct > 50);
}

template <>
std::unique_ptr<Filter> ColumnStats<float>::makeRangeFilter(
    float startPct,
    float selectPct) {
  if (values_.empty()) {
    return std::make_unique<velox::common::IsNull>();
  }
  float lower = valueAtPct(startPct);
  float upper = valueAtPct(startPct + selectPct);
  return std::make_unique<velox::common::FloatRange>(
      lower, false, false, upper, false, false, selectPct > 25);
}

template <>
std::unique_ptr<Filter> ColumnStats<double>::makeRangeFilter(
    float startPct,
    float selectPct) {
  if (values_.empty()) {
    return std::make_unique<velox::common::IsNull>();
  }
  double lower = valueAtPct(startPct);
  double upper = valueAtPct(startPct + selectPct);
  return std::make_unique<velox::common::DoubleRange>(
      lower, false, false, upper, false, false, selectPct > 25);
}

template <>
std::unique_ptr<Filter> ColumnStats<StringView>::makeRangeFilter(
    float startPct,
    float selectPct) {
  if (values_.empty()) {
    return std::make_unique<velox::common::IsNull>();
  }
  StringView lower = valueAtPct(startPct);
  StringView upper = valueAtPct(startPct + selectPct);
  return std::make_unique<velox::common::BytesRange>(
      std::string(lower),
      false,
      false,
      std::string(upper),
      false,
      false,
      selectPct > 25);
}
template <>
std::unique_ptr<velox::common::Filter>
ColumnStats<StringView>::makeRowGroupSkipRangeFilter(
<<<<<<< HEAD
    const std::vector<RowVectorPtr>& batches,
    const Subfield& subfield) {
=======
    const std::vector<RowVectorPtr>& /*batches*/,
    const Subfield& /*subfield*/) {
>>>>>>> 00fbf8b2
  static std::string max = kMaxString;
  return std::make_unique<velox::common::BytesRange>(
      max, false, false, max, false, false, false);
}

template <TypeKind Kind>
std::unique_ptr<AbstractColumnStats> makeStats(TypePtr type) {
  using T = typename TypeTraits<Kind>::NativeType;
  return std::make_unique<ColumnStats<T>>(type);
}

template <typename T>
class TestingHook : public ValueHook {
 public:
  explicit TestingHook(FlatVector<T>* result) : result_(result) {}

  void addValue(vector_size_t row, const void* value) override {
    result_->set(row, *reinterpret_cast<const T*>(value));
  }

 private:
  FlatVector<T>* result_;
};

template <>
void TestingHook<StringView>::addValue(vector_size_t row, const void* value) {
  result_->set(
      row, StringView(*reinterpret_cast<const folly::StringPiece*>(value)));
}

class E2EFilterTest : public testing::Test {
 protected:
  static constexpr int32_t kRowsInGroup = 10'000;

  void SetUp() override {
    pool_ = memory::getDefaultScopedMemoryPool();
    rng_.seed(1);
  }

  void makeDataset(
      const std::string& columns,
      std::function<void()> customizeData,
      bool wrapInStruct,
      bool forRowGroupSkip = false) {
    const size_t batchCount = 4;
    const size_t size = 25'000;
    std::string schema = wrapInStruct
        ? fmt::format("struct<{},struct_val:struct<{}>>", columns, columns)
        : fmt::format("struct<{}>", columns);
    dwio::type::fbhive::HiveTypeParser parser;
    rowType_ = std::dynamic_pointer_cast<const RowType>(parser.parse(schema));

    batches_.clear();
    for (size_t i = 0; i < batchCount; ++i) {
      batches_.push_back(std::static_pointer_cast<RowVector>(
          BatchMaker::createBatch(rowType_, size, *pool_)));
    }
    if (customizeData) {
      customizeData();
    }
    if (forRowGroupSkip) {
      addRowGroupSpecificData();
    }
    writeToMemory(rowType_, batches_, forRowGroupSkip);

    auto spec = makeScanSpec(SubfieldFilters{});

    uint64_t timeWithNoFilter = 0;
    readWithoutFilter(spec.get(), batches_, timeWithNoFilter);
    std::cout << " Time without filter: " << timeWithNoFilter << " us"
              << std::endl;
  }

  // Adds high values to 'batches_' so that these values occur only in some row
  // groups. Tests skipping row groups based on row group stats.
  void addRowGroupSpecificData() {
    auto type = batches_[0]->type();
    for (auto i = 0; i < type->size(); ++i) {
      if (type->childAt(i)->kind() == TypeKind::BIGINT) {
        setRowGroupMarkers<int64_t>(
            batches_, i, std::numeric_limits<int64_t>::max());
        return;
      }
      if (type->childAt(i)->kind() == TypeKind::VARCHAR) {
        static StringView marker(
            AbstractColumnStats::kMaxString,
            strlen(AbstractColumnStats::kMaxString));
        setRowGroupMarkers<StringView>(batches_, i, marker);
        return;
      }
    }
  }

  // Adds 'marker' to random places in selectable  row groups for 'i'th child in
  // 'batches' If 'marker' occurs in skippable row groups, sets the element to
  // T(). Row group numbers that are multiples of 3 are skippable.
  template <typename T>
  void setRowGroupMarkers(
      const std::vector<RowVectorPtr>& batches,
      int32_t child,
      T marker) {
    int32_t row = 0;
    for (auto& batch : batches) {
      auto values = batch->childAt(child)->as<FlatVector<T>>();
      for (auto i = 0; i < values->size(); ++i) {
        auto rowGroup = row++ / kRowsInGroup;
        bool isIn = (rowGroup % 3) != 0;
        if (isIn) {
          if (folly::Random::rand32(rng_) % 100 == 0) {
            values->set(i, marker);
          }
        } else {
          if (!values->isNullAt(i) && values->valueAt(i) == marker) {
            values->set(i, T());
          }
        }
      }
    }
  }

  SubfieldFilters makeFilters(
      const std::vector<FilterSpec>& filterSpecs,
      const std::vector<RowVectorPtr>& batches,
      std::vector<uint32_t>& hitRows) {
    vector_size_t totalSize = 0;
    for (auto& batch : batches) {
      totalSize += batch->size();
    }
    hitRows.reserve(totalSize);
    for (auto i = 0; i < batches.size(); ++i) {
      auto batch = batches[i];
      for (auto j = 0; j < batch->size(); ++j) {
        hitRows.push_back(batchPosition(i, j));
      }
    }

    RowVector* first = batches[0].get();

    SubfieldFilters filters;
    for (auto& filterSpec : filterSpecs) {
      Subfield subfield(filterSpec.field);
      auto vector = getChildBySubfield(first, subfield);
      std::unique_ptr<AbstractColumnStats> stats;
      switch (vector->typeKind()) {
        case TypeKind::BOOLEAN:
          stats = makeStats<TypeKind::BOOLEAN>(vector->type());
          break;
        case TypeKind::TINYINT:
          stats = makeStats<TypeKind::TINYINT>(vector->type());
          break;
        case TypeKind::SMALLINT:
          stats = makeStats<TypeKind::SMALLINT>(vector->type());
          break;
        case TypeKind::INTEGER:
          stats = makeStats<TypeKind::INTEGER>(vector->type());
          break;
        case TypeKind::BIGINT:
          stats = makeStats<TypeKind::BIGINT>(vector->type());
          break;
        case TypeKind::VARCHAR:
          stats = makeStats<TypeKind::VARCHAR>(vector->type());
          break;

        case TypeKind::REAL:
          stats = makeStats<TypeKind::REAL>(vector->type());
          break;
        case TypeKind::DOUBLE:
          stats = makeStats<TypeKind::DOUBLE>(vector->type());
          break;
        default:
          VELOX_CHECK(false, "Type not supported");
      }

      stats->sample(batches, subfield, hitRows);
      std::unique_ptr<Filter> filter;
      if (filterSpec.isForRowGroupSkip) {
        filter = stats->rowGroupSkipFilter(batches, subfield, hitRows);
      } else {
        filter = stats->filter(
            filterSpec.startPct,
            filterSpec.selectPct,
            filterSpec.filterKind,
            batches,
            subfield,
            hitRows);
      }
      filters[Subfield(filterSpec.field)] = std::move(filter);
    }

    return filters;
  }

  void makeAllNulls(const std::string& name) {
    Subfield subfield(name);
    for (RowVectorPtr batch : batches_) {
      auto values = getChildBySubfield(batch.get(), subfield);
      SelectivityVector rows(values->size());
      values->addNulls(nullptr, rows);
    }
  }

  template <typename T>
  void makeIntDistribution(
      const Subfield& field,
      int64_t min,
      int64_t max,
      int32_t repeats,
      int32_t rareFrequency,
      int64_t rareMin,
      int64_t rareMax,
      bool keepNulls) {
    int counter = 0;
    for (RowVectorPtr batch : batches_) {
      auto numbers =
          getChildBySubfield(batch.get(), field)->as<FlatVector<T>>();
      for (auto row = 0; row < numbers->size(); ++row) {
        if (keepNulls && numbers->isNullAt(row)) {
          continue;
        }
        int64_t value;
        if (counter % 100 < repeats) {
          value = counter % repeats;
          numbers->set(row, value);
        } else if (counter % 100 > 90 && row > 0) {
          numbers->copy(numbers, row - 1, row, 1);
        } else {
          if (rareFrequency && counter % rareFrequency == 0) {
            value =
                rareMin + (folly::Random::rand32(rng_) % (rareMax - rareMin));
          } else {
            value = min + (folly::Random::rand32(rng_) % (max - min));
          }
          numbers->set(row, value);
        }
        ++counter;
      }
    }
  }

  // Makes strings with an ascending sequence of S<n>, followed by
  // random values with the given cardinality, then repeated
  // values. This is intended to hit different RLE encodings,
  // e.g. repeat, repeat with delta and random values within a
  // range. These patterns repeat every 100 values so as to trigger
  // dictionary encoding.
  void makeStringDistribution(
      const Subfield& field,
      int cardinality,
      bool keepNulls,
      bool addOneOffs) {
    int counter = 0;
    for (RowVectorPtr batch : batches_) {
      auto strings =
          getChildBySubfield(batch.get(), field)->as<FlatVector<StringView>>();
      for (auto row = 0; row < strings->size(); ++row) {
        if (keepNulls && strings->isNullAt(row)) {
          continue;
        }
        std::string value;
        if (counter % 100 < cardinality) {
          value = fmt::format("s{}", counter % cardinality);
          strings->set(row, StringView(value));
        } else if (counter % 100 > 90 && row > 0) {
          strings->copy(strings, row - 1, row, 1);
        } else if (addOneOffs && counter % 234 == 0) {
          value = fmt::format(
              "s{}", folly::Random::rand32(rng_) % (111 * cardinality));

        } else {
          value = fmt::format("s{}", folly::Random::rand32(rng_) % cardinality);
          strings->set(row, StringView(value));
        }
        ++counter;
      }
    }
  }

  // Makes non-null strings unique by appending a row number.
  void makeStringUnique(const Subfield& field) {
<<<<<<< HEAD
    int counter = 0;
=======
>>>>>>> 00fbf8b2
    for (RowVectorPtr batch : batches_) {
      auto strings =
          getChildBySubfield(batch.get(), field)->as<FlatVector<StringView>>();
      for (auto row = 0; row < strings->size(); ++row) {
        if (strings->isNullAt(row)) {
          continue;
        }
        std::string value = strings->valueAt(row);
        value += fmt::format("{}", row);
        strings->set(row, StringView(value));
      }
    }
  }

  // Makes all data in 'batches_' non-null. This finds a sampling of
  // non-null values from each column and replaces nulls in the column
  // in question with one of these. A column where only nulls are
  // found in sampling is not changed.
  void makeNotNull() {
    for (RowVectorPtr batch : batches_) {
      for (auto& data : batch->children()) {
        std::vector<vector_size_t> nonNulls;
        vector_size_t probe = 0;
        for (auto counter = 0; counter < 23; ++counter) {
          // Sample with a prime stride for a handful of non-null  values.
          probe = (probe + 47) % data->size();
          if (!data->isNullAt(probe)) {
            nonNulls.push_back(probe);
          }
        }
        if (nonNulls.empty()) {
          continue;
        }
        int32_t nonNullCounter = 0;
        for (auto row = 0; row < data->size(); ++row) {
          if (data->isNullAt(row)) {
            data->copy(
                data.get(), row, nonNulls[nonNullCounter % nonNulls.size()], 1);
            ++nonNullCounter;
          }
        }
      }
    }
  }

  void writeToMemory(
      const TypePtr& type,
      const std::vector<RowVectorPtr>& batches,
      bool forRowGroupSkip) {
    auto config = std::make_shared<dwrf::Config>();
    config->set(dwrf::Config::COMPRESSION, dwrf::CompressionKind_NONE);
    config->set(dwrf::Config::USE_VINTS, useVInts_);
    WriterOptions options;
    options.config = config;
    options.schema = type;
    int32_t flushCounter = 0;
    // If we test row group skip, we have all the data in one stripe. For scan,
    // we start  a stripe every 'flushEveryNBatches_' batches.
    options.flushPolicy = [&](auto /* unused */, auto& /* unused */) {
      return forRowGroupSkip ? false
                             : (++flushCounter % flushEveryNBatches_ == 0);
    };
    sink_ = std::make_unique<MemorySink>(*pool_, 200 * 1024 * 1024);
    sinkPtr_ = sink_.get();
    writer_ = std::make_unique<Writer>(options, std::move(sink_), *pool_);
    for (auto& batch : batches) {
      writer_->write(batch);
    }
    writer_->close();
  }

  void readWithoutFilter(
      ScanSpec* spec,
      const std::vector<RowVectorPtr>& batches,
      uint64_t& time) {
    auto input = std::make_unique<MemoryInputStream>(
        sinkPtr_->getData(), sinkPtr_->size());

    dwio::common::ReaderOptions readerOpts;
    dwio::common::RowReaderOptions rowReaderOpts;
    auto reader = std::make_unique<DwrfReader>(readerOpts, std::move(input));
    // The spec must stay live over the lifetime of the reader.
    rowReaderOpts.setScanSpec(spec);
    auto rowReader = reader->createRowReader(rowReaderOpts);

    auto batchIndex = 0;
    auto rowIndex = 0;
    auto batch = BaseVector::create(rowType_, 1, pool_.get());
    while (true) {
      bool hasData;
      {
        MicrosecondTimer timer(&time);
        hasData = rowReader->next(1000, batch);
      }
      if (!hasData) {
        break;
      }

      for (int32_t i = 0; i < batch->size(); ++i) {
        ASSERT_TRUE(batch->equalValueAt(batches[batchIndex].get(), i, rowIndex))
            << "Content mismatch at batch " << batchIndex << " at index "
            << rowIndex
            << ": expected: " << batches[batchIndex]->toString(rowIndex)
            << " actual: " << batch->toString(i);

        if (++rowIndex == batches[batchIndex]->size()) {
          rowIndex = 0;
          ++batchIndex;
        }
      }
    }
    ASSERT_EQ(batchIndex, batches.size());
    ASSERT_EQ(rowIndex, 0);
  }

  void readWithFilter(
      ScanSpec* spec,
      const std::vector<RowVectorPtr>& batches,
      const std::vector<uint32_t>& hitRows,
      uint64_t& time,
      bool useValueHook,
      bool skipCheck = false) {
    auto input = std::make_unique<MemoryInputStream>(
        sinkPtr_->getData(), sinkPtr_->size());

    dwio::common::ReaderOptions readerOpts;
    dwio::common::RowReaderOptions rowReaderOpts;
    auto reader = std::make_unique<DwrfReader>(readerOpts, std::move(input));
    auto factory = std::make_unique<SelectiveColumnReaderFactory>(spec);
    // The  spec must stay live over the lifetime of the reader.
    rowReaderOpts.setScanSpec(spec);
    auto rowReader = reader->createRowReader(rowReaderOpts);
    runtimeStats_ = dwio::common::RuntimeStatistics();
    auto rowIndex = 0;
    auto batch = BaseVector::create(rowType_, 1, pool_.get());
    while (true) {
      {
        MicrosecondTimer timer(&time);
        bool hasData = rowReader->next(1000, batch);
        if (!hasData) {
          break;
        }
        if (batch->size() == 0) {
          // No hits in the last 1000 rows.
          continue;
        }
        if (useValueHook) {
          auto rowVector = reinterpret_cast<RowVector*>(batch.get());
          for (int32_t i = 0; i < rowVector->childrenSize(); ++i) {
            auto child = rowVector->childAt(i);
            if (child->encoding() == VectorEncoding::Simple::LAZY) {
              ASSERT_TRUE(loadWithHook(rowVector, i, child, hitRows, rowIndex));
            }
          }
          rowIndex += batch->size();
          continue;
        }
        // Load eventual LazyVectors inside the timed section.
        auto rowVector = batch->asUnchecked<RowVector>();
        for (auto i = 0; i < rowVector->childrenSize(); ++i) {
          rowVector->loadedChildAt(i);
        }
        if (skipCheck) {
          // Fetch next batch inside timed section.
          continue;
        }
      }
      // Outside of timed section.
      for (int32_t i = 0; i < batch->size(); ++i) {
        uint32_t hit = hitRows[rowIndex++];
        ASSERT_TRUE(batch->equalValueAt(
            batches[batchNumber(hit)].get(), i, batchRow(hit)))
            << "Content mismatch at " << rowIndex - 1 << ": expected: "
            << batches[batchNumber(hit)]->toString(batchRow(hit))
            << " actual: " << batch->toString(i);
      }
    }
    if (!skipCheck) {
      ASSERT_EQ(rowIndex, hitRows.size());
    }
    rowReader->updateRuntimeStats(runtimeStats_);
  }

  template <TypeKind Kind>
  bool checkLoadWithHook(
      RowVector* batch,
      int32_t columnIndex,
      VectorPtr child,
      const std::vector<uint32_t>& hitRows,
      int32_t rowIndex) {
    using T = typename TypeTraits<Kind>::NativeType;
    std::vector<vector_size_t> rows;
    // The 5 first values are densely read.
    for (int32_t i = 0; i < 5 && i < batch->size(); ++i) {
      rows.push_back(i);
    }
    for (int32_t i = 5; i < 5 && i < batch->size(); i += 2) {
      rows.push_back(i);
    }
    auto result = std::static_pointer_cast<FlatVector<T>>(
        BaseVector::create(child->type(), batch->size(), pool_.get()));
    TestingHook<T> hook(result.get());
    child->as<LazyVector>()->load(rows, &hook);
    for (auto i = 0; i < rows.size(); ++i) {
      auto row = rows[i] + rowIndex;
      auto reference = batches_[batchNumber(hitRows[row])]
                           ->childAt(columnIndex)
                           ->as<FlatVector<T>>();
      auto referenceIndex = batchRow(hitRows[row]);
      if (reference->isNullAt(referenceIndex)) {
        continue; // The hook is ot called on nulls.
      }
      if (reference->valueAt(referenceIndex) != result->valueAt(i)) {
        return false;
      }
    }
    return true;
  }

  bool loadWithHook(
      RowVector* batch,
      int32_t columnIndex,
      VectorPtr child,
      const std::vector<uint32_t>& hitRows,
      int32_t rowIndex) {
    auto kind = child->typeKind();
    if (kind == TypeKind::ROW || kind == TypeKind::ARRAY ||
        kind == TypeKind::MAP) {
      return true;
    }
    return VELOX_DYNAMIC_SCALAR_TYPE_DISPATCH(
        checkLoadWithHook, kind, batch, columnIndex, child, hitRows, rowIndex);
  }

  static void makeFieldSpecs(
      const std::string& pathPrefix,
      int32_t level,
      const std::shared_ptr<const Type>& type,
      ScanSpec* spec) {
    switch (type->kind()) {
      case TypeKind::ROW: {
        auto rowType = dynamic_cast<const RowType*>(type.get());
        for (auto i = 0; i < type->size(); ++i) {
          std::string path = level == 0 ? rowType->nameOf(i)
                                        : pathPrefix + "." + rowType->nameOf(i);
          Subfield subfield(path);
          ScanSpec* fieldSpec = spec->getOrCreateChild(subfield);
          fieldSpec->setProjectOut(true);
          fieldSpec->setExtractValues(true);
          fieldSpec->setChannel(i);
          makeFieldSpecs(path, level + 1, type->childAt(i), spec);
        }
        break;
      }
      case TypeKind::MAP: {
        auto keySpec = spec->getOrCreateChild(Subfield(pathPrefix + ".keys"));
        keySpec->setProjectOut(true);
        keySpec->setExtractValues(true);
        makeFieldSpecs(pathPrefix + ".keys", level + 1, type->childAt(0), spec);
        auto valueSpec =
            spec->getOrCreateChild(Subfield(pathPrefix + ".elements"));
        valueSpec->setProjectOut(true);
        valueSpec->setExtractValues(true);
<<<<<<< HEAD
        makeFieldSpecs(
            pathPrefix + ".elements", level + 1, type->childAt(1), spec);
        break;
      }
      case TypeKind::ARRAY: {
        auto childSpec =
            spec->getOrCreateChild(Subfield(pathPrefix + ".elements"));
        childSpec->setProjectOut(true);
        childSpec->setExtractValues(true);
        makeFieldSpecs(
=======
        makeFieldSpecs(
            pathPrefix + ".elements", level + 1, type->childAt(1), spec);
        break;
      }
      case TypeKind::ARRAY: {
        auto childSpec =
            spec->getOrCreateChild(Subfield(pathPrefix + ".elements"));
        childSpec->setProjectOut(true);
        childSpec->setExtractValues(true);
        makeFieldSpecs(
>>>>>>> 00fbf8b2
            pathPrefix + ".elements", level + 1, type->childAt(0), spec);
        break;
      }

      default:
        break;
    }
  }

  std::unique_ptr<ScanSpec> makeScanSpec(SubfieldFilters filters) {
    auto spec = std::make_unique<ScanSpec>("root");
    makeFieldSpecs("", 0, rowType_, spec.get());

    for (auto& pair : filters) {
      auto fieldSpec = spec->getOrCreateChild(pair.first);
      fieldSpec->setFilter(std::move(pair.second));
    }
    return spec;
  }

  std::string specsToString(const std::vector<FilterSpec>& specs) {
    std::stringstream out;
    bool first = true;
    for (auto& spec : specs) {
      if (!first) {
        out << ", ";
      }
      first = false;
      out << spec.field;
      if (spec.filterKind == FilterKind::kIsNull) {
        out << " is null";
      } else if (spec.filterKind == FilterKind::kIsNotNull) {
        out << " is not null";
      } else {
        out << ":" << spec.selectPct << "," << spec.startPct << " ";
      }
    }
    return out.str();
  }

  std::vector<FilterSpec> makeRandomSpecs(
      const std::vector<std::string>& filterable) {
    std::vector<FilterSpec> specs;
    auto deck = filterable;
    for (int i = 0; i < filterable.size(); ++i) {
      // We aim at 1.5
      if (folly::Random::rand32(rng_) % (100 * filterable.size()) < 125) {
        auto idx = folly::Random::rand32(rng_) % deck.size();
        auto name = deck[idx];
        if (specs.empty()) {
          ++filterCoverage_[name][0];
        } else {
          ++filterCoverage_[name][1];
        }
        deck.erase(deck.begin() + idx);
        specs.emplace_back();
        specs.back().field = name;
        auto category = folly::Random::rand32(rng_) % 13;
        if (category == 0) {
          specs.back().selectPct = 1;
        } else if (category < 4) {
          specs.back().selectPct = category * 10;
        } else if (category == 11) {
          specs.back().filterKind = FilterKind::kIsNull;
        } else if (category == 12) {
          specs.back().filterKind = FilterKind::kIsNotNull;
        } else {
          specs.back().selectPct = 60 + category * 4;
        }
        specs.back().startPct = specs.back().selectPct < 100
            ? folly::Random::rand32(rng_) %
                static_cast<int32_t>(100 - specs.back().selectPct)
            : 0;
      }
    }

    return specs;
  }

  void testFilterSpecs(const std::vector<FilterSpec>& filterSpecs) {
    std::vector<uint32_t> hitRows;
    auto filters = makeFilters(filterSpecs, batches_, hitRows);
    auto spec = makeScanSpec(std::move(filters));
    uint64_t timeWithFilter = 0;
    readWithFilter(spec.get(), batches_, hitRows, timeWithFilter, false);
    std::cout << hitRows.size() << "  in " << timeWithFilter << " us"
              << std::endl;

    if (FLAGS_timing_repeats) {
      for (auto i = 0; i < FLAGS_timing_repeats; ++i) {
        readWithFilter(
            spec.get(), batches_, hitRows, timeWithFilter, false, true);
      }
      std::cout << FLAGS_timing_repeats << " repeats in " << timeWithFilter
                << " us" << std::endl;
    }
    // Redo the test with LazyVectors for non-filtered columns.
    timeWithFilter = 0;
    for (auto& childSpec : spec->children()) {
      childSpec->setExtractValues(false);
    }
    readWithFilter(spec.get(), batches_, hitRows, timeWithFilter, false);
    std::cout << hitRows.size() << "  lazy vectors in " << timeWithFilter
              << " us" << std::endl;
    timeWithFilter = 0;
    readWithFilter(spec.get(), batches_, hitRows, timeWithFilter, true);
    std::cout << hitRows.size() << "  lazy vectors with sparse load pushdown "
              << "in " << timeWithFilter << " us" << std::endl;
  }

  void testRowGroupSkip(const std::vector<std::string>& filterable) {
    std::vector<FilterSpec> specs;
    // Makes a row group skipping filter for the first bigint column.
    for (auto& field : filterable) {
      VectorPtr child = getChildBySubfield(batches_[0].get(), Subfield(field));
      if (child->typeKind() == TypeKind::BIGINT ||
          child->typeKind() == TypeKind::VARCHAR) {
        specs.emplace_back();
        specs.back().field = field;
        specs.back().isForRowGroupSkip = true;
        break;
      }
    }
    if (specs.empty()) {
      // No suitable column.
      return;
    }
    std::cout << ": Testing with row group skip " << specsToString(specs)
              << std::endl;
    testFilterSpecs(specs);
    EXPECT_LT(0, runtimeStats_.skippedStrides);
  }

  void testWithTypes(
      const std::string& columns,
      std::function<void()> customize,
      bool wrapInStruct,
      const std::vector<std::string>& filterable,
      int32_t numCombinations,
      bool tryNoNulls = false,
      bool tryNoVInts = false) {
    for (int32_t noVInts = 0; noVInts < (tryNoVInts ? 2 : 1); ++noVInts) {
      useVInts_ = !noVInts;
      for (int32_t noNulls = 0; noNulls < (tryNoNulls ? 2 : 1); ++noNulls) {
        if (noNulls) {
          makeNotNull();
        }
        std::cout << fmt::format(
                         "Run with {} nulls, {} vints",
                         noNulls ? "no" : "",
                         noVInts ? "no" : "")
                  << std::endl;
        rng_.seed(1);

        makeDataset(columns, customize, wrapInStruct);
        for (auto i = 0; i < numCombinations; ++i) {
          std::vector<FilterSpec> specs = makeRandomSpecs(filterable);
          std::cout << i << ": Testing " << specsToString(specs) << std::endl;
          testFilterSpecs(specs);
        }
        makeDataset(columns, customize, wrapInStruct, true);
        testRowGroupSkip(filterable);
      }
    }
    std::cout << "Coverage:" << std::endl;
    for (auto& pair : filterCoverage_) {
      std::cout << pair.first << " as first filter: " << pair.second[0]
                << " as second: " << pair.second[1] << std::endl;
    }
  }

  std::unique_ptr<memory::MemoryPool> pool_;
  std::shared_ptr<const RowType> rowType_;
  std::unique_ptr<MemorySink> sink_;
  MemorySink* sinkPtr_;
  std::unique_ptr<Writer> writer_;
  std::vector<RowVectorPtr> batches_;
  std::unordered_map<std::string, std::array<int32_t, 2>> filterCoverage_;
  folly::Random::DefaultGenerator rng_;
  bool useVInts_ = true;
  dwio::common::RuntimeStatistics runtimeStats_;
  // Number of calls to flush policy between starting new stripes.
  int32_t flushEveryNBatches_{10};
};

TEST_F(E2EFilterTest, integerDirect) {
  testWithTypes(
      "short_val:smallint,"
      "int_val:int,"
      "long_val:bigint,"
      "long_null:bigint",
      [&]() { makeAllNulls("long_null"); },
      true,
      {"short_val", "int_val", "long_val"},
      20,
      true,
      true);
}

TEST_F(E2EFilterTest, integerDictionary) {
  testWithTypes(
      "short_val:smallint,"
      "int_val:int,"
      "long_val:bigint",
      [&]() {
        makeIntDistribution<int64_t>(
            Subfield("long_val"),
            10, // min
            100, // max
            22, // repeats
            19, // rareFrequency
            -9999, // rareMin
            10000000000, // rareMax
            true); // keepNulls

        makeIntDistribution<int32_t>(
            Subfield("int_val"),
            10, // min
            100, // max
            22, // repeats
            19, // rareFrequency
            -9999, // rareMin
            100000000, // rareMax
            false); // keepNulls

        makeIntDistribution<int16_t>(
            Subfield("short_val"),
            10, // min
            100, // max
            22, // repeats
            19, // rareFrequency
            -999, // rareMin
            30000, // rareMax
            true); // keepNulls
      },
      true,
      {"short_val", "int_val", "long_val"},
      20,
      true,
      true);
}

TEST_F(E2EFilterTest, byteRle) {
  testWithTypes(
      "tiny_val:tinyint,"
      "bool_val:boolean,"
      "long_val:bigint,"
      "tiny_null:bigint",
      [&]() { makeAllNulls("tiny_null"); },
      true,
      {"tiny_val", "bool_val", "tiny_null"},
      20);
}

TEST_F(E2EFilterTest, floatAndDouble) {
  testWithTypes(
      "float_val:float,"
      "double_val:double,"
      "long_val:bigint,"
      "float_null:float",
      [&]() { makeAllNulls("float_null"); },
      true,
      {"float_val", "double_val", "float_null"},
      20,
      true,
      false);
}

TEST_F(E2EFilterTest, stringDirect) {
  flushEveryNBatches_ = 1;
  testWithTypes(
      "string_val:string,"
      "string_val_2:string",
      [&]() {
        makeStringUnique(Subfield("string_val"));
        makeStringUnique(Subfield("string_val_2"));
      },

      true,
      {"string_val", "string_val_2"},
      20,
      true);
}

TEST_F(E2EFilterTest, stringDictionary) {
  testWithTypes(
      "string_val:string,"
      "string_val_2:string",
      [&]() {
        makeStringDistribution(Subfield("string_val"), 100, true, false);
        makeStringDistribution(Subfield("string_val_2"), 170, false, true);
      },
      true,
      {"string_val", "string_val_2"},
      20,
      true,
      true);
}

TEST_F(E2EFilterTest, listAndMap) {
  testWithTypes(
      "long_val:bigint,"
      "long_val_2:bigint,"
      "int_val:int,"
      "array_val:array<struct<array_member: array<int>>>,"
      "map_val:map<bigint,struct<nested_map: map<int, int>>>",
      [&]() {},
      true,
      {"long_val", "long_val_2", "int_val"},
      10);
}

} // namespace facebook::velox::dwio::dwrf<|MERGE_RESOLUTION|>--- conflicted
+++ resolved
@@ -116,15 +116,9 @@
       std::vector<uint32_t>& hits) = 0;
 
   virtual std::unique_ptr<velox::common::Filter> rowGroupSkipFilter(
-<<<<<<< HEAD
-      const std::vector<RowVectorPtr>& batches,
-      const Subfield& subfield,
-      std::vector<uint32_t>& hits) {
-=======
       const std::vector<RowVectorPtr>& /*batches*/,
       const Subfield& /*subfield*/,
       std::vector<uint32_t>& /*hits*/) {
->>>>>>> 00fbf8b2
     VELOX_NYI();
   }
 
@@ -377,13 +371,8 @@
 template <>
 std::unique_ptr<velox::common::Filter>
 ColumnStats<StringView>::makeRowGroupSkipRangeFilter(
-<<<<<<< HEAD
-    const std::vector<RowVectorPtr>& batches,
-    const Subfield& subfield) {
-=======
     const std::vector<RowVectorPtr>& /*batches*/,
     const Subfield& /*subfield*/) {
->>>>>>> 00fbf8b2
   static std::string max = kMaxString;
   return std::make_unique<velox::common::BytesRange>(
       max, false, false, max, false, false, false);
@@ -663,10 +652,6 @@
 
   // Makes non-null strings unique by appending a row number.
   void makeStringUnique(const Subfield& field) {
-<<<<<<< HEAD
-    int counter = 0;
-=======
->>>>>>> 00fbf8b2
     for (RowVectorPtr batch : batches_) {
       auto strings =
           getChildBySubfield(batch.get(), field)->as<FlatVector<StringView>>();
@@ -930,7 +915,6 @@
             spec->getOrCreateChild(Subfield(pathPrefix + ".elements"));
         valueSpec->setProjectOut(true);
         valueSpec->setExtractValues(true);
-<<<<<<< HEAD
         makeFieldSpecs(
             pathPrefix + ".elements", level + 1, type->childAt(1), spec);
         break;
@@ -941,18 +925,6 @@
         childSpec->setProjectOut(true);
         childSpec->setExtractValues(true);
         makeFieldSpecs(
-=======
-        makeFieldSpecs(
-            pathPrefix + ".elements", level + 1, type->childAt(1), spec);
-        break;
-      }
-      case TypeKind::ARRAY: {
-        auto childSpec =
-            spec->getOrCreateChild(Subfield(pathPrefix + ".elements"));
-        childSpec->setProjectOut(true);
-        childSpec->setExtractValues(true);
-        makeFieldSpecs(
->>>>>>> 00fbf8b2
             pathPrefix + ".elements", level + 1, type->childAt(0), spec);
         break;
       }
