/*
 * Copyright (c) Facebook, Inc. and its affiliates.
 *
 * Licensed under the Apache License, Version 2.0 (the "License");
 * you may not use this file except in compliance with the License.
 * You may obtain a copy of the License at
 *
 *     http://www.apache.org/licenses/LICENSE-2.0
 *
 * Unless required by applicable law or agreed to in writing, software
 * distributed under the License is distributed on an "AS IS" BASIS,
 * WITHOUT WARRANTIES OR CONDITIONS OF ANY KIND, either express or implied.
 * See the License for the specific language governing permissions and
 * limitations under the License.
 */

#include <folly/Random.h>
#include <gmock/gmock.h>
#include <gtest/gtest.h>
#include <algorithm>
#include <optional>
#include <vector>
#include "velox/common/memory/Memory.h"
#include "velox/dwio/common/IntDecoder.h"
#include "velox/dwio/common/MemoryInputStream.h"
#include "velox/dwio/common/TypeWithId.h"
#include "velox/dwio/common/exception/Exception.h"
#include "velox/dwio/common/tests/utils/BatchMaker.h"
#include "velox/dwio/common/tests/utils/MapBuilder.h"
#include "velox/dwio/dwrf/common/DecoderUtil.h"
#include "velox/dwio/dwrf/reader/DwrfReader.h"
#include "velox/dwio/dwrf/writer/Writer.h"
#include "velox/type/Type.h"
#include "velox/vector/DictionaryVector.h"
#include "velox/vector/tests/VectorMaker.h"

using namespace ::testing;
using namespace facebook::velox::dwio::common;
using namespace facebook::velox::dwrf;
using namespace facebook::velox::test;
using namespace facebook::velox;
using namespace facebook::velox::memory;
using folly::Random;

namespace facebook::velox::dwrf {

class MockStrideIndexProvider : public StrideIndexProvider {
 public:
  MOCK_CONST_METHOD0(getStrideIndex, uint64_t());
};

class MockStreamInformation : public StreamInformation {
 public:
  explicit MockStreamInformation(const DwrfStreamIdentifier& streamIdentifier)
      : streamIdentifier_{streamIdentifier} {}

  StreamKind getKind() const override {
    return streamIdentifier_.kind();
  }

  uint32_t getNode() const override {
    return streamIdentifier_.encodingKey().node;
  }

  uint32_t getSequence() const override {
    return streamIdentifier_.encodingKey().sequence;
  }

  MOCK_CONST_METHOD0(getOffset, uint64_t());
  MOCK_CONST_METHOD0(getLength, uint64_t());
  MOCK_CONST_METHOD0(getUseVInts, bool());
  MOCK_CONST_METHOD0(valid, bool());

 private:
  const DwrfStreamIdentifier& streamIdentifier_;
};

class TestStripeStreams : public StripeStreamsBase {
 public:
  TestStripeStreams(
      WriterContext& context,
      const proto::StripeFooter& footer,
      const std::shared_ptr<const RowType>& rowType,
      bool returnFlatVector = false,
      std::unordered_map<uint32_t, std::vector<std::string>>
          structReaderContext = {})
      : StripeStreamsBase{&memory::getProcessDefaultMemoryManager().getRoot()},
        context_{context},
        footer_{footer},
        selector_{rowType} {
    options_.setReturnFlatVector(returnFlatVector);
    if (!structReaderContext.empty()) {
      options_.setFlatmapNodeIdsAsStruct(structReaderContext);
    }
  }

  std::unique_ptr<SeekableInputStream> getStream(
      const DwrfStreamIdentifier& si,
      bool throwIfNotFound) const override {
    const DataBufferHolder* stream = nullptr;
    if (context_.hasStream(si)) {
      stream = std::addressof(context_.getStream(si));
    }
    if (!stream || stream->isSuppressed()) {
      if (throwIfNotFound) {
        DWIO_RAISE(fmt::format(
            "stream (node = {}, seq = {}, column = {}, kind = {}) not found",
            si.encodingKey().node,
            si.encodingKey().sequence,
            si.column(),
            si.kind()));
      } else {
        return nullptr;
      }
    }

    auto buf = std::make_unique<DataBuffer<char>>(
        context_.getMemoryPool(MemoryUsageCategory::GENERAL), 0);
    stream->spill(*buf);
    auto compressed =
        std::make_unique<SeekableArrayInputStream>(buf->data(), buf->size());
    buffers_.push_back(std::move(buf));

    return createDecompressor(
        context_.compression,
        std::move(compressed),
        context_.compressionBlockSize,
        getMemoryPool(),
        si.toString());
  }

  const proto::ColumnEncoding& getEncoding(
      const EncodingKey& ek) const override {
    for (auto& enc : footer_.encoding()) {
      if (ek.node == enc.node() && ek.sequence == enc.sequence()) {
        return enc;
      }
    }
    DWIO_RAISE("encoding not found");
  }

  uint32_t visitStreamsOfNode(
      uint32_t node,
      std::function<void(const StreamInformation&)> visitor) const override {
    uint32_t count = 0;
    context_.iterateUnSuppressedStreams([&](auto& pair) {
      if (pair.first.encodingKey().node == node) {
        visitor(MockStreamInformation(pair.first));
        ++count;
      }
    });

    return count;
  }

  const ColumnSelector& getColumnSelector() const override {
    return selector_;
  }

  const RowReaderOptions& getRowReaderOptions() const override {
    return options_;
  }

  bool getUseVInts(const DwrfStreamIdentifier& streamId) const override {
    DWIO_ENSURE(
        context_.hasStream(streamId),
        fmt::format("Stream not found: {}", streamId.toString()));
    return context_.getConfig(Config::USE_VINTS);
  }

  const StrideIndexProvider& getStrideIndexProvider() const override {
    return mockStrideIndexProvider_;
  }

  const StrictMock<MockStrideIndexProvider>& getMockStrideIndexProvider() {
    return mockStrideIndexProvider_;
  }

  uint32_t rowsPerRowGroup() const override {
    VELOX_UNSUPPORTED();
  }

 private:
  WriterContext& context_;
  const proto::StripeFooter& footer_;
  ColumnSelector selector_;
  RowReaderOptions options_;
  mutable std::vector<std::unique_ptr<DataBuffer<char>>> buffers_;
  StrictMock<MockStrideIndexProvider> mockStrideIndexProvider_;
};

constexpr uint32_t ITERATIONS = 100'000;

template <typename T>
VectorPtr populateBatch(
    std::vector<std::optional<T>> const& data,
    MemoryPool* pool) {
  BufferPtr values = AlignedBuffer::allocate<T>(data.size(), pool);
  auto valuesPtr = values->asMutableRange<T>();

  BufferPtr nulls =
      AlignedBuffer::allocate<char>(bits::nbytes(data.size()), pool);
  auto* nullsPtr = nulls->asMutable<uint64_t>();
  size_t index = 0;
  size_t nullCount = 0;
  for (auto val : data) {
    if (val) {
      valuesPtr[index] = val.value();
      bits::clearNull(nullsPtr, index);
    } else {
      bits::setNull(nullsPtr, index);
      ++nullCount;
    }
    ++index;
  }

  auto batch = std::make_shared<FlatVector<T>>(
      pool, nulls, data.size(), values, std::vector<BufferPtr>{});
  batch->setNullCount(nullCount);
  return batch;
}

template <typename T>
void verifyValue(
    const std::shared_ptr<FlatVector<T>>& fv,
    size_t index,
    T value,
    const uint32_t seed,
    bool* failed) {
  *failed = value != fv->valueAt(index);
  ASSERT_EQ(value, fv->valueAt(index))
      << "value mismatch at " << index << " with seed " << seed;
}

template <>
void verifyValue(
    const std::shared_ptr<FlatVector<Timestamp>>& fv,
    size_t index,
    Timestamp timestamp,
    const uint32_t seed,
    bool* failed) {
  *failed = true;
  auto v = fv->valueAt(index);
  if (timestamp.getNanos() > 0 && timestamp.getSeconds() == -1) {
    // This value should be corrupted by Java Writer. Ensure that
    // same behavior happens in the CPP as well. Look into
    // the TimestampColumnWriter comment on the reason behind this.
    ASSERT_EQ(v.getSeconds(), 0) << "Unexpected seconds" << v.getSeconds()
                                 << " with index, seed " << index << seed;
  } else {
    ASSERT_EQ(v.getSeconds(), timestamp.getSeconds())
        << "Seconds mismatch with index, seed " << index << seed;
  }

  ASSERT_EQ(v.getNanos(), timestamp.getNanos())
      << "Nanos mismatch with index, seed " << index << seed;
  *failed = false;
}

template <typename T>
void verifyBatch(
    std::vector<std::optional<T>> const& data,
    const VectorPtr& out,
    const std::optional<vector_size_t>& nullCount,
    const uint32_t seed) {
  auto size = data.size();
  ASSERT_EQ(out->size(), size) << "Batch size mismatch with seed " << seed;
  ASSERT_EQ(nullCount, out->getNullCount())
      << "nullCount mismatch with seed " << seed;

  auto outFv = std::dynamic_pointer_cast<FlatVector<T>>(out);
  size_t index = 0;
  for (auto val : data) {
    bool failed = false;
    if (val) {
      ASSERT_FALSE(out->isNullAt(index))
          << "null mismatch with index, seed " << index << seed;

      if constexpr (std::is_floating_point<T>::value) {
        // for floating point nan != nan
        if (std::isnan(val.value())) {
          ASSERT_TRUE(std::isnan(outFv->rawValues()[index]))
              << "nan mismatch with seed " << seed;
        } else {
          verifyValue(outFv, index, val.value(), seed, &failed);
        }
      } else {
        verifyValue(outFv, index, val.value(), seed, &failed);
      }
    } else {
      ASSERT_TRUE(out->isNullAt(index)) << "null mismatch with seed " << seed;
    }
    ++index;
    if (failed) {
      break;
    }
  }
}

template <typename T>
void testDataTypeWriter(
    const TypePtr& type,
    std::vector<std::optional<T>>& data,
    const uint32_t sequence = 0) {
  // Generate a seed and randomly shuffle the data
  uint32_t seed = Random::rand32();
  std::shuffle(data.begin(), data.end(), std::default_random_engine(seed));

  auto config = std::make_shared<Config>();
  auto scopedPool = getDefaultScopedMemoryPool();
  auto& pool = scopedPool->getPool();
  WriterContext context{config, getDefaultScopedMemoryPool()};
  auto rowType = ROW({type});
  auto dataTypeWithId = TypeWithId::create(type, 1);

  // write
  auto writer = BaseColumnWriter::create(context, *dataTypeWithId, sequence);
  auto size = data.size();
  auto batch = populateBatch(data, &pool);
  const size_t stripeCount = 2;
  const size_t strideCount = 3;

  for (auto stripeI = 0; stripeI < stripeCount; ++stripeI) {
    proto::StripeFooter sf;
    for (auto strideI = 0; strideI < strideCount; ++strideI) {
      writer->write(batch, Ranges::of(0, size));
      writer->createIndexEntry();
    }
    writer->flush([&sf](uint32_t /* unused */) -> proto::ColumnEncoding& {
      return *sf.add_encoding();
    });

    TestStripeStreams streams(context, sf, rowType);
    auto typeWithId = TypeWithId::create(rowType);
    auto reqType = typeWithId->childAt(0);
    auto reader = ColumnReader::build(
        reqType, reqType, streams, FlatMapContext{sequence, nullptr});
    VectorPtr out;
    for (auto strideI = 0; strideI < strideCount; ++strideI) {
      reader->next(size, out);
      verifyBatch(data, out, batch->getNullCount(), seed);
    }
    // Reader API requires the caller to read the Stripe for number of
    // values and iterate only until that number.
    // It does not support hasNext/next protocol.
    // Use a bigger number like 50, as some values may be bit packed.
    EXPECT_THROW({ reader->next(50, out); }, exception::LoggedException);

    context.nextStripe();
    writer->reset();
  }
}

TEST(ColumnWriterTests, LowMemoryModeConfig) {
  auto dataTypeWithId = TypeWithId::create(std::make_shared<VarcharType>(), 1);
  auto config = std::make_shared<Config>();
  WriterContext context{
      config, facebook::velox::memory::getDefaultScopedMemoryPool()};
  auto writer = BaseColumnWriter::create(context, *dataTypeWithId);
  EXPECT_TRUE(writer->useDictionaryEncoding());
}

TEST(ColumnWriterTests, TestBooleanWriter) {
  std::vector<std::optional<bool>> data;
  for (auto i = 0; i < ITERATIONS; ++i) {
    bool value = (bool)(Random::rand32() & 1);
    data.emplace_back(value);
  }
  testDataTypeWriter(BOOLEAN(), data);

  // Test writer with non-zero sequence
  testDataTypeWriter(BOOLEAN(), data, 3);
}

TEST(ColumnWriterTests, TestNullBooleanWriter) {
  std::vector<std::optional<bool>> data;
  for (auto i = 0; i < ITERATIONS; ++i) {
    data.emplace_back();
  }
  testDataTypeWriter(BOOLEAN(), data);
}

TEST(ColumnWriterTests, TestTimestampEpochWriter) {
  std::vector<std::optional<Timestamp>> data;
  // This value will be corrupted. verified in verifyValue method.
  data.emplace_back(Timestamp(-1, 1));
  data.emplace_back(Timestamp(-1, MAX_NANOS));

  // The following values should not be corrupted.
  data.emplace_back(Timestamp(-1, 0));
  data.emplace_back(Timestamp(0, 0));
  data.emplace_back(Timestamp(0, 1));
  data.emplace_back(Timestamp(0, MAX_NANOS));
  testDataTypeWriter(TIMESTAMP(), data);
}

TEST(ColumnWriterTests, TestTimestampWriter) {
  std::vector<std::optional<Timestamp>> data;
  for (int64_t i = 0; i < ITERATIONS; ++i) {
    Timestamp ts(i, i);
    data.emplace_back(ts);
  }
  testDataTypeWriter(TIMESTAMP(), data);

  // Test writer with non-zero sequence
  testDataTypeWriter(TIMESTAMP(), data, 6);
}

TEST(ColumnWriterTests, TestTimestampBoundaryValuesWriter) {
  std::vector<std::optional<Timestamp>> data;
  for (int64_t i = 0; i < ITERATIONS; ++i) {
    if (i & 1) {
      Timestamp ts(INT64_MAX, MAX_NANOS);
      data.emplace_back(ts);
    } else {
      Timestamp ts(MIN_SECONDS, MAX_NANOS);
      data.emplace_back(ts);
    }
    data.emplace_back();
  }
  testDataTypeWriter(TIMESTAMP(), data);
}

TEST(ColumnWriterTests, TestTimestampMixedWriter) {
  std::vector<std::optional<Timestamp>> data;
  for (int64_t i = 0; i < ITERATIONS; ++i) {
    int64_t seconds = static_cast<int64_t>(Random::rand64());
    if (seconds < MIN_SECONDS) {
      seconds = MIN_SECONDS;
    }
    int64_t nanos = Random::rand32(0, MAX_NANOS + 1);
    Timestamp ts(seconds, nanos);
    data.emplace_back(ts);
    // Add null value
    data.emplace_back();
  }
  testDataTypeWriter(TIMESTAMP(), data);
}

void verifyInvalidTimestamp(int64_t seconds, int64_t nanos) {
  std::vector<std::optional<Timestamp>> data;
  for (int64_t i = 1; i < ITERATIONS; ++i) {
    Timestamp ts(i, i);
    data.emplace_back(ts);
  }
  Timestamp ts(seconds, nanos);
  data.emplace_back(ts);
  EXPECT_THROW(
      testDataTypeWriter(TIMESTAMP(), data), exception::LoggedException);
}

TEST(ColumnWriterTests, TestTimestampInvalidWriter) {
  // Nanos invalid range.
  verifyInvalidTimestamp(ITERATIONS, UINT64_MAX);
  verifyInvalidTimestamp(ITERATIONS, MAX_NANOS + 1);

  // Seconds invalid range.
  verifyInvalidTimestamp(INT64_MIN, 0);
  verifyInvalidTimestamp(MIN_SECONDS - 1, MAX_NANOS);
}

TEST(ColumnWriterTests, TestTimestampNullWriter) {
  std::vector<std::optional<Timestamp>> data;
  for (int64_t i = 0; i < ITERATIONS; ++i) {
    data.emplace_back();
  }
  testDataTypeWriter(TIMESTAMP(), data);
}

TEST(ColumnWriterTests, TestBooleanMixedWriter) {
  std::vector<std::optional<bool>> data;
  for (auto i = 0; i < ITERATIONS; ++i) {
    bool value = (bool)(Random::rand32() & 1);
    data.emplace_back(value);
    data.emplace_back();
  }
  testDataTypeWriter(BOOLEAN(), data);
}

TEST(ColumnWriterTests, TestAllBytesWriter) {
  std::vector<std::optional<int8_t>> data;
  for (int16_t i = INT8_MIN; i <= INT8_MAX; ++i) {
    data.emplace_back(i);
  }
  for (int16_t i = INT8_MAX; i >= INT8_MIN; --i) {
    data.emplace_back(i);
  }
  testDataTypeWriter(TINYINT(), data);
}

TEST(ColumnWriterTests, TestRepeatedValuesByteWriter) {
  std::vector<std::optional<int8_t>> data;
  for (auto i = 0; i < ITERATIONS; ++i) {
    data.emplace_back(INT8_MIN);
  }
  testDataTypeWriter(TINYINT(), data);
}

TEST(ColumnWriterTests, TestOnlyNullByteWriter) {
  std::vector<std::optional<int8_t>> data;
  for (auto i = 0; i <= ITERATIONS; ++i) {
    data.emplace_back();
  }
  testDataTypeWriter(TINYINT(), data);
}

TEST(ColumnWriterTests, TestByteNullAndExtremeValueMixed) {
  std::vector<std::optional<int8_t>> data;
  for (auto i = 0; i < ITERATIONS; ++i) {
    data.emplace_back(INT8_MIN);
    data.emplace_back();
    data.emplace_back(INT8_MAX);
  }
  testDataTypeWriter(TINYINT(), data);
}

template <typename T>
void generateSampleData(std::vector<std::optional<T>>& data) {
  const size_t size = 100;
  for (size_t i = 0; i < size; ++i) {
    if (i != 20 && i != 40) {
      data.emplace_back(i);
    } else {
      data.emplace_back();
    }
    ASSERT_EQ(i != 20 && i != 40, data.at(i).has_value());
  }
}

TEST(ColumnWriterTests, TestByteWriter) {
  std::vector<std::optional<int8_t>> data;
  generateSampleData(data);
  testDataTypeWriter(TINYINT(), data);

  // Test writer with non-zero sequence
  testDataTypeWriter(TINYINT(), data, 5);
}

TEST(ColumnWriterTests, TestShortWriter) {
  std::vector<std::optional<int16_t>> data;
  generateSampleData(data);
  testDataTypeWriter(SMALLINT(), data);

  // Test writer with non-zero sequence
  testDataTypeWriter(SMALLINT(), data, 23);
}

TEST(ColumnWriterTests, TestIntWriter) {
  std::vector<std::optional<int32_t>> data;
  generateSampleData(data);
  testDataTypeWriter(INTEGER(), data);

  // Test writer with non-zero sequence
  testDataTypeWriter(INTEGER(), data, 1);
}

TEST(ColumnWriterTests, TestLongWriter) {
  std::vector<std::optional<int64_t>> data;
  generateSampleData(data);
  testDataTypeWriter(BIGINT(), data);

  // Test writer with non-zero sequence
  testDataTypeWriter(BIGINT(), data, 42);
}

TEST(ColumnWriterTests, TestBinaryWriter) {
  std::vector<std::optional<StringView>> data;
  const size_t size = 100;
  for (size_t i = 0; i < size; ++i) {
    if (i != 20 && i != 40) {
      data.emplace_back(folly::to<std::string>(i));
    } else {
      data.emplace_back();
    }
    ASSERT_EQ(i != 20 && i != 40, data.at(i).has_value());
  }
  testDataTypeWriter(VARBINARY(), data);

  // Test writer with non-zero sequence
  testDataTypeWriter(VARBINARY(), data, 42);
}

TEST(ColumnWriterTests, TestBinaryWriterAllNulls) {
  std::vector<std::optional<StringView>> data{100};
  testDataTypeWriter(VARBINARY(), data);
}

template <typename T>
struct ValueOf {
  static std::string get(const VectorPtr& batch, const uint32_t offset) {
    auto scalarBatch = std::dynamic_pointer_cast<FlatVector<T>>(batch);
    return std::to_string(scalarBatch->valueAt(offset));
  }
};

template <>
struct ValueOf<bool> {
  static std::string get(const VectorPtr& batch, const uint32_t offset) {
    auto scalarBatch = std::dynamic_pointer_cast<FlatVector<bool>>(batch);
    return folly::to<std::string>(scalarBatch->valueAt(offset));
  }
};

template <>
struct ValueOf<StringView> {
  static std::string get(const VectorPtr& batch, const uint32_t offset) {
    auto scalarBatch = std::dynamic_pointer_cast<FlatVector<StringView>>(batch);
    return scalarBatch->valueAt(offset).str();
  }
};

template <typename keyT, typename valueT>
struct ValueOf<Map<keyT, valueT>> {
  static std::string get(const VectorPtr& batch, const uint32_t offset) {
    auto mapBatch = std::dynamic_pointer_cast<MapVector>(batch);
    return folly::to<std::string>(
        "map at ",
        offset,
        " child: ",
        mapBatch->offsetAt(offset),
        ":",
        mapBatch->sizeAt(offset));
  }
};

template <typename elemT>
struct ValueOf<Array<elemT>> {
  static std::string get(const VectorPtr& batch, const uint32_t offset) {
    auto arrayBatch = std::dynamic_pointer_cast<ArrayVector>(batch);
    return folly::to<std::string>(
        "array at ",
        offset,
        " child: ",
        arrayBatch->offsetAt(offset),
        ":",
        arrayBatch->sizeAt(offset));
  }
};

template <typename... T>
struct ValueOf<Row<T...>> {
  static std::string get(const VectorPtr& /* batch */, const uint32_t offset) {
    return folly::to<std::string>("row at ", offset);
  }
};

template <typename T>
std::string getNullCountStr(const T& vector) {
  return vector.getNullCount().has_value()
      ? std::to_string(vector.getNullCount().value())
      : "none";
}

template <typename TKEY, typename TVALUE>
void printMap(const std::string& title, const VectorPtr& batch) {
  auto mv = std::dynamic_pointer_cast<MapVector>(batch);
  if (!mv) {
    VLOG(3) << "To be implemented for encoded vector";
    return;
  }

  VLOG(3) << "*******" << title << "*******";
  VLOG(3) << "Size: " << mv->size() << ", Null count: " << getNullCountStr(*mv);
  for (int32_t i = 0; i <= mv->size(); ++i) {
    VLOG(3) << "Offset[" << i << "]: " << mv->offsetAt(i)
            << (i < mv->size() && mv->isNullAt(i) ? " (null)" : "");
  }

  auto keys = mv->mapKeys();
  auto values = mv->mapValues();

  VLOG(3) << "Keys Size: " << keys->size()
          << ", Keys Null count: " << getNullCountStr(*keys);
  VLOG(3) << "Values Size: " << values->size()
          << ", Values Null count: " << getNullCountStr(*values);

  for (int32_t i = 0; i < keys->size(); ++i) {
    VLOG(3) << "[" << i << "]: " << ValueOf<TKEY>::get(keys, i) << " -> "
            << (values->isNullAt(i) ? "null" : ValueOf<TVALUE>::get(values, i));
  }
}

void printRow(const std::string& title, const VectorPtr& batch) {
  auto row = std::dynamic_pointer_cast<RowVector>(batch);
  if (!row) {
    VLOG(3) << "To be implemented for encoded vector";
    return;
  }

  VLOG(3) << "*******" << title << "*******";
  VLOG(3) << "Size: " << row->size()
          << ", Null count: " << getNullCountStr(*row);
  for (int i = 0; i < row->size(); i++) {
    VLOG(3) << "[" << i << "]: " << row->toString(i);
  }
}

VectorPtr
wrapInDictionary(const VectorPtr& batch, size_t stride, MemoryPool& pool) {
  VectorPtr ret = batch;
  // Wrap key if least significant bit is 1
  if (stride & 0x01) {
    auto map = batch->as<MapVector>();
    auto keys = map->mapKeys();
    auto size = keys->size();

    auto indices = AlignedBuffer::allocate<vector_size_t>(size, &pool);
    auto rawIndices = indices->asMutable<vector_size_t>();
    for (auto i = 0; i < size; ++i) {
      rawIndices[i] = i;
    }

    ret = std::make_shared<MapVector>(
        map->pool(),
        map->type(),
        map->nulls(),
        map->size(),
        map->offsets(),
        map->sizes(),
        BaseVector::wrapInDictionary(nullptr, indices, size, keys),
        map->mapValues());
  }

  // Wrap map if 2nd least significant bit is 1
  if (stride & 0x02) {
    auto size = ret->size();

    auto indices = AlignedBuffer::allocate<vector_size_t>(size, &pool);
    auto rawIndices = indices->asMutable<vector_size_t>();
    for (auto i = 0; i < size; ++i) {
      rawIndices[i] = i;
    }

    ret = BaseVector::wrapInDictionary(nullptr, indices, size, ret);
  }

  return ret;
}

VectorPtr wrapInDictionaryRow(const VectorPtr& batch, MemoryPool& pool) {
  auto row = batch->as<RowVector>();

  auto size = row->size();
  auto indices = AlignedBuffer::allocate<vector_size_t>(size, &pool);
  auto rawIndices = indices->asMutable<vector_size_t>();
  for (auto i = 0; i < size; i++) {
    rawIndices[i] = i;
  }

  return BaseVector::wrapInDictionary(nullptr, indices, size, batch);
}

template <typename T>
void getUniqueKeys(
    std::vector<T>& uniqueKeys,
    const std::vector<VectorPtr>& batches) {
  std::unordered_set<T> seenKeys;

  for (auto batch : batches) {
    auto map = std::dynamic_pointer_cast<MapVector>(batch);
    ASSERT_TRUE(map);
    auto keys = map->mapKeys();
    auto flatKeys = std::dynamic_pointer_cast<FlatVector<T>>(keys);
    ASSERT_TRUE(flatKeys);
    for (vector_size_t i = 0; i < flatKeys->size(); i++) {
      ASSERT_TRUE(!flatKeys->isNullAt(i));
      seenKeys.insert(flatKeys->valueAt(i));
    }
  }

  uniqueKeys.clear();
  uniqueKeys.insert(uniqueKeys.end(), seenKeys.cbegin(), seenKeys.cend());
}

template <typename TKEY, typename TVALUE>
void mapToStruct(
    MemoryPool& pool,
    std::vector<VectorPtr>& batches,
    const std::vector<TKEY>& uniqueKeys) {
  std::unordered_map<TKEY, int> keyColIndex;
  for (auto i = 0; i < uniqueKeys.size(); i++) {
    keyColIndex[uniqueKeys[i]] = i; // lookup from key -> column#
  }

  for (size_t i = 0; i < batches.size(); i++) {
    auto origBatch = batches[i];
    std::vector<VectorPtr> childrenVectors(uniqueKeys.size());
    // initialize children of batch size filled with nulls
    VectorMaker maker{&pool};
    for (auto column = 0; column < uniqueKeys.size(); column++) {
      childrenVectors[column] =
          maker.allNullFlatVector<TVALUE>(origBatch->size());
      // only flat for scalar types
      // create function to handle nested complex types
    }
    batches[i] = maker.rowVector(childrenVectors);
    auto batchStruct = std::dynamic_pointer_cast<RowVector>(batches[i]);

    auto mapBatch = std::dynamic_pointer_cast<MapVector>(origBatch);
    ASSERT_TRUE(mapBatch);

    auto keys = mapBatch->mapKeys();
    auto flatKeys = std::dynamic_pointer_cast<FlatVector<TKEY>>(keys);
    ASSERT_TRUE(flatKeys);
    auto values = mapBatch->mapValues();
    auto flatValues = std::dynamic_pointer_cast<FlatVector<TVALUE>>(values);
    ASSERT_TRUE(flatValues);

    auto offsets = mapBatch->offsets()->as<vector_size_t>();
    auto sizes = mapBatch->sizes()->as<vector_size_t>();

    // for each row in current batch
    for (vector_size_t row = 0; row < mapBatch->size(); row++) {
      // for each key in row (single map)
      for (vector_size_t index = offsets[row],
                         endOffset = offsets[row] + sizes[row];
           index < endOffset;
           index++) {
        ASSERT_FALSE(flatKeys->isNullAt(index));
        // set value in correct row
        auto key = flatKeys->valueAt(index);
        auto element = std::dynamic_pointer_cast<FlatVector<TVALUE>>(
            batchStruct->childAt(keyColIndex[key]));
        ASSERT_TRUE(element);
        element->set(row, flatValues->valueAt(index));
      }
    }
  }
}

template <typename TKEY, typename TVALUE>
void testMapWriter(
    MemoryPool& pool,
    const std::vector<VectorPtr>& batches,
    bool useFlatMap,
    bool disableDictionaryEncoding,
    bool testEncoded,
    bool printMaps = true,
    bool useStruct = false) {
  const auto rowType = CppToType<Row<Map<TKEY, TVALUE>>>::create();
  const auto dataType = rowType->childAt(0);
  const auto rowTypeWithId = TypeWithId::create(rowType);
  const auto dataTypeWithId = rowTypeWithId->childAt(0);
  const auto writerSchema = TypeWithId::create(rowType);
  const auto writerDataTypeWithId = writerSchema->childAt(0);

  VLOG(2) << "Testing map writer " << dataType->toString() << " using "
          << (useFlatMap ? "Flat Map" : "Regular Map")
          << (useFlatMap && useStruct ? " - Struct" : "");

  const auto config = std::make_shared<Config>();
  auto* pBatches = &batches;
  std::vector<VectorPtr> structs;
  std::unordered_map<uint32_t, std::vector<std::string>> structReaderContext;
  if (useFlatMap) {
    if (useStruct) {
      structs = batches;
      pBatches = &structs;
      std::vector<TKEY> uniqueKeys;
      ASSERT_NO_FATAL_FAILURE(getUniqueKeys<TKEY>(uniqueKeys, batches));
      ASSERT_NO_FATAL_FAILURE(
          (mapToStruct<TKEY, TVALUE>(pool, structs, uniqueKeys)));

      std::vector<std::string> uniqueKeysString;
      uniqueKeysString.reserve(uniqueKeys.size());
      std::transform(
          uniqueKeys.cbegin(),
          uniqueKeys.cend(),
          std::back_inserter(uniqueKeysString),
          [](const auto& e) { return folly::to<std::string>(e); });
      ASSERT_EQ(writerDataTypeWithId->column, 0);
      config->set(Config::MAP_FLAT_COLS_STRUCT_KEYS, {uniqueKeysString});
      structReaderContext[writerDataTypeWithId->id] = uniqueKeysString;
    }

    config->set(Config::FLATTEN_MAP, true);
    config->set(Config::MAP_FLAT_COLS, {writerDataTypeWithId->column});
    config->set(
        Config::MAP_FLAT_DISABLE_DICT_ENCODING, disableDictionaryEncoding);

    // expect that if we pass useStruct true with useFlatMap false, it will fail
  }

  WriterContext context{config, getDefaultScopedMemoryPool()};
  const auto writer = BaseColumnWriter::create(context, *writerDataTypeWithId);
  // For writing flat map with encoded input, we'd like to test all 4
  // combinations.
  size_t strideCount = testEncoded ? 4 : 2;

  // Each batch represents an input for a separate stripe
  for (auto batch : *pBatches) {
    auto isStruct = useFlatMap && useStruct;
    if (printMaps) {
      if (isStruct) {
        printRow("Input", batch);
      } else {
        printMap<TKEY, TVALUE>("Input", batch);
      }
    }

    proto::StripeFooter sf;
    std::vector<VectorPtr> writtenBatches;

    // Write map/row
    for (auto strideI = 0; strideI < strideCount; ++strideI) {
      auto toWrite = batch;
<<<<<<< HEAD
      if (testEncoded && !isStruct) {
        toWrite = wrapInDictionary(toWrite, strideI, pool);
=======
      if (testEncoded) {
        if (isStruct) {
          toWrite = wrapInDictionaryRow(toWrite, pool);
        } else {
          toWrite = wrapInDictionary(toWrite, strideI, pool);
        }
>>>>>>> 61f34d4b
      }
      writer->write(toWrite, Ranges::of(0, toWrite->size()));
      writer->createIndexEntry();
      writtenBatches.push_back(toWrite);
    }

    writer->flush([&sf](uint32_t /* unused */) -> proto::ColumnEncoding& {
      return *sf.add_encoding();
    });

    auto validate = [&](bool returnFlatVector = false) {
      TestStripeStreams streams(
          context, sf, rowType, returnFlatVector, structReaderContext);
      const auto reader =
          ColumnReader::build(dataTypeWithId, dataTypeWithId, streams);
      VectorPtr out;

      // Read map/row
      for (auto& writtenBatch : writtenBatches) {
        reader->next(writtenBatch->size(), out);
        ASSERT_EQ(out->size(), writtenBatch->size()) << "Batch size mismatch";

        if (printMaps) {
          if (isStruct) {
            printRow("Result", batch);
          } else {
            printMap<TKEY, TVALUE>("Result", out);
          }
        }

        for (int32_t i = 0; i < writtenBatch->size(); ++i) {
          ASSERT_TRUE(writtenBatch->equalValueAt(out.get(), i, i))
              << "Row mismatch at index " << i;
        }
      }

      // Reader API requires the caller to read the Stripe for number of
      // values and iterate only until that number.
      // It does not support hasNext/next protocol.
      // Use a bigger number like 50, as some values may be bit packed.
      EXPECT_THROW({ reader->next(50, out); }, exception::LoggedException);
    };

    ASSERT_NO_FATAL_FAILURE(validate());
    if (useFlatMap) {
      ASSERT_NO_FATAL_FAILURE(validate(true));
    }

    context.nextStripe();

    auto valueNodeId = dataTypeWithId->childAt(1)->id;
    auto streamCount = 0;
    context.iterateUnSuppressedStreams([&](auto& pair) {
      if (pair.first.encodingKey().node == valueNodeId) {
        ++streamCount;
      }
    });

    ASSERT_GT(streamCount, 0) << "Expecting to find at least one value stream";

    writer->reset();

    streamCount = 0;
    context.iterateUnSuppressedStreams([&](auto& pair) {
      if (pair.first.encodingKey().node == valueNodeId) {
        ++streamCount;
      }
    });

    if (useFlatMap) {
      ASSERT_EQ(streamCount, 0)
          << "Expecting all flat map value streams to be disposed";
    } else {
      ASSERT_GT(streamCount, 0)
          << "Expecting to find at least one regular map value stream";
    }
  }
}

template <typename TVALUE>
void testMapWriterRow(
    MemoryPool& pool,
    const std::vector<VectorPtr>& batches,
    bool disableDictionaryEncoding,
    bool testEncoded,
    bool printInput = true) {
  const auto rowType = CppToType<Row<Map<int32_t, TVALUE>>>::create();
  const auto dataType = rowType->childAt(0);
  const auto rowTypeWithId = TypeWithId::create(rowType);
  const auto dataTypeWithId = rowTypeWithId->childAt(0);
  const auto writerSchema = TypeWithId::create(rowType);
  const auto writerDataTypeWithId = writerSchema->childAt(0);

  VLOG(2) << "Testing map writer struct input " << dataType->toString();

  const auto config = std::make_shared<Config>();
  std::unordered_map<uint32_t, std::vector<std::string>> structReaderContext;
  ASSERT_TRUE(batches.size() > 0);
  auto row = std::dynamic_pointer_cast<RowVector>(batches[0]);
  ASSERT_TRUE(row);

  // defaulting to int32_t keys
  std::vector<std::string> uniqueKeysString;
  uniqueKeysString.reserve(row->childrenSize());
  for (auto i = 0; i < row->childrenSize(); i++) {
    uniqueKeysString.push_back(folly::to<std::string>(i));
  }

  ASSERT_EQ(writerDataTypeWithId->column, 0);
  config->set(Config::MAP_FLAT_COLS_STRUCT_KEYS, {uniqueKeysString});
  structReaderContext[writerDataTypeWithId->id] = uniqueKeysString;

  config->set(Config::FLATTEN_MAP, true);
  config->set(Config::MAP_FLAT_COLS, {writerDataTypeWithId->column});
  config->set(
      Config::MAP_FLAT_DISABLE_DICT_ENCODING, disableDictionaryEncoding);

  WriterContext context{config, getDefaultScopedMemoryPool()};
  const auto writer = BaseColumnWriter::create(context, *writerDataTypeWithId);

  // Each batch represents an input for a separate stripe
  for (auto batch : batches) {
    if (printInput) {
      printRow("Input", batch);
    }

    proto::StripeFooter sf;
    std::vector<VectorPtr> writtenBatches;

    // Write map/row
    auto toWrite = batch;
    if (testEncoded) {
      toWrite = wrapInDictionaryRow(toWrite, pool);
    }
    writer->write(toWrite, Ranges::of(0, toWrite->size()));
    writer->createIndexEntry();
    writtenBatches.push_back(toWrite);

    writer->flush([&sf](uint32_t /* unused */) -> proto::ColumnEncoding& {
      return *sf.add_encoding();
    });

    auto validate = [&](bool returnFlatVector = false) {
      TestStripeStreams streams(
          context, sf, rowType, returnFlatVector, structReaderContext);
      const auto reader =
          ColumnReader::build(dataTypeWithId, dataTypeWithId, streams);
      VectorPtr out;

      // Read map/row
      for (auto& writtenBatch : writtenBatches) {
        reader->next(writtenBatch->size(), out);
        ASSERT_EQ(out->size(), writtenBatch->size()) << "Batch size mismatch";

        if (printInput) {
          printRow("Result", batch);
        }

        for (int32_t i = 0; i < writtenBatch->size(); ++i) {
          ASSERT_TRUE(writtenBatch->equalValueAt(out.get(), i, i))
              << "Row mismatch at index " << i;
        }
      }

      // Reader API requires the caller to read the Stripe for number of
      // values and iterate only until that number.
      // It does not support hasNext/next protocol.
      // Use a bigger number like 50, as some values may be bit packed.
      EXPECT_THROW({ reader->next(50, out); }, exception::LoggedException);
    };

    ASSERT_NO_FATAL_FAILURE(validate());
    ASSERT_NO_FATAL_FAILURE(validate(true));

    context.nextStripe();

    auto valueNodeId = dataTypeWithId->childAt(1)->id;
    auto streamCount = 0;
    context.iterateUnSuppressedStreams([&](auto& pair) {
      if (pair.first.encodingKey().node == valueNodeId) {
        ++streamCount;
      }
    });

    ASSERT_GT(streamCount, 0) << "Expecting to find at least one value stream";

    writer->reset();

    streamCount = 0;
    context.iterateUnSuppressedStreams([&](auto& pair) {
      if (pair.first.encodingKey().node == valueNodeId) {
        ++streamCount;
      }
    });

    ASSERT_EQ(streamCount, 0)
        << "Expecting all flat map value streams to be disposed";
  }
}

template <typename TVALUE>
void testMapWriterRowImpl() {
  auto type = CppToType<Row<TVALUE, TVALUE>>::create();

  std::unique_ptr<ScopedMemoryPool> scopedPool = getDefaultScopedMemoryPool();
  auto& pool = *scopedPool;
  auto batch = BatchMaker::createVector<TypeKind::ROW>(type, 10, pool);

  std::vector<VectorPtr> batches{batch, batch};

  testMapWriterRow<TVALUE>(pool, batches, true, false);
  testMapWriterRow<TVALUE>(pool, batches, true, true);
}

TEST(ColumnWriterTests, TestMapWriterNestedRow) {
  testMapWriterRowImpl<bool>();
  testMapWriterRowImpl<Array<int32_t>>();
  testMapWriterRowImpl<Array<bool>>();
  testMapWriterRowImpl<Array<StringView>>();
  testMapWriterRowImpl<Map<int32_t, bool>>();
  testMapWriterRowImpl<Map<int32_t, int32_t>>();
  testMapWriterRowImpl<Map<int32_t, StringView>>();
  testMapWriterRowImpl<Map<int32_t, Array<int32_t>>>();
  testMapWriterRowImpl<Map<int32_t, Map<int32_t, StringView>>>();
  testMapWriterRowImpl<Map<int32_t, Row<int32_t, bool, StringView>>>();
  testMapWriterRowImpl<Row<int32_t, bool, StringView>>();
}

template <typename TKEY, typename TVALUE>
void testMapWriter(
    MemoryPool& pool,
    const VectorPtr& batch,
    bool useFlatMap,
    bool printMaps = true,
    bool useStruct = false) {
  std::vector<VectorPtr> batches{batch, batch};
  testMapWriter<TKEY, TVALUE>(
      pool, batches, useFlatMap, true, false, printMaps, useStruct);
  if (useFlatMap) {
    testMapWriter<TKEY, TVALUE>(
        pool, batches, useFlatMap, false, false, printMaps, useStruct);
    testMapWriter<TKEY, TVALUE>(
        pool, batches, useFlatMap, true, true, printMaps, useStruct);
  }
}

template <typename T>
void testMapWriterNumericKey(bool useFlatMap, bool useStruct = false) {
  using b = MapBuilder<T, T>;

  std::unique_ptr<ScopedMemoryPool> scopedPool = getDefaultScopedMemoryPool();
  auto& pool = *scopedPool;
  auto batch = b::create(
      pool,
      {typename b::row{
           typename b::pair{std::numeric_limits<T>::max(), 3},
           typename b::pair{2, std::numeric_limits<T>::max()}},
       typename b::row{
           typename b::pair{2, 5},
           typename b::pair{
               std::numeric_limits<T>::min(), std::numeric_limits<T>::min()}}});

  testMapWriter<T, T>(pool, batch, useFlatMap, true, useStruct);
}

TEST(ColumnWriterTests, TestMapWriterFloatKey) {
  testMapWriterNumericKey<float>(/* useFlatMap */ false);

  EXPECT_THROW(
      { testMapWriterNumericKey<float>(/* useFlatMap */ true); },
      exception::LoggedException);

  EXPECT_THROW(
      {
        testMapWriterNumericKey<float>(
            /* useFlatMap */ true, /* useStruct */ true);
      },
      exception::LoggedException);
}

TEST(ColumnWriterTests, TestMapWriterInt64Key) {
  testMapWriterNumericKey<int64_t>(/* useFlatMap */ false);
  testMapWriterNumericKey<int64_t>(/* useFlatMap */ true);
  testMapWriterNumericKey<int64_t>(/* useFlatMap */ true, /* useStruct */ true);
}

TEST(ColumnWriterTests, TestMapWriterInt32Key) {
  testMapWriterNumericKey<int32_t>(/* useFlatMap */ false);
  testMapWriterNumericKey<int32_t>(/* useFlatMap */ true);
  testMapWriterNumericKey<int32_t>(/* useFlatMap */ true, /* useStruct */ true);
}

TEST(ColumnWriterTests, TestMapWriterInt16Key) {
  testMapWriterNumericKey<int16_t>(/* useFlatMap */ false);
  testMapWriterNumericKey<int16_t>(/* useFlatMap */ true);
  testMapWriterNumericKey<int16_t>(/* useFlatMap */ true, /* useStruct */ true);
}

TEST(ColumnWriterTests, TestMapWriterInt8Key) {
  testMapWriterNumericKey<int8_t>(/* useFlatMap */ false);
  testMapWriterNumericKey<int8_t>(/* useFlatMap */ true);
  testMapWriterNumericKey<int8_t>(/* useFlatMap */ true, /* useStruct */ true);
}

TEST(ColumnWriterTests, TestMapWriterStringKey) {
  using keyType = StringView;
  using valueType = StringView;
  using b = MapBuilder<keyType, valueType>;

  std::unique_ptr<ScopedMemoryPool> scopedPool = getDefaultScopedMemoryPool();
  auto& pool = *scopedPool;
  auto batch = b::create(
      pool,
      {b::row{b::pair{"1", "3"}, b::pair{"2", "2"}},
       b::row{b::pair{"2", "5"}, b::pair{"3", "8"}}});

  testMapWriter<keyType, valueType>(pool, batch, /* useFlatMap */ false);
  testMapWriter<keyType, valueType>(pool, batch, /* useFlatMap */ true);
  testMapWriter<keyType, valueType>(
      pool, batch, /* useFlatMap */ true, true, /* useStruct */ true);
}

TEST(ColumnWriterTests, TestMapWriterDifferentNumericKeyValue) {
  using keyType = float;
  using valueType = int32_t;
  using b = MapBuilder<keyType, valueType>;

  std::unique_ptr<ScopedMemoryPool> scopedPool = getDefaultScopedMemoryPool();
  auto& pool = *scopedPool;
  auto batch = b::create(
      pool,
      {b::row{b::pair{1, 3}, b::pair{2, 2}},
       b::row{b::pair{2, 5}, b::pair{3, 8}}});

  testMapWriter<keyType, valueType>(pool, batch, /* useFlatMap */ false);
}

TEST(ColumnWriterTests, TestMapWriterDifferentKeyValue) {
  using keyType = float;
  using valueType = StringView;
  using b = MapBuilder<keyType, valueType>;

  std::unique_ptr<ScopedMemoryPool> scopedPool = getDefaultScopedMemoryPool();
  auto& pool = *scopedPool;
  auto batch = b::create(
      pool,
      {b::row{b::pair{1, "3"}, b::pair{2, "2"}},
       b::row{b::pair{2, "5"}, b::pair{3, "8"}}});

  testMapWriter<keyType, valueType>(pool, batch, /* useFlatMap */ false);
}

TEST(ColumnWriterTests, TestMapWriterMixedBatchTypeHandling) {
  using keyType = int32_t;
  using valueType = int32_t;
  using b = MapBuilder<keyType, valueType>;

  using valueType2 = StringView;
  using b2 = MapBuilder<keyType, valueType2>;

  std::unique_ptr<ScopedMemoryPool> scopedPool = getDefaultScopedMemoryPool();
  auto& pool = *scopedPool;
  auto batch1 = b::create(
      pool,
      {b::row{b::pair{1, 3}, b::pair{2, 2}},
       b::row{b::pair{5, 5}, b::pair{3, 4}, b::pair{2, 5}}});

  auto batch2 = b2::create(
      pool,
      {b2::row{b2::pair{8, "3"}, b2::pair{6, "2"}},
       b2::row{b2::pair{20, "5"}, b2::pair{2, "4"}, b2::pair{63, "5"}}});

  std::vector<VectorPtr> batches{batch1, batch2};
  // Test type cast assertion in the direct encoding case.
  // TODO(T91654228): Check and throw for non-homogeneous batch types
  // when dictionary encoding is enabled.
  EXPECT_THROW(
      (testMapWriter<keyType, valueType>(
          pool,
          batches,
          /* useFlatMap */ true,
          true,
          false)),
      exception::LoggedException);
}

TEST(ColumnWriterTests, TestMapWriterBinaryKey) {
  using keyType = StringView;
  using valueType = int32_t;
  using b = MapBuilder<keyType, valueType>;

  std::unique_ptr<ScopedMemoryPool> scopedPool = getDefaultScopedMemoryPool();
  auto& pool = *scopedPool;
  auto batch = b::create(
      pool,
      {b::row{b::pair{"1", 3}, b::pair{"2", 2}},
       b::row{b::pair{"2", 5}, b::pair{"3", 8}}});

  testMapWriter<keyType, valueType>(pool, batch, /* useFlatMap */ false);
  testMapWriter<keyType, valueType>(pool, batch, /* useFlatMap */ true);
  testMapWriter<keyType, valueType>(
      pool, batch, /* useFlatMap */ true, true, /* useStruct */ true);
}

template <typename keyType, typename valueType>
void testMapWriterImpl() {
  auto type = CppToType<Map<keyType, valueType>>::create();

  std::unique_ptr<ScopedMemoryPool> scopedPool = getDefaultScopedMemoryPool();
  auto& pool = *scopedPool;
  auto batch = BatchMaker::createVector<TypeKind::MAP>(type, 100, pool);

  testMapWriter<keyType, valueType>(pool, batch, /* useFlatMap */ false);
  testMapWriter<keyType, valueType>(pool, batch, /* useFlatMap */ true);
  // testMapWriter<keyType, valueType>(
  //     pool, batch, /* useFlatMap */ true, true, /* useStruct */ true);
}

TEST(ColumnWriterTests, TestMapWriterNestedMap) {
  testMapWriterImpl<int32_t, bool>();
  testMapWriterImpl<int32_t, Array<int32_t>>();
  testMapWriterImpl<int32_t, Array<bool>>();
  testMapWriterImpl<int32_t, Array<StringView>>();
  testMapWriterImpl<int32_t, Map<int32_t, bool>>();
  testMapWriterImpl<int32_t, Map<int32_t, int32_t>>();
  testMapWriterImpl<int32_t, Map<int32_t, StringView>>();
  testMapWriterImpl<int32_t, Map<int32_t, Array<int32_t>>>();
  testMapWriterImpl<int32_t, Map<int32_t, Map<int32_t, StringView>>>();
  testMapWriterImpl<int32_t, Map<int32_t, Row<int32_t, bool, StringView>>>();
  testMapWriterImpl<int32_t, Row<int32_t, bool, StringView>>();
}

TEST(ColumnWriterTests, TestMapWriterDifferentStripeBatches) {
  using keyType = int32_t;
  using valueType = int32_t;
  using b = MapBuilder<keyType, valueType>;

  std::unique_ptr<ScopedMemoryPool> scopedPool = getDefaultScopedMemoryPool();
  auto& pool = *scopedPool;
  auto batch1 = b::create(
      pool,
      {b::row{b::pair{1, 3}, b::pair{2, 2}},
       b::row{b::pair{5, 5}, b::pair{3, 4}, b::pair{2, 5}}});

  auto batch2 = b::create(
      pool,
      {b::row{b::pair{8, 3}, b::pair{6, 2}},
       b::row{b::pair{20, 5}, b::pair{2, 4}, b::pair{63, 5}}});

  std::vector<VectorPtr> batches{batch1, batch2};

  testMapWriter<keyType, valueType>(
      pool,
      batches,
      /* useFlatMap */ false,
      false,
      false);
  testMapWriter<keyType, valueType>(
      pool,
      batches,
      /* useFlatMap */ true,
      false,
      false);
}

TEST(ColumnWriterTests, TestMapWriterNullValues) {
  using keyType = int32_t;
  using valueType = int32_t;
  using b = MapBuilder<keyType, valueType>;

  std::unique_ptr<ScopedMemoryPool> scopedPool = getDefaultScopedMemoryPool();
  auto& pool = *scopedPool;
  auto batch = b::create(
      pool,
      {b::row{b::pair{1, std::nullopt}, b::pair{2, 2}},
       b::row{b::pair{5, 5}, b::pair{3, std::nullopt}, b::pair{2, 5}}});

  testMapWriter<keyType, valueType>(pool, batch, /* useFlatMap */ false);
  testMapWriter<keyType, valueType>(pool, batch, /* useFlatMap */ true);
}

TEST(ColumnWriterTests, TestMapWriterNullRows) {
  using keyType = int32_t;
  using valueType = int32_t;
  using b = MapBuilder<keyType, valueType>;

  std::unique_ptr<ScopedMemoryPool> scopedPool = getDefaultScopedMemoryPool();
  auto& pool = *scopedPool;
  auto batch = b::create(
      pool,
      {std::nullopt,
       b::row{b::pair{1, 3}, b::pair{2, 2}},
       std::nullopt,
       b::row{b::pair{2, 5}},
       std::nullopt});

  testMapWriter<keyType, valueType>(pool, batch, /* useFlatMap */ false);
  testMapWriter<keyType, valueType>(pool, batch, /* useFlatMap */ true);
}

TEST(ColumnWriterTests, TestMapWriterDuplicateKeys) {
  using keyType = int32_t;
  using valueType = int32_t;
  using b = MapBuilder<keyType, valueType>;

  std::unique_ptr<ScopedMemoryPool> scopedPool = getDefaultScopedMemoryPool();
  auto& pool = *scopedPool;
  auto batch = b::create(
      pool,
      {
          b::row{b::pair{1, 3}, b::pair{1, 2}},
      });

  // Default map writer doesn't throw on duplicate keys
  // TODO: Is there a way to easily detect duplicate keys in MapColumnWriter?
  testMapWriter<keyType, valueType>(pool, batch, /* useFlatMap */ false);
  EXPECT_THROW(
      (testMapWriter<keyType, valueType>(pool, batch, true)),
      exception::LoggedException);
}

TEST(ColumnWriterTests, TestMapWriterBigBatch) {
  using keyType = int32_t;
  using valueType = float;
  using b = MapBuilder<keyType, valueType>;

  const auto size = 1000;
  const auto maxDictionarySize = 50;
  const auto nullEvery = 10;

  std::unique_ptr<ScopedMemoryPool> scopedPool = getDefaultScopedMemoryPool();
  auto& pool = *scopedPool;
  b::rows rows;
  for (int32_t i = 0; i < size; ++i) {
    if ((i % nullEvery) == 0) {
      rows.push_back(std::nullopt);
    }
    const auto rowCount = Random::rand32(maxDictionarySize) + 1;
    const auto randomStart = Random::rand32(10);
    b::row row;
    for (int32_t j = 0; j < rowCount; j++) {
      row.push_back(b::pair{randomStart + j, Random::randDouble(0, 50)});
    }

    rows.push_back(row);
  }

  auto batch = b::create(pool, rows);
  testMapWriter<keyType, valueType>(
      pool,
      batch,
      /* useFlatMap */ false);
  testMapWriter<keyType, valueType>(
      pool,
      batch,
      /* useFlatMap */ true);
}

TEST(ColumnWriterTests, TestStructKeysConfigSerializationDeserialization) {
  const std::vector<std::vector<std::string>> columns{
      {"1.45", "hi, you;", "29102819", "1e-4"},
      {"291", "world"},
      {},
      {"one", ", more", "\"two'three$"}};
  const auto config = std::make_shared<Config>();
  config->set<decltype(columns)>(Config::MAP_FLAT_COLS_STRUCT_KEYS, columns);
  EXPECT_EQ(config->get(Config::MAP_FLAT_COLS_STRUCT_KEYS), columns);
}

std::unique_ptr<DwrfReader> getDwrfReader(
    MemoryPool& pool,
    const std::shared_ptr<const RowType> type,
    const VectorPtr& batch,
    bool useFlatMap) {
  auto config = std::make_shared<Config>();
  if (useFlatMap) {
    config->set(Config::FLATTEN_MAP, true);
    config->set(Config::MAP_FLAT_COLS, {0});
  }

  auto sink = std::make_unique<MemorySink>(pool, 2 * 1024 * 1024);
  auto sinkPtr = sink.get();

  WriterOptions options;
  options.config = config;
  options.schema = type;
  options.flushPolicyFactory = [&]() {
    return std::make_unique<LambdaFlushPolicy>([]() {
      return true; // Flushes every batch.
    });
  };
  Writer writer{options, std::move(sink), pool};
  writer.write(batch);
  writer.close();

  auto input =
      std::make_unique<MemoryInputStream>(sinkPtr->getData(), sinkPtr->size());

  ReaderOptions readerOpts;
  RowReaderOptions rowReaderOpts;
  return std::make_unique<DwrfReader>(readerOpts, std::move(input));
}

void removeSizeFromStats(std::string& input) {
  // FlatMap and Map, Serializes the data differently. Size is the sum of
  // all Serialized Stream and hence they don't match. Remove the Size
  // and value from the String used for comparison.
  auto firstPos = input.find(" Size:");
  ASSERT_NE(firstPos, std::string::npos) << " Size not found in " << input;
  auto endPos = input.find(",", firstPos);
  ASSERT_NE(endPos, std::string::npos) << " , not found after Size " << input;
  input.erase(firstPos, (endPos + 1) - firstPos);
}

void testMapWriterStats(const std::shared_ptr<const RowType> type) {
  std::unique_ptr<ScopedMemoryPool> scopedPool = getDefaultScopedMemoryPool();
  auto& pool = *scopedPool;
  auto batch = BatchMaker::createBatch(type, 10, pool);
  auto mapReader = getDwrfReader(pool, type, batch, false);
  auto flatMapReader = getDwrfReader(pool, type, batch, true);
  ASSERT_EQ(
      mapReader->getFooter().statisticsSize(),
      flatMapReader->getFooter().statisticsSize());

  for (int32_t i = 0; i < mapReader->getFooter().statisticsSize(); ++i) {
    LOG(INFO) << "Stats " << i
              << "     map: " << mapReader->columnStatistics(i)->toString();
    LOG(INFO) << "Stats " << i
              << " flatmap: " << flatMapReader->columnStatistics(i)->toString();
    auto mapReaderStatString = mapReader->columnStatistics(i)->toString();
    auto flatMapReaderStatString =
        flatMapReader->columnStatistics(i)->toString();

    removeSizeFromStats(mapReaderStatString);
    removeSizeFromStats(flatMapReaderStatString);
    ASSERT_EQ(mapReaderStatString, flatMapReaderStatString);
  }
}

TEST(ColumnWriterTests, TestMapWriterCompareStatsBinaryKey) {
  using keyType = Varbinary;
  // We create a complex map with complex value structure to test that value
  // aggregation work well in flat maps
  const auto type = CppToType<Row<
      Map<keyType, Row<int32_t, Row<std::string, Array<int16_t>>>>>>::create();

  testMapWriterStats(type);
}

TEST(ColumnWriterTests, TestMapWriterCompareStatsStringKey) {
  using keyType = std::string;
  // We create a complex map with complex value structure to test that value
  // aggregation work well in flat maps
  const auto type = CppToType<Row<
      Map<keyType, Row<int32_t, Row<std::string, Array<int16_t>>>>>>::create();

  testMapWriterStats(type);
}

TEST(ColumnWriterTests, TestMapWriterCompareStatsInt8Key) {
  using keyType = int8_t;

  // We create a complex map with complex value structure to test that value
  // aggregation work well in flat maps
  const auto type = CppToType<Row<
      Map<keyType, Row<int32_t, Row<std::string, Array<int16_t>>>>>>::create();

  testMapWriterStats(type);
}

TEST(ColumnWriterTests, TestMapWriterCompareStatsInt16Key) {
  using keyType = int16_t;

  // We create a complex map with complex value structure to test that value
  // aggregation work well in flat maps
  const auto type = CppToType<Row<
      Map<keyType, Row<int32_t, Row<std::string, Array<int16_t>>>>>>::create();

  testMapWriterStats(type);
}

TEST(ColumnWriterTests, TestMapWriterCompareStatsInt32Key) {
  using keyType = int32_t;

  // We create a complex map with complex value structure to test that value
  // aggregation work well in flat maps
  const auto type = CppToType<Row<
      Map<keyType, Row<int32_t, Row<std::string, Array<int16_t>>>>>>::create();

  testMapWriterStats(type);
}

TEST(ColumnWriterTests, TestMapWriterCompareStatsInt64Key) {
  using keyType = int64_t;

  // We create a complex map with complex value structure to test that value
  // aggregation work well in flat maps
  const auto type = CppToType<Row<
      Map<keyType, Row<int32_t, Row<std::string, Array<int16_t>>>>>>::create();

  testMapWriterStats(type);
}

template <typename type>
void testFractionalWrite(const TypePtr& t) {
  std::vector<std::optional<type>> data;
  generateSampleData(data);
  testDataTypeWriter(t, data);
}

TEST(ColumnWriterTests, TestFloatWriter) {
  testFractionalWrite<float>(REAL());
}

TEST(ColumnWriterTests, TestDoubleWriter) {
  testFractionalWrite<double>(DOUBLE());
}

template <typename type>
void testFractionalInfinityWrite(const TypePtr& t) {
  std::vector<std::optional<type>> data;
  type infinity = std::numeric_limits<type>::infinity();
  for (auto i = 0; i < ITERATIONS; ++i) {
    data.emplace_back(infinity);
  }
  testDataTypeWriter(t, data);
}

TEST(ColumnWriterTests, TestFloatInfinityWriter) {
  testFractionalInfinityWrite<float>(REAL());
}

TEST(ColumnWriterTests, TestDoubleInfinityWriter) {
  testFractionalInfinityWrite<double>(DOUBLE());
}

template <typename type>
void testFractionalNegativeInfinityWrite(const TypePtr& t) {
  std::vector<std::optional<type>> data;
  type negativeInfinity = -std::numeric_limits<type>::infinity();
  for (auto i = 0; i < ITERATIONS; ++i) {
    data.emplace_back(negativeInfinity);
  }
  testDataTypeWriter(t, data);
}

TEST(ColumnWriterTests, TestFloatNegativeInfinityWriter) {
  testFractionalNegativeInfinityWrite<float>(REAL());
}

TEST(ColumnWriterTests, TestDoubleNegativeInfinityWriter) {
  testFractionalNegativeInfinityWrite<double>(DOUBLE());
}

template <typename type>
void testFractionalNaNWrite(const TypePtr& t) {
  std::vector<std::optional<type>> data;
  type nan = -std::numeric_limits<type>::quiet_NaN();
  for (auto i = 0; i < ITERATIONS; ++i) {
    data.emplace_back(nan);
  }
  testDataTypeWriter(t, data);
}

TEST(ColumnWriterTests, TestFloatNanWriter) {
  testFractionalNaNWrite<float>(REAL());
}

TEST(ColumnWriterTests, TestDoubleNanWriter) {
  testFractionalNaNWrite<double>(DOUBLE());
}

template <typename type>
void testFractionalNullWrite(const TypePtr& t) {
  std::vector<std::optional<type>> data;
  for (auto i = 0; i < ITERATIONS; ++i) {
    data.emplace_back();
  }
  testDataTypeWriter(t, data);
}

TEST(ColumnWriterTests, TestFloatAllNullWriter) {
  testFractionalNullWrite<float>(REAL());
}

TEST(ColumnWriterTests, TestDoubleAllNullWriter) {
  testFractionalNullWrite<double>(DOUBLE());
}

template <typename type>
void testFractionalMixedWrite(const TypePtr& t) {
  std::vector<std::optional<type>> data;
  type nan = -std::numeric_limits<type>::quiet_NaN();
  type negativeInfinity = -std::numeric_limits<type>::infinity();
  type infinity = std::numeric_limits<type>::infinity();
  type max = std::numeric_limits<type>::max();
  type min = std::numeric_limits<type>::lowest();
  for (auto i = 0; i < 10'000; ++i) {
    data.emplace_back(nan);
    data.emplace_back();
    data.emplace_back(negativeInfinity);
    data.emplace_back(infinity);
    data.emplace_back(i);
    data.emplace_back(min);
    data.emplace_back(max);
  }
  testDataTypeWriter(t, data);
}

TEST(ColumnWriterTests, TestFloatMixedWriter) {
  testFractionalMixedWrite<float>(REAL());
}

TEST(ColumnWriterTests, TestDoubleMixedWriter) {
  testFractionalMixedWrite<double>(DOUBLE());
}

// This generation method is skewed due to double precision. However, this
// does not really matter - it would generate enough distinct values across
// the range for reasonable sizes. Tests for sizes bigger than the positive
// numeric range don't require a precise behavior for dinstinct value
// generation anyway since it overflows the dictionary.
int64_t generateRangeWithCustomLimits(
    size_t i,
    size_t size,
    int64_t lowest,
    int64_t max) {
  // Explicitly include the numeric limits.
  if (i == 0) {
    return lowest;
  }
  if (i == size - 1) {
    return max;
  }
  auto interval = -2 * folly::to<double>(lowest) / size;
  // Generate the range such that we have similar amounts of values generated
  // for each exponent.
  double center = size % 2 ? -0.5 : interval / 2 - 0.5;
  double value = center + (i - size / 2) * interval;
  // Return a guard-railed value with the numeric limits.
  // NOTE: There can be a more compact way to write this if we cast i and size
  // to signed types, but it's not worth the effort enforcing the assumptions.
  if (i < size / 2) {
    auto distance = (size / 2 - i) * interval;
    return std::max(center - distance, folly::to<double>(lowest));
  } else {
    auto distance = (i - size / 2) * interval;
    return std::min(center + distance + 1, -folly::to<double>(lowest)) - 1;
  }
}

template <typename Integer>
Integer generateRangeWithLimits(size_t i, size_t size) {
  auto lowest = std::numeric_limits<Integer>::lowest();
  auto max = std::numeric_limits<Integer>::max();
  return generateRangeWithCustomLimits(i, size, lowest, max);
}

int64_t generateSomewhatRandomPositiveData(
    size_t i,
    size_t size,
    int64_t /* unused */,
    int64_t /* unused */) {
  return size % (i + 1);
}

int64_t generateSomewhatRandomData(
    size_t i,
    size_t size,
    int64_t /* unused */,
    int64_t /* unused */) {
  int64_t val = size % (i + 1);
  return i % 2 ? val : -val;
}

template <typename Integer>
Integer generateSomewhatRandomDataTyped(size_t i, size_t size) {
  int64_t val = size % (i + 1);
  return i % 2 ? val : -val;
}

// This really is a placeholder method. In most practical cases, the PRESENT
// stream would just be empty if there are no nulls in the stripe.
bool noNulls(size_t /* unused */, size_t /* unused */) {
  return true;
}

bool noNullsWithStride(
    size_t /* unused */,
    size_t /* unused */,
    size_t /* unused */) {
  return true;
}

bool allNulls(size_t /* unused */, size_t /* unused */) {
  return false;
}

bool allNullsWithStride(
    size_t /* unused */,
    size_t /* unused */,
    size_t /* unused */) {
  return false;
}

bool someNulls(size_t i, size_t size) {
  return (size % (i + 1)) % 2;
}

bool someNullsWithStride(size_t /* unused */, size_t i, size_t size) {
  return (size % (i + 1)) % 2;
}

std::function<void(ColumnWriter&, size_t, size_t)> checkAbandonDict(
    const std::function<bool(size_t, size_t)>& callTryAbandonDict,
    bool force,
    const std::function<bool(size_t, size_t)>& abandonDictSuccess) {
  return [callTryAbandonDict, force, abandonDictSuccess](
             ColumnWriter& columnWriter, size_t stripeCount, size_t repCount) {
    if (callTryAbandonDict(stripeCount, repCount)) {
      EXPECT_EQ(
          abandonDictSuccess(stripeCount, repCount),
          columnWriter.tryAbandonDictionaries(force));
    }
  };
}

void noPostProcessing(
    ColumnWriter& /* unused */,
    size_t /* unused */,
    size_t /* unused */) {}

bool neverAbandonDict(size_t /* unused */, size_t /* unused */) {
  return false;
}

std::function<bool(size_t, size_t)> abandonNthWriteForStripe(
    size_t stripeIndex,
    size_t n) {
  return [stripeIndex, n](size_t stripeCount, size_t repCount) {
    return stripeCount == stripeIndex && repCount == n;
  };
}

bool abandonEveryWrite(size_t /* unused */, size_t /* unused */) {
  return true;
}

std::function<bool(size_t, size_t)> successAtNthWriteForStripe(
    size_t stripeIndex,
    size_t n) {
  return [stripeIndex, n](size_t stripeCount, size_t repCount) {
    return stripeCount == stripeIndex && repCount == n;
  };
}

bool noSuccess(size_t /* unused */, size_t /* unused */) {
  return false;
}

// A type erasure runner for the different test types.
struct TestRunner {
  template <typename T>
  /* implicit */ TestRunner(const T& test)
      : test_{std::make_shared<Test<T>>(test)} {}

  void runTest() const {
    test_->runTest();
  }

  struct TestInterface {
    virtual ~TestInterface() = default;
    virtual void runTest() const = 0;
  };

  template <typename T>
  struct Test : public TestInterface {
    explicit Test(const T& test) : test_{test} {}
    void runTest() const override {
      test_.runTest();
    }

   private:
    T test_;
  };

 private:
  std::shared_ptr<const TestInterface> test_;
};

template <typename Integer>
struct IntegerColumnWriterTypedTestCase {
  const size_t size;
  const bool writeDirect;
  const float dictionaryWriteThreshold;
  const size_t finalDictionarySize;
  const std::function<Integer(size_t, size_t)> genData;
  const bool hasNulls;
  const std::function<bool(size_t, size_t)> genNulls;
  const std::function<void(ColumnWriter&, size_t, size_t)> postProcess;
  const size_t repetitionCount;
  const size_t flushCount;

  IntegerColumnWriterTypedTestCase(
      size_t size,
      bool writeDirect,
      float dictionaryWriteThreshold,
      size_t finalDictionarySize,
      const std::function<Integer(size_t, size_t)>& genData,
      bool hasNulls,
      const std::function<bool(size_t, size_t)>& genNulls,
      const std::function<void(ColumnWriter&, size_t, size_t)>& postProcess,
      size_t repetitionCount = 1,
      size_t flushCount = 1)
      : size{size},
        writeDirect{writeDirect},
        dictionaryWriteThreshold{dictionaryWriteThreshold},
        finalDictionarySize{finalDictionarySize},
        genData{genData},
        hasNulls{hasNulls},
        genNulls{genNulls},
        postProcess{postProcess},
        repetitionCount{repetitionCount},
        flushCount{flushCount} {}

  virtual ~IntegerColumnWriterTypedTestCase() = default;

  void runTest() const {
    auto type = CppToType<Integer>::create();
    auto typeWithId = TypeWithId::create(type, 1);
    std::unique_ptr<ScopedMemoryPool> scopedPool = getDefaultScopedMemoryPool();
    auto& pool = *scopedPool;

    // Prepare input
    BufferPtr nulls = AlignedBuffer::allocate<char>(bits::nbytes(size), &pool);
    auto* nullsPtr = nulls->asMutable<uint64_t>();
    size_t nullCount = 0;

    BufferPtr values = AlignedBuffer::allocate<Integer>(size, &pool);
    auto* valuesPtr = values->asMutable<Integer>();

    for (size_t i = 0; i != size; ++i) {
      bool isPresent = genNulls(i, size);
      if (hasNulls && !isPresent) {
        bits::setNull(nullsPtr, i);
        valuesPtr[i] = 0;
        nullCount++;
      } else {
        bits::clearNull(nullsPtr, i);
        valuesPtr[i] = genData(i, size);
      }
    }

    // Randomly shuffle the input, based on a seed to verify more
    // combinations.
    uint32_t seed = Random::rand32();

    std::mt19937 gen;
    gen.seed(seed);
    for (size_t i = 0; i != size; ++i) {
      size_t j = Random::rand32(i, size, gen);
      if (i != j) {
        std::swap(valuesPtr[i], valuesPtr[j]);
        auto tmp = bits::isBitNull(nullsPtr, i);
        bits::setNull(nullsPtr, i, bits::isBitNull(nullsPtr, j));
        bits::setNull(nullsPtr, j, tmp);
      }
    }

    auto batch = std::make_shared<FlatVector<Integer>>(
        &pool, nulls, size, values, std::vector<BufferPtr>());
    batch->setNullCount(nullCount);

    // Set up writer.
    auto config = std::make_shared<Config>();
    config->set(
        Config::DICTIONARY_NUMERIC_KEY_SIZE_THRESHOLD,
        dictionaryWriteThreshold);
    WriterContext context{config, getDefaultScopedMemoryPool()};
    // Register root node.
    auto columnWriter = BaseColumnWriter::create(context, *typeWithId);

    for (size_t i = 0; i != flushCount; ++i) {
      proto::StripeFooter stripeFooter;
      for (size_t j = 0; j != repetitionCount; ++j) {
        columnWriter->write(batch, Ranges::of(0, batch->size()));
        postProcess(*columnWriter, i, j);
        columnWriter->createIndexEntry();
      }
      // We only flush once per stripe.
      columnWriter->flush(
          [&stripeFooter](uint32_t /* unused */) -> proto::ColumnEncoding& {
            return *stripeFooter.add_encoding();
          });

      // Read and verify.
      const size_t nodeId = 1;
      auto rowType = ROW({{"integral_column", type}});
      TestStripeStreams streams(context, stripeFooter, rowType);
      EncodingKey key{nodeId};
      const auto& encoding = streams.getEncoding(key);
      if (writeDirect) {
        ASSERT_EQ(
            proto::ColumnEncoding_Kind::ColumnEncoding_Kind_DIRECT,
            encoding.kind());
      } else {
        ASSERT_EQ(
            proto::ColumnEncoding_Kind::ColumnEncoding_Kind_DICTIONARY,
            encoding.kind());
        ASSERT_EQ(finalDictionarySize, encoding.dictionarysize());
      }

      auto reqType = TypeWithId::create(rowType)->childAt(0);
      auto columnReader = ColumnReader::build(reqType, reqType, streams);

      for (size_t j = 0; j != repetitionCount; ++j) {
        // TODO Make reuse work
        VectorPtr resultBatch;
        columnReader->next(size, resultBatch);
        auto resultIv =
            std::dynamic_pointer_cast<FlatVector<Integer>>(resultBatch);
        std::vector<Integer> resultVec{
            resultIv->rawValues(), resultIv->rawValues() + resultIv->size()};
        ASSERT_EQ(batch->size(), resultBatch->size());
        ASSERT_EQ(batch->getNullCount(), resultBatch->getNullCount());
        if (!batch->getNullCount().has_value() ||
            batch->getNullCount().value() > 0) {
          // Normalizing the null values so that we can leverage gtest
          // matchers later for better failure dumps.
          for (size_t k = 0; k != batch->size(); ++k) {
            if (batch->isNullAt(k)) {
              resultVec[k] = 0;
            }
          }
          for (size_t k = 0; k < batch->size(); k++) {
            EXPECT_EQ(batch->isNullAt(k), resultBatch->isNullAt(k));
          }
        }
        EXPECT_THAT(
            resultVec,
            ElementsAreArray(batch->rawValues(), resultBatch->size()));
      }
      context.nextStripe();
      columnWriter->reset();
    }
  }
};

template <typename Integer>
struct TypedDictionaryEncodingTestCase
    : public IntegerColumnWriterTypedTestCase<Integer> {
  TypedDictionaryEncodingTestCase(
      size_t size,
      float dictionaryWriteThreshold,
      size_t finalDictionarySize,
      const std::function<Integer(size_t, size_t)>& genData,
      size_t repetitionCount = 1,
      size_t flushCount = 1)
      : IntegerColumnWriterTypedTestCase<Integer>{
            size,
            false,
            dictionaryWriteThreshold,
            finalDictionarySize,
            genData,
            false,
            noNulls,
            noPostProcessing,
            repetitionCount,
            flushCount} {}
};

// Even as the dictionary size threshold allows, we might not end up writing
// with dictionary encoding.
template <typename Integer>
struct TypedDirectEncodingTestCase
    : public IntegerColumnWriterTypedTestCase<Integer> {
  TypedDirectEncodingTestCase(
      size_t size,
      float dictionaryWriteThreshold,
      const std::function<Integer(size_t, size_t)>& genData,
      size_t repetitionCount = 1,
      size_t flushCount = 1)
      : IntegerColumnWriterTypedTestCase<Integer>{
            size,
            true,
            dictionaryWriteThreshold,
            0,
            genData,
            false,
            noNulls,
            noPostProcessing,
            repetitionCount,
            flushCount} {}
};

struct IntegerColumnWriterUniversalTestCase {
  IntegerColumnWriterTypedTestCase<int16_t> int16tTestCase;
  IntegerColumnWriterTypedTestCase<int32_t> int32tTestCase;
  IntegerColumnWriterTypedTestCase<int64_t> int64tTestCase;

  IntegerColumnWriterUniversalTestCase(
      size_t size,
      bool writeDirect,
      float dictionaryWriteThreshold,
      size_t finalDictionarySize,
      const std::function<int64_t(size_t, size_t, int64_t, int64_t)>& genData,
      bool hasNulls,
      const std::function<bool(size_t, size_t)>& genNulls,
      const std::function<void(ColumnWriter&, size_t, size_t)>& postProcess,
      size_t repetitionCount = 1,
      size_t flushCount = 1)
      : int16tTestCase{size, writeDirect, dictionaryWriteThreshold, finalDictionarySize, coerceGenData<int16_t>(genData), hasNulls, genNulls, postProcess, repetitionCount, flushCount},
        int32tTestCase{
            size,
            writeDirect,
            dictionaryWriteThreshold,
            finalDictionarySize,
            coerceGenData<int32_t>(genData),
            hasNulls,
            genNulls,
            postProcess,
            repetitionCount,
            flushCount},
        int64tTestCase{
            size,
            writeDirect,
            dictionaryWriteThreshold,
            finalDictionarySize,
            coerceGenData<int64_t>(genData),
            hasNulls,
            genNulls,
            postProcess,
            repetitionCount,
            flushCount} {}

  virtual ~IntegerColumnWriterUniversalTestCase() = default;

  template <typename Integer>
  std::function<Integer(size_t, size_t)> coerceGenData(
      const std::function<int64_t(size_t, size_t, int64_t, int64_t)>& genData) {
    return [=](size_t i, size_t size) -> Integer {
      return genData(
          i,
          size,
          std::numeric_limits<Integer>::lowest(),
          std::numeric_limits<Integer>::max());
    };
  }

  void runTest() const {
    int16tTestCase.runTest();
    int32tTestCase.runTest();
    int64tTestCase.runTest();
  }
};

// Test cases that would end up writing with dictionary encoding
struct IntegerColumnWriterDictionaryEncodingUniversalTestCase
    : public IntegerColumnWriterUniversalTestCase {
  IntegerColumnWriterDictionaryEncodingUniversalTestCase(
      size_t size,
      float dictionaryWriteThreshold,
      size_t finalDictionarySize,
      const std::function<int64_t(size_t, size_t, int64_t, int64_t)>& genData,
      bool hasNulls,
      const std::function<bool(size_t, size_t)>& genNulls,
      size_t repetitionCount = 1,
      size_t flushCount = 1)
      : IntegerColumnWriterUniversalTestCase{
            size,
            false,
            dictionaryWriteThreshold,
            finalDictionarySize,
            genData,
            hasNulls,
            genNulls,
            noPostProcessing,
            repetitionCount,
            flushCount} {}
};

// Universal test cases that would end up writing with direct encoding.
struct IntegerColumnWriterDirectEncodingUniversalTestCase
    : public IntegerColumnWriterUniversalTestCase {
  IntegerColumnWriterDirectEncodingUniversalTestCase(
      size_t size,
      float dictionaryWriteThreshold,
      const std::function<int64_t(size_t, size_t, int64_t, int64_t)>& genData,
      bool hasNulls,
      const std::function<bool(size_t, size_t)>& genNulls,
      const std::function<void(ColumnWriter&, size_t, size_t)>& postProcess,
      size_t repetitionCount = 1,
      size_t flushCount = 1)
      : IntegerColumnWriterUniversalTestCase{
            size,
            true,
            dictionaryWriteThreshold,
            0,
            genData,
            hasNulls,
            genNulls,
            postProcess,
            repetitionCount,
            flushCount} {}
};

TEST(ColumnWriterTests, IntegerTypeDictionaryEncodingWrites) {
  struct TestCase
      : public IntegerColumnWriterDictionaryEncodingUniversalTestCase {
    TestCase(
        size_t size,
        size_t finalDictionarySize,
        const std::function<int64_t(size_t, size_t, int64_t, int64_t)>& genData,
        size_t repetitionCount = 1,
        size_t flushCount = 1)
        : IntegerColumnWriterDictionaryEncodingUniversalTestCase{
              size,
              1.0,
              finalDictionarySize,
              genData,
              false,
              noNulls,
              repetitionCount,
              flushCount} {}
  };

  std::vector<TestRunner> testCases{
      // No values in dictionary.
      TestCase{1000, 0, generateRangeWithCustomLimits},
      // Mixture of values in dictionary vs not.
      TestCase{1000, 201, generateSomewhatRandomData},
      // Test repeated writes. All values are in dictionary.
      TestCase{1000, 617, generateSomewhatRandomData, 20},
      // Test repeated writes and flushes with mixture of values in
      // dictionary.
      // Tests independence of dictionary encoding writes across stripes. (In
      // other words, whether the dictionary is cleared across stripes.)
      TestCase{1000, 201, generateSomewhatRandomData, 1, 10},
      // Test repeated writes and flushes. All values are in dictionary.
      TestCase{1000, 617, generateSomewhatRandomData, 2, 10},
  };
  for (const auto& testCase : testCases) {
    testCase.runTest();
  }
}

TEST(ColumnWriterTests, IntegerTypeDictionaryEncodingWritesWithNulls) {
  struct DictionaryEncodingTestCase
      : public IntegerColumnWriterDictionaryEncodingUniversalTestCase {
    DictionaryEncodingTestCase(
        size_t size,
        size_t finalDictionarySize,
        const std::function<int64_t(size_t, size_t, int64_t, int64_t)>& genData,
        const std::function<bool(size_t, size_t)>& genNulls,
        size_t repetitionCount = 1,
        size_t flushCount = 1)
        : IntegerColumnWriterDictionaryEncodingUniversalTestCase{
              size,
              1.0,
              finalDictionarySize,
              genData,
              true,
              genNulls,
              repetitionCount,
              flushCount} {}
  };

  // Even as the dictionary size threshold allows, we might not end up writing
  // with dictionary encoding.
  struct DirectEncodingTestCase
      : public IntegerColumnWriterDirectEncodingUniversalTestCase {
    DirectEncodingTestCase(
        size_t size,
        const std::function<int64_t(size_t, size_t, int64_t, int64_t)>& genData,
        const std::function<bool(size_t, size_t)>& genNulls,
        size_t repetitionCount = 1,
        size_t flushCount = 1)
        : IntegerColumnWriterDirectEncodingUniversalTestCase{
              size,
              1.0,
              genData,
              true,
              genNulls,
              noPostProcessing,
              repetitionCount,
              flushCount} {}
  };

  std::vector<TestRunner> testCases{
      // When all values are null, we don't try to write dictionary at all.
      DirectEncodingTestCase{1000, generateRangeWithCustomLimits, allNulls},
      // No values in dictionary.
      DictionaryEncodingTestCase{
          1000, 0, generateRangeWithCustomLimits, someNulls},
      // Mixture of values in dictionary vs not.
      DictionaryEncodingTestCase{
          1000, 62, generateSomewhatRandomData, someNulls},
      // Test repeated writes. All values are in dictionary.
      DictionaryEncodingTestCase{
          1000, 250, generateSomewhatRandomData, someNulls, 20},
      // Test repeated writes and flushes with mixture of values in
      // dictionary.
      // Tests independence of dictionary encoding writes across stripes. (In
      // other words, whether the dictionary is cleared across stripes.)
      DictionaryEncodingTestCase{
          1000, 62, generateSomewhatRandomData, someNulls, 1, 10},
      // Test repeated writes and flushes. All values are in dictionary.
      DictionaryEncodingTestCase{
          1000, 250, generateSomewhatRandomData, someNulls, 2, 10},
  };
  for (const auto& testCase : testCases) {
    testCase.runTest();
  }
}

TEST(ColumnWriterTests, IntegerTypeDictionaryEncodingHugeWrites) {
  struct TestCase
      : public IntegerColumnWriterDictionaryEncodingUniversalTestCase {
    TestCase(
        size_t size,
        size_t finalDictionarySize,
        const std::function<int64_t(size_t, size_t, int64_t, int64_t)>& genData,
        size_t repetitionCount = 1,
        size_t flushCount = 1)
        : IntegerColumnWriterDictionaryEncodingUniversalTestCase{
              size,
              1.0,
              finalDictionarySize,
              genData,
              false,
              noNulls,
              repetitionCount,
              flushCount} {}
  };

  std::vector<TestRunner> testCases{
      // We hit each distinct value in int16_t more than once.
      TypedDictionaryEncodingTestCase<int16_t>{
          1000000,
          1.0,
          -2 * std::numeric_limits<int16_t>::lowest(),
          generateRangeWithLimits<int16_t>},
      TypedDictionaryEncodingTestCase<int32_t>{
          1000000, 1.0, 0, generateRangeWithLimits<int32_t>},
      TypedDictionaryEncodingTestCase<int64_t>{
          1000000, 1.0, 0, generateRangeWithLimits<int64_t>},
      // Mixture of values in dictionary vs not. Out of range for int16_t.
      TypedDictionaryEncodingTestCase<int32_t>{
          1000000, 1.0, 201668, generateSomewhatRandomDataTyped<int32_t>},
      TypedDictionaryEncodingTestCase<int64_t>{
          1000000, 1.0, 201668, generateSomewhatRandomDataTyped<int64_t>},
  };

  for (const auto& testCase : testCases) {
    testCase.runTest();
  }
}

// Split test to avoid sandcastle timeouts.
TEST(ColumnWriterTests, IntegerTypeDictionaryEncodingHugeRepeatedWrites) {
  struct TestCase
      : public IntegerColumnWriterDictionaryEncodingUniversalTestCase {
    TestCase(
        size_t size,
        size_t finalDictionarySize,
        const std::function<int64_t(size_t, size_t, int64_t, int64_t)>& genData,
        size_t repetitionCount = 1,
        size_t flushCount = 1)
        : IntegerColumnWriterDictionaryEncodingUniversalTestCase{
              size,
              1.0,
              finalDictionarySize,
              genData,
              false,
              noNulls,
              repetitionCount,
              flushCount} {}
  };

  std::vector<TestRunner> testCases{
      // Test repeated writes. All values are in dictionary.
      TestCase{1000, 617, generateSomewhatRandomData, 1000},
      // Test repeated writes and flushes with mixture of values in
      // dictionary.
      // Tests independence of dictionary encoding writes across stripes. (In
      // other words, whether the dictionary is cleared across stripes.)
      TestCase{1000, 201, generateSomewhatRandomData, 1, 1000},
      // Test repeated writes and flushes. All values are in dictionary.
      TestCase{1000, 617, generateSomewhatRandomData, 2, 500},
  };

  for (const auto& testCase : testCases) {
    testCase.runTest();
  }
}

TEST(ColumnWriterTests, IntegerTypeDirectEncodingWrites) {
  struct TestCase : public IntegerColumnWriterDirectEncodingUniversalTestCase {
    TestCase(
        size_t size,
        const std::function<int64_t(size_t, size_t, int64_t, int64_t)>& genData,
        size_t repetitionCount = 1,
        size_t flushCount = 1)
        : IntegerColumnWriterDirectEncodingUniversalTestCase{
              size,
              0.0,
              genData,
              false,
              noNulls,
              noPostProcessing,
              repetitionCount,
              flushCount} {}
  };

  std::vector<TestRunner> testCases{
      TestCase{1000, generateRangeWithCustomLimits},
      TestCase{1000, generateSomewhatRandomData},
      TestCase{1000, generateSomewhatRandomData, 20},
      // Note, writes from the second stripe on uses direct encoding from the
      // get-go.
      // TODO: reinforce that the subsequent writes go through the right code
      // path when we have more granular memory tracking.
      TestCase{1000, generateSomewhatRandomData, 1, 10},
      TestCase{1000, generateSomewhatRandomData, 2, 10},
  };
  for (const auto& testCase : testCases) {
    testCase.runTest();
  }
}

TEST(ColumnWriterTests, IntegerTypeDirectEncodingWritesWithNulls) {
  struct TestCase : public IntegerColumnWriterDirectEncodingUniversalTestCase {
    TestCase(
        size_t size,
        const std::function<int64_t(size_t, size_t, int64_t, int64_t)>& genData,
        const std::function<bool(size_t, size_t)>& genNulls,
        size_t repetitionCount = 1,
        size_t flushCount = 1)
        : IntegerColumnWriterDirectEncodingUniversalTestCase{
              size,
              0.0,
              genData,
              true,
              genNulls,
              noPostProcessing,
              repetitionCount,
              flushCount} {}
  };

  std::vector<TestRunner> testCases{
      TestCase{1000, generateRangeWithCustomLimits, allNulls},
      TestCase{1000, generateRangeWithCustomLimits, someNulls},
      TestCase{1000, generateSomewhatRandomData, someNulls},
      TestCase{1000, generateSomewhatRandomData, someNulls, 20},
      // Note, writes from the second stripe on uses direct encoding from the
      // get-go.
      // TODO: reinforce that the subsequent writes go through the right code
      // path when we have more granular memory tracking.
      TestCase{1000, generateSomewhatRandomData, someNulls, 1, 10},
      TestCase{1000, generateSomewhatRandomData, someNulls, 2, 10},
  };
  for (const auto& testCase : testCases) {
    testCase.runTest();
  }
}

TEST(ColumnWriterTests, IntegerTypeDirectEncodingHugeWrites) {
  struct TestCase : public IntegerColumnWriterDirectEncodingUniversalTestCase {
    TestCase(
        size_t size,
        const std::function<int64_t(size_t, size_t, int64_t, int64_t)>& genData,
        size_t repetitionCount = 1,
        size_t flushCount = 1)
        : IntegerColumnWriterDirectEncodingUniversalTestCase{
              size,
              0.0,
              genData,
              false,
              noNulls,
              noPostProcessing,
              repetitionCount,
              flushCount} {}
  };

  std::vector<TestRunner> testCases{
      // Everything is straight forward for direct encoding writes, so no
      // special casing needed for types.
      TestCase{1000000, generateRangeWithCustomLimits},
      TestCase{1000000, generateSomewhatRandomData},
  };
  for (const auto& testCase : testCases) {
    testCase.runTest();
  }
}

// Split test to avoid sandcastle timeouts.
TEST(ColumnWriterTests, IntegerTypeDirectEncodingHugeRepeatedWrites) {
  struct TestCase : public IntegerColumnWriterDirectEncodingUniversalTestCase {
    TestCase(
        size_t size,
        const std::function<int64_t(size_t, size_t, int64_t, int64_t)>& genData,
        size_t repetitionCount = 1,
        size_t flushCount = 1)
        : IntegerColumnWriterDirectEncodingUniversalTestCase{
              size,
              0.0,
              genData,
              false,
              noNulls,
              noPostProcessing,
              repetitionCount,
              flushCount} {}
  };

  std::vector<TestRunner> testCases{
      // Test repeated writes.
      TestCase{1000, generateSomewhatRandomData, 1000},
      // Note, writes from the second stripe on uses direct encoding from the
      // get-go.
      // TODO: reinforce that the subsequent writes go through the right code
      // path when we have more granular memory tracking.
      TestCase{1000, generateSomewhatRandomData, 1, 1000},
      TestCase{1000, generateSomewhatRandomData, 2, 500},
  };
  for (const auto& testCase : testCases) {
    testCase.runTest();
  }
}

TEST(ColumnWriterTests, IntegerTypeDictionaryWriteThreshold) {
  struct DictionaryEncodingTestCase
      : public IntegerColumnWriterDictionaryEncodingUniversalTestCase {
    DictionaryEncodingTestCase(
        size_t size,
        float dictionarySizeThreshold,
        size_t finalDictionarySize,
        const std::function<int64_t(size_t, size_t, int64_t, int64_t)>& genData,
        size_t repetitionCount = 1,
        size_t flushCount = 1)
        : IntegerColumnWriterDictionaryEncodingUniversalTestCase{
              size,
              dictionarySizeThreshold,
              finalDictionarySize,
              genData,
              false,
              noNulls,
              repetitionCount,
              flushCount} {}
  };

  struct DirectEncodingTestCase
      : public IntegerColumnWriterDirectEncodingUniversalTestCase {
    DirectEncodingTestCase(
        size_t size,
        float dictionarySizeThreshold,
        const std::function<int64_t(size_t, size_t, int64_t, int64_t)>& genData,
        size_t repetitionCount = 1,
        size_t flushCount = 1)
        : IntegerColumnWriterDirectEncodingUniversalTestCase{
              size,
              dictionarySizeThreshold,
              genData,
              false,
              noNulls,
              noPostProcessing,
              repetitionCount,
              flushCount} {}
  };

  struct DirectEncodingTestCaseAllNulls
      : public IntegerColumnWriterDirectEncodingUniversalTestCase {
    DirectEncodingTestCaseAllNulls(
        size_t size,
        float dictionarySizeThreshold,
        const std::function<int64_t(size_t, size_t, int64_t, int64_t)>& genData,
        size_t repetitionCount = 1,
        size_t flushCount = 1)
        : IntegerColumnWriterDirectEncodingUniversalTestCase{
              size,
              dictionarySizeThreshold,
              genData,
              true,
              allNulls,
              noPostProcessing,
              repetitionCount,
              flushCount} {}
  };

  std::vector<TestRunner> testCases{
      // All nulls should use direct encoding regardless.
      DirectEncodingTestCaseAllNulls{1000, 1.0, generateRangeWithCustomLimits},
      // No value in dictionary.
      DirectEncodingTestCase{1000, 0.75, generateRangeWithCustomLimits},
      DictionaryEncodingTestCase{1000, 1.0, 0, generateRangeWithCustomLimits},
      // Dict size is exactly 50.
      DictionaryEncodingTestCase{
          100, 0.5, 24, generateSomewhatRandomPositiveData},
      // Fails with a threshold that is the slightest amount under possible.
      DirectEncodingTestCase{
          100,
          0.5 - std::numeric_limits<float>::epsilon(),
          generateSomewhatRandomPositiveData},
      // All values are in dictionary in repeated writes.
      DirectEncodingTestCase{
          1000,
          0.5 - std::numeric_limits<float>::epsilon(),
          generateRangeWithCustomLimits,
          2},
      DictionaryEncodingTestCase{
          1000,
          0.5 - std::numeric_limits<float>::epsilon(),
          1000,
          generateRangeWithCustomLimits,
          4},
  };
  for (const auto& testCase : testCases) {
    testCase.runTest();
  }
}

TEST(ColumnWriterTests, IntegerColumnWriterAbandonDictionaries) {
  struct TestCase : public IntegerColumnWriterUniversalTestCase {
    TestCase(
        size_t size,
        bool writeDirect,
        size_t finalDictionarySize,
        const std::function<int64_t(size_t, size_t, int64_t, int64_t)>& genData,
        const std::function<void(ColumnWriter&, size_t, size_t)>& postProcess,
        size_t repetitionCount,
        size_t flushCount)
        : IntegerColumnWriterUniversalTestCase{
              size,
              writeDirect,
              1.0f,
              finalDictionarySize,
              genData,
              false,
              noNulls,
              postProcess,
              repetitionCount,
              flushCount} {}
  };

  struct DirectEncodingTestCase : public TestCase {
    DirectEncodingTestCase(
        size_t size,
        const std::function<int64_t(size_t, size_t, int64_t, int64_t)>& genData,
        const std::function<void(ColumnWriter&, size_t, size_t)>& postProcess,
        size_t repetitionCount = 1,
        size_t flushCount = 1)
        : TestCase(
              size,
              /* writeDirect */ true,
              /* finalDictionarySize */ 0,
              genData,
              postProcess,
              repetitionCount,
              flushCount) {}
  };

  struct DictionaryEncodingTestCase : public TestCase {
    DictionaryEncodingTestCase(
        size_t size,
        size_t finalDictionarySize,
        const std::function<int64_t(size_t, size_t, int64_t, int64_t)>& genData,
        const std::function<void(ColumnWriter&, size_t, size_t)>& postProcess,
        size_t repetitionCount = 1,
        size_t flushCount = 1)
        : TestCase(
              size,
              /* writeDirect */ false,
              finalDictionarySize,
              genData,
              postProcess,
              repetitionCount,
              flushCount) {}
  };

  std::vector<TestRunner> testCases{
      DirectEncodingTestCase{
          1000,
          generateRangeWithCustomLimits,
          checkAbandonDict(
              abandonNthWriteForStripe(0, 0),
              /* force */ true,
              successAtNthWriteForStripe(0, 0)),
          10},
      DirectEncodingTestCase{
          1000,
          generateRangeWithCustomLimits,
          checkAbandonDict(
              abandonNthWriteForStripe(0, 0),
              /* force */ true,
              successAtNthWriteForStripe(0, 0)),
          1,
          10},
      // Test abandoning dictionary in multi-write scenarios. For now we could
      // only abandon dictionary starting from the first stripe, because we
      // could not switch up encoding of a writer once determined.
      DirectEncodingTestCase{
          1000,
          generateRangeWithCustomLimits,
          checkAbandonDict(
              abandonNthWriteForStripe(0, 0),
              /* force */ true,
              successAtNthWriteForStripe(0, 0)),
          2,
          5},
      DirectEncodingTestCase{
          1000,
          generateRangeWithCustomLimits,
          checkAbandonDict(
              abandonNthWriteForStripe(0, 1),
              /* force */ true,
              successAtNthWriteForStripe(0, 1)),
          2,
          5},
      // We shouldn't be able to switch encodings beyond the first stripe.
      DictionaryEncodingTestCase{
          1000,
          /* finalDictionarySize */ 1000,
          generateRangeWithCustomLimits,
          checkAbandonDict(
              abandonNthWriteForStripe(1, 0), /* force */ true, noSuccess),
          2,
          5},
      // Abandoning at every write to make sure subsequent abandon dict calls
      // are safe.
      DirectEncodingTestCase{
          1000,
          generateRangeWithCustomLimits,
          checkAbandonDict(
              abandonEveryWrite,
              /* force */ true,
              successAtNthWriteForStripe(0, 0)),
          10},
      DirectEncodingTestCase{
          1000,
          generateRangeWithCustomLimits,
          checkAbandonDict(
              abandonEveryWrite,
              /* force */ true,
              successAtNthWriteForStripe(0, 0)),
          1,
          10},
  };

  for (const auto& testCase : testCases) {
    testCase.runTest();
  }
}

TEST(ColumnWriterTests, IntegerColumnWriterAbandonDictionariesWithNulls) {
  struct TestCase : public IntegerColumnWriterUniversalTestCase {
    TestCase(
        size_t size,
        bool writeDirect,
        size_t finalDictionarySize,
        const std::function<int64_t(size_t, size_t, int64_t, int64_t)>& genData,
        const std::function<void(ColumnWriter&, size_t, size_t)>& postProcess,
        size_t repetitionCount,
        size_t flushCount)
        : IntegerColumnWriterUniversalTestCase{
              size,
              writeDirect,
              1.0f,
              finalDictionarySize,
              genData,
              true,
              someNulls,
              postProcess,
              repetitionCount,
              flushCount} {}
  };

  struct DirectEncodingTestCase : public TestCase {
    DirectEncodingTestCase(
        size_t size,
        const std::function<int64_t(size_t, size_t, int64_t, int64_t)>& genData,
        const std::function<void(ColumnWriter&, size_t, size_t)>& postProcess,
        size_t repetitionCount = 1,
        size_t flushCount = 1)
        : TestCase(
              size,
              /* writeDirect */ true,
              /* finalDictionarySize */ 0,
              genData,
              postProcess,
              repetitionCount,
              flushCount) {}
  };

  struct DictionaryEncodingTestCase : public TestCase {
    DictionaryEncodingTestCase(
        size_t size,
        size_t finalDictionarySize,
        const std::function<int64_t(size_t, size_t, int64_t, int64_t)>& genData,
        const std::function<void(ColumnWriter&, size_t, size_t)>& postProcess,
        size_t repetitionCount = 1,
        size_t flushCount = 1)
        : TestCase(
              size,
              /* writeDirect */ false,
              finalDictionarySize,
              genData,
              postProcess,
              repetitionCount,
              flushCount) {}
  };

  std::vector<TestRunner> testCases{
      DirectEncodingTestCase{
          1000,
          generateRangeWithCustomLimits,
          checkAbandonDict(
              abandonNthWriteForStripe(0, 0),
              /* force */ true,
              successAtNthWriteForStripe(0, 0)),
          10},
      DirectEncodingTestCase{
          1000,
          generateRangeWithCustomLimits,
          checkAbandonDict(
              abandonNthWriteForStripe(0, 0),
              /* force */ true,
              successAtNthWriteForStripe(0, 0)),
          1,
          10},
      // Test abandoning dictionary in multi-write scenarios. For now we could
      // only abandon dictionary starting from the first stripe, because we
      // could not switch up encoding of a writer once determined.
      DirectEncodingTestCase{
          1000,
          generateRangeWithCustomLimits,
          checkAbandonDict(
              abandonNthWriteForStripe(0, 0),
              /* force */ true,
              successAtNthWriteForStripe(0, 0)),
          2,
          5},
      DirectEncodingTestCase{
          1000,
          generateRangeWithCustomLimits,
          checkAbandonDict(
              abandonNthWriteForStripe(0, 1),
              /* force */ true,
              successAtNthWriteForStripe(0, 1)),
          2,
          5},
      // We shouldn't be able to switch encodings beyond the first stripe.
      DictionaryEncodingTestCase{
          1000,
          /* finalDictionarySize */ 341,
          generateRangeWithCustomLimits,
          checkAbandonDict(
              abandonNthWriteForStripe(1, 0), /* force */ true, noSuccess),
          2,
          5},
      // Abandoning at every write to make sure subsequent abandon dict calls
      // are safe.
      DirectEncodingTestCase{
          1000,
          generateRangeWithCustomLimits,
          checkAbandonDict(
              abandonEveryWrite,
              /* force */ true,
              successAtNthWriteForStripe(0, 0)),
          10},
      DirectEncodingTestCase{
          1000,
          generateRangeWithCustomLimits,
          checkAbandonDict(
              abandonEveryWrite,
              /* force */ true,
              successAtNthWriteForStripe(0, 0)),
          1,
          10},
  };

  for (const auto& testCase : testCases) {
    testCase.runTest();
  }
}

TEST(ColumnWriterTests, IntegerColumnWriterAbandonLowValueDictionaries) {
  struct TestCase : public IntegerColumnWriterUniversalTestCase {
    TestCase(
        size_t size,
        bool writeDirect,
        float dictionaryWriteThreshold,
        size_t finalDictionarySize,
        const std::function<int64_t(size_t, size_t, int64_t, int64_t)>& genData,
        const std::function<void(ColumnWriter&, size_t, size_t)>& postProcess,
        size_t repetitionCount = 1,
        size_t flushCount = 1)
        : IntegerColumnWriterUniversalTestCase{
              size,
              writeDirect,
              dictionaryWriteThreshold,
              finalDictionarySize,
              genData,
              false,
              noNulls,
              postProcess,
              repetitionCount,
              flushCount} {}
  };

  struct DirectEncodingTestCase : public TestCase {
    DirectEncodingTestCase(
        size_t size,
        float dictionaryWriteThreshold,
        const std::function<int64_t(size_t, size_t, int64_t, int64_t)>& genData,
        const std::function<void(ColumnWriter&, size_t, size_t)>& postProcess,
        size_t repetitionCount = 1,
        size_t flushCount = 1)
        : TestCase(
              size,
              /* writeDirect */ true,
              dictionaryWriteThreshold,
              /* finalDictionarySize */ 0,
              genData,
              postProcess,
              repetitionCount,
              flushCount) {}
  };

  struct DictionaryEncodingTestCase : public TestCase {
    DictionaryEncodingTestCase(
        size_t size,
        float dictionaryWriteThreshold,
        size_t finalDictionarySize,
        const std::function<int64_t(size_t, size_t, int64_t, int64_t)>& genData,
        const std::function<void(ColumnWriter&, size_t, size_t)>& postProcess,
        size_t repetitionCount = 1,
        size_t flushCount = 1)
        : TestCase(
              size,
              /* writeDirect */ false,
              dictionaryWriteThreshold,
              finalDictionarySize,
              genData,
              postProcess,
              repetitionCount,
              flushCount) {}
  };

  std::vector<TestRunner> testCases{
      DictionaryEncodingTestCase{
          1000,
          /* dictionaryWriteThreshold */ 1.0f,
          /* finalDictionarySize */ 1000,
          generateRangeWithCustomLimits,
          checkAbandonDict(
              abandonNthWriteForStripe(0, 0),
              /* force */ false,
              noSuccess),
          /* repCount */ 10},
      // finalDictionarySize == 0 because in each stripe
      // each value only appeared once.
      DictionaryEncodingTestCase{
          1000,
          /* dictionaryWriteThreshold */ 1.0f,
          /* finalDictionarySize */ 0,
          generateRangeWithCustomLimits,
          checkAbandonDict(
              abandonNthWriteForStripe(0, 0),
              /* force */ false,
              noSuccess),
          /* repCount */ 1,
          /* stripeCount */ 10},
      DirectEncodingTestCase{
          1000,
          /* dictionaryWriteThreshold */ 0.4f,
          generateRangeWithCustomLimits,
          checkAbandonDict(
              abandonNthWriteForStripe(0, 1),
              /* force */ false,
              successAtNthWriteForStripe(0, 1)),
          /* repCount */ 10},
      DictionaryEncodingTestCase{
          1000,
          /* dictionaryWriteThreshold */ 0.4f,
          /* finalDictionarySize */ 1000,
          generateRangeWithCustomLimits,
          checkAbandonDict(
              abandonNthWriteForStripe(0, 2),
              /* force */ false,
              noSuccess),
          /* repCount */ 10},
      // Test abandoning dictionary in multi-write scenarios. For now we could
      // only abandon dictionary starting from the first stripe, because we
      // could not switch up encoding of a writer once determined.
      DictionaryEncodingTestCase{
          1000,
          /* dictionaryWriteThreshold */ 1.0f,
          /* finalDictionarySize */ 1000,
          generateRangeWithCustomLimits,
          checkAbandonDict(
              abandonNthWriteForStripe(0, 1),
              /* force */ false,
              noSuccess),
          /* repCount */ 5,
          /* stripeCount*/ 2},
      // We shouldn't be able to switch encodings beyond the first stripe.
      DictionaryEncodingTestCase{
          1000,
          /* dictionaryWriteThreshold */ 1.0f,
          /* finalDictionarySize */ 1000,
          generateRangeWithCustomLimits,
          checkAbandonDict(
              abandonNthWriteForStripe(1, 0), /* force */ false, noSuccess),
          /* repCount */ 5,
          /* stripeCount*/ 2},
      DirectEncodingTestCase{
          1000,
          /* dictionaryWriteThreshold */ 0.1f,
          generateRangeWithCustomLimits,
          checkAbandonDict(
              abandonNthWriteForStripe(0, 1),
              /* force */ false,
              successAtNthWriteForStripe(0, 1)),
          /* repCount */ 5,
          /* stripeCount*/ 2},
      // Return false because we were already using direct encoding.
      DirectEncodingTestCase{
          1000,
          /* dictionaryWriteThreshold */ 0.1f,
          generateRangeWithCustomLimits,
          checkAbandonDict(
              abandonNthWriteForStripe(1, 0), /* force */ false, noSuccess),
          /* repCount */ 5,
          /* stripeCount*/ 2},
      // Abandoning at every write to make sure subsequent abandon dict calls
      // are safe.
      DictionaryEncodingTestCase{
          1000,
          /* dictionaryWriteThreshold */ 1.0f,
          /* finalDictionarySize */ 1000,
          generateRangeWithCustomLimits,
          checkAbandonDict(
              abandonEveryWrite,
              /* force */ false,
              noSuccess),
          /* repCount */ 10},
      // finalDictionarySize == 0 because in each stripe
      // each value only appeared once.
      DictionaryEncodingTestCase{
          1000,
          /* dictionaryWriteThreshold */ 1.0f,
          /* finalDictionarySize */ 0,
          generateRangeWithCustomLimits,
          checkAbandonDict(
              abandonEveryWrite,
              /* force */ false,
              noSuccess),
          /* repCount */ 1,
          /* stripeCount*/ 10},
  };

  for (const auto& testCase : testCases) {
    testCase.runTest();
  }
}

template <typename Integer>
void testIntegerDictionaryEncodableWriterConstructor() {
  auto type = CppToType<Integer>::create();
  auto typeWithId = TypeWithId::create(type, 1);
  std::unique_ptr<ScopedMemoryPool> scopedPool = getDefaultScopedMemoryPool();
  auto& pool = *scopedPool;

  // Write input
  auto config = std::make_shared<Config>();
  float slightlyOver = 1.0f + std::numeric_limits<float>::epsilon() * 2;
  {
    config->set(Config::DICTIONARY_NUMERIC_KEY_SIZE_THRESHOLD, slightlyOver);
    WriterContext context{config, getDefaultScopedMemoryPool()};
    EXPECT_ANY_THROW(BaseColumnWriter::create(context, *typeWithId));
  }
  float slightlyUnder = -std::numeric_limits<float>::epsilon();
  {
    config->set(Config::DICTIONARY_NUMERIC_KEY_SIZE_THRESHOLD, slightlyUnder);
    WriterContext context{config, getDefaultScopedMemoryPool()};
    EXPECT_ANY_THROW(BaseColumnWriter::create(context, *typeWithId));
  }
}

TEST(ColumnWriterTests, IntegerDictionaryDictionaryEncodableWriterCtor) {
  testIntegerDictionaryEncodableWriterConstructor<int16_t>();
  testIntegerDictionaryEncodableWriterConstructor<int32_t>();
  testIntegerDictionaryEncodableWriterConstructor<int64_t>();
}

std::string
generateSomewhatRandomStringData(size_t /*unused*/, size_t i, size_t size) {
  return folly::to<std::string>(generateSomewhatRandomData(i, size, 0, 0));
}

std::string generateStringRange(size_t /*unused*/, size_t i, size_t size) {
  return folly::to<std::string>(generateRangeWithLimits<int64_t>(i, size));
}

struct StringColumnWriterTestCase {
  const size_t size;
  const bool writeDirect;
  const float dictionaryKeyEfficiencyThreshold;
  const float entropyKeyEfficiencyThreshold;
  const size_t finalDictionarySize;
  const std::function<std::string(size_t, size_t, size_t)> genData;
  const bool hasNulls;
  const std::function<bool(size_t, size_t, size_t)> genNulls;
  const std::function<void(ColumnWriter&, size_t, size_t)> postProcess;
  const size_t repetitionCount;
  const size_t flushCount;
  const std::shared_ptr<const Type> type;

  StringColumnWriterTestCase(
      size_t size,
      bool writeDirect,
      float dictionaryKeyEfficiencyThreshold,
      float entropyKeyEfficiencyThreshold,
      size_t finalDictionarySize,
      const std::function<std::string(size_t, size_t, size_t)>& genData,
      bool hasNulls,
      const std::function<bool(size_t, size_t, size_t)>& genNulls,
      const std::function<void(ColumnWriter&, size_t, size_t)>& postProcess,
      size_t repetitionCount = 1,
      size_t flushCount = 1)
      : size{size},
        writeDirect{writeDirect},
        dictionaryKeyEfficiencyThreshold{dictionaryKeyEfficiencyThreshold},
        entropyKeyEfficiencyThreshold{entropyKeyEfficiencyThreshold},
        finalDictionarySize{finalDictionarySize},
        genData{genData},
        hasNulls{hasNulls},
        genNulls{genNulls},
        postProcess{postProcess},
        repetitionCount{repetitionCount},
        flushCount{flushCount},
        type{CppToType<folly::StringPiece>::create()} {}

  virtual ~StringColumnWriterTestCase() = default;

  FlatVectorPtr<StringView> generateStringSlice(
      size_t strideIndex,
      MemoryPool* pool) const {
    auto nulls = AlignedBuffer::allocate<char>(bits::nbytes(size), pool);
    auto* nullsPtr = nulls->asMutable<uint64_t>();

    auto values = AlignedBuffer::allocate<StringView>(size, pool);
    auto* valuesPtr = values->asMutable<StringView>();

    std::vector<BufferPtr> dataChunks;

    BufferPtr dataChunk = AlignedBuffer::allocate<char>(1024, pool);
    dataChunks.push_back(dataChunk);
    auto* dataChunkPtr = dataChunk->asMutable<char>();

    size_t nullCount = 0;
    size_t offset = 0;
    for (size_t i = 0; i != size; ++i) {
      bool isPresent = genNulls(strideIndex, i, size);
      bits::setNull(nullsPtr, i, !isPresent);

      if (isPresent) {
        auto val = genData(strideIndex, i, size);
        if (offset + val.size() > dataChunk->capacity()) {
          dataChunk = AlignedBuffer::allocate<char>(1024, pool);
          dataChunks.push_back(dataChunk);
          dataChunkPtr = dataChunk->asMutable<char>();
          offset = 0;
        }

        memcpy(dataChunkPtr + offset, val.data(), val.size());
        valuesPtr[i] = StringView(dataChunkPtr + offset, val.size());
        offset += val.size();
      } else {
        nullCount++;
      }
    }

    auto stringVector = std::make_shared<FlatVector<StringView>>(
        pool, nulls, size, values, std::move(dataChunks));
    stringVector->setNullCount(nullCount);
    return stringVector;
  }

  void runTest() const {
    std::unique_ptr<ScopedMemoryPool> scopedPool = getDefaultScopedMemoryPool();
    auto& pool = *scopedPool;

    // Set up writer.
    auto config = std::make_shared<Config>();
    config->set(
        Config::ENTROPY_KEY_STRING_SIZE_THRESHOLD,
        entropyKeyEfficiencyThreshold);
    config->set(
        Config::DICTIONARY_STRING_KEY_SIZE_THRESHOLD,
        dictionaryKeyEfficiencyThreshold);
    WriterContext context{config, getDefaultScopedMemoryPool()};
    // Register root node.
    auto typeWithId = TypeWithId::create(type, 1);
    auto columnWriter = BaseColumnWriter::create(context, *typeWithId);

    // Prepare input
    std::vector<VectorPtr> batches;

    for (size_t j = 0; j != repetitionCount; j++) {
      batches.emplace_back(generateStringSlice(j, &pool));
    }

    for (size_t i = 0; i != flushCount; ++i) {
      proto::StripeFooter stripeFooter;
      // Write Stride
      for (size_t j = 0; j != repetitionCount; ++j) {
        // TODO: break the batch into multiple strides.
        columnWriter->write(batches[j], Ranges::of(0, size));
        postProcess(*columnWriter, i, j);
        columnWriter->createIndexEntry();
      }

      // Flush when all strides are written (once per stripe).
      columnWriter->flush(
          [&stripeFooter](uint32_t /* unused */) -> proto::ColumnEncoding& {
            return *stripeFooter.add_encoding();
          });

      // Read and verify.
      const size_t nodeId = 1;
      auto rowType = ROW({{"string_column", type}});
      TestStripeStreams streams(context, stripeFooter, rowType);
      EncodingKey key{nodeId};
      const auto& encoding = streams.getEncoding(key);
      if (writeDirect) {
        ASSERT_EQ(
            proto::ColumnEncoding_Kind::ColumnEncoding_Kind_DIRECT,
            encoding.kind());
      } else {
        ASSERT_EQ(
            proto::ColumnEncoding_Kind::ColumnEncoding_Kind_DICTIONARY,
            encoding.kind());
        ASSERT_EQ(finalDictionarySize, encoding.dictionarysize());
      }

      auto reqType = TypeWithId::create(rowType)->childAt(0);
      auto columnReader = ColumnReader::build(reqType, reqType, streams);

      for (size_t j = 0; j != repetitionCount; ++j) {
        if (!writeDirect) {
          EXPECT_CALL(streams.getMockStrideIndexProvider(), getStrideIndex())
              .Times(::testing::AtMost(1)) // Stride dictionary is optional
              .WillOnce(Return(j));
        }

        // TODO Make reuse work
        VectorPtr resultBatch;
        columnReader->next(size, resultBatch);

        auto batch = batches[j];
        ASSERT_EQ(batch->size(), resultBatch->size());

        auto sv = std::dynamic_pointer_cast<FlatVector<StringView>>(batch);
        ASSERT_TRUE(sv);
        auto resultSv =
            std::dynamic_pointer_cast<SimpleVector<StringView>>(resultBatch);
        ASSERT_TRUE(resultSv);
        ASSERT_EQ(sv->getNullCount(), resultSv->getNullCount());
        for (size_t k = 0; k < sv->size(); k++) {
          EXPECT_EQ(sv->isNullAt(k), resultSv->isNullAt(k));
        }

        for (size_t k = 0; k != sv->size(); ++k) {
          if (!sv->isNullAt(k)) {
            EXPECT_EQ(sv->valueAt(k), resultSv->valueAt(k)) << folly::sformat(
                "Mismatch on {}-th element. \nExpected: {}\n Actual: {}",
                k,
                sv->valueAt(k),
                resultSv->valueAt(k));
          }
        }
      }
      context.nextStripe();
      columnWriter->reset();
    }
  }
};

struct StringDictionaryEncodingTestCase : public StringColumnWriterTestCase {
  explicit StringDictionaryEncodingTestCase(
      size_t size,
      size_t finalDictionarySize,
      const std::function<std::string(size_t, size_t, size_t)>& genData,
      bool hasNull,
      const std::function<bool(size_t, size_t, size_t)>& genNulls,
      size_t repetitionCount = 1,
      size_t flushCount = 1)
      : StringColumnWriterTestCase{
            size,
            false,
            1.0f,
            0.0f,
            finalDictionarySize,
            genData,
            hasNull,
            genNulls,
            noPostProcessing,
            repetitionCount,
            flushCount} {}
};

struct StringDirectEncodingTestCase : public StringColumnWriterTestCase {
  explicit StringDirectEncodingTestCase(
      size_t size,
      const std::function<std::string(size_t, size_t, size_t)>& genData,
      bool hasNull,
      const std::function<bool(size_t, size_t, size_t)>& genNulls,
      size_t repetitionCount = 1,
      size_t flushCount = 1)
      : StringColumnWriterTestCase{
            size,
            true,
            0.0f,
            1.0f,
            0,
            genData,
            hasNull,
            genNulls,
            noPostProcessing,
            repetitionCount,
            flushCount} {}
};

TEST(ColumnWriterTests, StringDictionaryEncodingWrite) {
  struct TestCase : public StringDictionaryEncodingTestCase {
    explicit TestCase(
        size_t size,
        size_t finalDictionarySize,
        const std::function<std::string(size_t, size_t, size_t)>& genData,
        size_t repetitionCount = 1,
        size_t flushCount = 1)
        : StringDictionaryEncodingTestCase{
              size,
              finalDictionarySize,
              genData,
              false,
              noNullsWithStride,
              repetitionCount,
              flushCount} {}
  };
  std::vector<TestRunner> testCases{
      // No values in dictionary.
      TestCase{1000, 0, generateStringRange},
      // Mixture of values in dictionary vs not.
      TestCase{1000, 201, generateSomewhatRandomStringData},
      // Test repeated writes. All values are in dictionary.
      TestCase{1000, 617, generateSomewhatRandomStringData, 20},
      // Test repeated writes and flushes with mixture of values in
      // dictionary.
      // Tests independence of dictionary encoding writes across stripes. (In
      // other words, whether the dictionary is cleared across stripes.)
      TestCase{1000, 201, generateSomewhatRandomStringData, 1, 10},
      // Test repeated writes and flushes. All values are in dictionary.
      TestCase{1000, 617, generateSomewhatRandomStringData, 2, 10},
  };
  for (const auto& testCase : testCases) {
    testCase.runTest();
  }
}

std::string genStrideData_scheme1(
    size_t strideIndex,
    size_t strideOffset,
    size_t /*unused*/) {
  // 1st stride contains - "0", "a",  "a", "a",...
  // 2nd stride contains - "1", "b",  "b", "b",...
  // The 1st string will block the inDictStream optimization and exercise
  // the related code path.
  char ch = static_cast<char>(
      (strideOffset == 0) ? '0' + strideIndex : 'a' + strideIndex);
  return std::string(1, ch);
}

std::string genStrideData_scheme2(
    size_t strideIndex,
    size_t strideOffset,
    size_t /*unused*/) {
  // 1st stride contains - "start",  "a", "a",...
  // 2nd stride contains - "b",  "b", "b",...
  if (strideOffset == 0 && strideIndex == 0) {
    // If all the keys are in dictionary, inDictStream is skipped and the code
    // path is skipped. So introducing a non repeated string here
    // intentionally.
    return std::string("start");
  }
  char ch = static_cast<char>('a' + strideIndex);
  return std::string(1, ch);
}

bool genNulls_ForStride2(
    size_t strideIndex,
    size_t /*unused*/,
    size_t /*unused*/) {
  // Except for Stride 2, the rest strides will contain nulls.
  return strideIndex == 2;
}

TEST(ColumnWriterTests, StrideStringWithSomeDataNotInDictionary) {
  struct TestCase : public StringDictionaryEncodingTestCase {
    explicit TestCase(
        size_t size,
        size_t finalDictionarySize,
        const std::function<std::string(size_t, size_t, size_t)>& genData,
        bool hasNulls,
        const std::function<bool(size_t, size_t, size_t)>& genNulls,
        size_t repetitionCount,
        size_t flushCount)
        : StringDictionaryEncodingTestCase{
              size,
              finalDictionarySize,
              genData,
              hasNulls,
              genNulls,
              repetitionCount,
              flushCount} {}
  };

  std::vector<TestRunner> testCases{
      TestCase{1000, 2, genStrideData_scheme1, false, noNullsWithStride, 2, 5},

      TestCase{1000, 2, genStrideData_scheme2, false, noNullsWithStride, 2, 3},

      TestCase{
          1000, 1, genStrideData_scheme1, true, genNulls_ForStride2, 3, 1}};
  for (const auto& testCase : testCases) {
    testCase.runTest();
  }
}

TEST(ColumnWriterTests, StringDictionaryEncodingWritesWithNulls) {
  struct DictionaryEncodingTestCase : public StringDictionaryEncodingTestCase {
    DictionaryEncodingTestCase(
        size_t size,
        size_t finalDictionarySize,
        const std::function<std::string(size_t, size_t, size_t)>& genData,
        const std::function<bool(size_t, size_t, size_t)>& genNulls,
        size_t repetitionCount = 1,
        size_t flushCount = 1)
        : StringDictionaryEncodingTestCase{
              size,
              finalDictionarySize,
              genData,
              true,
              genNulls,
              repetitionCount,
              flushCount} {}
  };

  // Even as the dictionary size threshold allows, we might not end up writing
  // with dictionary encoding.
  struct DirectEncodingTestCase : public StringDirectEncodingTestCase {
    DirectEncodingTestCase(
        size_t size,
        const std::function<std::string(size_t, size_t, size_t)>& genData,
        const std::function<bool(size_t, size_t, size_t)>& genNulls,
        size_t repetitionCount = 1,
        size_t flushCount = 1)
        : StringDirectEncodingTestCase{
              size,
              genData,
              true,
              genNulls,
              repetitionCount,
              flushCount} {}
  };

  std::vector<TestRunner> testCases{
      // When all values are null, we don't try to write dictionary at all.
      DirectEncodingTestCase{1000, generateStringRange, allNullsWithStride},
      // No values in dictionary.
      DictionaryEncodingTestCase{
          100, 0, generateStringRange, someNullsWithStride},
      // Mixture of values in dictionary vs not.
      DictionaryEncodingTestCase{
          1000, 62, generateSomewhatRandomStringData, someNullsWithStride},
      // Test repeated writes. All values are in dictionary.
      DictionaryEncodingTestCase{
          1000, 250, generateSomewhatRandomStringData, someNullsWithStride, 20},
      // Test repeated writes and flushes with mixture of values in
      // dictionary.
      // Tests independence of dictionary encoding writes across stripes. (In
      // other words, whether the dictionary is cleared across stripes.)
      DictionaryEncodingTestCase{
          1000,
          62,
          generateSomewhatRandomStringData,
          someNullsWithStride,
          1,
          10},
      // Test repeated writes and flushes. All values are in dictionary.
      DictionaryEncodingTestCase{
          1000,
          250,
          generateSomewhatRandomStringData,
          someNullsWithStride,
          2,
          10},
  };
  for (const auto& testCase : testCases) {
    testCase.runTest();
  }
}

TEST(ColumnWriterTests, StringDirectEncodingWrites) {
  struct TestCase : public StringDirectEncodingTestCase {
    TestCase(
        size_t size,
        const std::function<std::string(size_t, size_t, size_t)>& genData,
        size_t repetitionCount = 1,
        size_t flushCount = 1)
        : StringDirectEncodingTestCase{
              size,
              genData,
              false,
              noNullsWithStride,
              repetitionCount,
              flushCount} {}
  };

  std::vector<TestRunner> testCases{
      TestCase{1000, generateStringRange},
      TestCase{1000, generateSomewhatRandomStringData},
      TestCase{1000, generateSomewhatRandomStringData, 20},
      // Note, writes from the second stripe on uses direct encoding from the
      // get-go.
      // TODO: reinforce that the subsequent writes go through the right code
      // path when we have more granular memory tracking.
      TestCase{1000, generateSomewhatRandomStringData, 1, 10},
      TestCase{1000, generateSomewhatRandomStringData, 2, 10},
  };
  for (const auto& testCase : testCases) {
    testCase.runTest();
  }
}

TEST(ColumnWriterTests, StringDirectEncodingWritesWithNulls) {
  struct TestCase : public StringDirectEncodingTestCase {
    TestCase(
        size_t size,
        const std::function<std::string(size_t, size_t, size_t)>& genData,
        const std::function<bool(size_t, size_t, size_t)>& genNulls,
        size_t repetitionCount = 1,
        size_t flushCount = 1)
        : StringDirectEncodingTestCase{
              size,
              genData,
              true,
              genNulls,
              repetitionCount,
              flushCount} {}
  };

  std::vector<TestRunner> testCases{
      TestCase{1000, generateStringRange, allNullsWithStride},
      TestCase{1000, generateStringRange, someNullsWithStride},
      TestCase{1000, generateSomewhatRandomStringData, someNullsWithStride},
      TestCase{1000, generateSomewhatRandomStringData, someNullsWithStride, 20},
      // Note, writes from the second stripe on uses direct encoding from the
      // get-go.
      // TODO: reinforce that the subsequent writes go through the right code
      // path when we have more granular memory tracking.
      TestCase{
          1000, generateSomewhatRandomStringData, someNullsWithStride, 1, 10},
      TestCase{
          1000, generateSomewhatRandomStringData, someNullsWithStride, 2, 10},
  };
  for (const auto& testCase : testCases) {
    testCase.runTest();
  }
}

TEST(ColumnWriterTests, StringColumnWriterAbandonDictionaries) {
  struct TestCase : public StringColumnWriterTestCase {
    TestCase(
        size_t size,
        bool writeDirect,
        size_t finalDictionarySize,
        const std::function<std::string(size_t, size_t, size_t)>& genData,
        const std::function<void(ColumnWriter&, size_t, size_t)>& postProcess,
        size_t repetitionCount,
        size_t flushCount)
        : StringColumnWriterTestCase{
              size,
              writeDirect,
              1.0f,
              0.0f,
              finalDictionarySize,
              genData,
              false,
              noNullsWithStride,
              postProcess,
              repetitionCount,
              flushCount} {}
  };

  struct DirectEncodingTestCase : public TestCase {
    DirectEncodingTestCase(
        size_t size,
        const std::function<std::string(size_t, size_t, size_t)>& genData,
        const std::function<void(ColumnWriter&, size_t, size_t)>& postProcess,
        size_t repetitionCount = 1,
        size_t flushCount = 1)
        : TestCase(
              size,
              /* writeDirect */ true,
              /* finalDictionarySize */ 0,
              genData,
              postProcess,
              repetitionCount,
              flushCount) {}
  };

  struct DictionaryEncodingTestCase : public TestCase {
    DictionaryEncodingTestCase(
        size_t size,
        size_t finalDictionarySize,
        const std::function<std::string(size_t, size_t, size_t)>& genData,
        const std::function<void(ColumnWriter&, size_t, size_t)>& postProcess,
        size_t repetitionCount = 1,
        size_t flushCount = 1)
        : TestCase(
              size,
              /* writeDirect */ false,
              finalDictionarySize,
              genData,
              postProcess,
              repetitionCount,
              flushCount) {}
  };

  std::vector<TestRunner> testCases{
      DirectEncodingTestCase{
          1000,
          generateStringRange,
          checkAbandonDict(
              abandonNthWriteForStripe(0, 0),
              /* force */ true,
              successAtNthWriteForStripe(0, 0)),
          10},
      DirectEncodingTestCase{
          1000,
          generateStringRange,
          checkAbandonDict(
              abandonNthWriteForStripe(0, 0),
              /* force */ true,
              successAtNthWriteForStripe(0, 0)),
          1,
          10},
      // Test abandoning dictionary in multi-write scenarios. For now we could
      // only abandon dictionary starting from the first stripe, because we
      // could not switch up encoding of a writer once determined.
      DirectEncodingTestCase{
          1000,
          generateStringRange,
          checkAbandonDict(
              abandonNthWriteForStripe(0, 0),
              /* force */ true,
              successAtNthWriteForStripe(0, 0)),
          2,
          5},
      DirectEncodingTestCase{
          1000,
          generateStringRange,
          checkAbandonDict(
              abandonNthWriteForStripe(0, 1),
              /* force */ true,
              successAtNthWriteForStripe(0, 1)),
          2,
          5},
      // We shouldn't be able to switch encodings beyond the first stripe.
      DictionaryEncodingTestCase{
          1000,
          /* finalDictionarySize */ 1000,
          generateStringRange,
          checkAbandonDict(
              abandonNthWriteForStripe(1, 0), /* force */ true, noSuccess),
          2,
          5},
      // Abandoning at every write to make sure subsequent abandon dict calls
      // are safe.
      DirectEncodingTestCase{
          1000,
          generateStringRange,
          checkAbandonDict(
              abandonEveryWrite,
              /* force */ true,
              successAtNthWriteForStripe(0, 0)),
          10},
      DirectEncodingTestCase{
          1000,
          generateStringRange,
          checkAbandonDict(
              abandonEveryWrite,
              /* force */ true,
              successAtNthWriteForStripe(0, 0)),
          1,
          10},
  };

  for (const auto& testCase : testCases) {
    testCase.runTest();
  }
}

// TODO: how about all nulls?
TEST(ColumnWriterTests, StringColumnWriterAbandonDictionariesWithNulls) {
  struct TestCase : public StringColumnWriterTestCase {
    TestCase(
        size_t size,
        bool writeDirect,
        size_t finalDictionarySize,
        const std::function<std::string(size_t, size_t, size_t)>& genData,
        const std::function<void(ColumnWriter&, size_t, size_t)>& postProcess,
        size_t repetitionCount = 1,
        size_t flushCount = 1)
        : StringColumnWriterTestCase{
              size,
              writeDirect,
              1.0f,
              0.0f,
              finalDictionarySize,
              genData,
              true,
              someNullsWithStride,
              postProcess,
              repetitionCount,
              flushCount} {}
  };

  struct DirectEncodingTestCase : public TestCase {
    DirectEncodingTestCase(
        size_t size,
        const std::function<std::string(size_t, size_t, size_t)>& genData,
        const std::function<void(ColumnWriter&, size_t, size_t)>& postProcess,
        size_t repetitionCount = 1,
        size_t flushCount = 1)
        : TestCase(
              size,
              /* writeDirect */ true,
              /* finalDictionarySize */ 0,
              genData,
              postProcess,
              repetitionCount,
              flushCount) {}
  };

  struct DictionaryEncodingTestCase : public TestCase {
    DictionaryEncodingTestCase(
        size_t size,
        size_t finalDictionarySize,
        const std::function<std::string(size_t, size_t, size_t)>& genData,
        const std::function<void(ColumnWriter&, size_t, size_t)>& postProcess,
        size_t repetitionCount = 1,
        size_t flushCount = 1)
        : TestCase(
              size,
              /* writeDirect */ false,
              finalDictionarySize,
              genData,
              postProcess,
              repetitionCount,
              flushCount) {}
  };

  std::vector<TestRunner> testCases{
      DirectEncodingTestCase{
          1000,
          generateStringRange,
          checkAbandonDict(
              abandonNthWriteForStripe(0, 0),
              /* force */ true,
              successAtNthWriteForStripe(0, 0)),
          10},
      DirectEncodingTestCase{
          1000,
          generateStringRange,
          checkAbandonDict(
              abandonNthWriteForStripe(0, 0),
              /* force */ true,
              successAtNthWriteForStripe(0, 0)),
          1,
          10},
      // Test abandoning dictionary in multi-write scenarios. For now we could
      // only abandon dictionary starting from the first stripe, because we
      // could not switch up encoding of a writer once determined.
      DirectEncodingTestCase{
          1000,
          generateStringRange,
          checkAbandonDict(
              abandonNthWriteForStripe(0, 0),
              /* force */ true,
              successAtNthWriteForStripe(0, 0)),
          2,
          5},
      DirectEncodingTestCase{
          1000,
          generateStringRange,
          checkAbandonDict(
              abandonNthWriteForStripe(0, 1),
              /* force */ true,
              successAtNthWriteForStripe(0, 1)),
          2,
          5},
      // We shouldn't be able to switch encodings beyond the first stripe.
      DictionaryEncodingTestCase{
          1000,
          /* finalDictionarySize */ 341,
          generateStringRange,
          checkAbandonDict(
              abandonNthWriteForStripe(1, 0), /* force */ true, noSuccess),
          2,
          5},
      // Abandoning at every write to make sure subsequent abandon dict calls
      // are safe.
      DirectEncodingTestCase{
          1000,
          generateStringRange,
          checkAbandonDict(
              abandonEveryWrite,
              /* force */ true,
              successAtNthWriteForStripe(0, 0)),
          10},
      DirectEncodingTestCase{
          1000,
          generateStringRange,
          checkAbandonDict(
              abandonEveryWrite,
              /* force */ true,
              successAtNthWriteForStripe(0, 0)),
          1,
          10},
  };

  for (const auto& testCase : testCases) {
    testCase.runTest();
  }
}

TEST(ColumnWriterTests, StringColumnWriterAbandonLowValueDictionaries) {
  struct TestCase : public StringColumnWriterTestCase {
    TestCase(
        size_t size,
        bool writeDirect,
        float dictionaryKeyEfficiencyThreshold,
        size_t finalDictionarySize,
        const std::function<std::string(size_t, size_t, size_t)>& genData,
        const std::function<void(ColumnWriter&, size_t, size_t)>& postProcess,
        size_t repetitionCount,
        size_t flushCount)
        : StringColumnWriterTestCase{
              size,
              writeDirect,
              dictionaryKeyEfficiencyThreshold,
              /* entropyKeyEfficiencyThreshold */ 0.0f,
              finalDictionarySize,
              genData,
              false,
              noNullsWithStride,
              postProcess,
              repetitionCount,
              flushCount} {}
  };

  struct DirectEncodingTestCase : public TestCase {
    DirectEncodingTestCase(
        size_t size,
        float dictionaryKeyEfficiencyThreshold,
        const std::function<std::string(size_t, size_t, size_t)>& genData,
        const std::function<void(ColumnWriter&, size_t, size_t)>& postProcess,
        size_t repetitionCount = 1,
        size_t flushCount = 1)
        : TestCase(
              size,
              /* writeDirect */ true,
              dictionaryKeyEfficiencyThreshold,
              /* finalDictionarySize */ 0,
              genData,
              postProcess,
              repetitionCount,
              flushCount) {}
  };

  struct DictionaryEncodingTestCase : public TestCase {
    DictionaryEncodingTestCase(
        size_t size,
        float dictionaryKeyEfficiencyThreshold,
        size_t finalDictionarySize,
        const std::function<std::string(size_t, size_t, size_t)>& genData,
        const std::function<void(ColumnWriter&, size_t, size_t)>& postProcess,
        size_t repetitionCount = 1,
        size_t flushCount = 1)
        : TestCase(
              size,
              /* writeDirect */ false,
              dictionaryKeyEfficiencyThreshold,
              finalDictionarySize,
              genData,
              postProcess,
              repetitionCount,
              flushCount) {}
  };

  std::vector<TestRunner> testCases{
      DictionaryEncodingTestCase{
          1000,
          /* dictionaryKeyEfficiencyThreshold */ 1.0f,
          /* finalDictionarySize */ 1000,
          generateStringRange,
          checkAbandonDict(
              abandonNthWriteForStripe(0, 0),
              /* force */ false,
              noSuccess),
          /* repCount */ 10},
      // FinalDictionarySize == 0 because in each stripe
      // each value only appeared once.
      DictionaryEncodingTestCase{
          1000,
          /* dictionaryKeyEfficiencyThreshold */ 1.0f,
          /* finalDictionarySize */ 0,
          generateStringRange,
          checkAbandonDict(
              abandonNthWriteForStripe(0, 0),
              /* force */ false,
              noSuccess),
          /* repCount */ 1,
          /* stripeCount */ 10},
      DirectEncodingTestCase{
          1000,
          /* dictionaryKeyEfficiencyThreshold */ 0.4f,
          generateStringRange,
          checkAbandonDict(
              abandonNthWriteForStripe(0, 1),
              /* force */ false,
              successAtNthWriteForStripe(0, 1)),
          /* repCount */ 10},
      DictionaryEncodingTestCase{
          1000,
          /* dictionaryKeyEfficiencyThreshold */ 0.4f,
          /* finalDictionarySize */ 1000,
          generateStringRange,
          checkAbandonDict(
              abandonNthWriteForStripe(0, 2),
              /* force */ false,
              noSuccess),
          /* repCount */ 10},
      // Test abandoning dictionary in multi-write scenarios. For now we could
      // only abandon dictionary starting from the first stripe, because we
      // could not switch up encoding of a writer once determined.
      DictionaryEncodingTestCase{
          1000,
          /* dictionaryKeyEfficiencyThreshold */ 1.0f,
          /* finalDictionarySize */ 1000,
          generateStringRange,
          checkAbandonDict(
              abandonNthWriteForStripe(0, 1),
              /* force */ false,
              noSuccess),
          /* repCount */ 5,
          /* stripeCount*/ 2},
      // We shouldn't be able to switch encodings beyond the first stripe.
      DictionaryEncodingTestCase{
          1000,
          /* dictionaryKeyEfficiencyThreshold */ 1.0f,
          /* finalDictionarySize */ 1000,
          generateStringRange,
          checkAbandonDict(
              abandonNthWriteForStripe(1, 0), /* force */ false, noSuccess),
          /* repCount */ 5,
          /* stripeCount*/ 2},
      DirectEncodingTestCase{
          1000,
          /* dictionaryKeyEfficiencyThreshold */ 0.1f,
          generateStringRange,
          checkAbandonDict(
              abandonNthWriteForStripe(0, 1),
              /* force */ false,
              successAtNthWriteForStripe(0, 1)),
          /* repCount */ 5,
          /* stripeCount*/ 2},
      // Return false because we were already using direct encoding.
      DirectEncodingTestCase{
          1000,
          /* dictionaryKeyEfficiencyThreshold */ 0.1f,
          generateStringRange,
          checkAbandonDict(
              abandonNthWriteForStripe(1, 0), /* force */ false, noSuccess),
          /* repCount */ 5,
          /* stripeCount*/ 2},
      // Abandoning at every write to make sure subsequent abandon dict calls
      // are safe.
      DictionaryEncodingTestCase{
          1000,
          /* dictionaryKeyEfficiencyThreshold */ 1.0f,
          /* finalDictionarySize */ 1000,
          generateStringRange,
          checkAbandonDict(
              abandonEveryWrite,
              /* force */ false,
              noSuccess),
          /* repCount */ 10},
      // FinalDictionarySize == 0 because in each stripe
      // each value only appeared once.
      DictionaryEncodingTestCase{
          1000,
          /* dictionaryKeyEfficiencyThreshold */ 1.0f,
          /* finalDictionarySize */ 0,
          generateStringRange,
          checkAbandonDict(
              abandonEveryWrite,
              /* force */ false,
              noSuccess),
          /* repCount */ 1,
          /* stripeCount*/ 10},
  };

  for (const auto& testCase : testCases) {
    testCase.runTest();
  }
}

TEST(ColumnWriterTests, IntDictWriterDirectValueOverflow) {
  auto config = std::make_shared<Config>();
  auto scopedPool = getDefaultScopedMemoryPool();
  auto& pool = scopedPool->getPool();
  WriterContext context{config, getDefaultScopedMemoryPool()};
  auto type = std::make_shared<const IntegerType>();
  auto typeWithId = TypeWithId::create(type, 1);

  // write
  constexpr size_t size = 100;
  std::vector<std::optional<int32_t>> data;
  for (auto i = 0; i < size; ++i) {
    data.push_back((i == 0 ? -1 : 1));
  }
  auto vector = populateBatch<int32_t>(data, &pool);

  auto writer = BaseColumnWriter::create(context, *typeWithId, 0);
  writer->write(vector, Ranges::of(0, size));
  writer->createIndexEntry();
  proto::StripeFooter sf;
  writer->flush([&sf](auto /* unused */) -> proto::ColumnEncoding& {
    return *sf.add_encoding();
  });
  auto& enc = sf.encoding(0);
  ASSERT_EQ(enc.kind(), proto::ColumnEncoding_Kind_DICTIONARY);

  // get data stream
  TestStripeStreams streams(context, sf, ROW({"foo"}, {type}));
  DwrfStreamIdentifier si{1, 0, 0, proto::Stream_Kind_DATA};
  auto stream = streams.getStream(si, true);

  // read it as long
  auto decoder = createRleDecoder<false>(
      std::move(stream), RleVersion_1, pool, streams.getUseVInts(si), 8);
  std::array<int64_t, size> actual;
  decoder->next(actual.data(), size, nullptr);
  for (auto i = 0; i < size; ++i) {
    ASSERT_EQ(actual[i], i == 0 ? -1 : 0);
  }
}

TEST(ColumnWriterTests, ShortDictWriterDictValueOverflow) {
  auto config = std::make_shared<Config>();
  auto scopedPool = getDefaultScopedMemoryPool();
  auto& pool = scopedPool->getPool();
  WriterContext context{config, getDefaultScopedMemoryPool()};
  auto type = std::make_shared<const SmallintType>();
  auto typeWithId = TypeWithId::create(type, 1);

  // write
  constexpr size_t repeat = 3;
  constexpr size_t count = 1 << 16;
  constexpr size_t size = repeat * count;
  std::vector<std::optional<int16_t>> data;
  for (auto i = 0; i < repeat; ++i) {
    int16_t val = std::numeric_limits<int16_t>::min();
    for (auto j = 0; j < count; ++j) {
      data.push_back(val++);
    }
  }
  auto vector = populateBatch<int16_t>(data, &pool);

  auto writer = BaseColumnWriter::create(context, *typeWithId, 0);
  writer->write(vector, Ranges::of(0, size));
  writer->createIndexEntry();
  proto::StripeFooter sf;
  writer->flush([&sf](auto /* unused */) -> proto::ColumnEncoding& {
    return *sf.add_encoding();
  });
  auto& enc = sf.encoding(0);
  ASSERT_EQ(enc.kind(), proto::ColumnEncoding_Kind_DICTIONARY);

  // get data stream
  TestStripeStreams streams(context, sf, ROW({"foo"}, {type}));
  DwrfStreamIdentifier si{1, 0, 0, proto::Stream_Kind_DATA};
  auto stream = streams.getStream(si, true);

  // read it as long
  auto decoder = createRleDecoder<false>(
      std::move(stream), RleVersion_1, pool, streams.getUseVInts(si), 8);
  std::array<int64_t, size> actual;
  decoder->next(actual.data(), size, nullptr);
  for (auto i = 0; i < size; ++i) {
    ASSERT_GE(actual[i], 0);
  }
}

TEST(ColumnWriterTests, RemovePresentStream) {
  auto config = std::make_shared<Config>();
  auto scopedPool = getDefaultScopedMemoryPool();
  auto& pool = scopedPool->getPool();

  std::vector<std::optional<int32_t>> data;
  auto size = 100;
  for (auto i = 0; i < size; ++i) {
    data.push_back(i);
  }
  auto vector = populateBatch<int32_t>(data, &pool);
  WriterContext context{config, getDefaultScopedMemoryPool()};
  auto type = std::make_shared<const IntegerType>();
  auto typeWithId = TypeWithId::create(type, 1);

  // write
  auto writer = BaseColumnWriter::create(context, *typeWithId, 0);

  writer->write(vector, Ranges::of(0, size));
  writer->createIndexEntry();
  proto::StripeFooter sf;
  writer->flush([&sf](auto /* unused */) -> proto::ColumnEncoding& {
    return *sf.add_encoding();
  });

  // get data stream
  TestStripeStreams streams(context, sf, ROW({"foo"}, {type}));
  DwrfStreamIdentifier si{1, 0, 0, proto::Stream_Kind_PRESENT};
  ASSERT_EQ(streams.getStream(si, false), nullptr);
}

TEST(ColumnWriterTests, ColumnIdInStream) {
  auto config = std::make_shared<Config>();
  auto scopedPool = getDefaultScopedMemoryPool();
  auto& pool = scopedPool->getPool();

  std::vector<std::optional<int32_t>> data;
  auto size = 100;
  for (auto i = 0; i < size; ++i) {
    data.push_back(i);
  }
  auto vector = populateBatch<int32_t>(data, &pool);
  WriterContext context{config, getDefaultScopedMemoryPool()};
  auto type = std::make_shared<const IntegerType>();
  const uint32_t kNodeId = 4;
  const uint32_t kColumnId = 2;
  auto typeWithId = std::make_shared<const TypeWithId>(
      type,
      std::vector<std::shared_ptr<const TypeWithId>>{},
      /* id */ kNodeId,
      /* maxId */ kNodeId,
      /* column */ kColumnId);

  // write
  auto writer = BaseColumnWriter::create(context, *typeWithId, 0);

  writer->write(vector, Ranges::of(0, size));
  writer->createIndexEntry();
  proto::StripeFooter sf;
  writer->flush([&sf](auto /* unused */) -> proto::ColumnEncoding& {
    return *sf.add_encoding();
  });

  // get data stream
  TestStripeStreams streams(context, sf, ROW({"foo"}, {type}));
  DwrfStreamIdentifier si{
      kNodeId, /* sequence */ 0, kColumnId, proto::Stream_Kind_DATA};
  ASSERT_NE(streams.getStream(si, false), nullptr);
}

template <typename T>
struct DictColumnWriterTestCase {
  DictColumnWriterTestCase(size_t size, bool writeDirect, const TypePtr& type)
      : size_(size), writeDirect_(writeDirect), type_(type) {}
  const size_t size_;
  const bool writeDirect_;
  TypePtr type_;

  BufferPtr randomIndices(vector_size_t size) {
    BufferPtr indices = AlignedBuffer::allocate<vector_size_t>(size, &pool_);
    auto rawIndices = indices->asMutable<vector_size_t>();
    for (int32_t i = 0; i < size; i++) {
      rawIndices[i] = folly::Random::rand32(size);
    }
    return indices;
  }

  /**
   * Used to generate dictionary data for the non-complex columns
   * @param size the number of rows
   * @param valueAt the lambda generating values
   * @param isNullAt the lambda generating nulls
   * @return generated data as flat vector
   */
  FlatVectorPtr<T> makeFlatVector(
      vector_size_t size,
      std::function<T(vector_size_t /*index*/)> valueAt,
      std::function<bool(vector_size_t /*index*/)> isNullAt = nullptr) {
    auto vector = std::dynamic_pointer_cast<FlatVector<T>>(
        BaseVector::create(type_, size, &pool_));
    for (int32_t i = 0; i < size; ++i) {
      if (isNullAt && isNullAt(i)) {
        vector->setNull(i, true);
      } else {
        vector->set(i, valueAt(i));
      }
    }
    return vector;
  }

  /**
   * Used to only generate dictionary complex vector tests
   * The data is generated randomly while the nulls are
   * generated using a lambda.
   * @param rowType the complex row type
   * @param count the number of rows in the generated column
   * @param isNullAt the bool lambda for generating nulls
   * @return generated data as Row, Array or Map vectors.
   */
  VectorPtr makeComplexVectors(
      const std::shared_ptr<const RowType> rowType,
      int32_t count,
      std::function<bool(vector_size_t /*index*/)> isNullAt) {
    auto vector = std::dynamic_pointer_cast<RowVector>(
        BatchMaker::createBatch(rowType, count, pool_, isNullAt));
    // Batch is returned as a RowVector and so we grab its first column
    return vector->childAt(0);
  }

  /**
   * Used to generate dicitionary data for the non-complex columns
   * @param size the size the generated data (before dictionary)
   * @param valueAt the lmbda generating values
   * @param isNullAt the lambda generating nulls
   * @param complexRowType only set if the data wil be complex (Row, Array or
   * Map)
   * @return
   */
  VectorPtr createDictionaryBatch(
      size_t size,
      std::function<T(vector_size_t /*index*/)> valueAt,
      std::function<bool(vector_size_t /*index*/)> isNullAt,
      const std::shared_ptr<const RowType> complexRowType = nullptr) {
    BufferPtr indices = randomIndices(size);
    VectorPtr dictionaryVector;

    VectorPtr flatVector;
    if (complexRowType == nullptr) {
      flatVector = makeFlatVector(size, valueAt, isNullAt);
    } else {
      flatVector = makeComplexVectors(complexRowType, size, isNullAt);
    }

    auto wrappedVector = BaseVector::wrapInDictionary(
        BufferPtr(nullptr), indices, size, flatVector);
    EXPECT_EQ(wrappedVector->encoding(), VectorEncoding::Simple::DICTIONARY);
    return wrappedVector;
  }

  void runTest(
      std::function<T(vector_size_t /*index*/)> valueAt,
      std::function<bool(vector_size_t /*index*/)> isNullAt = nullptr) {
    auto config = std::make_shared<Config>();
    auto typeWithId = TypeWithId::create(type_, 1);
    auto rowType = ROW({type_});

    WriterContext context{config, getDefaultScopedMemoryPool()};

    // complexVectorType will be nullptr if the vector is not complex.
    bool isComplexType = std::dynamic_pointer_cast<const RowType>(type_) ||
        std::dynamic_pointer_cast<const MapType>(type_) ||
        std::dynamic_pointer_cast<const ArrayType>(type_);

    auto complexVectorType = isComplexType ? rowType : nullptr;
    auto batch =
        createDictionaryBatch(size_, valueAt, isNullAt, complexVectorType);

    const auto writer = BaseColumnWriter::create(context, *typeWithId);

    // Testing write direct paths
    if (writeDirect_) {
      writer->tryAbandonDictionaries(true);
    }
    writer->write(batch, Ranges::of(0, batch->size()));
    writer->createIndexEntry();

    proto::StripeFooter sf;
    writer->flush([&sf](uint32_t /* unused */) -> proto::ColumnEncoding& {
      return *sf.add_encoding();
    });

    // Reading the vector out
    TestStripeStreams streams(context, sf, rowType);
    EXPECT_CALL(streams.getMockStrideIndexProvider(), getStrideIndex())
        .WillRepeatedly(Return(0));
    auto rowTypeWithId = TypeWithId::create(rowType);
    auto reqType = rowTypeWithId->childAt(0);
    auto reader = ColumnReader::build(reqType, reqType, streams);
    VectorPtr out;
    reader->next(batch->size(), out);
    compareResults(batch, out);

    context.nextStripe();
    writer->reset();
  }

  void compareResults(VectorPtr& writeVector, VectorPtr& readVector) {
    ASSERT_EQ(readVector->size(), writeVector->size());
    for (int32_t i = 0; i < writeVector->size(); ++i) {
      ASSERT_TRUE(readVector->equalValueAt(writeVector.get(), i, i))
          << "at index " << i;
    }
  }

  std::unique_ptr<ScopedMemoryPool> scopedPool_ = getDefaultScopedMemoryPool();
  MemoryPool& pool_ = *scopedPool_;
};

std::function<bool(vector_size_t /*index*/)> randomNulls(int32_t n) {
  return
      [n](vector_size_t /*index*/) { return folly::Random::rand32() % n == 0; };
}

template <typename T>
void testDictionary(
    const TypePtr& type,
    std::function<bool(vector_size_t)> isNullAt = nullptr,
    std::function<T(vector_size_t)> valueAt = nullptr) {
  constexpr int32_t vectorSize = 200;

  // Tests for null/non null data with direct or dict write
  DictColumnWriterTestCase<T>(vectorSize, true, type)
      .runTest(valueAt, isNullAt);

  DictColumnWriterTestCase<T>(vectorSize, false, type)
      .runTest(valueAt, isNullAt);

  // Tests for non null data with direct or dict write
  DictColumnWriterTestCase<T>(vectorSize, true, type).runTest(valueAt, [](int) {
    return false;
  });

  DictColumnWriterTestCase<T>(vectorSize, false, type)
      .runTest(valueAt, [](int) { return false; });
}

TEST(ColumnWriterTests, ColumnWriterDictionarySimple) {
  testDictionary<Timestamp>(TIMESTAMP(), randomNulls(11), [](vector_size_t i) {
    return Timestamp(i * 5, i * 2);
  });

  testDictionary<int64_t>(
      BIGINT(), randomNulls(5), [](vector_size_t i) { return i % 5; });

  testDictionary<int32_t>(
      INTEGER(), randomNulls(9), [](vector_size_t i) { return i % 5; });

  testDictionary<int16_t>(
      SMALLINT(), randomNulls(11), [](vector_size_t i) { return i % 5; });

  testDictionary<int8_t>(
      TINYINT(), randomNulls(13), [](vector_size_t i) { return i % 5; });

  testDictionary<float>(
      REAL(), randomNulls(7), [](vector_size_t i) { return (i % 3) * 0.2; });

  testDictionary<double>(
      DOUBLE(), randomNulls(9), [](vector_size_t i) { return (i % 3) * 0.2; });

  testDictionary<bool>(
      BOOLEAN(), randomNulls(11), [](vector_size_t i) { return i % 2 == 0; });

  testDictionary<StringView>(VARCHAR(), randomNulls(9), [](vector_size_t i) {
    return StringView(std::string("str") + std::to_string(i % 3));
  });

  testDictionary<StringView>(VARBINARY(), randomNulls(9), [](vector_size_t i) {
    return StringView(std::string("binary") + std::to_string(i % 3));
  });
};

TEST(ColumnWriterTests, rowDictionary) {
  // For complex data valueAt lambda is not set as the data is generated
  // randomly

  // Row tests
  testDictionary<Row<int32_t>>(ROW({INTEGER()}), randomNulls(5));

  testDictionary<Row<StringView, int32_t>>(
      ROW({VARCHAR(), INTEGER()}), randomNulls(11));

  testDictionary<Row<Row<StringView, int32_t>>>(
      ROW({ROW({VARCHAR(), INTEGER()})}), randomNulls(11));

  testDictionary<Row<int32_t, double, StringView>>(
      ROW({INTEGER(), DOUBLE(), VARCHAR()}), randomNulls(5));

  testDictionary<Row<int32_t, StringView, double, StringView>>(
      ROW({INTEGER(), VARCHAR(), DOUBLE(), VARCHAR()}), randomNulls(5));

  testDictionary<Row<Array<StringView>, StringView>>(
      ROW({ARRAY(VARCHAR()), VARCHAR()}), randomNulls(11));

  testDictionary<
      Row<Map<int32_t, double>,
          Array<Map<int32_t, Row<int32_t, double>>>,
          Row<int32_t, StringView>>>(
      ROW(
          {MAP(INTEGER(), DOUBLE()),
           ARRAY(MAP(INTEGER(), ROW({INTEGER(), DOUBLE()}))),
           ROW({INTEGER(), VARCHAR()})}),
      randomNulls(11));
}

TEST(ColumnWriterTests, arrayDictionary) {
  // Array tests
  testDictionary<Array<float>>(ARRAY(REAL()), randomNulls(7));

  testDictionary<
      Row<Array<int32_t>, Row<StringView, Array<Map<StringView, StringView>>>>>(
      ROW(
          {ARRAY(INTEGER()),
           ROW({VARCHAR(), ARRAY(MAP(VARCHAR(), VARCHAR()))})}),
      randomNulls(11));

  testDictionary<
      Array<Map<int32_t, Array<Map<int8_t, Row<StringView, Array<double>>>>>>>(
      ARRAY(MAP(
          INTEGER(), ARRAY(MAP(TINYINT(), ROW({VARCHAR(), ARRAY(DOUBLE())}))))),
      randomNulls(7));
}

TEST(ColumnWriterTests, mapDictionary) {
  // Map tests
  testDictionary<Map<int32_t, double>>(
      MAP(INTEGER(), DOUBLE()), randomNulls(7));

  testDictionary<Map<StringView, StringView>>(
      MAP(VARCHAR(), VARCHAR()), randomNulls(13));

  testDictionary<
      Map<StringView,
          Map<int32_t, Array<Row<int32_t, int32_t, Array<double>>>>>>(
      MAP(VARCHAR(),
          MAP(INTEGER(), ARRAY(ROW({INTEGER(), INTEGER(), ARRAY(DOUBLE())})))),
      randomNulls(9));

  testDictionary<Map<int32_t, Map<StringView, Map<StringView, int8_t>>>>(
      MAP(INTEGER(), MAP(VARCHAR(), MAP(VARCHAR(), TINYINT()))),
      randomNulls(3));
}

} // namespace facebook::velox::dwrf<|MERGE_RESOLUTION|>--- conflicted
+++ resolved
@@ -904,17 +904,12 @@
     // Write map/row
     for (auto strideI = 0; strideI < strideCount; ++strideI) {
       auto toWrite = batch;
-<<<<<<< HEAD
-      if (testEncoded && !isStruct) {
-        toWrite = wrapInDictionary(toWrite, strideI, pool);
-=======
       if (testEncoded) {
         if (isStruct) {
           toWrite = wrapInDictionaryRow(toWrite, pool);
         } else {
           toWrite = wrapInDictionary(toWrite, strideI, pool);
         }
->>>>>>> 61f34d4b
       }
       writer->write(toWrite, Ranges::of(0, toWrite->size()));
       writer->createIndexEntry();
