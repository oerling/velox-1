/*
 * Copyright (c) Facebook, Inc. and its affiliates.
 *
 * Licensed under the Apache License, Version 2.0 (the "License");
 * you may not use this file except in compliance with the License.
 * You may obtain a copy of the License at
 *
 *     http://www.apache.org/licenses/LICENSE-2.0
 *
 * Unless required by applicable law or agreed to in writing, software
 * distributed under the License is distributed on an "AS IS" BASIS,
 * WITHOUT WARRANTIES OR CONDITIONS OF ANY KIND, either express or implied.
 * See the License for the specific language governing permissions and
 * limitations under the License.
 */

#include "velox/dwio/dwrf/reader/SelectiveRepeatedColumnReader.h"
#include "velox/dwio/dwrf/reader/SelectiveDwrfReader.h"

namespace facebook::velox::dwrf {
namespace {
std::unique_ptr<dwio::common::IntDecoder</*isSigned*/ false>> makeLengthDecoder(
    const dwio::common::TypeWithId& nodeType,
    DwrfParams& params,
    memory::MemoryPool& pool) {
  EncodingKey encodingKey{nodeType.id, params.flatMapContext().sequence};
  auto& stripe = params.stripeStreams();
  auto rleVersion = convertRleVersion(stripe.getEncoding(encodingKey).kind());
  auto lenId = encodingKey.forKind(proto::Stream_Kind_LENGTH);
  bool lenVints = stripe.getUseVInts(lenId);
  return createRleDecoder</*isSigned*/ false>(
      stripe.getStream(lenId, true),
      rleVersion,
      pool,
      lenVints,
      dwio::common::INT_BYTE_SIZE);
}
} // namespace

SelectiveListColumnReader::SelectiveListColumnReader(
    const std::shared_ptr<const dwio::common::TypeWithId>& requestedType,
    const std::shared_ptr<const dwio::common::TypeWithId>& dataType,
    DwrfParams& params,
    common::ScanSpec& scanSpec)
<<<<<<< HEAD
    : SelectiveRepeatedColumnReader(dataType, params, scanSpec, dataType->type),
      requestedType_{requestedType},
=======
    : dwio::common::SelectiveListColumnReader(
          requestedType,
          dataType,
          params,
          scanSpec),
>>>>>>> 29e1ea7f
      length_(makeLengthDecoder(*nodeType_, params, memoryPool_)) {
  DWIO_ENSURE_EQ(nodeType_->id, dataType->id, "working on the same node");
  EncodingKey encodingKey{nodeType_->id, params.flatMapContext().sequence};
  auto& stripe = params.stripeStreams();
  // count the number of selected sub-columns
  const auto& cs = stripe.getColumnSelector();
  auto& childType = requestedType_->childAt(0);
  VELOX_CHECK(
      cs.shouldReadNode(childType->id),
      "SelectiveListColumnReader must select the values stream");
  if (scanSpec_->children().empty()) {
    scanSpec.getOrCreateChild(common::Subfield("elements"));
  }
  scanSpec_->children()[0]->setProjectOut(true);
  scanSpec_->children()[0]->setExtractValues(true);

  auto childParams =
      DwrfParams(stripe, FlatMapContext{encodingKey.sequence, nullptr});
  child_ = SelectiveDwrfReader::build(
      childType, nodeType_->childAt(0), childParams, *scanSpec_->children()[0]);
}

<<<<<<< HEAD
uint64_t SelectiveListColumnReader::skip(uint64_t numValues) {
  constexpr int32_t kBufferSize = 1024;
  numValues = formatData_->skipNulls(numValues);
  if (child_) {
    std::array<int64_t, kBufferSize> buffer;
    uint64_t childElements = 0;
    uint64_t lengthsRead = 0;
    while (lengthsRead < numValues) {
      uint64_t chunk =
          std::min(numValues - lengthsRead, static_cast<uint64_t>(kBufferSize));
      length_->next(buffer.data(), chunk, nullptr);
      for (size_t i = 0; i < chunk; ++i) {
        childElements += static_cast<size_t>(buffer[i]);
      }
      lengthsRead += chunk;
    }
    child_->skip(childElements);
    childTargetReadOffset_ += childElements;
    child_->setReadOffset(child_->readOffset() + childElements);
  } else {
    length_->skip(numValues);
  }
  return numValues;
}

void SelectiveListColumnReader::read(
    vector_size_t offset,
    RowSet rows,
    const uint64_t* incomingNulls) {
  // Catch up if the child is behind the length stream.
  child_->seekTo(childTargetReadOffset_, false);
  prepareRead<char>(offset, rows, incomingNulls);
  makeNestedRowSet(rows);
  if (child_ && !nestedRows_.empty()) {
    child_->read(child_->readOffset(), nestedRows_, nullptr);
  }
  numValues_ = rows.size();
  readOffset_ = offset + rows.back() + 1;
}

void SelectiveListColumnReader::getValues(RowSet rows, VectorPtr* result) {
  compactOffsets(rows);
  VectorPtr elements;
  if (child_ && !nestedRows_.empty()) {
    prepareStructResult(type_->childAt(0), &elements);
    child_->getValues(nestedRows_, &elements);
  }
  *result = std::make_shared<ArrayVector>(
      &memoryPool_,
      requestedType_->type,
      anyNulls_ ? resultNulls_ : nullptr,
      rows.size(),
      offsets_,
      sizes_,
      elements);
}

=======
>>>>>>> 29e1ea7f
SelectiveMapColumnReader::SelectiveMapColumnReader(
    const std::shared_ptr<const dwio::common::TypeWithId>& requestedType,
    const std::shared_ptr<const dwio::common::TypeWithId>& dataType,
    DwrfParams& params,
    common::ScanSpec& scanSpec)
<<<<<<< HEAD
    : SelectiveRepeatedColumnReader(dataType, params, scanSpec, dataType->type),
      requestedType_{requestedType},
=======
    : dwio::common::SelectiveMapColumnReader(
          requestedType,
          dataType,
          params,
          scanSpec),
>>>>>>> 29e1ea7f
      length_(makeLengthDecoder(*nodeType_, params, memoryPool_)) {
  DWIO_ENSURE_EQ(nodeType_->id, dataType->id, "working on the same node");
  EncodingKey encodingKey{nodeType_->id, params.flatMapContext().sequence};
  auto& stripe = params.stripeStreams();
  if (scanSpec_->children().empty()) {
    scanSpec_->getOrCreateChild(common::Subfield("keys"));
    scanSpec_->getOrCreateChild(common::Subfield("elements"));
  }
  scanSpec_->children()[0]->setProjectOut(true);
  scanSpec_->children()[0]->setExtractValues(true);
  scanSpec_->children()[1]->setProjectOut(true);
  scanSpec_->children()[1]->setExtractValues(true);

  const auto& cs = stripe.getColumnSelector();
  auto& keyType = requestedType_->childAt(0);
  VELOX_CHECK(
      cs.shouldReadNode(keyType->id),
      "Map key must be selected in SelectiveMapColumnReader");
  auto keyParams =
      DwrfParams(stripe, FlatMapContext{encodingKey.sequence, nullptr});
  keyReader_ = SelectiveDwrfReader::build(
      keyType,
      nodeType_->childAt(0),
      keyParams,
      *scanSpec_->children()[0].get());

  auto& valueType = requestedType_->childAt(1);
  VELOX_CHECK(
      cs.shouldReadNode(valueType->id),
      "Map Values must be selected in SelectiveMapColumnReader");
  auto elementParams =
      DwrfParams(stripe, FlatMapContext{encodingKey.sequence, nullptr});
  elementReader_ = SelectiveDwrfReader::build(
      valueType,
      nodeType_->childAt(1),
      elementParams,
      *scanSpec_->children()[1]);

  VLOG(1) << "[Map] Initialized map column reader for node " << nodeType_->id;
}

<<<<<<< HEAD
uint64_t SelectiveMapColumnReader::skip(uint64_t numValues) {
  constexpr int32_t kBufferSize = 1024;
  numValues = formatData_->skipNulls(numValues);
  if (keyReader_ || elementReader_) {
    std::array<int64_t, kBufferSize> buffer;
    uint64_t childElements = 0;
    uint64_t lengthsRead = 0;
    while (lengthsRead < numValues) {
      uint64_t chunk =
          std::min(numValues - lengthsRead, static_cast<uint64_t>(kBufferSize));
      length_->next(buffer.data(), chunk, nullptr);
      for (size_t i = 0; i < chunk; ++i) {
        childElements += buffer[i];
      }
      lengthsRead += chunk;
    }
    if (keyReader_) {
      keyReader_->skip(childElements);
      keyReader_->setReadOffset(keyReader_->readOffset() + childElements);
    }
    if (elementReader_) {
      elementReader_->skip(childElements);
      elementReader_->setReadOffset(
          elementReader_->readOffset() + childElements);
    }
    childTargetReadOffset_ += childElements;

  } else {
    length_->skip(numValues);
  }
  return numValues;
}

void SelectiveMapColumnReader::read(
    vector_size_t offset,
    RowSet rows,
    const uint64_t* incomingNulls) {
  // Catch up if child readers are behind the length stream.
  if (keyReader_) {
    keyReader_->seekTo(childTargetReadOffset_, false);
  }
  if (elementReader_) {
    elementReader_->seekTo(childTargetReadOffset_, false);
  }

  prepareRead<char>(offset, rows, incomingNulls);
  makeNestedRowSet(rows);
  if (keyReader_ && elementReader_ && !nestedRows_.empty()) {
    keyReader_->read(keyReader_->readOffset(), nestedRows_, nullptr);
    elementReader_->read(elementReader_->readOffset(), nestedRows_, nullptr);
  }
  numValues_ = rows.size();
  readOffset_ = offset + rows.back() + 1;
}

void SelectiveMapColumnReader::getValues(RowSet rows, VectorPtr* result) {
  compactOffsets(rows);
  VectorPtr keys;
  VectorPtr values;
  VELOX_CHECK(
      keyReader_ && elementReader_,
      "keyReader_ and elementReaer_ must exist in "
      "SelectiveMapColumnReader::getValues");
  if (!nestedRows_.empty()) {
    keyReader_->getValues(nestedRows_, &keys);
    prepareStructResult(type_->childAt(1), &values);
    elementReader_->getValues(nestedRows_, &values);
  }
  *result = std::make_shared<MapVector>(
      &memoryPool_,
      requestedType_->type,
      anyNulls_ ? resultNulls_ : nullptr,
      rows.size(),
      offsets_,
      sizes_,
      keys,
      values);
}

=======
>>>>>>> 29e1ea7f
} // namespace facebook::velox::dwrf<|MERGE_RESOLUTION|>--- conflicted
+++ resolved
@@ -42,16 +42,11 @@
     const std::shared_ptr<const dwio::common::TypeWithId>& dataType,
     DwrfParams& params,
     common::ScanSpec& scanSpec)
-<<<<<<< HEAD
-    : SelectiveRepeatedColumnReader(dataType, params, scanSpec, dataType->type),
-      requestedType_{requestedType},
-=======
     : dwio::common::SelectiveListColumnReader(
           requestedType,
           dataType,
           params,
           scanSpec),
->>>>>>> 29e1ea7f
       length_(makeLengthDecoder(*nodeType_, params, memoryPool_)) {
   DWIO_ENSURE_EQ(nodeType_->id, dataType->id, "working on the same node");
   EncodingKey encodingKey{nodeType_->id, params.flatMapContext().sequence};
@@ -74,81 +69,16 @@
       childType, nodeType_->childAt(0), childParams, *scanSpec_->children()[0]);
 }
 
-<<<<<<< HEAD
-uint64_t SelectiveListColumnReader::skip(uint64_t numValues) {
-  constexpr int32_t kBufferSize = 1024;
-  numValues = formatData_->skipNulls(numValues);
-  if (child_) {
-    std::array<int64_t, kBufferSize> buffer;
-    uint64_t childElements = 0;
-    uint64_t lengthsRead = 0;
-    while (lengthsRead < numValues) {
-      uint64_t chunk =
-          std::min(numValues - lengthsRead, static_cast<uint64_t>(kBufferSize));
-      length_->next(buffer.data(), chunk, nullptr);
-      for (size_t i = 0; i < chunk; ++i) {
-        childElements += static_cast<size_t>(buffer[i]);
-      }
-      lengthsRead += chunk;
-    }
-    child_->skip(childElements);
-    childTargetReadOffset_ += childElements;
-    child_->setReadOffset(child_->readOffset() + childElements);
-  } else {
-    length_->skip(numValues);
-  }
-  return numValues;
-}
-
-void SelectiveListColumnReader::read(
-    vector_size_t offset,
-    RowSet rows,
-    const uint64_t* incomingNulls) {
-  // Catch up if the child is behind the length stream.
-  child_->seekTo(childTargetReadOffset_, false);
-  prepareRead<char>(offset, rows, incomingNulls);
-  makeNestedRowSet(rows);
-  if (child_ && !nestedRows_.empty()) {
-    child_->read(child_->readOffset(), nestedRows_, nullptr);
-  }
-  numValues_ = rows.size();
-  readOffset_ = offset + rows.back() + 1;
-}
-
-void SelectiveListColumnReader::getValues(RowSet rows, VectorPtr* result) {
-  compactOffsets(rows);
-  VectorPtr elements;
-  if (child_ && !nestedRows_.empty()) {
-    prepareStructResult(type_->childAt(0), &elements);
-    child_->getValues(nestedRows_, &elements);
-  }
-  *result = std::make_shared<ArrayVector>(
-      &memoryPool_,
-      requestedType_->type,
-      anyNulls_ ? resultNulls_ : nullptr,
-      rows.size(),
-      offsets_,
-      sizes_,
-      elements);
-}
-
-=======
->>>>>>> 29e1ea7f
 SelectiveMapColumnReader::SelectiveMapColumnReader(
     const std::shared_ptr<const dwio::common::TypeWithId>& requestedType,
     const std::shared_ptr<const dwio::common::TypeWithId>& dataType,
     DwrfParams& params,
     common::ScanSpec& scanSpec)
-<<<<<<< HEAD
-    : SelectiveRepeatedColumnReader(dataType, params, scanSpec, dataType->type),
-      requestedType_{requestedType},
-=======
     : dwio::common::SelectiveMapColumnReader(
           requestedType,
           dataType,
           params,
           scanSpec),
->>>>>>> 29e1ea7f
       length_(makeLengthDecoder(*nodeType_, params, memoryPool_)) {
   DWIO_ENSURE_EQ(nodeType_->id, dataType->id, "working on the same node");
   EncodingKey encodingKey{nodeType_->id, params.flatMapContext().sequence};
@@ -190,86 +120,4 @@
   VLOG(1) << "[Map] Initialized map column reader for node " << nodeType_->id;
 }
 
-<<<<<<< HEAD
-uint64_t SelectiveMapColumnReader::skip(uint64_t numValues) {
-  constexpr int32_t kBufferSize = 1024;
-  numValues = formatData_->skipNulls(numValues);
-  if (keyReader_ || elementReader_) {
-    std::array<int64_t, kBufferSize> buffer;
-    uint64_t childElements = 0;
-    uint64_t lengthsRead = 0;
-    while (lengthsRead < numValues) {
-      uint64_t chunk =
-          std::min(numValues - lengthsRead, static_cast<uint64_t>(kBufferSize));
-      length_->next(buffer.data(), chunk, nullptr);
-      for (size_t i = 0; i < chunk; ++i) {
-        childElements += buffer[i];
-      }
-      lengthsRead += chunk;
-    }
-    if (keyReader_) {
-      keyReader_->skip(childElements);
-      keyReader_->setReadOffset(keyReader_->readOffset() + childElements);
-    }
-    if (elementReader_) {
-      elementReader_->skip(childElements);
-      elementReader_->setReadOffset(
-          elementReader_->readOffset() + childElements);
-    }
-    childTargetReadOffset_ += childElements;
-
-  } else {
-    length_->skip(numValues);
-  }
-  return numValues;
-}
-
-void SelectiveMapColumnReader::read(
-    vector_size_t offset,
-    RowSet rows,
-    const uint64_t* incomingNulls) {
-  // Catch up if child readers are behind the length stream.
-  if (keyReader_) {
-    keyReader_->seekTo(childTargetReadOffset_, false);
-  }
-  if (elementReader_) {
-    elementReader_->seekTo(childTargetReadOffset_, false);
-  }
-
-  prepareRead<char>(offset, rows, incomingNulls);
-  makeNestedRowSet(rows);
-  if (keyReader_ && elementReader_ && !nestedRows_.empty()) {
-    keyReader_->read(keyReader_->readOffset(), nestedRows_, nullptr);
-    elementReader_->read(elementReader_->readOffset(), nestedRows_, nullptr);
-  }
-  numValues_ = rows.size();
-  readOffset_ = offset + rows.back() + 1;
-}
-
-void SelectiveMapColumnReader::getValues(RowSet rows, VectorPtr* result) {
-  compactOffsets(rows);
-  VectorPtr keys;
-  VectorPtr values;
-  VELOX_CHECK(
-      keyReader_ && elementReader_,
-      "keyReader_ and elementReaer_ must exist in "
-      "SelectiveMapColumnReader::getValues");
-  if (!nestedRows_.empty()) {
-    keyReader_->getValues(nestedRows_, &keys);
-    prepareStructResult(type_->childAt(1), &values);
-    elementReader_->getValues(nestedRows_, &values);
-  }
-  *result = std::make_shared<MapVector>(
-      &memoryPool_,
-      requestedType_->type,
-      anyNulls_ ? resultNulls_ : nullptr,
-      rows.size(),
-      offsets_,
-      sizes_,
-      keys,
-      values);
-}
-
-=======
->>>>>>> 29e1ea7f
 } // namespace facebook::velox::dwrf