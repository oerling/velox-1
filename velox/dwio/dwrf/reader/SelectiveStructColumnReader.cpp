/*
 * Copyright (c) Facebook, Inc. and its affiliates.
 *
 * Licensed under the Apache License, Version 2.0 (the "License");
 * you may not use this file except in compliance with the License.
 * You may obtain a copy of the License at
 *
 *     http://www.apache.org/licenses/LICENSE-2.0
 *
 * Unless required by applicable law or agreed to in writing, software
 * distributed under the License is distributed on an "AS IS" BASIS,
 * WITHOUT WARRANTIES OR CONDITIONS OF ANY KIND, either express or implied.
 * See the License for the specific language governing permissions and
 * limitations under the License.
 */

#include "velox/dwio/dwrf/reader/SelectiveStructColumnReader.h"
#include "velox/dwio/dwrf/reader/ColumnLoader.h"
#include "velox/dwio/dwrf/reader/SelectiveDwrfReader.h"

namespace facebook::velox::dwrf {

using namespace dwio::common;

SelectiveStructColumnReader::SelectiveStructColumnReader(
    const std::shared_ptr<const TypeWithId>& requestedType,
    const std::shared_ptr<const TypeWithId>& dataType,
    DwrfParams& params,
    common::ScanSpec& scanSpec)
    : SelectiveColumnReader(dataType, params, scanSpec, dataType->type),
      requestedType_{requestedType},
      rowsPerRowGroup_(formatData_->as<DwrfData>().rowsPerRowGroup()),
      debugString_(getExceptionContext().message()) {
  EncodingKey encodingKey{nodeType_->id, params.flatMapContext().sequence};
  DWIO_ENSURE_EQ(encodingKey.node, dataType->id, "working on the same node");
  auto& stripe = params.stripeStreams();
  auto encoding = static_cast<int64_t>(stripe.getEncoding(encodingKey).kind());
  DWIO_ENSURE_EQ(
      encoding,
      proto::ColumnEncoding_Kind_DIRECT,
      "Unknown encoding for StructColumnReader");

  const auto& cs = stripe.getColumnSelector();
  auto& childSpecs = scanSpec.children();
  for (auto i = 0; i < childSpecs.size(); ++i) {
    auto childSpec = childSpecs[i].get();
    if (childSpec->isConstant()) {
      continue;
    }
    auto childDataType = nodeType_->childByName(childSpec->fieldName());
    auto childRequestedType =
        requestedType_->childByName(childSpec->fieldName());
    auto childParams =
        DwrfParams(stripe, FlatMapContext{encodingKey.sequence, nullptr});
    VELOX_CHECK(cs.shouldReadNode(childDataType->id));
    children_.push_back(SelectiveDwrfReader::build(
        childRequestedType, childDataType, childParams, *childSpec));
    childSpec->setSubscript(children_.size() - 1);
  }
}

std::vector<uint32_t> SelectiveStructColumnReader::filterRowGroups(
    uint64_t rowGroupSize,
<<<<<<< HEAD
    const dwio::common::StatsWriterInfo& context) const {
=======
    const dwio::common::StatsContext& context) const {
>>>>>>> 1e3ddb1a
  auto stridesToSkip =
      SelectiveColumnReader::filterRowGroups(rowGroupSize, context);
  for (const auto& child : children_) {
    auto childStridesToSkip = child->filterRowGroups(rowGroupSize, context);
    if (stridesToSkip.empty()) {
      stridesToSkip = std::move(childStridesToSkip);
    } else {
      std::vector<uint32_t> merged;
      merged.reserve(childStridesToSkip.size() + stridesToSkip.size());
      std::merge(
          childStridesToSkip.begin(),
          childStridesToSkip.end(),
          stridesToSkip.begin(),
          stridesToSkip.end(),
          std::back_inserter(merged));
      stridesToSkip = std::move(merged);
    }
  }
  return stridesToSkip;
}

uint64_t SelectiveStructColumnReader::skip(uint64_t numValues) {
  auto numNonNulls = formatData_->skipNulls(numValues);
  // 'readOffset_' of struct child readers is aligned with
  // 'readOffset_' of the struct. The child readers may have fewer
  // values since there is no value in children where the struct is
  // null. But because struct nulls are injected as nulls in child
  // readers, it is practical to keep the row numbers in terms of the
  // enclosing struct.
  //
  // Setting the 'readOffset_' in children is recursive so that nested
  // nullable structs, where inner structs may advance less because of
  // nulls above them still end up on the same row in terms of top
  // level rows.
  for (auto& child : children_) {
    if (child) {
      child->skip(numNonNulls);
      child->setReadOffsetRecursive(child->readOffset() + numValues);
    }
  }
  return numValues;
}

void SelectiveStructColumnReader::next(
    uint64_t numValues,
    VectorPtr& result,
    const uint64_t* incomingNulls) {
  VELOX_CHECK(!incomingNulls, "next may only be called for the root reader.");
  if (children_.empty()) {
    // no readers
    // This can be either count(*) query or a query that select only
    // constant columns (partition keys or columns missing from an old file
    // due to schema evolution)
    result->resize(numValues);

    auto resultRowVector = std::dynamic_pointer_cast<RowVector>(result);
    auto& childSpecs = scanSpec_->children();
    for (auto& childSpec : childSpecs) {
      VELOX_CHECK(childSpec->isConstant());
      auto channel = childSpec->channel();
      resultRowVector->childAt(channel) =
          BaseVector::wrapInConstant(numValues, 0, childSpec->constantValue());
    }
    return;
  }
  auto oldSize = rows_.size();
  rows_.resize(numValues);
  if (numValues > oldSize) {
    std::iota(&rows_[oldSize], &rows_[rows_.size()], oldSize);
  }
  read(readOffset_, rows_, nullptr);
  getValues(outputRows(), &result);
}

void SelectiveStructColumnReader::read(
    vector_size_t offset,
    RowSet rows,
    const uint64_t* incomingNulls) {
  numReads_ = scanSpec_->newRead();
  prepareRead<char>(offset, rows, incomingNulls);
  RowSet activeRows = rows;
  auto& childSpecs = scanSpec_->children();
  const uint64_t* structNulls =
      nullsInReadRange_ ? nullsInReadRange_->as<uint64_t>() : nullptr;
  bool hasFilter = false;
  assert(!children_.empty());
  for (size_t i = 0; i < childSpecs.size(); ++i) {
    auto& childSpec = childSpecs[i];
    if (childSpec->isConstant()) {
      continue;
    }
    auto fieldIndex = childSpec->subscript();
    auto reader = children_.at(fieldIndex).get();
    if (reader->isTopLevel() && childSpec->projectOut() &&
        !childSpec->filter() && !childSpec->extractValues()) {
      // Will make a LazyVector.
      continue;
    }
    advanceFieldReader(reader, offset);
    if (childSpec->filter()) {
      hasFilter = true;
      {
        SelectivityTimer timer(childSpec->selectivity(), activeRows.size());

        reader->resetInitTimeClocks();
        reader->read(offset, activeRows, structNulls);

        // Exclude initialization time.
        timer.subtract(reader->initTimeClocks());

        activeRows = reader->outputRows();
        childSpec->selectivity().addOutput(activeRows.size());
      }
      if (activeRows.empty()) {
        break;
      }
    } else {
      reader->read(offset, activeRows, structNulls);
    }
  }
  if (hasFilter) {
    setOutputRows(activeRows);
  }
  lazyVectorReadOffset_ = offset;
  readOffset_ = offset + rows.back() + 1;
}

namespace {
//   Recursively makes empty RowVectors for positions in 'children'
//   where the corresponding child type in 'rowType' is a row. The
//   reader expects RowVector outputs to be initialized so that the
//   content corresponds to the query schema regardless of the file
//   schema. An empty RowVector can have nullptr for all its non-row
//   children.
void fillRowVectorChildren(
    memory::MemoryPool& pool,
    const RowType& rowType,
    std::vector<VectorPtr>& children) {
  for (auto i = 0; i < children.size(); ++i) {
    const auto& type = rowType.childAt(i);
    if (type->isRow()) {
      std::vector<VectorPtr> innerChildren(type->size());
      fillRowVectorChildren(pool, type->asRow(), innerChildren);
      children[i] = std::make_shared<RowVector>(
          &pool, type, nullptr, 0, std::move(innerChildren));
    }
  }
}
} // namespace

void SelectiveStructColumnReader::getValues(RowSet rows, VectorPtr* result) {
  assert(!children_.empty());
  VELOX_CHECK(
      *result != nullptr,
      "SelectiveStructColumnReader expects a non-null result");
  VELOX_CHECK(
      result->get()->type()->isRow(),
      "Struct reader expects a result of type ROW.");

  auto resultRow = static_cast<RowVector*>(result->get());
  if (!result->unique()) {
    std::vector<VectorPtr> children(resultRow->children().size());
    fillRowVectorChildren(
        *resultRow->pool(), resultRow->type()->asRow(), children);
    *result = std::make_unique<RowVector>(
        resultRow->pool(),
        resultRow->type(),
        BufferPtr(nullptr),
        0,
        std::move(children));
    resultRow = static_cast<RowVector*>(result->get());
  }
  resultRow->resize(rows.size());
  if (!rows.size()) {
    return;
  }
  if (nullsInReadRange_) {
    auto readerNulls = nullsInReadRange_->as<uint64_t>();
    auto nulls = resultRow->mutableNulls(rows.size())->asMutable<uint64_t>();
    for (size_t i = 0; i < rows.size(); ++i) {
      bits::setBit(nulls, i, bits::isBitSet(readerNulls, rows[i]));
    }
  } else {
    resultRow->clearNulls(0, rows.size());
  }
  bool lazyPrepared = false;
  auto& childSpecs = scanSpec_->children();
  for (auto i = 0; i < childSpecs.size(); ++i) {
    auto& childSpec = childSpecs[i];
    if (!childSpec->projectOut()) {
      continue;
    }
    auto index = childSpec->subscript();
    auto channel = childSpec->channel();
    if (childSpec->isConstant()) {
      resultRow->childAt(channel) = BaseVector::wrapInConstant(
          rows.size(), 0, childSpec->constantValue());
    } else {
      if (!childSpec->extractValues() && !childSpec->filter() &&
          children_[index]->isTopLevel()) {
        // LazyVector result.
        if (!lazyPrepared) {
          if (rows.size() != outputRows_.size()) {
            setOutputRows(rows);
          }
          lazyPrepared = true;
        }
        resultRow->childAt(channel) = std::make_shared<LazyVector>(
            &memoryPool_,
            resultRow->type()->childAt(channel),
            rows.size(),
            std::make_unique<ColumnLoader>(
                this, children_[index].get(), numReads_));
      } else {
        children_[index]->getValues(rows, &resultRow->childAt(channel));
      }
    }
  }
}

} // namespace facebook::velox::dwrf<|MERGE_RESOLUTION|>--- conflicted
+++ resolved
@@ -61,11 +61,7 @@
 
 std::vector<uint32_t> SelectiveStructColumnReader::filterRowGroups(
     uint64_t rowGroupSize,
-<<<<<<< HEAD
-    const dwio::common::StatsWriterInfo& context) const {
-=======
     const dwio::common::StatsContext& context) const {
->>>>>>> 1e3ddb1a
   auto stridesToSkip =
       SelectiveColumnReader::filterRowGroups(rowGroupSize, context);
   for (const auto& child : children_) {
