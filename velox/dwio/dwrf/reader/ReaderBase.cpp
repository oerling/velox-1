--- conflicted
+++ resolved
@@ -87,28 +87,17 @@
     MemoryPool& pool,
     std::unique_ptr<InputStream> stream,
     std::shared_ptr<DecrypterFactory> decryptorFactory,
-<<<<<<< HEAD
-    std::function<BufferedInputFactory*()> bufferedInputFactorySource,
-=======
     std::shared_ptr<BufferedInputFactory> bufferedInputFactory,
->>>>>>> fb9c0926
     std::shared_ptr<dwio::common::DataCacheConfig> dataCacheConfig)
     : pool_{pool},
       stream_{std::move(stream)},
       arena_(std::make_unique<google::protobuf::Arena>()),
       decryptorFactory_(decryptorFactory),
-<<<<<<< HEAD
-      bufferedInputFactorySource_(bufferedInputFactorySource),
-      dataCacheConfig_(dataCacheConfig) {
-  input_ = bufferedInputFactorySource_()->create(
-      *stream_, pool, dataCacheConfig.get());
-=======
       bufferedInputFactory_(
           bufferedInputFactory ? bufferedInputFactory
                                : BufferedInputFactory::baseFactoryShared()),
       dataCacheConfig_(dataCacheConfig) {
   input_ = bufferedInputFactory_->create(*stream_, pool, dataCacheConfig.get());
->>>>>>> fb9c0926
 
   // We may have cached the tail before, in which case we can skip the read.
   if (dataCacheConfig && dataCacheConfig->cache) {
