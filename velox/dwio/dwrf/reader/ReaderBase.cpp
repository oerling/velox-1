/*
 * Copyright (c) Facebook, Inc. and its affiliates.
 *
 * Licensed under the Apache License, Version 2.0 (the "License");
 * you may not use this file except in compliance with the License.
 * You may obtain a copy of the License at
 *
 *     http://www.apache.org/licenses/LICENSE-2.0
 *
 * Unless required by applicable law or agreed to in writing, software
 * distributed under the License is distributed on an "AS IS" BASIS,
 * WITHOUT WARRANTIES OR CONDITIONS OF ANY KIND, either express or implied.
 * See the License for the specific language governing permissions and
 * limitations under the License.
 */

#include "velox/dwio/dwrf/reader/ReaderBase.h"

#include <fmt/format.h>

#include "velox/dwio/common/exception/Exception.h"

namespace facebook::velox::dwrf {

using dwio::common::InputStream;
using dwio::common::LogType;
using dwio::common::encryption::DecrypterFactory;
using encryption::DecryptionHandler;
using memory::MemoryPool;

FooterStatisticsImpl::FooterStatisticsImpl(
    const ReaderBase& reader,
    const StatsContext& statsContext) {
  auto& footer = reader.getFooter();
  auto& handler = reader.getDecryptionHandler();
  colStats_.resize(footer.statistics_size());
  // fill in the encrypted stats
  if (handler.isEncrypted()) {
    auto& encryption = footer.encryption();
    for (uint32_t groupIndex = 0;
         groupIndex < encryption.encryptiongroups_size();
         ++groupIndex) {
      auto& group = encryption.encryptiongroups(groupIndex);
      auto& decrypter = handler.getEncryptionProviderByIndex(groupIndex);

      // it's possible user doesn't have access to all the encryption groups. In
      // such cases, avoid decrypting stats
      if (!decrypter.isKeyLoaded()) {
        continue;
      }

      for (uint32_t nodeIndex = 0; nodeIndex < group.nodes_size();
           ++nodeIndex) {
        auto node = group.nodes(nodeIndex);
        auto stats = reader.readProtoFromString<proto::FileStatistics>(
            group.statistics(nodeIndex), &decrypter);
        for (uint32_t statsIndex = 0; statsIndex < stats->statistics_size();
             ++statsIndex) {
          colStats_[node + statsIndex] = ColumnStatistics::fromProto(
              stats->statistics(statsIndex), statsContext);
        }
      }
    }
  }
  // fill in unencrypted stats if not found in encryption groups
  for (int32_t i = 0; i < footer.statistics_size(); i++) {
    if (!colStats_[i]) {
      colStats_[i] =
          ColumnStatistics::fromProto(footer.statistics(i), statsContext);
    }
  }
}

namespace {

// Key for the DataCache for the 'tail' of the file, i.e. the data we need to
// read when opening a file.
std::string TailKey(uint64_t filenum) {
  return fmt::format("{}_tail", filenum);
}

} // namespace

ReaderBase::ReaderBase(
    MemoryPool& pool,
    std::unique_ptr<InputStream> stream,
    DecrypterFactory* factory,
    BufferedInputFactory* bufferedInputFactory,
    dwio::common::DataCacheConfig* dataCacheConfig)
    : pool_{pool},
      stream_{std::move(stream)},
      arena_(std::make_unique<google::protobuf::Arena>()),
      bufferedInputFactory_(bufferedInputFactory),
      dataCacheConfig_(dataCacheConfig) {
  input_ = bufferedInputFactory_->create(*stream_, pool, dataCacheConfig);

  // We may have cached the tail before, in which case we can skip the read.
  if (dataCacheConfig && dataCacheConfig->cache) {
    const std::string tailKey = TailKey(dataCacheConfig->filenum);
    std::string tail;
    if (dataCacheConfig->cache->get(tailKey, &tail)) {
      psLength_ = tail.data()[tail.size() - 1] & 0xff;
      postScript_ = ProtoUtils::readProto<proto::PostScript>(
          std::make_unique<SeekableArrayInputStream>(
              tail.data() + tail.size() - 1 - psLength_, psLength_));
      footer_ =
          google::protobuf::Arena::CreateMessage<proto::Footer>(arena_.get());
      ProtoUtils::readProtoInto(
          createDecompressedStream(
              std::make_unique<SeekableArrayInputStream>(
                  tail.data() + tail.size() - 1 - psLength_ -
                      postScript_->footerlength(),
                  postScript_->footerlength()),
              "File Footer"),
          footer_);
      schema_ = std::dynamic_pointer_cast<const RowType>(convertType(*footer_));
      DWIO_ENSURE_NOT_NULL(schema_, "invalid schema");
      if (postScript_->cachesize() > 0) {
        auto cacheBuffer = std::make_shared<dwio::common::DataBuffer<char>>(
            pool, postScript_->cachesize());
        memcpy(cacheBuffer->data(), tail.data(), postScript_->cachesize());
        cache_ = std::make_unique<StripeMetadataCache>(
            *postScript_, *footer_, std::move(cacheBuffer));
      }
      handler_ = DecryptionHandler::create(*footer_, factory);
      return;
    }
  }

  // read last bytes into buffer to get PostScript
  // If file is small, load the entire file.
  // TODO: make a config
  fileLength_ = stream_->getLength();
  DWIO_ENSURE(fileLength_ > 0, "ORC file is empty");

  auto preloadFile = fileLength_ <= FILE_PRELOAD_THRESHOLD;
  uint64_t readSize =
      preloadFile ? fileLength_ : std::min(fileLength_, DIRECTORY_SIZE_GUESS);
  DWIO_ENSURE_GE(readSize, 4, "File size too small");

  input_->enqueue({fileLength_ - readSize, readSize});
  input_->load(preloadFile ? LogType::FILE : LogType::FOOTER);

  // TODO: read footer from spectrum
  {
    const void* buf;
    int32_t ignored;
    auto lastByteStream = input_->read(fileLength_ - 1, 1, LogType::FOOTER);
    DWIO_ENSURE(lastByteStream->Next(&buf, &ignored), "failed to read");
    // Make sure 'lastByteStream' is live while dereferencing 'buf'.
    psLength_ = *static_cast<const char*>(buf) & 0xff;
  }
  DWIO_ENSURE_LE(
      psLength_ + 4, // 1 byte for post script len, 3 byte "ORC" header.
      fileLength_,
      "Corrupted file, Post script size is invalid");

  postScript_ = ProtoUtils::readProto<proto::PostScript>(
      input_->read(fileLength_ - psLength_ - 1, psLength_, LogType::FOOTER));

  uint64_t footerSize = postScript_->footerlength();
  uint64_t cacheSize = postScript_->cachesize();
  uint64_t tailSize = 1 + psLength_ + footerSize + cacheSize;

  // There are cases in warehouse, where RC/text files are stored
  // in ORC partition. This causes the Reader to SIGSEGV. The following
  // checks catches most of the corrupted files (but not all).
  DWIO_ENSURE_LT(
      footerSize, fileLength_, "Corrupted file, footer size is invalid");
  DWIO_ENSURE_LT(
      cacheSize, fileLength_, "Corrupted file, cache size is invalid");
  DWIO_ENSURE_LE(tailSize, fileLength_, "Corrupted file, tail size is invalid");

  if (postScript_->has_compression()) {
    DWIO_ENSURE(
        proto::CompressionKind_IsValid(postScript_->compression()),
        "Corrupted File, invalid compression kind ",
        postScript_->compression());
  }

  if (tailSize > readSize) {
    input_->enqueue({fileLength_ - tailSize, tailSize});
    input_->load(LogType::FOOTER);
  }

  auto footerStream = input_->read(
      fileLength_ - psLength_ - footerSize - 1, footerSize, LogType::FOOTER);
  footer_ = google::protobuf::Arena::CreateMessage<proto::Footer>(arena_.get());
  ProtoUtils::readProtoInto<proto::Footer>(
      createDecompressedStream(std::move(footerStream), "File Footer"),
      footer_);

  schema_ = std::dynamic_pointer_cast<const RowType>(convertType(*footer_));
  DWIO_ENSURE_NOT_NULL(schema_, "invalid schema");

  // load stripe index/footer cache
  if (cacheSize > 0) {
    auto cacheBuffer =
        std::make_shared<dwio::common::DataBuffer<char>>(pool, cacheSize);
    input_->read(fileLength_ - tailSize, cacheSize, LogType::FOOTER)
        ->readFully(cacheBuffer->data(), cacheSize);
    cache_ = std::make_unique<StripeMetadataCache>(
        *postScript_, *footer_, std::move(cacheBuffer));
  }

  // Insert the tail in the data cache so we can skip the disk read next time.
  if (dataCacheConfig && dataCacheConfig->cache) {
    std::unique_ptr<char[]> tail(new char[tailSize]);
    input_->read(fileLength_ - tailSize, tailSize, LogType::FOOTER)
        ->readFully(tail.get(), tailSize);
    const std::string tailKey = TailKey(dataCacheConfig->filenum);
    dataCacheConfig->cache->put(tailKey, {tail.get(), tailSize});
  }

  if (input_->shouldPrefetchStripes()) {
    auto numStripes = getFooter().stripes_size();
<<<<<<< HEAD
    input_->setNumStripes(numStripes);
    for (auto i = 0; i < numStripes; i++) {
      auto& stripe = getFooter().stripes(i);
=======
    for (auto i = 0; i < numStripes; i++) {
      const auto& stripe = getFooter().stripes(i);
>>>>>>> 3d92d764
      input_->enqueue(
          {stripe.offset() + stripe.indexlength() + stripe.datalength(),
           stripe.footerlength()});
    }
    if (numStripes) {
      input_->load(LogType::FOOTER);
    }
  }
  // initialize file decrypter
  handler_ = DecryptionHandler::create(*footer_, factory);
}

std::vector<uint64_t> ReaderBase::getRowsPerStripe() const {
  std::vector<uint64_t> rowsPerStripe;
  auto numStripes = getFooter().stripes_size();
  rowsPerStripe.reserve(numStripes);
  for (auto i = 0; i < numStripes; i++) {
    rowsPerStripe.push_back(getFooter().stripes(i).numberofrows());
  }
  return rowsPerStripe;
}

std::unique_ptr<Statistics> ReaderBase::getStatistics() const {
  StatsContext statsContext(getWriterName(), getWriterVersion());
  return std::make_unique<FooterStatisticsImpl>(*this, statsContext);
}

std::unique_ptr<ColumnStatistics> ReaderBase::getColumnStatistics(
    uint32_t index) const {
  DWIO_ENSURE_LT(
      index,
      static_cast<uint32_t>(footer_->statistics_size()),
      "column index out of range");
  StatsContext statsContext(getWriterVersion());
  if (!handler_->isEncrypted(index)) {
    auto& stats = footer_->statistics(index);
    return ColumnStatistics::fromProto(stats, statsContext);
  }

  auto root = handler_->getEncryptionRoot(index);
  auto groupIndex = handler_->getEncryptionGroupIndex(index);
  auto& group = footer_->encryption().encryptiongroups(groupIndex);
  auto& decrypter = handler_->getEncryptionProviderByIndex(groupIndex);

  // if key is not loaded, return plaintext stats
  if (!decrypter.isKeyLoaded()) {
    auto& stats = footer_->statistics(index);
    return ColumnStatistics::fromProto(stats, statsContext);
  }

  // find the right offset inside the group
  uint32_t nodeIndex = 0;
  for (; nodeIndex < group.nodes_size(); ++nodeIndex) {
    if (group.nodes(nodeIndex) == root) {
      break;
    }
  }

  DWIO_ENSURE_LT(nodeIndex, group.nodes_size());
  auto stats = readProtoFromString<proto::FileStatistics>(
      group.statistics(nodeIndex), &decrypter);
  return ColumnStatistics::fromProto(
      stats->statistics(index - root), statsContext);
}

std::shared_ptr<const Type> ReaderBase::convertType(
    const proto::Footer& footer,
    uint32_t index) {
  DWIO_ENSURE_LT(
      index,
      folly::to<uint32_t>(footer.types_size()),
      "Corrupted file, invalid types");
  const auto& type = footer.types(index);
  switch (static_cast<int64_t>(type.kind())) {
    case proto::Type_Kind_BOOLEAN:
    case proto::Type_Kind_BYTE:
    case proto::Type_Kind_SHORT:
    case proto::Type_Kind_INT:
    case proto::Type_Kind_LONG:
    case proto::Type_Kind_FLOAT:
    case proto::Type_Kind_DOUBLE:
    case proto::Type_Kind_STRING:
    case proto::Type_Kind_BINARY:
    case proto::Type_Kind_TIMESTAMP:
      return createScalarType(static_cast<TypeKind>(type.kind()));
    case proto::Type_Kind_LIST:
      return ARRAY(convertType(footer, type.subtypes(0)));
    case proto::Type_Kind_MAP:
      return MAP(
          convertType(footer, type.subtypes(0)),
          convertType(footer, type.subtypes(1)));
    case proto::Type_Kind_UNION: {
      DWIO_RAISE("Union type is deprecated!");
    }

    case proto::Type_Kind_STRUCT: {
      std::vector<std::shared_ptr<const Type>> tl;
      tl.reserve(type.subtypes_size());
      std::vector<std::string> names;
      names.reserve(type.subtypes_size());
      for (int32_t i = 0; i < type.subtypes_size(); ++i) {
        auto child = convertType(footer, type.subtypes(i));
        names.push_back(type.fieldnames(i));
        tl.push_back(std::move(child));
      }

      // NOTE: There are empty dwrf files in data warehouse that has empty
      // struct as the root type. So the assumption that struct has at least one
      // child doesn't hold.
      return ROW(std::move(names), std::move(tl));
    }
    default:
      DWIO_RAISE("Unknown type kind");
  }
}

} // namespace facebook::velox::dwrf<|MERGE_RESOLUTION|>--- conflicted
+++ resolved
@@ -214,14 +214,8 @@
 
   if (input_->shouldPrefetchStripes()) {
     auto numStripes = getFooter().stripes_size();
-<<<<<<< HEAD
-    input_->setNumStripes(numStripes);
-    for (auto i = 0; i < numStripes; i++) {
-      auto& stripe = getFooter().stripes(i);
-=======
     for (auto i = 0; i < numStripes; i++) {
       const auto& stripe = getFooter().stripes(i);
->>>>>>> 3d92d764
       input_->enqueue(
           {stripe.offset() + stripe.indexlength() + stripe.datalength(),
            stripe.footerlength()});
