/*
 * Copyright (c) Facebook, Inc. and its affiliates.
 *
 * Licensed under the Apache License, Version 2.0 (the "License");
 * you may not use this file except in compliance with the License.
 * You may obtain a copy of the License at
 *
 *     http://www.apache.org/licenses/LICENSE-2.0
 *
 * Unless required by applicable law or agreed to in writing, software
 * distributed under the License is distributed on an "AS IS" BASIS,
 * WITHOUT WARRANTIES OR CONDITIONS OF ANY KIND, either express or implied.
 * See the License for the specific language governing permissions and
 * limitations under the License.
 */

#pragma once
#include "velox/common/base/RawVector.h"
#include "velox/common/memory/Memory.h"
#include "velox/common/process/ProcessBase.h"
#include "velox/dwio/common/ColumnSelector.h"
#include "velox/dwio/common/FormatData.h"
#include "velox/dwio/common/ScanSpec.h"
<<<<<<< HEAD
#include "velox/dwio/common/Statistics.h"
#include "velox/dwio/dwrf/reader/ColumnReader.h"
=======
>>>>>>> 1e3ddb1a
#include "velox/type/Filter.h"

namespace facebook::velox::dwrf {

// Generalized representation of a set of distinct values for dictionary
// encodings.
struct DictionaryValues {
  // Array of values for dictionary. StringViews for string values.
  BufferPtr values;

  // For a string dictionary, holds the characters that are pointed to by
  // StringViews in 'values'.
  BufferPtr strings;

  // Number of valid elements in 'values'.
  int32_t numValues{0};
};
struct RawDictionaryState {
  const void* values{nullptr};
  int32_t numValues{0};
};

// Dictionary and other scan state. Trivially copiable, to be passed by value
// when constructing a visitor.
struct RawScanState {
  RawDictionaryState dictionary;

  // See comment in  ScanState below.
  RawDictionaryState dictionary2;
  const uint64_t* __restrict inDictionary{nullptr};
  uint8_t* __restrict filterCache;
};

// Maintains state for encoding between calls to readWithVisitor of
// individual readers. DWRF sets up encoding information at the
// start of a stripe and dictionaries at the start of stripes and
// optionally row groups. Other encodings can set dictionaries and
// encoding types at any time during processing a stripe.
//
//  This is the union of the state elements that the supported
//  encodings require for keeping state. This may be augmented when
//  adding formats. This is however inlined in the reader superclass
//  ad not for example nodeled as a class hierarchy with virtual
//  functions because this needs to be trivially and branchlessly
//  accessible.
struct ScanState {
  // Copies the owned values of 'this' into 'rawState'.
  void updateRawState();

  // Dictionary values when there s a dictionary in scope for decoding.
  DictionaryValues dictionary;

  // If the format, like ORC/DWRF has a base dictionary completed by
  // local delta dictionaries over the furst one, this represents the
  // local values, e.g. row group dictionary in ORC. TBD: If there is
  // a pattern of dictionaries completed by more dictionaries in other
  // formats, this will be modeled as an vector of n DictionaryValues.
  DictionaryValues dictionary2;

  // Bits selecting between dictionary and dictionary2 or dictionary and
  // literal. OR/DWRFC only.
  BufferPtr inDictionary;

  // Copy of Visitor::rows_ adjusted to start at the current encoding
  // run (e.g. Parquet Page). 0 means the first value of the current
  // encoding entry.
  raw_vector<vector_size_t> rowsCopy;

  // Cached results of filter application subscripted by dictionary
  // index. The visitor needs to reset this if the dictionary changes
  // in mid scan.
  raw_vector<uint8_t> filterCache;

  // The above as raw pointers.
  RawScanState rawState;
};

class SelectiveColumnReader {
 public:
  static constexpr uint64_t kStringBufferSize = 16 * 1024;

  SelectiveColumnReader(
      memory::MemoryPool& memoryPool,
      std::shared_ptr<const dwio::common::TypeWithId> requestedType,
      common::ScanSpec* scanSpec,
      const TypePtr& type,
      FlatMapContext flatMapContext = FlatMapContext::nonFlatMapContext());

  SelectiveColumnReader(
      std::shared_ptr<const dwio::common::TypeWithId> requestedType,
      dwio::common::FormatParams& params,
      common::ScanSpec& scanSpec,
      const TypePtr& type);

  SelectiveColumnReader(
      std::shared_ptr<const dwio::common::TypeWithId> requestedType,
      dwio::common::FormatParams& formatParams,
      common::ScanSpec* scanSpec,
      const TypePtr& type);

  /**
   * Read the next group of values into a RowVector.
   * @param numValues the number of values to read
   * @param vector to read into
   */
  virtual void next(
      uint64_t /*numValues*/,
      VectorPtr& /*result*/,
      const uint64_t* /*incomingNulls*/ = nullptr) {
    VELOX_UNSUPPORTED("next() is only defined in SelectiveStructColumnReader");
  }

  // Called when filters in ScanSpec change, e.g. a new filter is pushed down
  // from a downstream operator.
  virtual void resetFilterCaches();

  // Seeks to offset and reads the rows in 'rows' and applies
  // filters and value processing as given by 'scanSpec supplied at
  // construction. 'offset' is relative to start of stripe. 'rows' are
  // relative to 'offset', so that row 0 is the 'offset'th row from
  // start of stripe. 'rows' is expected to stay constant
  // between this and the next call to read.
  virtual void
  read(vector_size_t offset, RowSet rows, const uint64_t* incomingNulls) = 0;

  virtual uint64_t skip(uint64_t numValues) {
    return formatData_->skip(numValues);
  }

  // Extracts the values at 'rows' into '*result'. May rewrite or
  // reallocate '*result'. 'rows' must be the same set or a subset of
  // 'rows' passed to the last 'read().
  virtual void getValues(RowSet rows, VectorPtr* result) = 0;

  // Returns the rows that were selected/visited by the last
  // read(). If 'this' has no filter, returns 'rows' passed to last
  // read().
  const RowSet outputRows() const {
    if (scanSpec_->hasFilter()) {
      return outputRows_;
    }
    return inputRows_;
  }

  // Advances to 'offset', so that the next item to be read is the
  // offset-th from the start of stripe.
  void seekTo(vector_size_t offset, bool readsNullsOnly);

  // Positions this at the start of 'index'th row group. Interpretation of
  // 'index' depends on format.
  virtual void seekToRowGroup(uint32_t index) = 0;

  const TypePtr& type() const {
    return type_;
  }

  // The below functions are called from ColumnVisitor to fill the result set.
  inline void addOutputRow(vector_size_t row) {
    outputRows_.push_back(row);
  }

  // Returns a pointer to output rows  with at least 'size' elements available.
  vector_size_t* mutableOutputRows(int32_t size) {
    numOutConfirmed_ = outputRows_.size();
    outputRows_.resize(numOutConfirmed_ + size);
    return outputRows_.data() + numOutConfirmed_;
  }

  template <typename T>
  T* mutableValues(int32_t size) {
    DCHECK(values_->capacity() >= (numValues_ + size) * sizeof(T));
    return reinterpret_cast<T*>(rawValues_) + numValues_;
  }

  // Returns a mutable pointer to start of result nulls
  // bitmap. Ensures that this has at least 'numValues_' + 'size'
  // capacity and is unique. If extending existing buffer, preserves
  // previous contents.
  uint64_t* mutableNulls(int32_t size) {
    if (!resultNulls_->unique()) {
      resultNulls_ = AlignedBuffer::allocate<bool>(
          numValues_ + size, &memoryPool_, bits::kNotNull);
      rawResultNulls_ = resultNulls_->asMutable<uint64_t>();
    }
    if (resultNulls_->capacity() * 8 < numValues_ + size) {
      // If a single read() spans many encoding runs then result nulls may
      // occasionally need extending.
      AlignedBuffer::reallocate<bool>(
          &resultNulls_,
          numValues_ + size + simd::kPadding * 8,
          bits::kNotNull);
      rawResultNulls_ = resultNulls_->asMutable<uint64_t>();
    }
    return rawResultNulls_;
  }

  // True if this reads contiguous rows starting at 0 and may have
  // nulls. If so, the nulls decoded from the nulls in encoded data
  // can be returned directly in the vector in getValues().
  bool returnReaderNulls() const {
    return returnReaderNulls_;
  }

  void setNumValues(vector_size_t size) {
    numValues_ = size;
  }

  // The number of passing after filtering.
  int32_t numRows() const {
    return outputRows_.size();
  }

  // The number of values copied into the results.
  int32_t numValues() const {
    return numValues_;
  }
  void setNumRows(vector_size_t size) {
    outputRows_.resize(size);
  }

  // Sets the result nulls to be returned in getValues(). This is used for
  // combining nulls from multiple encoding runs. nullptr means no nulls.
  void setNulls(BufferPtr resultNulls);

  // Adds 'bias' to outputt rows between 'firstRow' and end. Used
  // whenn combining data from multiple encoding runs, where the
  // output rows are first in terms of position in the encoding entry.
  void offsetOutputRows(int32_t firstRow, int32_t bias) {
    for (auto i = firstRow; i < outputRows_.size(); ++i) {
      outputRows_[i] += bias;
    }
  }

  void setHasNulls() {
    anyNulls_ = true;
  }

  void setAllNull() {
    allNull_ = true;
  }

  void incrementNumValues(vector_size_t size) {
    numValues_ += size;
  }

  template <typename T>
  inline void addNull() {
    VELOX_DCHECK_NE(valueSize_, kNoValueSize);
    VELOX_DCHECK_LE(
        rawResultNulls_ && rawValues_ && (numValues_ + 1) * valueSize_,
        values_->capacity());

    anyNulls_ = true;
    bits::setNull(rawResultNulls_, numValues_);
    // Set the default value at the nominal width of the reader but
    // calculate the index based on the actual width of the
    // data. These may differ for integer and dictionary readers.
    auto valuesAsChar = reinterpret_cast<char*>(rawValues_);
    *reinterpret_cast<T*>(valuesAsChar + valueSize_ * numValues_) = T();
    numValues_++;
  }

  template <typename T>
  inline void addValue(const T value) {
    // @lint-ignore-every HOWTOEVEN ConstantArgumentPassByValue
    static_assert(
        std::is_pod<T>::value,
        "General case of addValue is only for primitive types");
    VELOX_DCHECK_LE(
        rawValues_ && (numValues_ + 1) * sizeof(T), values_->capacity());
    reinterpret_cast<T*>(rawValues_)[numValues_] = value;
    numValues_++;
  }

  void dropResults(vector_size_t count) {
    outputRows_.resize(outputRows_.size() - count);
    numValues_ -= count;
  }

  common::ScanSpec* scanSpec() const {
    return scanSpec_;
  }

  auto readOffset() const {
    return readOffset_;
  }

  void setReadOffset(vector_size_t readOffset) {
    readOffset_ = readOffset;
  }

  virtual void setReadOffsetRecursive(int32_t readOffset) {
    setReadOffset(readOffset);
  }

  // Recursively sets 'isTopLevel_'. Recurses down non-nullable structs,
  // otherwise only sets 'isTopLevel_' of 'this'
  virtual void setIsTopLevel() {
    isTopLevel_ = true;
  }

  bool isTopLevel() const {
    return isTopLevel_;
  }

  uint64_t initTimeClocks() const {
    return initTimeClocks_;
  }

  void resetInitTimeClocks() {
    initTimeClocks_ = 0;
  }

  virtual std::vector<uint32_t> filterRowGroups(
      uint64_t rowGroupSize,
<<<<<<< HEAD
      const dwio::common::StatsWriterInfo& context) const override;
=======
      const dwio::common::StatsContext& context) const;
>>>>>>> 1e3ddb1a

  raw_vector<int32_t>& innerNonNullRows() {
    return innerNonNullRows_;
  }

  raw_vector<int32_t>& outerNonNullRows() {
    return outerNonNullRows_;
  }

  BufferPtr& nullsInReadRange() {
    return nullsInReadRange_;
  }

  // Returns true if no filters or deterministic filters/hooks that
  // discard nulls. This is used at read prepare time. useFastPath()
  // in DecoderUtil.h is used at read time and is expected to produce
  // the same result.
  virtual bool useBulkPath() const {
    auto filter = scanSpec_->filter();
    return hasBulkPath() && process::hasAvx2() &&
        (!filter ||
         (filter->isDeterministic() &&
          (!nullsInReadRange_ || !filter->testNull()))) &&
        (!scanSpec_->valueHook() || !nullsInReadRange_ ||
         !scanSpec_->valueHook()->acceptsNulls());
  }

  // true if 'this' has a fast path.
  virtual bool hasBulkPath() const {
    return true;
  }

  // Used by decoders to set encoding-related data to be kept between calls to
  // read().
  ScanState& scanState() {
    return scanState_;
  }

  static constexpr int8_t kNoValueSize = -1;
  static constexpr uint32_t kRowGroupNotSet = ~0;

  // True if we have an is null filter and optionally return column
  // values or we have an is not null filter and do not return column
  // values. This means that only null flags need be accessed.
  bool readsNullsOnly() const;

  template <typename T>
  void ensureValuesCapacity(vector_size_t numRows);

  // Prepares the result buffer for nulls for reading 'rows'. Leaves
  // 'extraSpace' bits worth of space in the nulls buffer.
  void prepareNulls(RowSet rows, bool hasNulls, int32_t extraRows = 0);

  // Filters 'rows' according to 'is_null'. Only applies to cases where
  // readsNullsOnly() is true.
  template <typename T>
  void filterNulls(RowSet rows, bool isNull, bool extractValues);

 protected:
  template <typename T>
  void
  prepareRead(vector_size_t offset, RowSet rows, const uint64_t* incomingNulls);

  void setOutputRows(RowSet rows) {
    outputRows_.resize(rows.size());
    if (!rows.size()) {
      return;
    }
    memcpy(outputRows_.data(), &rows[0], rows.size() * sizeof(vector_size_t));
  }

  // Returns integer values for 'rows' cast to the width of
  // 'requestedType' in '*result'.
  void getIntValues(RowSet rows, const Type* requestedType, VectorPtr* result);

  // Returns read values for 'rows' in 'vector'. This can be called
  // multiple times for consecutive subsets of 'rows'. If 'isFinal' is
  // true, this is free not to maintain the information mapping values
  // to rows. TODO: Consider isFinal as template parameter.
  template <typename T, typename TVector>
  void getFlatValues(
      RowSet rows,
      VectorPtr* result,
      const TypePtr& type = CppToType<TVector>::create(),
      bool isFinal = false);

  template <typename T, typename TVector>
  void compactScalarValues(RowSet rows, bool isFinal);

  template <typename T, typename TVector>
  void upcastScalarValues(RowSet rows);

  // Returns true if compactScalarValues and upcastScalarValues should
  // move null flags. Checks consistency of nulls-related state.
  bool shouldMoveNulls(RowSet rows);

  void addStringValue(folly::StringPiece value);

  // Copies 'value' to buffers owned by 'this' and returns the start of the
  // copy.
  char* copyStringValue(folly::StringPiece value);

  memory::MemoryPool& memoryPool_;

  std::shared_ptr<const dwio::common::TypeWithId> nodeType_;

  // Format specific state and functions.
  std::unique_ptr<dwio::common::FormatData> formatData_;

  // Specification of filters, value extraction, pruning etc. The
  // spec is assigned at construction and the contents may change at
  // run time based on adaptation. Owned by caller.
  common::ScanSpec* const scanSpec_;
  TypePtr type_;

  // Row number after last read row, relative to stripe start.
  vector_size_t readOffset_ = 0;
  // The rows to process in read(). References memory supplied by
  // caller. The values must remain live until the next call to read().
  RowSet inputRows_;
  // Rows passing the filter in readWithVisitor. Must stay
  // constant between consecutive calls to read().
  raw_vector<vector_size_t> outputRows_;
  // Index of last set value in outputRows. Values between this and
  // size() can be used as scratchpad inside read().
  vector_size_t numOutConfirmed_;
  // The row number
  // corresponding to each element in 'values_'
  raw_vector<vector_size_t> valueRows_;
  // The set of all nulls in the range of read(). Created when first
  // needed and then reused. May be referenced by result if all rows are
  // selected.
  BufferPtr nullsInReadRange_;
  // Nulls buffer for readWithVisitor. Not set if no nulls. 'numValues'
  // is the index of the first non-set bit.
  BufferPtr resultNulls_;
  uint64_t* rawResultNulls_ = nullptr;
  // Buffer for gathering scalar values in readWithVisitor.
  BufferPtr values_;
  // Writable content in 'values'
  void* rawValues_ = nullptr;
  vector_size_t numValues_ = 0;
  // Size of fixed width value in 'rawValues'. For integers, values
  // are read at 64 bit width and can be compacted or extracted at a
  // different width.
  int8_t valueSize_ = kNoValueSize;

  // true if 'this' is in a state where gatValues can be called.
  bool mayGetValues_ = false;

  // True if row numbers of 'this' correspond 1:1 to row numbers in
  // the file. This is false inside lists, maps and nullable
  // structs. If true, a skip of n rows can use row group indices to
  // skip long distances. Lazy vectors will only be made for results
  // of top level readers.
  bool isTopLevel_{false};

  // Maps from position in non-null rows to a position in value
  // sequence with nulls included. Empty if no nulls.
  raw_vector<int32_t> outerNonNullRows_;
  // Rows of qualifying set in terms of non-null rows. Empty if no
  // nulls or if reading all rows.
  raw_vector<int32_t> innerNonNullRows_;
  // Buffers backing the StringViews in 'values' when reading strings.
  std::vector<BufferPtr> stringBuffers_;
  // Writable contents of 'stringBuffers_.back()'.
  char* rawStringBuffer_ = nullptr;
  // True if a vector can acquire a pin to a stream's buffer and refer
  // to that as its values.
  bool mayUseStreamBuffer_ = false;
  // True if nulls and everything selected, so that nullsInReadRange
  // can be returned as the null flags of the vector in getValues().
  bool returnReaderNulls_ = false;
  // Total writable bytes in 'rawStringBuffer_'.
  int32_t rawStringSize_ = 0;
  // Number of written bytes in 'rawStringBuffer_'.
  uint32_t rawStringUsed_ = 0;

  // True if last read() added any nulls.
  bool anyNulls_ = false;
  // True if all values in scope for last read() are null.
  bool allNull_ = false;

  // Number of clocks spent initializing.
  uint64_t initTimeClocks_{0};

  // Encoding-related state to keep between reads, e.g. dictionaries.
  ScanState scanState_;
};

template <>
inline void SelectiveColumnReader::addValue(const folly::StringPiece value) {
  const uint64_t size = value.size();
  if (size <= StringView::kInlineSize) {
    reinterpret_cast<StringView*>(rawValues_)[numValues_++] =
        StringView(value.data(), size);
    return;
  }
  if (rawStringBuffer_ && rawStringUsed_ + size <= rawStringSize_) {
    memcpy(rawStringBuffer_ + rawStringUsed_, value.data(), size);
    reinterpret_cast<StringView*>(rawValues_)[numValues_++] =
        StringView(rawStringBuffer_ + rawStringUsed_, size);
    rawStringUsed_ += size;
    return;
  }
  addStringValue(value);
}

} // namespace facebook::velox::dwrf

namespace facebook::velox::dwio::common {
// Template parameter to indicate no hook in fast scan path. This is
// referenced in decoders, thus needs to be declared in a header.
struct NoHook : public ValueHook {
  void addValue(vector_size_t /*row*/, const void* /*value*/) override {}
};

} // namespace facebook::velox::dwio::common<|MERGE_RESOLUTION|>--- conflicted
+++ resolved
@@ -21,11 +21,6 @@
 #include "velox/dwio/common/ColumnSelector.h"
 #include "velox/dwio/common/FormatData.h"
 #include "velox/dwio/common/ScanSpec.h"
-<<<<<<< HEAD
-#include "velox/dwio/common/Statistics.h"
-#include "velox/dwio/dwrf/reader/ColumnReader.h"
-=======
->>>>>>> 1e3ddb1a
 #include "velox/type/Filter.h"
 
 namespace facebook::velox::dwrf {
@@ -106,13 +101,6 @@
 class SelectiveColumnReader {
  public:
   static constexpr uint64_t kStringBufferSize = 16 * 1024;
-
-  SelectiveColumnReader(
-      memory::MemoryPool& memoryPool,
-      std::shared_ptr<const dwio::common::TypeWithId> requestedType,
-      common::ScanSpec* scanSpec,
-      const TypePtr& type,
-      FlatMapContext flatMapContext = FlatMapContext::nonFlatMapContext());
 
   SelectiveColumnReader(
       std::shared_ptr<const dwio::common::TypeWithId> requestedType,
@@ -341,11 +329,7 @@
 
   virtual std::vector<uint32_t> filterRowGroups(
       uint64_t rowGroupSize,
-<<<<<<< HEAD
-      const dwio::common::StatsWriterInfo& context) const override;
-=======
       const dwio::common::StatsContext& context) const;
->>>>>>> 1e3ddb1a
 
   raw_vector<int32_t>& innerNonNullRows() {
     return innerNonNullRows_;
