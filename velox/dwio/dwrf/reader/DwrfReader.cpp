--- conflicted
+++ resolved
@@ -222,11 +222,7 @@
       prefetchedStripeReaders_.end();
 }
 
-<<<<<<< HEAD
-bool DwrfRowReader::moveAdaptation(RowReader& other) {
-=======
 bool DwrfRowReader::moveAdaptationFrom(RowReader& other) {
->>>>>>> 7b0e58e4
   auto otherReader = dynamic_cast<DwrfRowReader*>(&other);
   if (!columnReader_ || !otherReader->columnReader_) {
     return false;
