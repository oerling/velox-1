/*
 * Copyright (c) Facebook, Inc. and its affiliates.
 *
 * Licensed under the Apache License, Version 2.0 (the "License");
 * you may not use this file except in compliance with the License.
 * You may obtain a copy of the License at
 *
 *     http://www.apache.org/licenses/LICENSE-2.0
 *
 * Unless required by applicable law or agreed to in writing, software
 * distributed under the License is distributed on an "AS IS" BASIS,
 * WITHOUT WARRANTIES OR CONDITIONS OF ANY KIND, either express or implied.
 * See the License for the specific language governing permissions and
 * limitations under the License.
 */

#include "velox/dwio/dwrf/reader/DwrfReader.h"
#include "velox/dwio/common/exception/Exception.h"
#include "velox/dwio/dwrf/common/CachedBufferedInput.h"
#include "velox/dwio/dwrf/reader/SelectiveColumnReader.h"

DEFINE_bool(prefetch_stripes, true, "Enable prefetch of stripes.");

namespace facebook::velox::dwrf {

using dwio::common::InputStream;
using dwio::common::ReaderOptions;
using dwio::common::RowReaderOptions;

std::unique_ptr<dwio::common::RowReader> DwrfReader::createRowReader(
    const RowReaderOptions& opts) const {
  auto rowReader = std::make_unique<DwrfRowReader>(readerBase_, opts);
  if (FLAGS_prefetch_stripes) {
    rowReader->startNextStripe();
  }
  return rowReader;
}

void DwrfRowReader::checkSkipStrides(
    const StatsContext& context,
    uint64_t strideSize) {
  if (currentRowInStripe % strideSize != 0) {
    return;
  }

  if (currentRowInStripe == 0 || recomputeStridesToSkip_) {
    stridesToSkip_ = columnReader_->filterRowGroups(strideSize, context);
    recomputeStridesToSkip_ = false;
  }

  if (stridesToSkip_.empty()) {
    return;
  }

  bool foundStridesToSkip = false;
  auto currentStride = currentRowInStripe / strideSize;
  for (auto strideToSkip : stridesToSkip_) {
    if (currentStride < strideToSkip) {
      break;
    }

    if (currentStride == strideToSkip) {
      foundStridesToSkip = true;
      currentRowInStripe =
          std::min(currentRowInStripe + strideSize, rowsInCurrentStripe);
      currentStride++;
      skippedStrides_++;
    }
  }
  if (foundStridesToSkip && currentRowInStripe < rowsInCurrentStripe) {
    columnReader_->seekToRowGroup(currentStride);
  }
}

uint64_t DwrfRowReader::next(uint64_t size, VectorPtr& result) {
<<<<<<< HEAD
  for (;;) {
    DwrfRowReader* rowReader =
        currentStripe == firstStripe ? this : delegate_.get();
    auto numRows = rowReader->nextInternal(size, result);
    if (currentStripe + 1 < lastStripe) {
      preloadStripe(currentStripe + 1);
    }
    if (numRows == 0) {
      ++currentStripe;
      if (currentStripe >= lastStripe) {
        return 0;
      }
      delegate_ = readerForStripe(currentStripe);
    }
  }
}

uint64_t DwrfRowReader::nextInternal(uint64_t size, VectorPtr& result) {
  DWIO_ENSURE_GT(size, 0);
  auto& footer = getReader().getFooter();
  StatsContext context(
      getReader().getWriterName(), getReader().getWriterVersion());
=======
  if (!FLAGS_prefetch_stripes) {
    for (;;) {
      if (currentStripe >= lastStripe) {
        return 0;
      }
      auto numRows = nextInStripe(size, result);
      if (currentRowInStripe >= rowsInCurrentStripe) {
        currentStripe += 1;
        currentRowInStripe = 0;
        newStripeLoaded = false;
      }
      if (numRows) {
        return numRows;
      }
    }
  }
>>>>>>> 4c1e32fc

  for (;;) {
    if (currentStripe >= lastStripe) {
      return 0;
    }
    DwrfRowReader* FOLLY_NONNULL rowReader;
    if (currentStripe == firstStripe) {
      rowReader = this;
    } else {
      if (startWithNewDelegate_) {
	startWithNewDelegate_ = false;
        delegate_ = readerForStripe(currentStripe);
      }
      rowReader = delegate_.get();
    }
    VELOX_CHECK(rowReader);
    bool isFirstBatch = rowReader->currentRowInStripe == 0;
    auto numRows = rowReader->nextInStripe(size, result);
    if (isFirstBatch && currentStripe + 1 < lastStripe) {
      // Start prefetch of next stripe after first batch of current.
      preloadStripe(currentStripe + 1);
    }
    if (rowReader->currentRowInStripe >= rowReader->rowsInCurrentStripe) {
      ++currentStripe;
      startWithNewDelegate_ = true;
    }
    if (numRows) {
      return numRows;
    }
  }
}

uint64_t DwrfRowReader::nextInStripe(uint64_t size, VectorPtr& result) {
  DWIO_ENSURE_GT(size, 0);
  auto& footer = getReader().getFooter();
  StatsContext context(
      getReader().getWriterName(), getReader().getWriterVersion());

  if (currentStripe >= lastStripe) {
    if (lastStripe > 0) {
      previousRow = firstRowOfStripe[lastStripe - 1] +
          footer.stripes(lastStripe - 1).numberofrows();
    } else {
      previousRow = 0;
    }
    return 0;
  }

  if (currentRowInStripe == 0) {
    startNextStripe();
  }

  auto strideSize = footer.rowindexstride();
  if (LIKELY(strideSize > 0)) {
    checkSkipStrides(context, strideSize);
  }

  uint64_t rowsToRead = std::min(
      static_cast<uint64_t>(size), rowsInCurrentStripe - currentRowInStripe);

  if (rowsToRead > 0) {
    // don't allow read to cross stride
    if (LIKELY(strideSize > 0)) {
      rowsToRead =
          std::min(rowsToRead, strideSize - currentRowInStripe % strideSize);
    }

    // Record strideIndex for use by the columnReader_ which may delay actual
    // reading of the data.
    setStrideIndex(strideSize > 0 ? currentRowInStripe / strideSize : 0);

    columnReader_->next(rowsToRead, result);
  }

  // update row number
  previousRow = firstRowOfStripe[currentStripe] + currentRowInStripe;
  currentRowInStripe += rowsToRead;
  return rowsToRead;
}

void DwrfRowReader::preloadStripe(int32_t stripeIndex) {
  auto it = prefetchedStripeReaders_.find(stripeIndex);
  if (it != prefetchedStripeReaders_.end()) {
    return;
  }
  auto executor = getReader().bufferedInputFactory().executor();
  if (!executor) {
    return;
  }
  auto& footer = getReader().getFooter();
  DWIO_ENSURE_LT(stripeIndex, footer.stripes_size(), "invalid stripe index");
  auto& stripe = footer.stripes(stripeIndex);

  auto newOpts = options_;
  newOpts.range(stripe.offset(), 1);
  auto readerBase = readerBaseShared();
  auto source = std::make_shared<AsyncSource<DwrfRowReader>>(
      [readerBase, stripeIndex, newOpts]() {
        auto stripeReader =
            std::make_unique<DwrfRowReader>(readerBase, newOpts);
        stripeReader->startNextStripe();
        return stripeReader;
      });
  executor->add([source]() { source->prepare(); });
  prefetchedStripeReaders_[stripeIndex] = std::move(source);
}

std::unique_ptr<DwrfRowReader> DwrfRowReader::readerForStripe(
    int32_t stripeIndex) {
  auto it = prefetchedStripeReaders_.find(stripeIndex);
  if (it == prefetchedStripeReaders_.end()) {
    return nullptr;
  }
  return it->second->move();
}

void DwrfRowReader::preloadStripe(int32_t stripeIndex) {
  auto it = prefetchedStripeReaders_.find(stripeIndex);
  if (it != prefetchedStripeReaders_.end()) {
    return;
  }
  auto executor = getReader().bufferedInputFactory().executor();
  if (!executor) {
    return;
  }
  auto& footer = getReader().getFooter();
  DWIO_ENSURE_LT(stripeIndex, footer.stripes_size(), "invalid stripe index");
  auto& stripe = footer.stripes(stripeIndex);

  auto newOpts = options_;
  newOpts.range(stripe.offset(), stripe.offset() + 1);
  auto readerBase = readerBaseShared();
  auto source = std::make_shared<AsyncSource<DwrfRowReader>>(
      [readerBase, stripeIndex, newOpts]() {
        auto stripeReader =
            std::make_unique<DwrfRowReader>(readerBase, newOpts);
        stripeReader->startNextStripe();
        return stripeReader;
      });
  executor->add([source]() { source->prepare(); });
  prefetchedStripeReaders_[stripeIndex] = std::move(source);
}

std::unique_ptr<DwrfRowReader> DwrfRowReader::readerForStripe(
    int32_t stripeIndex) {
  auto it = prefetchedStripeReaders_.find(stripeIndex);
  if (it == prefetchedStripeReaders_.end()) {
    return nullptr;
  }
  return it->second->move();
}

void DwrfRowReader::resetFilterCaches() {
  dynamic_cast<SelectiveColumnReader*>(columnReader())->resetFilterCaches();
  recomputeStridesToSkip_ = true;
}

bool DwrfRowReader::allPrefetchIssued() const {
  return currentStripe + 1 >= lastStripe ||
      prefetchedStripeReaders_.find(lastStripe - 1) !=
      prefetchedStripeReaders_.end();
}

<<<<<<< HEAD
=======
  void DwrfRowReader::moveAdaptation(RowReader& other) {
    auto otherReader = dynamic_cast<DwrfRowReader*>(&other);
    if (!columnReader_) {
      VELOX_FAIL("Should have columnReader_");
    } else {
      columnReader_->moveScanSpec(*otherReader->columnReader_);
    }
  }

  
  
>>>>>>> 4c1e32fc
std::unique_ptr<DwrfReader> DwrfReader::create(
    std::unique_ptr<InputStream> stream,
    const ReaderOptions& options) {
  return std::make_unique<DwrfReader>(options, std::move(stream));
}

void registerDwrfReaderFactory() {
  dwio::common::registerReaderFactory(std::make_shared<DwrfReaderFactory>());
}

void unregisterDwrfReaderFactory() {
  dwio::common::unregisterReaderFactory(dwio::common::FileFormat::ORC);
}

} // namespace facebook::velox::dwrf<|MERGE_RESOLUTION|>--- conflicted
+++ resolved
@@ -73,30 +73,6 @@
 }
 
 uint64_t DwrfRowReader::next(uint64_t size, VectorPtr& result) {
-<<<<<<< HEAD
-  for (;;) {
-    DwrfRowReader* rowReader =
-        currentStripe == firstStripe ? this : delegate_.get();
-    auto numRows = rowReader->nextInternal(size, result);
-    if (currentStripe + 1 < lastStripe) {
-      preloadStripe(currentStripe + 1);
-    }
-    if (numRows == 0) {
-      ++currentStripe;
-      if (currentStripe >= lastStripe) {
-        return 0;
-      }
-      delegate_ = readerForStripe(currentStripe);
-    }
-  }
-}
-
-uint64_t DwrfRowReader::nextInternal(uint64_t size, VectorPtr& result) {
-  DWIO_ENSURE_GT(size, 0);
-  auto& footer = getReader().getFooter();
-  StatsContext context(
-      getReader().getWriterName(), getReader().getWriterVersion());
-=======
   if (!FLAGS_prefetch_stripes) {
     for (;;) {
       if (currentStripe >= lastStripe) {
@@ -113,7 +89,6 @@
       }
     }
   }
->>>>>>> 4c1e32fc
 
   for (;;) {
     if (currentStripe >= lastStripe) {
@@ -230,42 +205,6 @@
   return it->second->move();
 }
 
-void DwrfRowReader::preloadStripe(int32_t stripeIndex) {
-  auto it = prefetchedStripeReaders_.find(stripeIndex);
-  if (it != prefetchedStripeReaders_.end()) {
-    return;
-  }
-  auto executor = getReader().bufferedInputFactory().executor();
-  if (!executor) {
-    return;
-  }
-  auto& footer = getReader().getFooter();
-  DWIO_ENSURE_LT(stripeIndex, footer.stripes_size(), "invalid stripe index");
-  auto& stripe = footer.stripes(stripeIndex);
-
-  auto newOpts = options_;
-  newOpts.range(stripe.offset(), stripe.offset() + 1);
-  auto readerBase = readerBaseShared();
-  auto source = std::make_shared<AsyncSource<DwrfRowReader>>(
-      [readerBase, stripeIndex, newOpts]() {
-        auto stripeReader =
-            std::make_unique<DwrfRowReader>(readerBase, newOpts);
-        stripeReader->startNextStripe();
-        return stripeReader;
-      });
-  executor->add([source]() { source->prepare(); });
-  prefetchedStripeReaders_[stripeIndex] = std::move(source);
-}
-
-std::unique_ptr<DwrfRowReader> DwrfRowReader::readerForStripe(
-    int32_t stripeIndex) {
-  auto it = prefetchedStripeReaders_.find(stripeIndex);
-  if (it == prefetchedStripeReaders_.end()) {
-    return nullptr;
-  }
-  return it->second->move();
-}
-
 void DwrfRowReader::resetFilterCaches() {
   dynamic_cast<SelectiveColumnReader*>(columnReader())->resetFilterCaches();
   recomputeStridesToSkip_ = true;
@@ -277,8 +216,6 @@
       prefetchedStripeReaders_.end();
 }
 
-<<<<<<< HEAD
-=======
   void DwrfRowReader::moveAdaptation(RowReader& other) {
     auto otherReader = dynamic_cast<DwrfRowReader*>(&other);
     if (!columnReader_) {
@@ -290,7 +227,6 @@
 
   
   
->>>>>>> 4c1e32fc
 std::unique_ptr<DwrfReader> DwrfReader::create(
     std::unique_ptr<InputStream> stream,
     const ReaderOptions& options) {
