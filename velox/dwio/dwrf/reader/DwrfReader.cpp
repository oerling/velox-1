/*
 * Copyright (c) Facebook, Inc. and its affiliates.
 *
 * Licensed under the Apache License, Version 2.0 (the "License");
 * you may not use this file except in compliance with the License.
 * You may obtain a copy of the License at
 *
 *     http://www.apache.org/licenses/LICENSE-2.0
 *
 * Unless required by applicable law or agreed to in writing, software
 * distributed under the License is distributed on an "AS IS" BASIS,
 * WITHOUT WARRANTIES OR CONDITIONS OF ANY KIND, either express or implied.
 * See the License for the specific language governing permissions and
 * limitations under the License.
 */

#include "velox/dwio/dwrf/reader/DwrfReader.h"
#include "velox/dwio/common/TypeUtils.h"
#include "velox/dwio/common/exception/Exception.h"
<<<<<<< HEAD
#include "velox/dwio/dwrf/common/CachedBufferedInput.h"
#include "velox/dwio/dwrf/reader/SelectiveColumnReader.h"
=======
>>>>>>> e84e6797

DEFINE_bool(prefetch_stripes, true, "Enable prefetch of stripes.");

namespace facebook::velox::dwrf {

using dwio::common::ColumnSelector;
using dwio::common::FileFormat;
using dwio::common::InputStream;
using dwio::common::ReaderOptions;
using dwio::common::RowReaderOptions;
using dwio::common::TypeWithId;
using dwio::common::typeutils::CompatChecker;

<<<<<<< HEAD
bool DwrfRowReader::mayPrefetch() const {
  return FLAGS_prefetch_stripes &&
      getReader().bufferedInputFactory().executor();
}

std::unique_ptr<dwio::common::RowReader> DwrfReader::createRowReader(
    const RowReaderOptions& opts) const {
  auto rowReader = std::make_unique<DwrfRowReader>(readerBase_, opts);
  if (rowReader->mayPrefetch()) {
    rowReader->startNextStripe();
  }
  return rowReader;
=======
DwrfRowReader::DwrfRowReader(
    const std::shared_ptr<ReaderBase>& reader,
    const RowReaderOptions& opts)
    : StripeReaderBase(reader),
      options_(opts),
      columnSelector_{std::make_shared<ColumnSelector>(
          ColumnSelector::apply(opts.getSelector(), reader->getSchema()))} {
  auto& footer = getReader().getFooter();
  uint32_t numberOfStripes = footer.stripesSize();
  currentStripe = numberOfStripes;
  lastStripe = 0;
  currentRowInStripe = 0;
  newStripeLoaded = false;
  rowsInCurrentStripe = 0;
  uint64_t rowTotal = 0;

  firstRowOfStripe.reserve(numberOfStripes);
  for (uint32_t i = 0; i < numberOfStripes; ++i) {
    firstRowOfStripe.push_back(rowTotal);
    auto stripeInfo = footer.stripes(i);
    rowTotal += stripeInfo.numberOfRows();
    if ((stripeInfo.offset() >= opts.getOffset()) &&
        (stripeInfo.offset() < opts.getLimit())) {
      if (i < currentStripe) {
        currentStripe = i;
      }
      if (i >= lastStripe) {
        lastStripe = i + 1;
      }
    }
  }
  firstStripe = currentStripe;

  if (currentStripe == 0) {
    previousRow = std::numeric_limits<uint64_t>::max();
  } else if (currentStripe == numberOfStripes) {
    previousRow = footer.numberOfRows();
  } else {
    previousRow = firstRowOfStripe[firstStripe] - 1;
  }

  // Validate the requested type is compatible with what's in the file
  std::function<std::string()> createExceptionContext = [&]() {
    std::string exceptionMessageContext = fmt::format(
        "The schema loaded in the reader does not match the schema in the file footer."
        "Input Name: {},\n"
        "File Footer Schema (without partition columns): {},\n"
        "Input Table Schema (with partition columns): {}\n",
        getReader().getBufferedInput().getName(),
        getReader().getSchema()->toString(),
        getType()->toString());
    return exceptionMessageContext;
  };

  CompatChecker::check(
      *getReader().getSchema(), *getType(), true, createExceptionContext);
>>>>>>> e84e6797
}

uint64_t DwrfRowReader::seekToRow(uint64_t rowNumber) {
  // Empty file
  if (isEmptyFile()) {
    return 0;
  }

  LOG(INFO) << "rowNumber: " << rowNumber << " currentStripe: " << currentStripe
            << " firstStripe: " << firstStripe << " lastStripe: " << lastStripe;

  // If we are reading only a portion of the file
  // (bounded by firstStripe and lastStripe),
  // seeking before or after the portion of interest should return no data.
  // Implement this by setting previousRow to the number of rows in the file.

  // seeking past lastStripe
  auto& footer = getReader().getFooter();
  uint32_t num_stripes = footer.stripesSize();
  if ((lastStripe == num_stripes && rowNumber >= footer.numberOfRows()) ||
      (lastStripe < num_stripes && rowNumber >= firstRowOfStripe[lastStripe])) {
    LOG(INFO) << "Trying to seek past lastStripe, total rows: "
              << footer.numberOfRows() << " num_stripes: " << num_stripes;

    currentStripe = num_stripes;

    previousRow = footer.numberOfRows();
    return previousRow;
  }

  uint32_t seekToStripe = 0;
  while (seekToStripe + 1 < lastStripe &&
         firstRowOfStripe[seekToStripe + 1] <= rowNumber) {
    seekToStripe++;
  }

  // seeking before the first stripe
  if (seekToStripe < firstStripe) {
    currentStripe = num_stripes;
    previousRow = footer.numberOfRows();
    return previousRow;
  }

  currentStripe = seekToStripe;
  currentRowInStripe = rowNumber - firstRowOfStripe[currentStripe];
  previousRow = rowNumber;
  newStripeLoaded = false;
  startNextStripe();

  if (selectiveColumnReader_) {
    selectiveColumnReader_->skip(currentRowInStripe);
  } else {
    columnReader_->skip(currentRowInStripe);
  }

  return previousRow;
}

uint64_t DwrfRowReader::skipRows(uint64_t numberOfRowsToSkip) {
  if (isEmptyFile()) {
    LOG(INFO) << "Empty file, nothing to skip";
    return 0;
  }

  // When no rows to skip - just return 0
  if (numberOfRowsToSkip == 0) {
    LOG(INFO) << "No skipping is needed";
    return 0;
  }

  // when we skipped or exhausted the whole file we can return 0
  auto& footer = getReader().getFooter();
  if (previousRow == footer.numberOfRows()) {
    LOG(INFO) << "previousRow is beyond EOF, nothing to skip";
    return 0;
  }

  if (previousRow == std::numeric_limits<uint64_t>::max()) {
    LOG(INFO) << "Start of the file, skipping: " << numberOfRowsToSkip;
    seekToRow(numberOfRowsToSkip);
    if (previousRow == footer.numberOfRows()) {
      LOG(INFO) << "Reached end of the file, returning: " << previousRow;
      return previousRow;
    } else {
      LOG(INFO) << "previousRow after skipping: " << previousRow;
      return previousRow;
    }
  }

  LOG(INFO) << "Previous row: " << previousRow
            << " Skipping: " << numberOfRowsToSkip;

  uint64_t initialRow = previousRow;
  seekToRow(previousRow + numberOfRowsToSkip);

  LOG(INFO) << "After skipping: " << previousRow
            << " InitialRow: " << initialRow;

  if (previousRow == footer.numberOfRows()) {
    LOG(INFO) << "When seeking past lastStripe";
    return previousRow - initialRow - 1;
  }
  return previousRow - initialRow;
}

void DwrfRowReader::checkSkipStrides(
    const StatsContext& context,
    uint64_t strideSize) {
  if (!selectiveColumnReader_) {
    return;
  }
  if (currentRowInStripe % strideSize != 0) {
    return;
  }

  DWIO_ENSURE(
      selectiveColumnReader_ != nullptr, "selectiveColumnReader_ is null.");

  if (currentRowInStripe == 0 || recomputeStridesToSkip_) {
    stridesToSkip_ =
        selectiveColumnReader_->filterRowGroups(strideSize, context);
    stripeStridesToSkip_[currentStripe] = stridesToSkip_;
    recomputeStridesToSkip_ = false;
  }

  if (stridesToSkip_.empty()) {
    return;
  }

  bool foundStridesToSkip = false;
  auto currentStride = currentRowInStripe / strideSize;
  for (auto strideToSkip : stridesToSkip_) {
    if (currentStride < strideToSkip) {
      break;
    }

    if (currentStride == strideToSkip) {
      foundStridesToSkip = true;
      currentRowInStripe =
          std::min(currentRowInStripe + strideSize, rowsInCurrentStripe);
      currentStride++;
      skippedStrides_++;
    }
  }
  if (foundStridesToSkip && currentRowInStripe < rowsInCurrentStripe) {
    selectiveColumnReader_->seekToRowGroup(currentStride);
  }
}

uint64_t DwrfRowReader::next(uint64_t size, VectorPtr& result) {
  if (!mayPrefetch()) {
    for (;;) {
      if (currentStripe >= lastStripe) {
        return 0;
      }
      auto numRows = nextInStripe(size, result);
      if (currentRowInStripe >= rowsInCurrentStripe) {
        currentStripe += 1;
        currentRowInStripe = 0;
        newStripeLoaded = false;
      }
      if (numRows) {
        return numRows;
      }
    }
  }

  for (;;) {
    if (currentStripe >= lastStripe) {
<<<<<<< HEAD
=======
      if (lastStripe > 0) {
        previousRow = firstRowOfStripe[lastStripe - 1] +
            footer.stripes(lastStripe - 1).numberOfRows();
      } else {
        previousRow = 0;
      }
>>>>>>> e84e6797
      return 0;
    }
    DwrfRowReader* FOLLY_NONNULL rowReader;
    if (currentStripe == firstStripe) {
      rowReader = this;
    } else {
      if (startWithNewDelegate_) {
        startWithNewDelegate_ = false;
        delegate_ = readerForStripe(currentStripe);
      }
      rowReader = delegate_.get();
    }
    VELOX_CHECK(rowReader);
    bool isFirstBatch = rowReader->currentRowInStripe == 0;
    auto numRows = rowReader->nextInStripe(size, result);
    if (isFirstBatch && currentStripe + 1 < lastStripe) {
      // Start prefetch of next stripe after first batch of current.
      preloadStripe(currentStripe + 1);
    }
    if (rowReader->currentRowInStripe >= rowReader->rowsInCurrentStripe) {
      ++currentStripe;
      startWithNewDelegate_ = true;
    }
    if (numRows) {
      return numRows;
    }
  }
}

<<<<<<< HEAD
uint64_t DwrfRowReader::nextInStripe(uint64_t size, VectorPtr& result) {
  DWIO_ENSURE_GT(size, 0);
  auto& footer = getReader().getFooter();
  StatsContext context(
      getReader().getWriterName(), getReader().getWriterVersion());

  if (currentStripe >= lastStripe) {
    if (lastStripe > 0) {
      previousRow = firstRowOfStripe[lastStripe - 1] +
          footer.stripes(lastStripe - 1).numberofrows();
    } else {
      previousRow = 0;
=======
    auto strideSize = footer.rowIndexStride();
    if (LIKELY(strideSize > 0) && selectiveColumnReader_) {
      checkSkipStrides(context, strideSize);
>>>>>>> e84e6797
    }
    return 0;
  }

  if (currentRowInStripe == 0) {
    startNextStripe();
  }

  auto strideSize = footer.rowindexstride();
  if (LIKELY(strideSize > 0)) {
    checkSkipStrides(context, strideSize);
  }

  uint64_t rowsToRead = std::min(
      static_cast<uint64_t>(size), rowsInCurrentStripe - currentRowInStripe);

<<<<<<< HEAD
  if (rowsToRead > 0) {
    // don't allow read to cross stride
    if (LIKELY(strideSize > 0)) {
      rowsToRead =
          std::min(rowsToRead, strideSize - currentRowInStripe % strideSize);
=======
      if (selectiveColumnReader_) {
        selectiveColumnReader_->next(rowsToRead, result);
      } else {
        columnReader_->next(rowsToRead, result);
      }
>>>>>>> e84e6797
    }

    // Record strideIndex for use by the columnReader_ which may delay actual
    // reading of the data.
    setStrideIndex(strideSize > 0 ? currentRowInStripe / strideSize : 0);

    columnReader_->next(rowsToRead, result);
  }

  // update row number
  previousRow = firstRowOfStripe[currentStripe] + currentRowInStripe;
  currentRowInStripe += rowsToRead;
  return rowsToRead;
}

void DwrfRowReader::preloadStripe(int32_t stripeIndex) {
  auto it = prefetchedStripeReaders_.find(stripeIndex);
  if (it != prefetchedStripeReaders_.end()) {
    return;
  }
  auto executor = getReader().bufferedInputFactory().executor();
  if (!executor) {
    return;
  }
  auto& footer = getReader().getFooter();
  DWIO_ENSURE_LT(stripeIndex, footer.stripes_size(), "invalid stripe index");
  auto& stripe = footer.stripes(stripeIndex);

  auto newOpts = options_;
  newOpts.range(stripe.offset(), 1);
  auto readerBase = readerBaseShared();
  auto source = std::make_shared<AsyncSource<DwrfRowReader>>(
      [readerBase, stripeIndex, newOpts]() {
        auto stripeReader =
            std::make_unique<DwrfRowReader>(readerBase, newOpts);
        stripeReader->startNextStripe();
        return stripeReader;
      });
  executor->add([source]() { source->prepare(); });
  prefetchedStripeReaders_[stripeIndex] = std::move(source);
}

std::unique_ptr<DwrfRowReader> DwrfRowReader::readerForStripe(
    int32_t stripeIndex) {
  auto it = prefetchedStripeReaders_.find(stripeIndex);
  if (it == prefetchedStripeReaders_.end()) {
    return nullptr;
  }
  return it->second->move();
}

void DwrfRowReader::resetFilterCaches() {
  if (selectiveColumnReader_) {
    selectiveColumnReader_->resetFilterCaches();
    recomputeStridesToSkip_ = true;
  }

  // For columnReader_, this is no-op.
}

void DwrfRowReader::startNextStripe() {
  if (newStripeLoaded || currentStripe >= lastStripe) {
    return;
  }

  bool preload = options_.getPreloadStripe();
  auto currentStripeInfo = loadStripe(currentStripe, preload);
  rowsInCurrentStripe = currentStripeInfo.numberOfRows();

  StripeStreamsImpl stripeStreams(
      *this,
      getColumnSelector(),
      options_,
      currentStripeInfo.offset(),
      *this,
      currentStripe);

  // Create column reader
  columnReader_.reset();
  selectiveColumnReader_.reset();
  auto scanSpec = options_.getScanSpec().get();
  auto requestedType = getColumnSelector().getSchemaWithId();
  auto dataType = getReader().getSchemaWithId();
  auto flatMapContext = FlatMapContext::nonFlatMapContext();

  if (scanSpec) {
    selectiveColumnReader_ = SelectiveDwrfReader::build(
        requestedType, dataType, stripeStreams, scanSpec, flatMapContext);
    selectiveColumnReader_->setIsTopLevel();
  } else {
    columnReader_ = ColumnReader::build(
        requestedType, dataType, stripeStreams, flatMapContext);
  }
  DWIO_ENSURE(
      (columnReader_ != nullptr) != (selectiveColumnReader_ != nullptr),
      "ColumnReader was not created");

  // load data plan according to its updated selector
  // during column reader construction
  // if planReads is off which means stripe data loaded as whole
  if (!preload) {
    VLOG(1) << "[DWRF] Load read plan for stripe " << currentStripe;
    stripeStreams.loadReadPlan();
  }

  stripeDictionaryCache_ = stripeStreams.getStripeDictionaryCache();
  newStripeLoaded = true;
}

size_t DwrfRowReader::estimatedReaderMemory() const {
  return 2 * DwrfReader::getMemoryUse(getReader(), -1, *columnSelector_);
}

std::optional<size_t> DwrfRowReader::estimatedRowSizeHelper(
    const FooterWrapper& footer,
    const dwio::common::Statistics& stats,
    uint32_t nodeId) const {
  DWIO_ENSURE_LT(nodeId, footer.typesSize(), "Types missing in footer");

  const auto& s = stats.getColumnStatistics(nodeId);
  const auto& t = footer.types(nodeId);
  if (!s.getNumberOfValues()) {
    return std::nullopt;
  }
  auto valueCount = s.getNumberOfValues().value();
  if (valueCount < 1) {
    return 0;
  }
  switch (t.kind()) {
    case TypeKind::BOOLEAN: {
      return valueCount * sizeof(uint8_t);
    }
    case TypeKind::TINYINT: {
      return valueCount * sizeof(uint8_t);
    }
    case TypeKind::SMALLINT: {
      return valueCount * sizeof(uint16_t);
    }
    case TypeKind::INTEGER: {
      return valueCount * sizeof(uint32_t);
    }
    case TypeKind::BIGINT: {
      return valueCount * sizeof(uint64_t);
    }
    case TypeKind::REAL: {
      return valueCount * sizeof(float);
    }
    case TypeKind::DOUBLE: {
      return valueCount * sizeof(double);
    }
    case TypeKind::DATE: {
      return valueCount * sizeof(uint32_t);
    }
    case TypeKind::VARCHAR: {
      auto stringStats =
          dynamic_cast<const dwio::common::StringColumnStatistics*>(&s);
      if (!stringStats) {
        return std::nullopt;
      }
      auto length = stringStats->getTotalLength();
      if (!length) {
        return std::nullopt;
      }
      return length.value();
    }
    case TypeKind::VARBINARY: {
      auto binaryStats =
          dynamic_cast<const dwio::common::BinaryColumnStatistics*>(&s);
      if (!binaryStats) {
        return std::nullopt;
      }
      auto length = binaryStats->getTotalLength();
      if (!length) {
        return std::nullopt;
      }
      return length.value();
    }
    case TypeKind::TIMESTAMP: {
      return valueCount * sizeof(uint64_t) * 2;
    }
    case TypeKind::ARRAY:
    case TypeKind::MAP:
    case TypeKind::ROW: {
      // start the estimate with the offsets and hasNulls vectors sizes
      size_t totalEstimate = valueCount * (sizeof(uint8_t) + sizeof(uint64_t));
      for (int32_t i = 0; i < t.subtypesSize() &&
           columnSelector_->shouldReadNode(t.subtypes(i));
           ++i) {
        auto subtypeEstimate =
            estimatedRowSizeHelper(footer, stats, t.subtypes(i));
        if (subtypeEstimate.has_value()) {
          totalEstimate += subtypeEstimate.value();
        } else {
          return std::nullopt;
        }
      }
      return totalEstimate;
    }
    default:
      return std::nullopt;
  }
}

std::optional<size_t> DwrfRowReader::estimatedRowSize() const {
  auto& reader = getReader();
  auto& footer = reader.getFooter();

  if (!footer.hasNumberOfRows()) {
    return std::nullopt;
  }

  if (footer.numberOfRows() < 1) {
    return 0;
  }

  // Estimate with projections
  constexpr uint32_t ROOT_NODE_ID = 0;
  auto stats = reader.getStatistics();
  auto projectedSize = estimatedRowSizeHelper(footer, *stats, ROOT_NODE_ID);
  if (projectedSize.has_value()) {
    return projectedSize.value() / footer.numberOfRows();
  }

  return std::nullopt;
}

DwrfReader::DwrfReader(
    const ReaderOptions& options,
    std::unique_ptr<dwio::common::BufferedInput> input)
    : readerBase_(std::make_unique<ReaderBase>(
          options.getMemoryPool(),
          std::move(input),
          options.getDecrypterFactory(),
          options.getFileFormat() == FileFormat::ORC ? FileFormat::ORC
                                                     : FileFormat::DWRF)),
      options_(options) {}

std::unique_ptr<StripeInformation> DwrfReader::getStripe(
    uint32_t stripeIndex) const {
  DWIO_ENSURE_LT(
      stripeIndex, getNumberOfStripes(), "stripe index out of range");
  auto stripeInfo = readerBase_->getFooter().stripes(stripeIndex);

  return std::make_unique<StripeInformationImpl>(
      stripeInfo.offset(),
      stripeInfo.indexLength(),
      stripeInfo.dataLength(),
      stripeInfo.footerLength(),
      stripeInfo.numberOfRows());
}

std::vector<std::string> DwrfReader::getMetadataKeys() const {
  std::vector<std::string> result;
  auto& footer = readerBase_->getFooter();
  result.reserve(footer.metadataSize());
  for (int32_t i = 0; i < footer.metadataSize(); ++i) {
    result.push_back(footer.metadata(i).name());
  }
  return result;
}

std::string DwrfReader::getMetadataValue(const std::string& key) const {
  auto& footer = readerBase_->getFooter();
  for (int32_t i = 0; i < footer.metadataSize(); ++i) {
    if (footer.metadata(i).name() == key) {
      return footer.metadata(i).value();
    }
  }
  DWIO_RAISE("key not found");
}

bool DwrfReader::hasMetadataValue(const std::string& key) const {
  auto& footer = readerBase_->getFooter();
  for (int32_t i = 0; i < footer.metadataSize(); ++i) {
    if (footer.metadata(i).name() == key) {
      return true;
    }
  }
  return false;
}

uint64_t maxStreamsForType(const TypeWrapper& type) {
  if (type.format() == DwrfFormat::kOrc) {
    switch (type.kind()) {
      case TypeKind::ROW:
        return 1;
      case TypeKind::SMALLINT:
      case TypeKind::INTEGER:
      case TypeKind::BIGINT:
      case TypeKind::REAL:
      case TypeKind::DOUBLE:
      case TypeKind::BOOLEAN:
      case TypeKind::DATE:
      case TypeKind::ARRAY:
      case TypeKind::MAP:
        return 2;
      case TypeKind::VARBINARY:
      case TypeKind::SHORT_DECIMAL:
      case TypeKind::LONG_DECIMAL:
      case TypeKind::TIMESTAMP:
        return 3;
      case TypeKind::TINYINT:
      case TypeKind::VARCHAR:
        return 4;
      default:
        return 0;
    }
  }

  // DWRF
  switch (type.kind()) {
    case TypeKind::ROW:
      return 1;
    case TypeKind::REAL:
    case TypeKind::DOUBLE:
    case TypeKind::BOOLEAN:
    case TypeKind::TINYINT:
    case TypeKind::ARRAY:
    case TypeKind::MAP:
      return 2;
    case TypeKind::VARBINARY:
    case TypeKind::TIMESTAMP:
      return 3;
    case TypeKind::SMALLINT:
    case TypeKind::INTEGER:
    case TypeKind::BIGINT:
      return 4;
    case TypeKind::VARCHAR:
      return 7;
    default:
      return 0;
  }
}

uint64_t DwrfReader::getMemoryUse(int32_t stripeIx) {
  ColumnSelector cs(readerBase_->getSchema());
  return getMemoryUse(*readerBase_, stripeIx, cs);
}

uint64_t DwrfReader::getMemoryUseByFieldId(
    const std::vector<uint64_t>& include,
    int32_t stripeIx) {
  ColumnSelector cs(readerBase_->getSchema(), include);
  return getMemoryUse(*readerBase_, stripeIx, cs);
}

uint64_t DwrfReader::getMemoryUseByName(
    const std::vector<std::string>& names,
    int32_t stripeIx) {
  ColumnSelector cs(readerBase_->getSchema(), names);
  return getMemoryUse(*readerBase_, stripeIx, cs);
}

uint64_t DwrfReader::getMemoryUseByTypeId(
    const std::vector<uint64_t>& include,
    int32_t stripeIx) {
  ColumnSelector cs(readerBase_->getSchema(), include, true);
  return getMemoryUse(*readerBase_, stripeIx, cs);
}

uint64_t DwrfReader::getMemoryUse(
    ReaderBase& readerBase,
    int32_t stripeIx,
    const ColumnSelector& cs) {
  uint64_t maxDataLength = 0;
  auto& footer = readerBase.getFooter();
  if (stripeIx >= 0 && stripeIx < footer.stripesSize()) {
    uint64_t stripe = footer.stripes(stripeIx).dataLength();
    if (maxDataLength < stripe) {
      maxDataLength = stripe;
    }
  } else {
    for (int32_t i = 0; i < footer.stripesSize(); i++) {
      uint64_t stripe = footer.stripes(i).dataLength();
      if (maxDataLength < stripe) {
        maxDataLength = stripe;
      }
    }
  }

  bool hasStringColumn = false;
  uint64_t nSelectedStreams = 0;
  for (int32_t i = 0; !hasStringColumn && i < footer.typesSize(); i++) {
    if (cs.shouldReadNode(i)) {
      const auto type = footer.types(i);
      nSelectedStreams += maxStreamsForType(type);
      switch (type.kind()) {
        case TypeKind::VARCHAR:
        case TypeKind::VARBINARY: {
          hasStringColumn = true;
          break;
        }
        default: {
          break;
        }
      }
    }
  }

  /* If a string column is read, use stripe datalength as a memory estimate
   * because we don't know the dictionary size. Multiply by 2 because
   * a string column requires two buffers:
   * in the input stream and in the seekable input stream.
   * If no string column is read, estimate from the number of streams.
   */
  uint64_t memory = hasStringColumn ? 2 * maxDataLength
                                    : std::min(
                                          uint64_t(maxDataLength),
                                          nSelectedStreams *
                                              readerBase.getBufferedInput()
                                                  .getReadFile()
                                                  ->getNaturalReadSize());

  // Do we need even more memory to read the footer or the metadata?
  auto footerLength = readerBase.getPostScript().footerLength();
  if (memory < footerLength + DIRECTORY_SIZE_GUESS) {
    memory = footerLength + DIRECTORY_SIZE_GUESS;
  }

  // Account for firstRowOfStripe.
  memory += static_cast<uint64_t>(footer.stripesSize()) * sizeof(uint64_t);

  // Decompressors need buffers for each stream
  uint64_t decompressorMemory = 0;
  auto compression = readerBase.getCompressionKind();
  if (compression != dwio::common::CompressionKind_NONE) {
    for (int32_t i = 0; i < footer.typesSize(); i++) {
      if (cs.shouldReadNode(i)) {
        const auto type = footer.types(i);
        decompressorMemory +=
            maxStreamsForType(type) * readerBase.getCompressionBlockSize();
      }
    }
    if (compression == dwio::common::CompressionKind_SNAPPY) {
      decompressorMemory *= 2; // Snappy decompressor uses a second buffer
    }
  }

  return memory + decompressorMemory;
}

std::unique_ptr<dwio::common::RowReader> DwrfReader::createRowReader(
    const RowReaderOptions& opts) const {
  return std::make_unique<DwrfRowReader>(readerBase_, opts);
}

std::unique_ptr<DwrfRowReader> DwrfReader::createDwrfRowReader(
    const RowReaderOptions& opts) const {
  return std::make_unique<DwrfRowReader>(readerBase_, opts);
}

bool DwrfRowReader::allPrefetchIssued() const {
  return currentStripe + 1 >= lastStripe ||
      prefetchedStripeReaders_.find(lastStripe - 1) !=
      prefetchedStripeReaders_.end();
}

bool DwrfRowReader::moveAdaptationFrom(RowReader& other) {
  auto otherReader = dynamic_cast<DwrfRowReader*>(&other);
  if (!columnReader_ || !otherReader->columnReader_) {
    return false;
  }
  columnReader_->moveScanSpec(*otherReader->columnReader_);
  return true;
}

std::unique_ptr<DwrfReader> DwrfReader::create(
    std::unique_ptr<dwio::common::BufferedInput> input,
    const ReaderOptions& options) {
  return std::make_unique<DwrfReader>(options, std::move(input));
}

void registerDwrfReaderFactory() {
  dwio::common::registerReaderFactory(std::make_shared<DwrfReaderFactory>());
}

void unregisterDwrfReaderFactory() {
  dwio::common::unregisterReaderFactory(dwio::common::FileFormat::DWRF);
}

} // namespace facebook::velox::dwrf<|MERGE_RESOLUTION|>--- conflicted
+++ resolved
@@ -17,11 +17,8 @@
 #include "velox/dwio/dwrf/reader/DwrfReader.h"
 #include "velox/dwio/common/TypeUtils.h"
 #include "velox/dwio/common/exception/Exception.h"
-<<<<<<< HEAD
-#include "velox/dwio/dwrf/common/CachedBufferedInput.h"
-#include "velox/dwio/dwrf/reader/SelectiveColumnReader.h"
-=======
->>>>>>> e84e6797
+#include "velox/dwio/common/CachedBufferedInput.h"
+#include "velox/dwio/common/SelectiveColumnReader.h"
 
 DEFINE_bool(prefetch_stripes, true, "Enable prefetch of stripes.");
 
@@ -35,20 +32,7 @@
 using dwio::common::TypeWithId;
 using dwio::common::typeutils::CompatChecker;
 
-<<<<<<< HEAD
-bool DwrfRowReader::mayPrefetch() const {
-  return FLAGS_prefetch_stripes &&
-      getReader().bufferedInputFactory().executor();
-}
-
-std::unique_ptr<dwio::common::RowReader> DwrfReader::createRowReader(
-    const RowReaderOptions& opts) const {
-  auto rowReader = std::make_unique<DwrfRowReader>(readerBase_, opts);
-  if (rowReader->mayPrefetch()) {
-    rowReader->startNextStripe();
-  }
-  return rowReader;
-=======
+  
 DwrfRowReader::DwrfRowReader(
     const std::shared_ptr<ReaderBase>& reader,
     const RowReaderOptions& opts)
@@ -105,7 +89,20 @@
 
   CompatChecker::check(
       *getReader().getSchema(), *getType(), true, createExceptionContext);
->>>>>>> e84e6797
+}
+  
+bool DwrfRowReader::mayPrefetch() const {
+  return FLAGS_prefetch_stripes &&
+      getReader().getBufferedInput().executor();
+}
+
+std::unique_ptr<dwio::common::RowReader> DwrfReader::createRowReader(
+    const RowReaderOptions& opts) const {
+  auto rowReader = std::make_unique<DwrfRowReader>(readerBase_, opts);
+  if (rowReader->mayPrefetch()) {
+    rowReader->startNextStripe();
+  }
+  return rowReader;
 }
 
 uint64_t DwrfRowReader::seekToRow(uint64_t rowNumber) {
@@ -275,15 +272,6 @@
 
   for (;;) {
     if (currentStripe >= lastStripe) {
-<<<<<<< HEAD
-=======
-      if (lastStripe > 0) {
-        previousRow = firstRowOfStripe[lastStripe - 1] +
-            footer.stripes(lastStripe - 1).numberOfRows();
-      } else {
-        previousRow = 0;
-      }
->>>>>>> e84e6797
       return 0;
     }
     DwrfRowReader* FOLLY_NONNULL rowReader;
@@ -313,7 +301,6 @@
   }
 }
 
-<<<<<<< HEAD
 uint64_t DwrfRowReader::nextInStripe(uint64_t size, VectorPtr& result) {
   DWIO_ENSURE_GT(size, 0);
   auto& footer = getReader().getFooter();
@@ -323,14 +310,9 @@
   if (currentStripe >= lastStripe) {
     if (lastStripe > 0) {
       previousRow = firstRowOfStripe[lastStripe - 1] +
-          footer.stripes(lastStripe - 1).numberofrows();
+          footer.stripes(lastStripe - 1).numberOfRows();
     } else {
       previousRow = 0;
-=======
-    auto strideSize = footer.rowIndexStride();
-    if (LIKELY(strideSize > 0) && selectiveColumnReader_) {
-      checkSkipStrides(context, strideSize);
->>>>>>> e84e6797
     }
     return 0;
   }
@@ -339,7 +321,7 @@
     startNextStripe();
   }
 
-  auto strideSize = footer.rowindexstride();
+  auto strideSize = footer.rowIndexStride();
   if (LIKELY(strideSize > 0)) {
     checkSkipStrides(context, strideSize);
   }
@@ -347,19 +329,11 @@
   uint64_t rowsToRead = std::min(
       static_cast<uint64_t>(size), rowsInCurrentStripe - currentRowInStripe);
 
-<<<<<<< HEAD
   if (rowsToRead > 0) {
     // don't allow read to cross stride
     if (LIKELY(strideSize > 0)) {
       rowsToRead =
           std::min(rowsToRead, strideSize - currentRowInStripe % strideSize);
-=======
-      if (selectiveColumnReader_) {
-        selectiveColumnReader_->next(rowsToRead, result);
-      } else {
-        columnReader_->next(rowsToRead, result);
-      }
->>>>>>> e84e6797
     }
 
     // Record strideIndex for use by the columnReader_ which may delay actual
@@ -380,13 +354,13 @@
   if (it != prefetchedStripeReaders_.end()) {
     return;
   }
-  auto executor = getReader().bufferedInputFactory().executor();
+  auto executor = getReader().getBufferedInput().executor();
   if (!executor) {
     return;
   }
   auto& footer = getReader().getFooter();
-  DWIO_ENSURE_LT(stripeIndex, footer.stripes_size(), "invalid stripe index");
-  auto& stripe = footer.stripes(stripeIndex);
+  DWIO_ENSURE_LT(stripeIndex, footer.stripesSize(), "invalid stripe index");
+  auto stripe = footer.stripes(stripeIndex);
 
   auto newOpts = options_;
   newOpts.range(stripe.offset(), 1);
@@ -801,11 +775,6 @@
   return memory + decompressorMemory;
 }
 
-std::unique_ptr<dwio::common::RowReader> DwrfReader::createRowReader(
-    const RowReaderOptions& opts) const {
-  return std::make_unique<DwrfRowReader>(readerBase_, opts);
-}
-
 std::unique_ptr<DwrfRowReader> DwrfReader::createDwrfRowReader(
     const RowReaderOptions& opts) const {
   return std::make_unique<DwrfRowReader>(readerBase_, opts);
@@ -819,10 +788,10 @@
 
 bool DwrfRowReader::moveAdaptationFrom(RowReader& other) {
   auto otherReader = dynamic_cast<DwrfRowReader*>(&other);
-  if (!columnReader_ || !otherReader->columnReader_) {
+  if (!selectiveColumnReader_ || !otherReader->selectiveColumnReader_) {
     return false;
   }
-  columnReader_->moveScanSpec(*otherReader->columnReader_);
+  selectiveColumnReader_->moveScanSpec(*otherReader->selectiveColumnReader_);
   return true;
 }
 
