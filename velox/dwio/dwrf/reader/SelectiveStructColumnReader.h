/*
 * Copyright (c) Facebook, Inc. and its affiliates.
 *
 * Licensed under the Apache License, Version 2.0 (the "License");
 * you may not use this file except in compliance with the License.
 * You may obtain a copy of the License at
 *
 *     http://www.apache.org/licenses/LICENSE-2.0
 *
 * Unless required by applicable law or agreed to in writing, software
 * distributed under the License is distributed on an "AS IS" BASIS,
 * WITHOUT WARRANTIES OR CONDITIONS OF ANY KIND, either express or implied.
 * See the License for the specific language governing permissions and
 * limitations under the License.
 */

#pragma once

#include "velox/dwio/dwrf/reader/SelectiveColumnReaderInternal.h"

namespace facebook::velox::dwrf {

class SelectiveStructColumnReader : public SelectiveColumnReader {
 public:
  SelectiveStructColumnReader(
      const std::shared_ptr<const dwio::common::TypeWithId>& requestedType,
      const std::shared_ptr<const dwio::common::TypeWithId>& dataType,
      StripeStreams& stripe,
      common::ScanSpec* scanSpec,
      FlatMapContext flatMapContext);

  void resetFilterCaches() override {
    for (auto& child : children_) {
      child->resetFilterCaches();
    }
  }

  void seekToRowGroup(uint32_t index) override {
    if (isTopLevel_ && !notNullDecoder_) {
      readOffset_ = index * rowsPerRowGroup_;
      return;
    }
    if (notNullDecoder_) {
      ensureRowGroupIndex();
      auto positions = toPositions(index_->entry(index));
      PositionProvider positionsProvider(positions);
      notNullDecoder_->seekToRowGroup(positionsProvider);
    }
    // Set the read offset recursively. Do this before seeking the
    // children because list/map children will reset the offsets for
    // their children.
    setReadOffsetRecursive(index * rowsPerRowGroup_);
    for (auto& child : children_) {
      child->seekToRowGroup(index);
    }
  }

  uint64_t skip(uint64_t numValues) override;

  void next(
      uint64_t numValues,
      VectorPtr& result,
      const uint64_t* incomingNulls) override;

  std::vector<uint32_t> filterRowGroups(
      uint64_t rowGroupSize,
      const StatsContext& context) const override;

  void read(vector_size_t offset, RowSet rows, const uint64_t* incomingNulls)
      override;

  void getValues(RowSet rows, VectorPtr* result) override;

  uint64_t numReads() const {
    return numReads_;
  }

  vector_size_t lazyVectorReadOffset() const {
    return lazyVectorReadOffset_;
  }

  /// Advance field reader to the row group closest to specified offset by
  /// calling seekToRowGroup.
  void advanceFieldReader(SelectiveColumnReader* reader, vector_size_t offset) {
    if (!reader->isTopLevel()) {
      return;
    }
    auto rowGroup = reader->readOffset() / rowsPerRowGroup_;
    auto nextRowGroup = offset / rowsPerRowGroup_;
    if (nextRowGroup > rowGroup) {
      reader->seekToRowGroup(nextRowGroup);
      reader->setReadOffset(nextRowGroup * rowsPerRowGroup_);
    }
  }

  // Returns the nulls bitmap from reading this. Used in LazyVector loaders.
  const uint64_t* nulls() const {
    return nullsInReadRange_ ? nullsInReadRange_->as<uint64_t>() : nullptr;
  }

  void setReadOffsetRecursive(vector_size_t readOffset) override {
    readOffset_ = readOffset;
    for (auto& child : children_) {
      child->setReadOffsetRecursive(readOffset);
    }
  }

  void setIsTopLevel() override {
    isTopLevel_ = true;
    if (!notNullDecoder_) {
      for (auto& child : children_) {
        child->setIsTopLevel();
      }
    }
  }

  void setRowGroupSpecificFilters();

  void moveScanSpec(ColumnReader& other) override {
    auto otherStruct = dynamic_cast<SelectiveStructColumnReader*>(&other);
    scanSpec_->moveAdaptationFrom(*otherStruct->scanSpec_);
  }

  // Sets 'rows' as the set of rows for which 'this' or its children
  // may be loaded as LazyVectors. When a struct is loaded as lazy,
  // its children will be lazy if the struct does not add nulls. The
  // children will reference the struct reader, whih must have a live
  // and up-to-date set of rows for which children can be loaded.
  void setLoadableRows(RowSet rows) {
    setOutputRows(rows);
    inputRows_ = outputRows_;
  }

  const std::string& debugString() const {
    return debugString_;
  }

 private:
  const std::shared_ptr<const dwio::common::TypeWithId> requestedType_;
  std::vector<std::unique_ptr<SelectiveColumnReader>> children_;
  // Sequence number of output batch. Checked against ColumnLoaders
  // created by 'this' to verify they are still valid at load.
  uint64_t numReads_ = 0;
  vector_size_t lazyVectorReadOffset_;

  // Dense set of rows to read in next().
  raw_vector<vector_size_t> rows_;
<<<<<<< HEAD
  int32_t previousRowGroup_{-1};
=======
  std::string debugString_;
>>>>>>> 541cec60
};

} // namespace facebook::velox::dwrf<|MERGE_RESOLUTION|>--- conflicted
+++ resolved
@@ -145,11 +145,8 @@
 
   // Dense set of rows to read in next().
   raw_vector<vector_size_t> rows_;
-<<<<<<< HEAD
   int32_t previousRowGroup_{-1};
-=======
   std::string debugString_;
->>>>>>> 541cec60
 };
 
 } // namespace facebook::velox::dwrf