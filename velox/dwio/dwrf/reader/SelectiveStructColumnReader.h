/*
 * Copyright (c) Facebook, Inc. and its affiliates.
 *
 * Licensed under the Apache License, Version 2.0 (the "License");
 * you may not use this file except in compliance with the License.
 * You may obtain a copy of the License at
 *
 *     http://www.apache.org/licenses/LICENSE-2.0
 *
 * Unless required by applicable law or agreed to in writing, software
 * distributed under the License is distributed on an "AS IS" BASIS,
 * WITHOUT WARRANTIES OR CONDITIONS OF ANY KIND, either express or implied.
 * See the License for the specific language governing permissions and
 * limitations under the License.
 */

#pragma once

#include "velox/dwio/common/SelectiveStructColumnReader.h"
#include "velox/dwio/dwrf/reader/DwrfData.h"

namespace facebook::velox::dwrf {

class SelectiveStructColumnReader
    : public dwio::common::SelectiveStructColumnReader {
 public:
  SelectiveStructColumnReader(
      const std::shared_ptr<const dwio::common::TypeWithId>& requestedType,
      const std::shared_ptr<const dwio::common::TypeWithId>& dataType,
      DwrfParams& params,
      common::ScanSpec& scanSpec);

  void seekTo(vector_size_t offset, bool readsNullsOnly) override;

  void seekToRowGroup(uint32_t index) override {
<<<<<<< HEAD
    SelectiveColumnReader::seekToRowGroup(index);
    if (isTopLevel_ && !notNullDecoder_) {
=======
    if (isTopLevel_ && !formatData_->hasNulls()) {
>>>>>>> f2f9f6b4
      readOffset_ = index * rowsPerRowGroup_;
      return;
    }
    // There may be a nulls stream but no other streams for the struct.
    formatData_->seekToRowGroup(index);
    // Set the read offset recursively. Do this before seeking the
    // children because list/map children will reset the offsets for
    // their children.
    setReadOffsetRecursive(index * rowsPerRowGroup_);
    for (auto& child : children_) {
      child->seekToRowGroup(index);
    }
  }

  /// Advance field reader to the row group closest to specified offset by
  /// calling seekToRowGroup.
  void advanceFieldReader(SelectiveColumnReader* reader, vector_size_t offset)
      override {
    if (!reader->isTopLevel()) {
      return;
    }
    auto rowGroup = reader->readOffset() / rowsPerRowGroup_;
    auto nextRowGroup = offset / rowsPerRowGroup_;
    if (nextRowGroup > rowGroup) {
      reader->seekToRowGroup(nextRowGroup);
      reader->setReadOffset(nextRowGroup * rowsPerRowGroup_);
    }
  }

<<<<<<< HEAD
  // Records the number of nulls added by 'this' between the end
  // position of each child reader and the of the range of
  // 'read(). This must be done also if a child is not read so that we
  // know how much to skip when seeking forward within the row group.
  void recordParentNullsInChildren(vector_size_t offset, RowSet rows);

  // Returns the nulls bitmap from reading this. Used in LazyVector loaders.
  const uint64_t* nulls() const {
    return nullsInReadRange_ ? nullsInReadRange_->as<uint64_t>() : nullptr;
  }

  void setReadOffsetRecursive(vector_size_t readOffset) override {
    readOffset_ = readOffset;
    for (auto& child : children_) {
      child->setReadOffsetRecursive(readOffset);
    }
  }

  void setIsTopLevel() override {
    isTopLevel_ = true;
    if (!notNullDecoder_) {
      for (auto& child : children_) {
        child->setIsTopLevel();
      }
    }
  }

  // Sets 'rows' as the set of rows for which 'this' or its children
  // may be loaded as LazyVectors. When a struct is loaded as lazy,
  // its children will be lazy if the struct does not add nulls. The
  // children will reference the struct reader, whih must have a live
  // and up-to-date set of rows for which children can be loaded.
  void setLoadableRows(RowSet rows) {
    setOutputRows(rows);
    inputRows_ = outputRows_;
  }

  const std::string& debugString() const {
    return debugString_;
  }

=======
>>>>>>> f2f9f6b4
 private:
  const int32_t rowsPerRowGroup_;
};

} // namespace facebook::velox::dwrf<|MERGE_RESOLUTION|>--- conflicted
+++ resolved
@@ -33,12 +33,8 @@
   void seekTo(vector_size_t offset, bool readsNullsOnly) override;
 
   void seekToRowGroup(uint32_t index) override {
-<<<<<<< HEAD
     SelectiveColumnReader::seekToRowGroup(index);
-    if (isTopLevel_ && !notNullDecoder_) {
-=======
     if (isTopLevel_ && !formatData_->hasNulls()) {
->>>>>>> f2f9f6b4
       readOffset_ = index * rowsPerRowGroup_;
       return;
     }
@@ -68,50 +64,12 @@
     }
   }
 
-<<<<<<< HEAD
   // Records the number of nulls added by 'this' between the end
   // position of each child reader and the of the range of
   // 'read(). This must be done also if a child is not read so that we
   // know how much to skip when seeking forward within the row group.
   void recordParentNullsInChildren(vector_size_t offset, RowSet rows);
 
-  // Returns the nulls bitmap from reading this. Used in LazyVector loaders.
-  const uint64_t* nulls() const {
-    return nullsInReadRange_ ? nullsInReadRange_->as<uint64_t>() : nullptr;
-  }
-
-  void setReadOffsetRecursive(vector_size_t readOffset) override {
-    readOffset_ = readOffset;
-    for (auto& child : children_) {
-      child->setReadOffsetRecursive(readOffset);
-    }
-  }
-
-  void setIsTopLevel() override {
-    isTopLevel_ = true;
-    if (!notNullDecoder_) {
-      for (auto& child : children_) {
-        child->setIsTopLevel();
-      }
-    }
-  }
-
-  // Sets 'rows' as the set of rows for which 'this' or its children
-  // may be loaded as LazyVectors. When a struct is loaded as lazy,
-  // its children will be lazy if the struct does not add nulls. The
-  // children will reference the struct reader, whih must have a live
-  // and up-to-date set of rows for which children can be loaded.
-  void setLoadableRows(RowSet rows) {
-    setOutputRows(rows);
-    inputRows_ = outputRows_;
-  }
-
-  const std::string& debugString() const {
-    return debugString_;
-  }
-
-=======
->>>>>>> f2f9f6b4
  private:
   const int32_t rowsPerRowGroup_;
 };
