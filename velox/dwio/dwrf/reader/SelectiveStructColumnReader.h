/*
 * Copyright (c) Facebook, Inc. and its affiliates.
 *
 * Licensed under the Apache License, Version 2.0 (the "License");
 * you may not use this file except in compliance with the License.
 * You may obtain a copy of the License at
 *
 *     http://www.apache.org/licenses/LICENSE-2.0
 *
 * Unless required by applicable law or agreed to in writing, software
 * distributed under the License is distributed on an "AS IS" BASIS,
 * WITHOUT WARRANTIES OR CONDITIONS OF ANY KIND, either express or implied.
 * See the License for the specific language governing permissions and
 * limitations under the License.
 */

#pragma once

#include "velox/dwio/common/SelectiveStructColumnReader.h"
#include "velox/dwio/dwrf/reader/DwrfData.h"

namespace facebook::velox::dwrf {

class SelectiveStructColumnReaderBase
    : public dwio::common::SelectiveStructColumnReaderBase {
 public:
  SelectiveStructColumnReaderBase(
      const std::shared_ptr<const dwio::common::TypeWithId>& requestedType,
      const std::shared_ptr<const dwio::common::TypeWithId>& dataType,
      DwrfParams& params,
      common::ScanSpec& scanSpec)
      : dwio::common::SelectiveStructColumnReaderBase(
            requestedType,
            dataType,
            params,
            scanSpec),
        rowsPerRowGroup_(formatData_->rowsPerRowGroup().value()) {
    VELOX_CHECK_EQ(nodeType_->id, dataType->id, "working on the same node");
  }

  void seekTo(vector_size_t offset, bool readsNullsOnly) override;

  void seekToRowGroup(uint32_t index) override {
    SelectiveColumnReader::seekToRowGroup(index);
    if (isTopLevel_ && !formatData_->hasNulls()) {
      readOffset_ = index * rowsPerRowGroup_;
      return;
    }
    // There may be a nulls stream but no other streams for the struct.
    formatData_->seekToRowGroup(index);
    // Set the read offset recursively. Do this before seeking the
    // children because list/map children will reset the offsets for
    // their children.
    setReadOffsetRecursive(index * rowsPerRowGroup_);
    for (auto& child : children_) {
      child->seekToRowGroup(index);
    }
  }

  /// Advance field reader to the row group closest to specified offset by
  /// calling seekToRowGroup.
  void advanceFieldReader(SelectiveColumnReader* reader, vector_size_t offset)
      override {
    if (!reader->isTopLevel()) {
      return;
    }
    auto rowGroup = reader->readOffset() / rowsPerRowGroup_;
    auto nextRowGroup = offset / rowsPerRowGroup_;
    if (nextRowGroup > rowGroup) {
      reader->seekToRowGroup(nextRowGroup);
      reader->setReadOffset(nextRowGroup * rowsPerRowGroup_);
    }
  }

 private:
  const int32_t rowsPerRowGroup_;
};

<<<<<<< HEAD
  void moveScanSpec(ColumnReader& other) override {
    auto otherStruct = dynamic_cast<SelectiveStructColumnReader*>(&other);
    scanSpec_->moveAdaptationFrom(*otherStruct->scanSpec_);
  }

  // Sets 'rows' as the set of rows for which 'this' or its children
  // may be loaded as LazyVectors. When a struct is loaded as lazy,
  // its children will be lazy if the struct does not add nulls. The
  // children will reference the struct reader, whih must have a live
  // and up-to-date set of rows for which children can be loaded.
  void setLoadableRows(RowSet rows) {
    setOutputRows(rows);
    inputRows_ = outputRows_;
  }
=======
struct SelectiveStructColumnReader : SelectiveStructColumnReaderBase {
  SelectiveStructColumnReader(
      const std::shared_ptr<const dwio::common::TypeWithId>& requestedType,
      const std::shared_ptr<const dwio::common::TypeWithId>& dataType,
      DwrfParams& params,
      common::ScanSpec& scanSpec);
>>>>>>> e84e6797

 private:
  void addChild(std::unique_ptr<SelectiveColumnReader> child) {
    children_.push_back(child.get());
    childrenOwned_.push_back(std::move(child));
  }

  std::vector<std::unique_ptr<SelectiveColumnReader>> childrenOwned_;
};

} // namespace facebook::velox::dwrf<|MERGE_RESOLUTION|>--- conflicted
+++ resolved
@@ -76,29 +76,12 @@
   const int32_t rowsPerRowGroup_;
 };
 
-<<<<<<< HEAD
-  void moveScanSpec(ColumnReader& other) override {
-    auto otherStruct = dynamic_cast<SelectiveStructColumnReader*>(&other);
-    scanSpec_->moveAdaptationFrom(*otherStruct->scanSpec_);
-  }
-
-  // Sets 'rows' as the set of rows for which 'this' or its children
-  // may be loaded as LazyVectors. When a struct is loaded as lazy,
-  // its children will be lazy if the struct does not add nulls. The
-  // children will reference the struct reader, whih must have a live
-  // and up-to-date set of rows for which children can be loaded.
-  void setLoadableRows(RowSet rows) {
-    setOutputRows(rows);
-    inputRows_ = outputRows_;
-  }
-=======
 struct SelectiveStructColumnReader : SelectiveStructColumnReaderBase {
   SelectiveStructColumnReader(
       const std::shared_ptr<const dwio::common::TypeWithId>& requestedType,
       const std::shared_ptr<const dwio::common::TypeWithId>& dataType,
       DwrfParams& params,
       common::ScanSpec& scanSpec);
->>>>>>> e84e6797
 
  private:
   void addChild(std::unique_ptr<SelectiveColumnReader> child) {
