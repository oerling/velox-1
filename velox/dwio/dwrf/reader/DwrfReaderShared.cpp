--- conflicted
+++ resolved
@@ -200,15 +200,9 @@
           options.getMemoryPool(),
           std::move(input),
           options.getDecrypterFactory(),
-<<<<<<< HEAD
-          options.getBufferedInputFactorySource()
-              ? options.getBufferedInputFactorySource()
-              : []() { return BufferedInputFactory::baseFactory(); },
-=======
           options.getBufferedInputFactory()
               ? options.getBufferedInputFactory()
               : BufferedInputFactory::baseFactoryShared(),
->>>>>>> 1e67daec
           options.getDataCacheConfig())),
       options_(options) {}
 
