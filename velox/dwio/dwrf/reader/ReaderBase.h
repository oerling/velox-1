--- conflicted
+++ resolved
@@ -64,12 +64,8 @@
   ReaderBase(
       memory::MemoryPool& pool,
       std::unique_ptr<dwio::common::InputStream> stream,
-<<<<<<< HEAD
-      dwio::common::encryption::DecrypterFactory* factory = nullptr,
-=======
       std::shared_ptr<dwio::common::encryption::DecrypterFactory>
           decryptorFactory = nullptr,
->>>>>>> 7b0e58e4
       std::function<BufferedInputFactory * FOLLY_NONNULL()>
           bufferedInputFactorySource =
               []() { return BufferedInputFactory::baseFactory(); },
