--- conflicted
+++ resolved
@@ -66,13 +66,7 @@
       std::unique_ptr<dwio::common::InputStream> stream,
       std::shared_ptr<dwio::common::encryption::DecrypterFactory>
           decryptorFactory = nullptr,
-<<<<<<< HEAD
-      std::function<BufferedInputFactory * FOLLY_NONNULL()>
-          bufferedInputFactorySource =
-              []() { return BufferedInputFactory::baseFactory(); },
-=======
       std::shared_ptr<BufferedInputFactory> bufferedInputFactory = nullptr,
->>>>>>> fb9c0926
       std::shared_ptr<dwio::common::DataCacheConfig> dataCacheConfig = nullptr);
 
   // create reader base from metadata
@@ -141,12 +135,7 @@
   }
 
   const BufferedInputFactory& bufferedInputFactory() const {
-<<<<<<< HEAD
-    return bufferedInputFactorySource_ ? *bufferedInputFactorySource_()
-                                       : *BufferedInputFactory::baseFactory();
-=======
     return *bufferedInputFactory_;
->>>>>>> fb9c0926
   }
 
   const std::unique_ptr<StripeMetadataCache>& getMetadataCache() const {
@@ -250,13 +239,7 @@
   // Keeps factory alive for possibly async prefetch.
   std::shared_ptr<dwio::common::encryption::DecrypterFactory> decryptorFactory_;
   std::unique_ptr<encryption::DecryptionHandler> handler_;
-<<<<<<< HEAD
-  std::function<BufferedInputFactory * FOLLY_NONNULL()>
-      bufferedInputFactorySource_ =
-          []() { return BufferedInputFactory::baseFactory(); };
-=======
   std::shared_ptr<BufferedInputFactory> bufferedInputFactory_;
->>>>>>> fb9c0926
   std::shared_ptr<dwio::common::DataCacheConfig> dataCacheConfig_ = nullptr;
 
   std::unique_ptr<BufferedInput> input_;
