--- conflicted
+++ resolved
@@ -49,14 +49,8 @@
   std::shared_ptr<dwio::common::ColumnSelector> columnSelector_;
 
   // internal methods
-<<<<<<< HEAD
-  void startNextStripe();
-
   std::optional<size_t> estimatedRowSizeHelper(
-=======
-  size_t estimatedRowSizeHelper(
->>>>>>> 4c1e32fc
-      const proto::Footer& footer,
+					       const proto::Footer& footer,
       const dwio::common::Statistics& stats,
       uint32_t nodeId) const;
 
@@ -129,14 +123,10 @@
   size_t estimatedReaderMemory() const;
 
   // Estimate the row size for projected columns
-<<<<<<< HEAD
   std::optional<size_t> estimatedRowSize() const override;
-=======
-  size_t estimatedRowSize() const override;
   // Creates column reader tree and may start prefetch of frequently read
   // columns.
   void startNextStripe();
->>>>>>> 4c1e32fc
 };
 
 class DwrfReaderShared : public dwio::common::Reader {
