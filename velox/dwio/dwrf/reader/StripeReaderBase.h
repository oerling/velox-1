--- conflicted
+++ resolved
@@ -19,10 +19,6 @@
 #include "velox/dwio/common/Options.h"
 #include "velox/dwio/dwrf/reader/ReaderBase.h"
 #include "velox/dwio/dwrf/reader/StripeReaderBase.h"
-<<<<<<< HEAD
-
-=======
->>>>>>> 4c1e32fc
 
 namespace facebook::velox::dwrf {
 
@@ -66,11 +62,7 @@
   std::shared_ptr<ReaderBase> readerBaseShared() {
     return reader_;
   }
-<<<<<<< HEAD
-  
-=======
 
->>>>>>> 4c1e32fc
   const encryption::DecryptionHandler& getDecryptionHandler() const {
     return *handler_;
   }
