/*
 * Copyright (c) Facebook, Inc. and its affiliates.
 *
 * Licensed under the Apache License, Version 2.0 (the "License");
 * you may not use this file except in compliance with the License.
 * You may obtain a copy of the License at
 *
 *     http://www.apache.org/licenses/LICENSE-2.0
 *
 * Unless required by applicable law or agreed to in writing, software
 * distributed under the License is distributed on an "AS IS" BASIS,
 * WITHOUT WARRANTIES OR CONDITIONS OF ANY KIND, either express or implied.
 * See the License for the specific language governing permissions and
 * limitations under the License.
 */

<<<<<<< HEAD
#include "velox/dwio/dwrf/reader/SelectiveColumnReaderInternal.h"
#include "velox/dwio/dwrf/reader/SelectiveByteRleColumnReader.h"
=======
#include "velox/dwio/dwrf/reader/SelectiveColumnReader.h"

#include "velox/common/base/Portability.h"
#include "velox/dwio/common/TypeUtils.h"
#include "velox/dwio/dwrf/common/DirectDecoder.h"
#include "velox/dwio/dwrf/common/FloatingPointDecoder.h"
#include "velox/dwio/dwrf/common/RLEv1.h"
#include "velox/dwio/dwrf/utils/ProtoUtils.h"
#include "velox/exec/AggregationHook.h"
#include "velox/type/Timestamp.h"
#include "velox/vector/ConstantVector.h"
#include "velox/vector/DictionaryVector.h"
#include "velox/vector/FlatVector.h"

#include <numeric>
>>>>>>> 2043613a

namespace facebook::velox::dwrf {

using common::FilterKind;
using dwio::common::TypeWithId;
using dwio::common::typeutils::CompatChecker;
using namespace facebook::velox::aggregate;
using V64 = simd::Vectors<int64_t>;
using V32 = simd::Vectors<int32_t>;
using V16 = simd::Vectors<int16_t>;
using V8 = simd::Vectors<int8_t>;

SelectiveColumnReader::SelectiveColumnReader(
    std::shared_ptr<const TypeWithId> requestedType,
    StripeStreams& stripe,
    common::ScanSpec* scanSpec,
    // TODO: why is data type instead of requested type passed in?
    const TypePtr& type,
    FlatMapContext flatMapContext)
    : ColumnReader(std::move(requestedType), stripe, std::move(flatMapContext)),
      scanSpec_(scanSpec),
      type_{type},
      rowsPerRowGroup_{stripe.rowsPerRowGroup()} {
  EncodingKey encodingKey{nodeType_->id, flatMapContext_.sequence};
  // We always initialize indexStream_ because indices are needed as
  // soon as there is a single filter that can trigger row group skips
  // anywhere in the reader tree. This is not known at construct time
  // because the first filter can come from a hash join or other run
  // time pushdown.
  indexStream_ = stripe.getStream(
      encodingKey.forKind(proto::Stream_Kind_ROW_INDEX), false);
}

std::vector<uint32_t> SelectiveColumnReader::filterRowGroups(
    uint64_t rowGroupSize,
    const StatsContext& context) const {
  if ((!index_ && !indexStream_) || !scanSpec_->filter()) {
    return ColumnReader::filterRowGroups(rowGroupSize, context);
  }

  ensureRowGroupIndex();
  auto filter = scanSpec_->filter();

  std::vector<uint32_t> stridesToSkip;
  for (auto i = 0; i < index_->entry_size(); i++) {
    const auto& entry = index_->entry(i);
    auto columnStats =
        buildColumnStatisticsFromProto(entry.statistics(), context);
    if (!testFilter(filter, columnStats.get(), rowGroupSize, type_)) {
      stridesToSkip.push_back(i); // Skipping stride based on column stats.
    }
  }
  return stridesToSkip;
}

void SelectiveColumnReader::seekTo(vector_size_t offset, bool readsNullsOnly) {
  if (offset == readOffset_) {
    return;
  }
  if (readOffset_ < offset) {
    if (readsNullsOnly) {
      ColumnReader::skip(offset - readOffset_);
    } else {
      skip(offset - readOffset_);
    }
    readOffset_ = offset;
  } else {
    VELOX_FAIL("Seeking backward on a ColumnReader");
  }
}

void SelectiveColumnReader::prepareNulls(RowSet rows, bool hasNulls) {
  if (!hasNulls) {
    anyNulls_ = false;
    return;
  }
  auto numRows = rows.size();
  if (useBulkPath()) {
    bool isDense = rows.back() == rows.size() - 1;
    if (!scanSpec_->filter()) {
      anyNulls_ = nullsInReadRange_ != nullptr;
      returnReaderNulls_ = anyNulls_ && isDense;
      // No need for null flags if fast path
      if (returnReaderNulls_) {
        return;
      }
    }
  }
  if (resultNulls_ && resultNulls_->unique() &&
      resultNulls_->capacity() >= bits::nbytes(numRows) + simd::kPadding) {
    // Clear whole capacity because future uses could hit
    // uncleared data between capacity() and 'numBytes'.
    simd::memset(rawResultNulls_, bits::kNotNullByte, resultNulls_->capacity());
    anyNulls_ = false;
    return;
  }

  anyNulls_ = false;
  resultNulls_ = AlignedBuffer::allocate<bool>(
      numRows + (simd::kPadding * 8), &memoryPool_);
  rawResultNulls_ = resultNulls_->asMutable<uint64_t>();
  simd::memset(rawResultNulls_, bits::kNotNullByte, resultNulls_->capacity());
}


bool SelectiveColumnReader::shouldMoveNulls(RowSet rows) {
  if (rows.size() == numValues_) {
    // Nulls will only be moved if there is a selection on values. A cast alone
    // does not move nulls.
    return false;
  }
  VELOX_CHECK(
      !returnReaderNulls_,
      "Do not return reader nulls if retrieving a subset of values");
  if (anyNulls_) {
    VELOX_CHECK(
        resultNulls_ && resultNulls_->as<uint64_t>() == rawResultNulls_);
    VELOX_CHECK_GT(resultNulls_->capacity() * 8, rows.size());
    return true;
  }
  return false;
}

void SelectiveColumnReader::getIntValues(
    RowSet rows,
    const Type* requestedType,
    VectorPtr* result) {
  switch (requestedType->kind()) {
    case TypeKind::SMALLINT: {
      switch (valueSize_) {
        case 8:
          getFlatValues<int64_t, int16_t>(rows, result);
          break;
        case 4:
          getFlatValues<int32_t, int16_t>(rows, result);
          break;
        case 2:
          getFlatValues<int16_t, int16_t>(rows, result);
          break;
        default:
          VELOX_FAIL("Unsupported value size");
      }
      break;
      case TypeKind::INTEGER:
        switch (valueSize_) {
          case 8:
            getFlatValues<int64_t, int32_t>(rows, result);
            break;
          case 4:
            getFlatValues<int32_t, int32_t>(rows, result);
            break;
          case 2:
            getFlatValues<int16_t, int32_t>(rows, result);
            break;
          default:
            VELOX_FAIL("Unsupported value size");
        }
        break;
      case TypeKind::BIGINT:
        switch (valueSize_) {
          case 8:
            getFlatValues<int64_t, int64_t>(rows, result);
            break;
          case 4:
            getFlatValues<int32_t, int64_t>(rows, result);
            break;
          case 2:
            getFlatValues<int16_t, int64_t>(rows, result);
            break;
          default:
            VELOX_FAIL("Unsupported value size");
        }
        break;
      default:
        VELOX_FAIL(
            "Not a valid type for integer reader: {}",
            requestedType->toString());
    }
  }
}

template <>
void SelectiveColumnReader::getFlatValues<int8_t, bool>(
    RowSet rows,
    VectorPtr* result,
    const TypePtr& type,
    bool isFinal) {
  using V8 = simd::Vectors<int8_t>;
  constexpr int32_t kWidth = V8::VSize;
  static_assert(kWidth == 32);
  VELOX_CHECK_EQ(valueSize_, sizeof(int8_t));
  compactScalarValues<int8_t, int8_t>(rows, isFinal);
  auto boolValues =
      AlignedBuffer::allocate<bool>(numValues_, &memoryPool_, false);
  auto rawBits = boolValues->asMutable<uint32_t>();
  auto rawBytes = values_->as<int8_t>();
  auto zero = V8::setAll(0);
  for (auto i = 0; i < numValues_; i += kWidth) {
    rawBits[i / kWidth] = ~V8::compareBitMask(
        V8::compareResult(V8::compareEq(zero, V8::load(rawBytes + i))));
  }
  BufferPtr nulls = anyNulls_
      ? (returnReaderNulls_ ? nullsInReadRange_ : resultNulls_)
      : nullptr;
  *result = std::make_shared<FlatVector<bool>>(
      &memoryPool_,
      type,
      nulls,
      numValues_,
      std::move(boolValues),
      std::move(stringBuffers_));
}

  
template <>
void SelectiveColumnReader::compactScalarValues<bool, bool>(
    RowSet rows,
    bool isFinal) {
  if (!values_ || rows.size() == numValues_) {
    if (values_) {
      values_->setSize(bits::nbytes(numValues_));
    }
    return;
  }
  auto rawBits = reinterpret_cast<uint64_t*>(rawValues_);
  vector_size_t rowIndex = 0;
  auto nextRow = rows[rowIndex];
  bool moveNulls = shouldMoveNulls(rows);
  for (size_t i = 0; i < numValues_; i++) {
    if (outputRows_[i] < nextRow) {
      continue;
    }

    VELOX_DCHECK(outputRows_[i] == nextRow);

    bits::setBit(rawBits, rowIndex, bits::isBitSet(rawBits, i));
    if (moveNulls && rowIndex != i) {
      bits::setBit(
          rawResultNulls_, rowIndex, bits::isBitSet(rawResultNulls_, i));
    }
    if (!isFinal) {
      outputRows_[rowIndex] = nextRow;
    }
    rowIndex++;
    if (rowIndex >= rows.size()) {
      break;
    }
    nextRow = rows[rowIndex];
  }
  numValues_ = rows.size();
  outputRows_.resize(numValues_);
  values_->setSize(bits::nbytes(numValues_));
}

common::AlwaysTrue Filters::alwaysTrue;

char* SelectiveColumnReader::copyStringValue(folly::StringPiece value) {
  uint64_t size = value.size();
  if (stringBuffers_.empty() || rawStringUsed_ + size > rawStringSize_) {
    if (!stringBuffers_.empty()) {
      stringBuffers_.back()->setSize(rawStringUsed_);
    }
    auto bytes = std::max(size, kStringBufferSize);
    BufferPtr buffer = AlignedBuffer::allocate<char>(bytes, &memoryPool_);
    stringBuffers_.push_back(buffer);
    rawStringBuffer_ = buffer->asMutable<char>();
    rawStringUsed_ = 0;
    // Adjust the size downward so that the last store can take place
    // at full width.
    rawStringSize_ = buffer->capacity() - simd::kPadding;
  }
  memcpy(rawStringBuffer_ + rawStringUsed_, value.data(), size);
  auto start = rawStringUsed_;
  rawStringUsed_ += size;
  return rawStringBuffer_ + start;
}

void SelectiveColumnReader::addStringValue(folly::StringPiece value) {
  auto copy = copyStringValue(value);
  reinterpret_cast<StringView*>(rawValues_)[numValues_++] =
      StringView(copy, value.size());
}

std::vector<uint64_t> toPositions(const proto::RowIndexEntry& entry) {
  return std::vector<uint64_t>(
      entry.positions().begin(), entry.positions().end());
}

class SelectiveIntegerDirectColumnReader : public SelectiveColumnReader {
 public:
  using ValueType = int64_t;

  SelectiveIntegerDirectColumnReader(
      std::shared_ptr<const TypeWithId> requestedType,
      const std::shared_ptr<const TypeWithId>& dataType,
      StripeStreams& stripe,
      uint32_t numBytes,
      common::ScanSpec* scanSpec)
      : SelectiveColumnReader(
            std::move(requestedType),
            stripe,
            scanSpec,
            dataType->type) {
    EncodingKey encodingKey{nodeType_->id, flatMapContext_.sequence};
    auto data = encodingKey.forKind(proto::Stream_Kind_DATA);
    bool dataVInts = stripe.getUseVInts(data);
    auto decoder = IntDecoder</*isSigned*/ true>::createDirect(
        stripe.getStream(data, true), dataVInts, numBytes);
    auto rawDecoder = decoder.release();
    auto directDecoder = dynamic_cast<DirectDecoder<true>*>(rawDecoder);
    ints.reset(directDecoder);
  }

  bool hasBulkPath() const override {
    return true;
  }

  void seekToRowGroup(uint32_t index) override {
    ensureRowGroupIndex();

    auto positions = toPositions(index_->entry(index));
    PositionProvider positionsProvider(positions);

    if (notNullDecoder_) {
      notNullDecoder_->seekToRowGroup(positionsProvider);
    }

    ints->seekToRowGroup(positionsProvider);

    VELOX_CHECK(!positionsProvider.hasNext());
  }

  uint64_t skip(uint64_t numValues) override;

  void read(vector_size_t offset, RowSet rows, const uint64_t* incomingNulls)
      override;

 private:
  template <typename ColumnVisitor>
  void readWithVisitor(RowSet rows, ColumnVisitor visitor);

  template <bool isDense, typename ExtractValues>
  void processFilter(
      common::Filter* filter,
      ExtractValues extractValues,
      RowSet rows);

  template <bool isDence>
  void processValueHook(RowSet rows, ValueHook* hook);

  template <typename TFilter, bool isDense, typename ExtractValues>
  void
  readHelper(common::Filter* filter, RowSet rows, ExtractValues extractValues);

  void getValues(RowSet rows, VectorPtr* result) override {
    getIntValues(rows, nodeType_->type.get(), result);
  }

  std::unique_ptr<DirectDecoder</*isSigned*/ true>> ints;
};

uint64_t SelectiveIntegerDirectColumnReader::skip(uint64_t numValues) {
  numValues = ColumnReader::skip(numValues);
  ints->skip(numValues);
  return numValues;
}

template <typename ColumnVisitor>
void SelectiveIntegerDirectColumnReader::readWithVisitor(
    RowSet rows,
    ColumnVisitor visitor) {
  vector_size_t numRows = rows.back() + 1;
  if (nullsInReadRange_) {
    ints->readWithVisitor<true>(nullsInReadRange_->as<uint64_t>(), visitor);
  } else {
    ints->readWithVisitor<false>(nullptr, visitor);
  }
  readOffset_ += numRows;
}

template <typename TFilter, bool isDense, typename ExtractValues>
void SelectiveIntegerDirectColumnReader::readHelper(
    common::Filter* filter,
    RowSet rows,
    ExtractValues extractValues) {
  switch (valueSize_) {
    case 2:
      readWithVisitor(
          rows,
          ColumnVisitor<int16_t, TFilter, ExtractValues, isDense>(
              *reinterpret_cast<TFilter*>(filter), this, rows, extractValues));
      break;

    case 4:
      readWithVisitor(
          rows,
          ColumnVisitor<int32_t, TFilter, ExtractValues, isDense>(
              *reinterpret_cast<TFilter*>(filter), this, rows, extractValues));

      break;

    case 8:
      readWithVisitor(
          rows,
          ColumnVisitor<int64_t, TFilter, ExtractValues, isDense>(
              *reinterpret_cast<TFilter*>(filter), this, rows, extractValues));
      break;
    default:
      VELOX_FAIL("Unsupported valueSize_ {}", valueSize_);
  }
}

template <bool isDense, typename ExtractValues>
void SelectiveIntegerDirectColumnReader::processFilter(
    common::Filter* filter,
    ExtractValues extractValues,
    RowSet rows) {
  switch (filter ? filter->kind() : FilterKind::kAlwaysTrue) {
    case FilterKind::kAlwaysTrue:
      readHelper<common::AlwaysTrue, isDense>(filter, rows, extractValues);
      break;
    case FilterKind::kIsNull:
      filterNulls<int64_t>(
          rows,
          true,
          !std::is_same<decltype(extractValues), DropValues>::value);
      break;
    case FilterKind::kIsNotNull:
      if (std::is_same<decltype(extractValues), DropValues>::value) {
        filterNulls<int64_t>(rows, false, false);
      } else {
        readHelper<common::IsNotNull, isDense>(filter, rows, extractValues);
      }
      break;
    case FilterKind::kBigintRange:
      readHelper<common::BigintRange, isDense>(filter, rows, extractValues);
      break;
    case FilterKind::kBigintValuesUsingHashTable:
      readHelper<common::BigintValuesUsingHashTable, isDense>(
          filter, rows, extractValues);
      break;
    case FilterKind::kBigintValuesUsingBitmask:
      readHelper<common::BigintValuesUsingBitmask, isDense>(
          filter, rows, extractValues);
      break;
    default:
      readHelper<common::Filter, isDense>(filter, rows, extractValues);
      break;
  }
}

template <bool isDense>
void SelectiveIntegerDirectColumnReader::processValueHook(
    RowSet rows,
    ValueHook* hook) {
  switch (hook->kind()) {
    case AggregationHook::kSumBigintToBigint:
      readHelper<common::AlwaysTrue, isDense>(
          &Filters::alwaysTrue,
          rows,
          ExtractToHook<SumHook<int64_t, int64_t>>(hook));
      break;
    case AggregationHook::kBigintMax:
      readHelper<common::AlwaysTrue, isDense>(
          &Filters::alwaysTrue,
          rows,
          ExtractToHook<MinMaxHook<int64_t, false>>(hook));
      break;
    case AggregationHook::kBigintMin:
      readHelper<common::AlwaysTrue, isDense>(
          &Filters::alwaysTrue,
          rows,
          ExtractToHook<MinMaxHook<int64_t, true>>(hook));
      break;
    default:
      readHelper<common::AlwaysTrue, isDense>(
          &Filters::alwaysTrue, rows, ExtractToGenericHook(hook));
  }
}

void SelectiveIntegerDirectColumnReader::read(
    vector_size_t offset,
    RowSet rows,
    const uint64_t* incomingNulls) {
  VELOX_WIDTH_DISPATCH(
      sizeOfIntKind(type_->kind()), prepareRead, offset, rows, incomingNulls);
  bool isDense = rows.back() == rows.size() - 1;
  common::Filter* filter =
      scanSpec_->filter() ? scanSpec_->filter() : &Filters::alwaysTrue;
  if (scanSpec_->keepValues()) {
    if (scanSpec_->valueHook()) {
      if (isDense) {
        processValueHook<true>(rows, scanSpec_->valueHook());
      } else {
        processValueHook<false>(rows, scanSpec_->valueHook());
      }
      return;
    }
    if (isDense) {
      processFilter<true>(filter, ExtractToReader(this), rows);
    } else {
      processFilter<false>(filter, ExtractToReader(this), rows);
    }
  } else {
    if (isDense) {
      processFilter<true>(filter, DropValues(), rows);
    } else {
      processFilter<false>(filter, DropValues(), rows);
    }
  }
}

class SelectiveIntegerDictionaryColumnReader : public SelectiveColumnReader {
 public:
  using ValueType = int64_t;

  SelectiveIntegerDictionaryColumnReader(
      std::shared_ptr<const TypeWithId> requestedType,
      const std::shared_ptr<const TypeWithId>& dataType,
      StripeStreams& stripe,
      common::ScanSpec* scanSpec,
      uint32_t numBytes);

  void resetFilterCaches() override {
    if (!filterCache_.empty()) {
      simd::memset(
          filterCache_.data(), FilterResult::kUnknown, dictionarySize_);
    }
  }

  void seekToRowGroup(uint32_t index) override {
    ensureRowGroupIndex();

    auto positions = toPositions(index_->entry(index));
    PositionProvider positionsProvider(positions);

    if (notNullDecoder_) {
      notNullDecoder_->seekToRowGroup(positionsProvider);
    }

    if (inDictionaryReader_) {
      inDictionaryReader_->seekToRowGroup(positionsProvider);
    }

    dataReader_->seekToRowGroup(positionsProvider);

    VELOX_CHECK(!positionsProvider.hasNext());
  }

  uint64_t skip(uint64_t numValues) override;

  void read(vector_size_t offset, RowSet rows, const uint64_t* incomingNulls)
      override;

  void getValues(RowSet rows, VectorPtr* result) override {
    getIntValues(rows, nodeType_->type.get(), result);
  }

 private:
  template <typename ColumnVisitor>
  void readWithVisitor(RowSet rows, ColumnVisitor visitor);

  template <bool isDense, typename ExtractValues>
  void processFilter(
      common::Filter* filter,
      ExtractValues extractValues,
      RowSet rows);

  template <bool isDence>
  void processValueHook(RowSet rows, ValueHook* hook);

  template <typename TFilter, bool isDense, typename ExtractValues>
  void
  readHelper(common::Filter* filter, RowSet rows, ExtractValues extractValues);

  void ensureInitialized();

  BufferPtr dictionary_;
  BufferPtr inDictionary_;
  std::unique_ptr<ByteRleDecoder> inDictionaryReader_;
  std::unique_ptr<IntDecoder</* isSigned = */ false>> dataReader_;
  uint64_t dictionarySize_;
  std::unique_ptr<IntDecoder</* isSigned = */ true>> dictReader_;
  std::function<BufferPtr()> dictInit_;
  raw_vector<uint8_t> filterCache_;
  RleVersion rleVersion_;
  bool initialized_{false};
};

SelectiveIntegerDictionaryColumnReader::SelectiveIntegerDictionaryColumnReader(
    std::shared_ptr<const TypeWithId> requestedType,
    const std::shared_ptr<const TypeWithId>& dataType,
    StripeStreams& stripe,
    common::ScanSpec* scanSpec,
    uint32_t numBytes)
    : SelectiveColumnReader(
          std::move(requestedType),
          stripe,
          scanSpec,
          dataType->type) {
  EncodingKey encodingKey{nodeType_->id, flatMapContext_.sequence};
  auto encoding = stripe.getEncoding(encodingKey);
  dictionarySize_ = encoding.dictionarysize();
  rleVersion_ = convertRleVersion(encoding.kind());
  auto data = encodingKey.forKind(proto::Stream_Kind_DATA);
  bool dataVInts = stripe.getUseVInts(data);
  dataReader_ = IntDecoder</* isSigned = */ false>::createRle(
      stripe.getStream(data, true),
      rleVersion_,
      memoryPool_,
      dataVInts,
      numBytes);

  // make a lazy dictionary initializer
  dictInit_ = stripe.getIntDictionaryInitializerForNode(
      encodingKey, numBytes, numBytes);

  auto inDictStream = stripe.getStream(
      encodingKey.forKind(proto::Stream_Kind_IN_DICTIONARY), false);
  if (inDictStream) {
    inDictionaryReader_ =
        createBooleanRleDecoder(std::move(inDictStream), encodingKey);
  }
}

uint64_t SelectiveIntegerDictionaryColumnReader::skip(uint64_t numValues) {
  numValues = ColumnReader::skip(numValues);
  dataReader_->skip(numValues);
  if (inDictionaryReader_) {
    inDictionaryReader_->skip(numValues);
  }
  return numValues;
}

template <typename ColumnVisitor>
void SelectiveIntegerDictionaryColumnReader::readWithVisitor(
    RowSet rows,
    ColumnVisitor visitor) {
  vector_size_t numRows = rows.back() + 1;
  VELOX_CHECK_EQ(rleVersion_, RleVersion_1);
  auto reader = reinterpret_cast<RleDecoderV1<false>*>(dataReader_.get());
  if (nullsInReadRange_) {
    reader->readWithVisitor<true>(nullsInReadRange_->as<uint64_t>(), visitor);
  } else {
    reader->readWithVisitor<false>(nullptr, visitor);
  }
  readOffset_ += numRows;
}

template <typename TFilter, bool isDense, typename ExtractValues>
void SelectiveIntegerDictionaryColumnReader::readHelper(
    common::Filter* filter,
    RowSet rows,
    ExtractValues extractValues) {
  switch (valueSize_) {
    case 2:
      readWithVisitor(
          rows,
          DictionaryColumnVisitor<int16_t, TFilter, ExtractValues, isDense>(
              *reinterpret_cast<TFilter*>(filter),
              this,
              rows,
              extractValues,
              dictionary_->as<int16_t>(),
              inDictionary_ ? inDictionary_->as<uint64_t>() : nullptr,
              filterCache_.data()));
      break;
    case 4:
      readWithVisitor(
          rows,
          DictionaryColumnVisitor<int32_t, TFilter, ExtractValues, isDense>(
              *reinterpret_cast<TFilter*>(filter),
              this,
              rows,
              extractValues,
              dictionary_->as<int32_t>(),
              inDictionary_ ? inDictionary_->as<uint64_t>() : nullptr,
              filterCache_.data()));
      break;

    case 8:
      readWithVisitor(
          rows,
          DictionaryColumnVisitor<int64_t, TFilter, ExtractValues, isDense>(
              *reinterpret_cast<TFilter*>(filter),
              this,
              rows,
              extractValues,
              dictionary_->as<int64_t>(),
              inDictionary_ ? inDictionary_->as<uint64_t>() : nullptr,
              filterCache_.data()));
      break;

    default:
      VELOX_FAIL("Unsupported valueSize_ {}", valueSize_);
  }
}

template <bool isDense, typename ExtractValues>
void SelectiveIntegerDictionaryColumnReader::processFilter(
    common::Filter* filter,
    ExtractValues extractValues,
    RowSet rows) {
  switch (filter ? filter->kind() : FilterKind::kAlwaysTrue) {
    case FilterKind::kAlwaysTrue:
      readHelper<common::AlwaysTrue, isDense>(filter, rows, extractValues);
      break;
    case FilterKind::kIsNull:
      filterNulls<int64_t>(
          rows,
          true,
          !std::is_same<decltype(extractValues), DropValues>::value);
      break;
    case FilterKind::kIsNotNull:
      if (std::is_same<decltype(extractValues), DropValues>::value) {
        filterNulls<int64_t>(rows, false, false);
      } else {
        readHelper<common::IsNotNull, isDense>(filter, rows, extractValues);
      }
      break;
    case FilterKind::kBigintRange:
      readHelper<common::BigintRange, isDense>(filter, rows, extractValues);
      break;
    case FilterKind::kBigintValuesUsingHashTable:
      readHelper<common::BigintValuesUsingHashTable, isDense>(
          filter, rows, extractValues);
      break;
    case FilterKind::kBigintValuesUsingBitmask:
      readHelper<common::BigintValuesUsingBitmask, isDense>(
          filter, rows, extractValues);
      break;
    default:
      readHelper<common::Filter, isDense>(filter, rows, extractValues);
      break;
  }
}

template <bool isDense>
void SelectiveIntegerDictionaryColumnReader::processValueHook(
    RowSet rows,
    ValueHook* hook) {
  switch (hook->kind()) {
    case AggregationHook::kSumBigintToBigint:
      readHelper<common::AlwaysTrue, isDense>(
          &Filters::alwaysTrue,
          rows,
          ExtractToHook<SumHook<int64_t, int64_t>>(hook));
      break;
    default:
      readHelper<common::AlwaysTrue, isDense>(
          &Filters::alwaysTrue, rows, ExtractToGenericHook(hook));
  }
}

void SelectiveIntegerDictionaryColumnReader::read(
    vector_size_t offset,
    RowSet rows,
    const uint64_t* incomingNulls) {
  VELOX_WIDTH_DISPATCH(
      sizeOfIntKind(type_->kind()), prepareRead, offset, rows, incomingNulls);
  auto end = rows.back() + 1;
  const auto* rawNulls =
      nullsInReadRange_ ? nullsInReadRange_->as<uint64_t>() : nullptr;

  // read the stream of booleans indicating whether a given data entry
  // is an offset or a literal value.
  if (inDictionaryReader_) {
    bool isBulk = useBulkPath();
    int32_t numFlags = (isBulk && nullsInReadRange_)
        ? bits::countNonNulls(nullsInReadRange_->as<uint64_t>(), 0, end)
        : end;
    ensureCapacity<uint64_t>(
        inDictionary_, bits::nwords(numFlags), &memoryPool_);
    inDictionaryReader_->next(
        inDictionary_->asMutable<char>(),
        numFlags,
        isBulk ? nullptr : rawNulls);
  }

  // lazy load dictionary only when it's needed
  ensureInitialized();

  bool isDense = rows.back() == rows.size() - 1;
  common::Filter* filter = scanSpec_->filter();
  if (scanSpec_->keepValues()) {
    if (scanSpec_->valueHook()) {
      if (isDense) {
        processValueHook<true>(rows, scanSpec_->valueHook());
      } else {
        processValueHook<false>(rows, scanSpec_->valueHook());
      }
      return;
    }
    if (isDense) {
      processFilter<true>(filter, ExtractToReader(this), rows);
    } else {
      processFilter<false>(filter, ExtractToReader(this), rows);
    }
  } else {
    if (isDense) {
      processFilter<true>(filter, DropValues(), rows);
    } else {
      processFilter<false>(filter, DropValues(), rows);
    }
  }
}

void SelectiveIntegerDictionaryColumnReader::ensureInitialized() {
  if (LIKELY(initialized_)) {
    return;
  }

  Timer timer;
  dictionary_ = dictInit_();
  // Make sure there is a cache even for an empty dictionary because
  // of asan failure when preparing a gather with all lanes masked
  // out.
  filterCache_.resize(std::max<int32_t>(1, dictionarySize_));
  simd::memset(filterCache_.data(), FilterResult::kUnknown, dictionarySize_);
  initialized_ = true;
  initTimeClocks_ = timer.elapsedClocks();
}

template <typename TData, typename TRequested>
class SelectiveFloatingPointColumnReader : public SelectiveColumnReader {
 public:
  using ValueType = TRequested;
  SelectiveFloatingPointColumnReader(
      std::shared_ptr<const TypeWithId> nodeType,
      StripeStreams& stripe,
      common::ScanSpec* scanSpec,
      FlatMapContext flatMapContext);

  // Offers fast path only if data and result widths match.
  bool hasBulkPath() const override {
    return std::is_same<TData, TRequested>::value;
  }

  void seekToRowGroup(uint32_t index) override {
    ensureRowGroupIndex();

    auto positions = toPositions(index_->entry(index));
    PositionProvider positionsProvider(positions);

    if (notNullDecoder_) {
      notNullDecoder_->seekToRowGroup(positionsProvider);
    }

    decoder_.seekToRowGroup(positionsProvider);

    VELOX_CHECK(!positionsProvider.hasNext());
  }

  uint64_t skip(uint64_t numValues) override;
  void read(vector_size_t offset, RowSet rows, const uint64_t* incomingNulls)
      override;

  void getValues(RowSet rows, VectorPtr* result) override {
    getFlatValues<TRequested, TRequested>(rows, result);
  }

 private:
  template <typename TVisitor>
  void readWithVisitor(RowSet rows, TVisitor visitor);

  template <typename TFilter, bool isDense, typename ExtractValues>
  void readHelper(common::Filter* filter, RowSet rows, ExtractValues values);

  template <bool isDense, typename ExtractValues>
  void processFilter(
      common::Filter* filter,
      RowSet rows,
      ExtractValues extractValues);

  template <bool isDense>
  void processValueHook(RowSet rows, ValueHook* hook);

  FloatingPointDecoder<TData, TRequested> decoder_;
};

template <typename TData, typename TRequested>
SelectiveFloatingPointColumnReader<TData, TRequested>::
    SelectiveFloatingPointColumnReader(
        std::shared_ptr<const TypeWithId> requestedType,
        StripeStreams& stripe,
        common::ScanSpec* scanSpec,
        FlatMapContext flatMapContext)
    : SelectiveColumnReader(
          std::move(requestedType),
          stripe,
          scanSpec,
          CppToType<TData>::create(),
          std::move(flatMapContext)),
      decoder_(stripe.getStream(
          EncodingKey{nodeType_->id, flatMapContext_.sequence}.forKind(
              proto::Stream_Kind_DATA),
          true)) {}

template <typename TData, typename TRequested>
uint64_t SelectiveFloatingPointColumnReader<TData, TRequested>::skip(
    uint64_t numValues) {
  numValues = ColumnReader::skip(numValues);
  decoder_.skip(numValues);
  return numValues;
}

template <typename TData, typename TRequested>
template <typename TVisitor>
void SelectiveFloatingPointColumnReader<TData, TRequested>::readWithVisitor(
    RowSet rows,
    TVisitor visitor) {
  vector_size_t numRows = rows.back() + 1;
  if (nullsInReadRange_) {
    decoder_.template readWithVisitor<true, TVisitor>(
        SelectiveColumnReader::nullsInReadRange_->as<uint64_t>(), visitor);
  } else {
    decoder_.template readWithVisitor<false, TVisitor>(nullptr, visitor);
  }
  readOffset_ += numRows;
}

template <typename TData, typename TRequested>
template <typename TFilter, bool isDense, typename ExtractValues>
void SelectiveFloatingPointColumnReader<TData, TRequested>::readHelper(
    common::Filter* filter,
    RowSet rows,
    ExtractValues extractValues) {
  readWithVisitor(
      rows,
      ColumnVisitor<TRequested, TFilter, ExtractValues, isDense>(
          *reinterpret_cast<TFilter*>(filter), this, rows, extractValues));
}

template <typename TData, typename TRequested>
template <bool isDense, typename ExtractValues>
void SelectiveFloatingPointColumnReader<TData, TRequested>::processFilter(
    common::Filter* filter,
    RowSet rows,
    ExtractValues extractValues) {
  switch (filter ? filter->kind() : FilterKind::kAlwaysTrue) {
    case FilterKind::kAlwaysTrue:
      readHelper<common::AlwaysTrue, isDense>(filter, rows, extractValues);
      break;
    case FilterKind::kIsNull:
      filterNulls<TRequested>(
          rows,
          true,
          !std::is_same<decltype(extractValues), DropValues>::value);
      break;
    case FilterKind::kIsNotNull:
      if (std::is_same<decltype(extractValues), DropValues>::value) {
        filterNulls<TRequested>(rows, false, false);
      } else {
        readHelper<common::IsNotNull, isDense>(filter, rows, extractValues);
      }
      break;
    case FilterKind::kDoubleRange:
    case FilterKind::kFloatRange:
      readHelper<common::FloatingPointRange<TData>, isDense>(
          filter, rows, extractValues);
      break;
    default:
      readHelper<common::Filter, isDense>(filter, rows, extractValues);
      break;
  }
}

template <typename TData, typename TRequested>
template <bool isDense>
void SelectiveFloatingPointColumnReader<TData, TRequested>::processValueHook(
    RowSet rows,
    ValueHook* hook) {
  switch (hook->kind()) {
    case AggregationHook::kSumFloatToDouble:
      readHelper<common::AlwaysTrue, isDense>(
          &Filters::alwaysTrue,
          rows,
          ExtractToHook<SumHook<float, double>>(hook));
      break;
    case AggregationHook::kSumDoubleToDouble:
      readHelper<common::AlwaysTrue, isDense>(
          &Filters::alwaysTrue,
          rows,
          ExtractToHook<SumHook<double, double>>(hook));
      break;
    case AggregationHook::kFloatMax:
    case AggregationHook::kDoubleMax:
      readHelper<common::AlwaysTrue, isDense>(
          &Filters::alwaysTrue,
          rows,
          ExtractToHook<MinMaxHook<TRequested, false>>(hook));
      break;
    case AggregationHook::kFloatMin:
    case AggregationHook::kDoubleMin:
      readHelper<common::AlwaysTrue, isDense>(
          &Filters::alwaysTrue,
          rows,
          ExtractToHook<MinMaxHook<TRequested, true>>(hook));
      break;
    default:
      readHelper<common::AlwaysTrue, isDense>(
          &Filters::alwaysTrue, rows, ExtractToGenericHook(hook));
  }
}

template <typename TData, typename TRequested>
void SelectiveFloatingPointColumnReader<TData, TRequested>::read(
    vector_size_t offset,
    RowSet rows,
    const uint64_t* incomingNulls) {
  prepareRead<TRequested>(offset, rows, incomingNulls);
  bool isDense = rows.back() == rows.size() - 1;
  if (scanSpec_->keepValues()) {
    if (scanSpec_->valueHook()) {
      if (isDense) {
        processValueHook<true>(rows, scanSpec_->valueHook());
      } else {
        processValueHook<false>(rows, scanSpec_->valueHook());
      }
      return;
    }
    if (isDense) {
      processFilter<true>(scanSpec_->filter(), rows, ExtractToReader(this));
    } else {
      processFilter<false>(scanSpec_->filter(), rows, ExtractToReader(this));
    }
  } else {
    if (isDense) {
      processFilter<true>(scanSpec_->filter(), rows, DropValues());
    } else {
      processFilter<false>(scanSpec_->filter(), rows, DropValues());
    }
  }
}

class SelectiveStringDirectColumnReader : public SelectiveColumnReader {
 public:
  using ValueType = StringView;
  SelectiveStringDirectColumnReader(
      const std::shared_ptr<const TypeWithId>& nodeType,
      StripeStreams& stripe,
      common::ScanSpec* scanSpec,
      FlatMapContext flatMapContext);

  void seekToRowGroup(uint32_t index) override {
    ensureRowGroupIndex();

    auto positions = toPositions(index_->entry(index));
    PositionProvider positionsProvider(positions);

    if (notNullDecoder_) {
      notNullDecoder_->seekToRowGroup(positionsProvider);
    }

    blobStream_->seekToRowGroup(positionsProvider);
    lengthDecoder_->seekToRowGroup(positionsProvider);

    VELOX_CHECK(!positionsProvider.hasNext());

    bytesToSkip_ = 0;
    bufferStart_ = bufferEnd_;
  }

  uint64_t skip(uint64_t numValues) override;

  void read(vector_size_t offset, RowSet rows, const uint64_t* incomingNulls)
      override;

  void getValues(RowSet rows, VectorPtr* result) override {
    rawStringBuffer_ = nullptr;
    rawStringSize_ = 0;
    rawStringUsed_ = 0;
    getFlatValues<StringView, StringView>(rows, result, type_);
  }

 private:
  template <bool hasNulls>
  void skipInDecode(int32_t numValues, int32_t current, const uint64_t* nulls);

  folly::StringPiece readValue(int32_t length);

  template <bool hasNulls, typename Visitor>
  void decode(const uint64_t* nulls, Visitor visitor);

  template <typename TVisitor>
  void readWithVisitor(RowSet rows, TVisitor visitor);

  template <typename TFilter, bool isDense, typename ExtractValues>
  void readHelper(common::Filter* filter, RowSet rows, ExtractValues values);

  template <bool isDense, typename ExtractValues>
  void processFilter(
      common::Filter* filter,
      RowSet rows,
      ExtractValues extractValues);

  void extractCrossBuffers(
      const int32_t* lengths,
      const int32_t* starts,
      int32_t rowIndex,
      int32_t numValues);

  inline void makeSparseStarts(
      int32_t startRow,
      const int32_t* rows,
      int32_t numRows,
      int32_t* starts);

  inline void extractNSparse(const int32_t* rows, int32_t row, int numRows);

  void extractSparse(const int32_t* rows, int32_t numRows);

  template <bool scatter, bool skip>
  bool try8Consecutive(int32_t start, const int32_t* rows, int32_t row);

  std::unique_ptr<IntDecoder</*isSigned*/ false>> lengthDecoder_;
  std::unique_ptr<SeekableInputStream> blobStream_;
  const char* bufferStart_ = nullptr;
  const char* bufferEnd_ = nullptr;
  BufferPtr lengths_;
  int32_t lengthIndex_ = 0;
  const uint32_t* rawLengths_ = nullptr;
  int64_t bytesToSkip_ = 0;
  // Storage for a string straddling a buffer boundary. Needed for calling
  // the filter.
  std::string tempString_;
};

SelectiveStringDirectColumnReader::SelectiveStringDirectColumnReader(
    const std::shared_ptr<const TypeWithId>& nodeType,
    StripeStreams& stripe,
    common::ScanSpec* scanSpec,
    FlatMapContext flatMapContext)
    : SelectiveColumnReader(
          nodeType,
          stripe,
          scanSpec,
          nodeType->type,
          std::move(flatMapContext)) {
  EncodingKey encodingKey{nodeType_->id, flatMapContext_.sequence};
  RleVersion rleVersion =
      convertRleVersion(stripe.getEncoding(encodingKey).kind());
  auto lenId = encodingKey.forKind(proto::Stream_Kind_LENGTH);
  bool lenVInts = stripe.getUseVInts(lenId);
  lengthDecoder_ = IntDecoder</*isSigned*/ false>::createRle(
      stripe.getStream(lenId, true),
      rleVersion,
      memoryPool_,
      lenVInts,
      INT_BYTE_SIZE);
  blobStream_ =
      stripe.getStream(encodingKey.forKind(proto::Stream_Kind_DATA), true);
}

uint64_t SelectiveStringDirectColumnReader::skip(uint64_t numValues) {
  numValues = ColumnReader::skip(numValues);
  ensureCapacity<int64_t>(lengths_, numValues, &memoryPool_);
  lengthDecoder_->nextLengths(lengths_->asMutable<int32_t>(), numValues);
  rawLengths_ = lengths_->as<uint32_t>();
  for (auto i = 0; i < numValues; ++i) {
    bytesToSkip_ += rawLengths_[i];
  }
  skipBytes(bytesToSkip_, blobStream_.get(), bufferStart_, bufferEnd_);
  bytesToSkip_ = 0;
  return numValues;
}

void SelectiveStringDirectColumnReader::extractCrossBuffers(
    const int32_t* lengths,
    const int32_t* starts,
    int32_t rowIndex,
    int32_t numValues) {
  int32_t current = 0;
  bool scatter = !outerNonNullRows_.empty();
  for (auto i = 0; i < numValues; ++i) {
    auto gap = starts[i] - current;
    bytesToSkip_ += gap;
    auto size = lengths[i];
    auto value = readValue(size);
    current += size + gap;
    if (!scatter) {
      addValue(value);
    } else {
      auto index = outerNonNullRows_[rowIndex + i];
      if (size <= StringView::kInlineSize) {
        reinterpret_cast<StringView*>(rawValues_)[index] =
            StringView(value.data(), size);
      } else {
        auto copy = copyStringValue(value);
        reinterpret_cast<StringView*>(rawValues_)[index] =
            StringView(copy, size);
      }
    }
  }
  skipBytes(bytesToSkip_, blobStream_.get(), bufferStart_, bufferEnd_);
  bytesToSkip_ = 0;
  if (scatter) {
    numValues_ = outerNonNullRows_[rowIndex + numValues - 1] + 1;
  }
}

inline int32_t
rangeSum(const uint32_t* rows, int32_t start, int32_t begin, int32_t end) {
  for (auto i = begin; i < end; ++i) {
    start += rows[i];
  }
  return start;
}

inline void SelectiveStringDirectColumnReader::makeSparseStarts(
    int32_t startRow,
    const int32_t* rows,
    int32_t numRows,
    int32_t* starts) {
  auto previousRow = lengthIndex_;
  int32_t i = 0;
  int32_t startOffset = 0;
  for (; i < numRows; ++i) {
    int targetRow = rows[startRow + i];
    startOffset = rangeSum(rawLengths_, startOffset, previousRow, targetRow);
    starts[i] = startOffset;
    previousRow = targetRow + 1;
    startOffset += rawLengths_[targetRow];
  }
}

void SelectiveStringDirectColumnReader::extractNSparse(
    const int32_t* rows,
    int32_t row,
    int32_t numValues) {
  int32_t starts[8];
  if (numValues == 8 &&
      (outerNonNullRows_.empty() ? try8Consecutive<false, true>(0, rows, row)
                                 : try8Consecutive<true, true>(0, rows, row))) {
    return;
  }
  int32_t lengths[8];
  for (auto i = 0; i < numValues; ++i) {
    lengths[i] = rawLengths_[rows[row + i]];
  }
  makeSparseStarts(row, rows, numValues, starts);
  extractCrossBuffers(lengths, starts, row, numValues);
  lengthIndex_ = rows[row + numValues - 1] + 1;
}

template <bool scatter, bool sparse>
inline bool SelectiveStringDirectColumnReader::try8Consecutive(
    int32_t start,
    const int32_t* rows,
    int32_t row) {
  const char* data = bufferStart_ + start + bytesToSkip_;
  if (!data || bufferEnd_ - data < start + 8 * 12) {
    return false;
  }
  int32_t* result = reinterpret_cast<int32_t*>(rawValues_);
  int32_t resultIndex = numValues_ * 4 - 4;
  auto rawUsed = rawStringUsed_;
  auto previousRow = sparse ? lengthIndex_ : 0;
  auto endRow = row + 8;
  for (auto i = row; i < endRow; ++i) {
    if (scatter) {
      resultIndex = outerNonNullRows_[i] * 4;
    } else {
      resultIndex += 4;
    }
    if (sparse) {
      auto targetRow = rows[i];
      data += rangeSum(rawLengths_, 0, previousRow, rows[i]);
      previousRow = targetRow + 1;
    }
    auto length = rawLengths_[rows[i]];

    if (data + bits::roundUp(length, 16) > bufferEnd_) {
      // Slow path if the string does not fit whole or if there is no
      // space for a 16 byte load.
      return false;
    }
    result[resultIndex] = length;
    auto first16 = *reinterpret_cast<const __m128_u*>(data);
    *reinterpret_cast<__m128_u*>(result + resultIndex + 1) = first16;
    if (length <= 12) {
      data += length;
      *reinterpret_cast<int64_t*>(
          reinterpret_cast<char*>(result + resultIndex + 1) + length) = 0;
      continue;
    }
    if (!rawStringBuffer_ || rawUsed + length > rawStringSize_) {
      // Slow path if no space in raw strings
      return false;
    }
    *reinterpret_cast<char**>(result + resultIndex + 2) =
        rawStringBuffer_ + rawUsed;
    *reinterpret_cast<__m128_u*>(rawStringBuffer_ + rawUsed) = first16;
    if (length > 16) {
      size_t copySize = bits::roundUp(length - 16, 16);
      VELOX_CHECK_LE(data + copySize, bufferEnd_);
      simd::memcpy(rawStringBuffer_ + rawUsed + 16, data + 16, copySize);
    }
    rawUsed += length;
    data += length;
  }
  // Update the data members only after successful completion.
  bufferStart_ = data;
  bytesToSkip_ = 0;
  rawStringUsed_ = rawUsed;
  numValues_ = scatter ? outerNonNullRows_[row + 7] + 1 : numValues_ + 8;
  lengthIndex_ = sparse ? rows[row + 7] + 1 : lengthIndex_ + 8;
  return true;
}

void SelectiveStringDirectColumnReader::extractSparse(
    const int32_t* rows,
    int32_t numRows) {
  rowLoop(
      rows,
      0,
      numRows,
      8,
      [&](int32_t row) {
        int32_t start = rangeSum(rawLengths_, 0, lengthIndex_, rows[row]);
        lengthIndex_ = rows[row];
        auto lengths =
            reinterpret_cast<const int32_t*>(rawLengths_) + lengthIndex_;

        if (outerNonNullRows_.empty()
                ? try8Consecutive<false, false>(start, rows, row)
                : try8Consecutive<true, false>(start, rows, row)) {
          return;
        }
        int32_t starts[8];
        for (auto i = 0; i < 8; ++i) {
          starts[i] = start;
          start += lengths[i];
        }
        lengthIndex_ += 8;
        extractCrossBuffers(lengths, starts, row, 8);
      },
      [&](int32_t row) { extractNSparse(rows, row, 8); },
      [&](int32_t row, int32_t numRows) {
        extractNSparse(rows, row, numRows);
      });
}

template <bool hasNulls>
void SelectiveStringDirectColumnReader::skipInDecode(
    int32_t numValues,
    int32_t current,
    const uint64_t* nulls) {
  if (hasNulls) {
    numValues = bits::countNonNulls(nulls, current, current + numValues);
  }
  for (size_t i = lengthIndex_; i < lengthIndex_ + numValues; ++i) {
    bytesToSkip_ += rawLengths_[i];
  }
  lengthIndex_ += numValues;
}

folly::StringPiece SelectiveStringDirectColumnReader::readValue(
    int32_t length) {
  skipBytes(bytesToSkip_, blobStream_.get(), bufferStart_, bufferEnd_);
  bytesToSkip_ = 0;
  if (bufferStart_ + length <= bufferEnd_) {
    bytesToSkip_ = length;
    return folly::StringPiece(bufferStart_, length);
  }
  tempString_.resize(length);
  readBytes(
      length, blobStream_.get(), tempString_.data(), bufferStart_, bufferEnd_);
  return folly::StringPiece(tempString_);
}

template <bool hasNulls, typename Visitor>
void SelectiveStringDirectColumnReader::decode(
    const uint64_t* nulls,
    Visitor visitor) {
  int32_t current = visitor.start();
  bool atEnd = false;
  bool allowNulls = hasNulls && visitor.allowNulls();
  for (;;) {
    int32_t toSkip;
    if (hasNulls && allowNulls && bits::isBitNull(nulls, current)) {
      toSkip = visitor.processNull(atEnd);
    } else {
      if (hasNulls && !allowNulls) {
        toSkip = visitor.checkAndSkipNulls(nulls, current, atEnd);
        if (!Visitor::dense) {
          skipInDecode<false>(toSkip, current, nullptr);
        }
        if (atEnd) {
          return;
        }
      }

      // Check if length passes the filter first. Don't read the value if length
      // doesn't pass.
      auto length = rawLengths_[lengthIndex_++];
      auto toSkipOptional = visitor.processLength(length, atEnd);
      if (toSkipOptional.has_value()) {
        bytesToSkip_ += length;
        toSkip = toSkipOptional.value();
      } else {
        toSkip = visitor.process(readValue(length), atEnd);
      }
    }
    ++current;
    if (toSkip) {
      skipInDecode<hasNulls>(toSkip, current, nulls);
      current += toSkip;
    }
    if (atEnd) {
      return;
    }
  }
}

template <typename TVisitor>
void SelectiveStringDirectColumnReader::readWithVisitor(
    RowSet rows,
    TVisitor visitor) {
  vector_size_t numRows = rows.back() + 1;
  int32_t current = visitor.start();
  constexpr bool isExtract =
      std::is_same<typename TVisitor::FilterType, common::AlwaysTrue>::value &&
      std::is_same<
          typename TVisitor::Extract,
          ExtractToReader<SelectiveStringDirectColumnReader>>::value;
  auto nulls = nullsInReadRange_ ? nullsInReadRange_->as<uint64_t>() : nullptr;

  if (process::hasAvx2() && isExtract) {
    if (nullsInReadRange_) {
      if (TVisitor::dense) {
        returnReaderNulls_ = true;
        nonNullRowsFromDense(nulls, rows.size(), outerNonNullRows_);
        extractSparse(rows.data(), outerNonNullRows_.size());
      } else {
        int32_t tailSkip = -1;
        anyNulls_ = nonNullRowsFromSparse<false, true>(
            nulls,
            rows,
            innerNonNullRows_,
            outerNonNullRows_,
            rawResultNulls_,
            tailSkip);
        extractSparse(innerNonNullRows_.data(), innerNonNullRows_.size());
        skipInDecode<false>(tailSkip, 0, nullptr);
      }
    } else {
      extractSparse(rows.data(), rows.size());
    }
    numValues_ = rows.size();
    readOffset_ += numRows;
    return;
  }

  if (nulls) {
    skipInDecode<true>(current, 0, nulls);
  } else {
    skipInDecode<false>(current, 0, nulls);
  }
  if (nulls) {
    decode<true, TVisitor>(nullsInReadRange_->as<uint64_t>(), visitor);
  } else {
    decode<false, TVisitor>(nullptr, visitor);
  }
  readOffset_ += numRows;
}

template <typename TFilter, bool isDense, typename ExtractValues>
void SelectiveStringDirectColumnReader::readHelper(
    common::Filter* filter,
    RowSet rows,
    ExtractValues extractValues) {
  readWithVisitor(
      rows,
      ColumnVisitor<folly::StringPiece, TFilter, ExtractValues, isDense>(
          *reinterpret_cast<TFilter*>(filter), this, rows, extractValues));
}

template <bool isDense, typename ExtractValues>
void SelectiveStringDirectColumnReader::processFilter(
    common::Filter* filter,
    RowSet rows,
    ExtractValues extractValues) {
  switch (filter ? filter->kind() : FilterKind::kAlwaysTrue) {
    case common::FilterKind::kAlwaysTrue:
      readHelper<common::AlwaysTrue, isDense>(filter, rows, extractValues);
      break;
    case common::FilterKind::kIsNull:
      filterNulls<StringView>(
          rows,
          true,
          !std::is_same<decltype(extractValues), DropValues>::value);
      break;
    case common::FilterKind::kIsNotNull:
      if (std::is_same<decltype(extractValues), DropValues>::value) {
        filterNulls<StringView>(rows, false, false);
      } else {
        readHelper<common::IsNotNull, isDense>(filter, rows, extractValues);
      }
      break;
    case common::FilterKind::kBytesRange:
      readHelper<common::BytesRange, isDense>(filter, rows, extractValues);
      break;
    case common::FilterKind::kBytesValues:
      readHelper<common::BytesValues, isDense>(filter, rows, extractValues);
      break;
    default:
      readHelper<common::Filter, isDense>(filter, rows, extractValues);
      break;
  }
}

void SelectiveStringDirectColumnReader::read(
    vector_size_t offset,
    RowSet rows,
    const uint64_t* incomingNulls) {
  prepareRead<folly::StringPiece>(offset, rows, incomingNulls);
  bool isDense = rows.back() == rows.size() - 1;

  auto end = rows.back() + 1;
  auto numNulls =
      nullsInReadRange_ ? BaseVector::countNulls(nullsInReadRange_, 0, end) : 0;
  ensureCapacity<int32_t>(lengths_, end - numNulls, &memoryPool_);
  lengthDecoder_->nextLengths(lengths_->asMutable<int32_t>(), end - numNulls);
  rawLengths_ = lengths_->as<uint32_t>();
  lengthIndex_ = 0;
  if (scanSpec_->keepValues()) {
    if (scanSpec_->valueHook()) {
      if (isDense) {
        readHelper<common::AlwaysTrue, true>(
            &Filters::alwaysTrue,
            rows,
            ExtractToGenericHook(scanSpec_->valueHook()));
      } else {
        readHelper<common::AlwaysTrue, false>(
            &Filters::alwaysTrue,
            rows,
            ExtractToGenericHook(scanSpec_->valueHook()));
      }
      return;
    }
    if (isDense) {
      processFilter<true>(scanSpec_->filter(), rows, ExtractToReader(this));
    } else {
      processFilter<false>(scanSpec_->filter(), rows, ExtractToReader(this));
    }
  } else {
    if (isDense) {
      processFilter<true>(scanSpec_->filter(), rows, DropValues());
    } else {
      processFilter<false>(scanSpec_->filter(), rows, DropValues());
    }
  }
}

class SelectiveStringDictionaryColumnReader : public SelectiveColumnReader {
 public:
  using ValueType = int32_t;

  SelectiveStringDictionaryColumnReader(
      const std::shared_ptr<const TypeWithId>& nodeType,
      StripeStreams& stripe,
      common::ScanSpec* scanSpec,
      FlatMapContext flatMapContext);

  void resetFilterCaches() override {
    // 'filterCache_' could be empty before first read.
    if (!filterCache_.empty()) {
      simd::memset(
          filterCache_.data(), FilterResult::kUnknown, dictionaryCount_);
    }
  }

  void seekToRowGroup(uint32_t index) override {
    ensureRowGroupIndex();

    auto positions = toPositions(index_->entry(index));
    PositionProvider positionsProvider(positions);

    if (flatMapContext_.inMapDecoder) {
      flatMapContext_.inMapDecoder->seekToRowGroup(positionsProvider);
    }

    if (notNullDecoder_) {
      notNullDecoder_->seekToRowGroup(positionsProvider);
    }

    if (strideDictStream_) {
      strideDictStream_->seekToRowGroup(positionsProvider);
      strideDictLengthDecoder_->seekToRowGroup(positionsProvider);
      // skip row group dictionary size
      positionsProvider.next();
    }

    dictIndex_->seekToRowGroup(positionsProvider);

    if (inDictionaryReader_) {
      inDictionaryReader_->seekToRowGroup(positionsProvider);
    }

    VELOX_CHECK(!positionsProvider.hasNext());
  }

  uint64_t skip(uint64_t numValues) override;

  void read(vector_size_t offset, RowSet rows, const uint64_t* incomingNulls)
      override;

  void getValues(RowSet rows, VectorPtr* result) override;

 private:
  void loadStrideDictionary();
  void makeDictionaryBaseVector();

  template <typename TVisitor>
  void readWithVisitor(RowSet rows, TVisitor visitor);

  template <typename TFilter, bool isDense, typename ExtractValues>
  void readHelper(common::Filter* filter, RowSet rows, ExtractValues values);

  template <bool isDense, typename ExtractValues>
  void processFilter(
      common::Filter* filter,
      RowSet rows,
      ExtractValues extractValues);

  BufferPtr loadDictionary(
      uint64_t count,
      SeekableInputStream& data,
      IntDecoder</*isSigned*/ false>& lengthDecoder,
      BufferPtr& offsets);

  void ensureInitialized();

  BufferPtr dictionaryBlob_;
  BufferPtr dictionaryOffset_;
  BufferPtr inDict_;
  BufferPtr strideDict_;
  BufferPtr strideDictOffset_;
  std::unique_ptr<IntDecoder</*isSigned*/ false>> dictIndex_;
  std::unique_ptr<ByteRleDecoder> inDictionaryReader_;
  std::unique_ptr<SeekableInputStream> strideDictStream_;
  std::unique_ptr<IntDecoder</*isSigned*/ false>> strideDictLengthDecoder_;

  FlatVectorPtr<StringView> dictionaryValues_;

  uint64_t dictionaryCount_;
  uint64_t strideDictCount_{0};
  int64_t lastStrideIndex_;
  size_t positionOffset_;
  size_t strideDictSizeOffset_;

  const StrideIndexProvider& provider_;

  // lazy load the dictionary
  std::unique_ptr<IntDecoder</*isSigned*/ false>> lengthDecoder_;
  std::unique_ptr<SeekableInputStream> blobStream_;
  raw_vector<uint8_t> filterCache_;
  bool initialized_{false};
};

SelectiveStringDictionaryColumnReader::SelectiveStringDictionaryColumnReader(
    const std::shared_ptr<const TypeWithId>& nodeType,
    StripeStreams& stripe,
    common::ScanSpec* scanSpec,
    FlatMapContext flatMapContext)
    : SelectiveColumnReader(
          nodeType,
          stripe,
          scanSpec,
          nodeType->type,
          std::move(flatMapContext)),
      lastStrideIndex_(-1),
      provider_(stripe.getStrideIndexProvider()) {
  EncodingKey encodingKey{nodeType_->id, flatMapContext_.sequence};
  RleVersion rleVersion =
      convertRleVersion(stripe.getEncoding(encodingKey).kind());
  dictionaryCount_ = stripe.getEncoding(encodingKey).dictionarysize();

  const auto dataId = encodingKey.forKind(proto::Stream_Kind_DATA);
  bool dictVInts = stripe.getUseVInts(dataId);
  dictIndex_ = IntDecoder</*isSigned*/ false>::createRle(
      stripe.getStream(dataId, true),
      rleVersion,
      memoryPool_,
      dictVInts,
      INT_BYTE_SIZE);

  const auto lenId = encodingKey.forKind(proto::Stream_Kind_LENGTH);
  bool lenVInts = stripe.getUseVInts(lenId);
  lengthDecoder_ = IntDecoder</*isSigned*/ false>::createRle(
      stripe.getStream(lenId, false),
      rleVersion,
      memoryPool_,
      lenVInts,
      INT_BYTE_SIZE);

  blobStream_ = stripe.getStream(
      encodingKey.forKind(proto::Stream_Kind_DICTIONARY_DATA), false);

  // handle in dictionary stream
  std::unique_ptr<SeekableInputStream> inDictStream = stripe.getStream(
      encodingKey.forKind(proto::Stream_Kind_IN_DICTIONARY), false);
  if (inDictStream) {
    DWIO_ENSURE_NOT_NULL(indexStream_, "String index is missing");

    inDictionaryReader_ =
        createBooleanRleDecoder(std::move(inDictStream), encodingKey);

    // stride dictionary only exists if in dictionary exists
    strideDictStream_ = stripe.getStream(
        encodingKey.forKind(proto::Stream_Kind_STRIDE_DICTIONARY), true);
    DWIO_ENSURE_NOT_NULL(strideDictStream_, "Stride dictionary is missing");

    const auto strideDictLenId =
        encodingKey.forKind(proto::Stream_Kind_STRIDE_DICTIONARY_LENGTH);
    bool strideLenVInt = stripe.getUseVInts(strideDictLenId);
    strideDictLengthDecoder_ = IntDecoder</*isSigned*/ false>::createRle(
        stripe.getStream(strideDictLenId, true),
        rleVersion,
        memoryPool_,
        strideLenVInt,
        INT_BYTE_SIZE);
  }
}

uint64_t SelectiveStringDictionaryColumnReader::skip(uint64_t numValues) {
  numValues = ColumnReader::skip(numValues);
  dictIndex_->skip(numValues);
  if (inDictionaryReader_) {
    inDictionaryReader_->skip(numValues);
  }
  return numValues;
}

BufferPtr SelectiveStringDictionaryColumnReader::loadDictionary(
    uint64_t count,
    SeekableInputStream& data,
    IntDecoder</*isSigned*/ false>& lengthDecoder,
    BufferPtr& offsets) {
  // read lengths from length reader
  auto* offsetsPtr = offsets->asMutable<int64_t>();
  offsetsPtr[0] = 0;
  lengthDecoder.next(offsetsPtr + 1, count, nullptr);

  // set up array that keeps offset of start positions of individual entries
  // in the dictionary
  for (uint64_t i = 1; i < count + 1; ++i) {
    offsetsPtr[i] += offsetsPtr[i - 1];
  }

  // read bytes from underlying string
  int64_t blobSize = offsetsPtr[count];
  BufferPtr dictionary = AlignedBuffer::allocate<char>(blobSize, &memoryPool_);
  data.readFully(dictionary->asMutable<char>(), blobSize);
  return dictionary;
}

void SelectiveStringDictionaryColumnReader::loadStrideDictionary() {
  auto nextStride = provider_.getStrideIndex();
  if (nextStride == lastStrideIndex_) {
    return;
  }

  // get stride dictionary size and load it if needed
  auto& positions = index_->entry(nextStride).positions();
  strideDictCount_ = positions.Get(strideDictSizeOffset_);
  if (strideDictCount_ > 0) {
    // seek stride dictionary related streams
    std::vector<uint64_t> pos(
        positions.begin() + positionOffset_, positions.end());
    PositionProvider pp(pos);
    strideDictStream_->seekToRowGroup(pp);
    strideDictLengthDecoder_->seekToRowGroup(pp);

    ensureCapacity<int64_t>(
        strideDictOffset_, strideDictCount_ + 1, &memoryPool_);
    strideDict_ = loadDictionary(
        strideDictCount_,
        *strideDictStream_,
        *strideDictLengthDecoder_,
        strideDictOffset_);
  } else {
    strideDict_.reset();
  }

  lastStrideIndex_ = nextStride;

  dictionaryValues_.reset();
  filterCache_.resize(dictionaryCount_ + strideDictCount_);
  simd::memset(
      filterCache_.data(),
      FilterResult::kUnknown,
      dictionaryCount_ + strideDictCount_);
}

void SelectiveStringDictionaryColumnReader::makeDictionaryBaseVector() {
  const auto* dictionaryBlob_Ptr = dictionaryBlob_->as<char>();
  const auto* dictionaryOffset_sPtr = dictionaryOffset_->as<int64_t>();
  if (strideDictCount_) {
    // TODO Reuse memory
    BufferPtr values = AlignedBuffer::allocate<StringView>(
        dictionaryCount_ + strideDictCount_, &memoryPool_);
    auto* valuesPtr = values->asMutable<StringView>();
    for (size_t i = 0; i < dictionaryCount_; i++) {
      valuesPtr[i] = StringView(
          dictionaryBlob_Ptr + dictionaryOffset_sPtr[i],
          dictionaryOffset_sPtr[i + 1] - dictionaryOffset_sPtr[i]);
    }

    const auto* strideDictPtr = strideDict_->as<char>();
    const auto* strideDictOffset_Ptr = strideDictOffset_->as<int64_t>();
    for (size_t i = 0; i < strideDictCount_; i++) {
      valuesPtr[dictionaryCount_ + i] = StringView(
          strideDictPtr + strideDictOffset_Ptr[i],
          strideDictOffset_Ptr[i + 1] - strideDictOffset_Ptr[i]);
    }

    dictionaryValues_ = std::make_shared<FlatVector<StringView>>(
        &memoryPool_,
        type_,
        BufferPtr(nullptr), // TODO nulls
        dictionaryCount_ + strideDictCount_ /*length*/,
        values,
        std::vector<BufferPtr>{dictionaryBlob_, strideDict_});
  } else {
    // TODO Reuse memory
    BufferPtr values =
        AlignedBuffer::allocate<StringView>(dictionaryCount_, &memoryPool_);
    auto* valuesPtr = values->asMutable<StringView>();
    for (size_t i = 0; i < dictionaryCount_; i++) {
      valuesPtr[i] = StringView(
          dictionaryBlob_Ptr + dictionaryOffset_sPtr[i],
          dictionaryOffset_sPtr[i + 1] - dictionaryOffset_sPtr[i]);
    }

    dictionaryValues_ = std::make_shared<FlatVector<StringView>>(
        &memoryPool_,
        type_,
        BufferPtr(nullptr), // TODO nulls
        dictionaryCount_ /*length*/,
        values,
        std::vector<BufferPtr>{dictionaryBlob_});
  }
}

template <typename TVisitor>
void SelectiveStringDictionaryColumnReader::readWithVisitor(
    RowSet rows,
    TVisitor visitor) {
  vector_size_t numRows = rows.back() + 1;
  auto decoder = dynamic_cast<RleDecoderV1<false>*>(dictIndex_.get());
  VELOX_CHECK(decoder, "Only RLEv1 is supported");
  if (nullsInReadRange_) {
    decoder->readWithVisitor<true, TVisitor>(
        nullsInReadRange_->as<uint64_t>(), visitor);
  } else {
    decoder->readWithVisitor<false, TVisitor>(nullptr, visitor);
  }
  readOffset_ += numRows;
}

template <typename TFilter, bool isDense, typename ExtractValues>
void SelectiveStringDictionaryColumnReader::readHelper(
    common::Filter* filter,
    RowSet rows,
    ExtractValues values) {
  readWithVisitor(
      rows,
      StringDictionaryColumnVisitor<TFilter, ExtractValues, isDense>(
          *reinterpret_cast<TFilter*>(filter),
          this,
          rows,
          values,
          (strideDict_ && inDict_) ? inDict_->as<uint64_t>() : nullptr,
          filterCache_.empty() ? nullptr : filterCache_.data(),
          dictionaryBlob_->as<char>(),
          dictionaryOffset_->as<uint64_t>(),
          dictionaryCount_,
          strideDict_ ? strideDict_->as<char>() : nullptr,
          strideDictOffset_ ? strideDictOffset_->as<uint64_t>() : nullptr));
}

template <bool isDense, typename ExtractValues>
void SelectiveStringDictionaryColumnReader::processFilter(
    common::Filter* filter,
    RowSet rows,
    ExtractValues extractValues) {
  switch (filter ? filter->kind() : FilterKind::kAlwaysTrue) {
    case common::FilterKind::kAlwaysTrue:
      readHelper<common::AlwaysTrue, isDense>(filter, rows, extractValues);
      break;
    case common::FilterKind::kIsNull:
      filterNulls<int32_t>(
          rows,
          true,
          !std::is_same<decltype(extractValues), DropValues>::value);
      break;
    case common::FilterKind::kIsNotNull:
      if (std::is_same<decltype(extractValues), DropValues>::value) {
        filterNulls<int32_t>(rows, false, false);
      } else {
        readHelper<common::IsNotNull, isDense>(filter, rows, extractValues);
      }
      break;
    case common::FilterKind::kBytesRange:
      readHelper<common::BytesRange, isDense>(filter, rows, extractValues);
      break;
    case common::FilterKind::kBytesValues:
      readHelper<common::BytesValues, isDense>(filter, rows, extractValues);
      break;
    default:
      readHelper<common::Filter, isDense>(filter, rows, extractValues);
      break;
  }
}

void SelectiveStringDictionaryColumnReader::read(
    vector_size_t offset,
    RowSet rows,
    const uint64_t* incomingNulls) {
  static std::array<char, 1> EMPTY_DICT;

  prepareRead<int32_t>(offset, rows, incomingNulls);
  bool isDense = rows.back() == rows.size() - 1;
  const auto* nullsPtr =
      nullsInReadRange_ ? nullsInReadRange_->as<uint64_t>() : nullptr;
  // lazy loading dictionary data when first hit
  ensureInitialized();

  if (inDictionaryReader_) {
    auto end = rows.back() + 1;
    bool isBulk = useBulkPath();
    int32_t numFlags = (isBulk && nullsInReadRange_)
        ? bits::countNonNulls(nullsInReadRange_->as<uint64_t>(), 0, end)
        : end;
    ensureCapacity<uint64_t>(inDict_, bits::nwords(numFlags), &memoryPool_);
    inDictionaryReader_->next(
        inDict_->asMutable<char>(), numFlags, isBulk ? nullptr : nullsPtr);
    loadStrideDictionary();
    if (strideDict_) {
      DWIO_ENSURE_NOT_NULL(strideDictOffset_);

      // It's possible strideDictBlob is nullptr when stride dictionary only
      // contains empty string. In that case, we need to make sure
      // strideDictBlob points to some valid address, and the last entry of
      // strideDictOffset_ have value 0.
      auto strideDictBlob = strideDict_->as<char>();
      if (!strideDictBlob) {
        strideDictBlob = EMPTY_DICT.data();
        DWIO_ENSURE_EQ(strideDictOffset_->as<int64_t>()[strideDictCount_], 0);
      }
    }
  }
  if (scanSpec_->keepValues()) {
    if (scanSpec_->valueHook()) {
      if (isDense) {
        readHelper<common::AlwaysTrue, true>(
            &Filters::alwaysTrue,
            rows,
            ExtractStringDictionaryToGenericHook(
                scanSpec_->valueHook(),
                rows,
                (strideDict_ && inDict_) ? inDict_->as<uint64_t>() : nullptr,
                dictionaryBlob_->as<char>(),
                dictionaryOffset_->as<uint64_t>(),
                dictionaryCount_,
                strideDict_ ? strideDict_->as<char>() : nullptr,
                strideDictOffset_ ? strideDictOffset_->as<uint64_t>()
                                  : nullptr));
      } else {
        readHelper<common::AlwaysTrue, false>(
            &Filters::alwaysTrue,
            rows,
            ExtractStringDictionaryToGenericHook(
                scanSpec_->valueHook(),
                rows,
                (strideDict_ && inDict_) ? inDict_->as<uint64_t>() : nullptr,
                dictionaryBlob_->as<char>(),
                dictionaryOffset_->as<uint64_t>(),
                dictionaryCount_,
                strideDict_ ? strideDict_->as<char>() : nullptr,
                strideDictOffset_ ? strideDictOffset_->as<uint64_t>()
                                  : nullptr));
      }
      return;
    }
    if (isDense) {
      processFilter<true>(scanSpec_->filter(), rows, ExtractToReader(this));
    } else {
      processFilter<false>(scanSpec_->filter(), rows, ExtractToReader(this));
    }
  } else {
    if (isDense) {
      processFilter<true>(scanSpec_->filter(), rows, DropValues());
    } else {
      processFilter<false>(scanSpec_->filter(), rows, DropValues());
    }
  }
}

void SelectiveStringDictionaryColumnReader::getValues(
    RowSet rows,
    VectorPtr* result) {
  if (!dictionaryValues_) {
    makeDictionaryBaseVector();
  }
  compactScalarValues<int32_t, int32_t>(rows, false);

  *result = std::make_shared<DictionaryVector<StringView>>(
      &memoryPool_,
      !anyNulls_               ? nullptr
          : returnReaderNulls_ ? nullsInReadRange_
                               : resultNulls_,
      numValues_,
      dictionaryValues_,
      TypeKind::INTEGER,
      values_);

  if (scanSpec_->makeFlat()) {
    BaseVector::ensureWritable(
        SelectivityVector::empty(), (*result)->type(), &memoryPool_, result);
  }
}

void SelectiveStringDictionaryColumnReader::ensureInitialized() {
  if (LIKELY(initialized_)) {
    return;
  }

  Timer timer;

  ensureCapacity<int64_t>(
      dictionaryOffset_, dictionaryCount_ + 1, &memoryPool_);
  dictionaryBlob_ = loadDictionary(
      dictionaryCount_, *blobStream_, *lengthDecoder_, dictionaryOffset_);
  dictionaryValues_.reset();
  filterCache_.resize(dictionaryCount_);
  simd::memset(filterCache_.data(), FilterResult::kUnknown, dictionaryCount_);

  // handle in dictionary stream
  if (inDictionaryReader_) {
    ensureRowGroupIndex();
    // load stride dictionary offsets
    auto indexStartOffset = flatMapContext_.inMapDecoder
        ? flatMapContext_.inMapDecoder->loadIndices(*index_, 0)
        : 0;
    positionOffset_ = notNullDecoder_
        ? notNullDecoder_->loadIndices(*index_, indexStartOffset)
        : indexStartOffset;
    size_t offset = strideDictStream_->loadIndices(*index_, positionOffset_);
    strideDictSizeOffset_ =
        strideDictLengthDecoder_->loadIndices(*index_, offset);
  }
  initialized_ = true;
  initTimeClocks_ = timer.elapsedClocks();
}

<<<<<<< HEAD
=======
template <typename T, typename TFilter, typename ExtractValues, bool isDense>
class DirectRleColumnVisitor
    : public ColumnVisitor<T, TFilter, ExtractValues, isDense> {
  using super = ColumnVisitor<T, TFilter, ExtractValues, isDense>;

 public:
  DirectRleColumnVisitor(
      TFilter& filter,
      SelectiveColumnReader* reader,
      RowSet rows,
      ExtractValues values)
      : ColumnVisitor<T, TFilter, ExtractValues, isDense>(
            filter,
            reader,
            rows,
            values) {}

  // Use for replacing all rows with non-null rows for fast path with
  // processRun and processRle.
  void setRows(folly::Range<const int32_t*> newRows) {
    super::rows_ = newRows.data();
    super::numRows_ = newRows.size();
  }

  // Processes 'numInput' T's in 'input'. Sets 'values' and
  // 'numValues'' to the resulting values. 'scatterRows' may be
  // non-null if there is no filter and the decoded values should be
  // scattered into values with gaps in between so as to leave gaps
  // for nulls. If scatterRows is given, the ith value goes to
  // values[scatterRows[i]], else it goes to 'values[i]'. If
  // 'hasFilter' is true, the passing values are written to
  // consecutive places in 'values'.
  template <bool hasFilter, bool hasHook, bool scatter>
  void processRun(
      const T* input,
      int32_t numInput,
      const int32_t* scatterRows,
      int32_t* filterHits,
      T* values,
      int32_t& numValues) {
    DCHECK_EQ(input, values + numValues);
    constexpr bool filterOnly =
        std::is_same<typename super::Extract, DropValues>::value;

    processFixedWidthRun<T, filterOnly, scatter, isDense>(
        folly::Range<const vector_size_t*>(super::rows_, super::numRows_),
        super::rowIndex_,
        numInput,
        scatterRows,
        values,
        filterHits,
        numValues,
        super::filter_,
        super::values_.hook());

    super::rowIndex_ += numInput;
  }

  template <bool hasFilter, bool hasHook, bool scatter>
  void processRle(
      T value,
      T delta,
      int32_t numRows,
      int32_t currentRow,
      const int32_t* scatterRows,
      int32_t* filterHits,
      T* values,
      int32_t& numValues) {
    if (sizeof(T) == 8) {
      constexpr int32_t kWidth = V64::VSize;
      for (auto i = 0; i < numRows; i += kWidth) {
        auto numbers =
            V64::from32u(
                V64::loadGather32Indices(super::rows_ + super::rowIndex_ + i) -
                currentRow) *
                delta +
            value;
        V64::store(values + numValues + i, numbers);
      }
    } else if (sizeof(T) == 4) {
      constexpr int32_t kWidth = V32::VSize;
      for (auto i = 0; i < numRows; i += kWidth) {
        auto numbers =
            (V32::load(super::rows_ + super::rowIndex_ + i) - currentRow) *
                static_cast<int32_t>(delta) +
            static_cast<int32_t>(value);
        V32::store(values + numValues + i, numbers);
      }
    } else {
      for (auto i = 0; i < numRows; ++i) {
        values[numValues + i] =
            (super::rows_[super::rowIndex_ + i] - currentRow) * delta + value;
      }
    }

    processRun<hasFilter, hasHook, scatter>(
        values + numValues,
        numRows,
        scatterRows,
        filterHits,
        values,
        numValues);
  }
};

>>>>>>> 2043613a
class SelectiveTimestampColumnReader : public SelectiveColumnReader {
 public:
  // The readers produce int64_t, the vector is Timestamps.
  using ValueType = int64_t;

  SelectiveTimestampColumnReader(
      const std::shared_ptr<const TypeWithId>& nodeType,
      StripeStreams& stripe,
      common::ScanSpec* scanSpec,
      FlatMapContext flaatMapContext);

  void seekToRowGroup(uint32_t index) override;
  uint64_t skip(uint64_t numValues) override;

  void read(vector_size_t offset, RowSet rows, const uint64_t* incomingNulls)
      override;

  void getValues(RowSet rows, VectorPtr* result) override;

 private:
  template <bool dense>
  void readHelper(RowSet rows);

  std::unique_ptr<IntDecoder</*isSigned*/ true>> seconds_;
  std::unique_ptr<IntDecoder</*isSigned*/ false>> nano_;

  // Values from copied from 'seconds_'. Nanos are in 'values_'.
  BufferPtr secondsValues_;
};

SelectiveTimestampColumnReader::SelectiveTimestampColumnReader(
    const std::shared_ptr<const TypeWithId>& nodeType,
    StripeStreams& stripe,
    common::ScanSpec* scanSpec,
    FlatMapContext flatMapContext)
    : SelectiveColumnReader(
          nodeType,
          stripe,
          scanSpec,
          nodeType->type,
          std::move(flatMapContext)) {
  EncodingKey encodingKey{nodeType_->id, flatMapContext_.sequence};
  RleVersion vers = convertRleVersion(stripe.getEncoding(encodingKey).kind());
  auto data = encodingKey.forKind(proto::Stream_Kind_DATA);
  bool vints = stripe.getUseVInts(data);
  seconds_ = IntDecoder</*isSigned*/ true>::createRle(
      stripe.getStream(data, true), vers, memoryPool_, vints, LONG_BYTE_SIZE);
  auto nanoData = encodingKey.forKind(proto::Stream_Kind_NANO_DATA);
  bool nanoVInts = stripe.getUseVInts(nanoData);
  nano_ = IntDecoder</*isSigned*/ false>::createRle(
      stripe.getStream(nanoData, true),
      vers,
      memoryPool_,
      nanoVInts,
      LONG_BYTE_SIZE);
}

uint64_t SelectiveTimestampColumnReader::skip(uint64_t numValues) {
  numValues = SelectiveColumnReader::skip(numValues);
  seconds_->skip(numValues);
  nano_->skip(numValues);
  return numValues;
}

void SelectiveTimestampColumnReader::seekToRowGroup(uint32_t index) {
  ensureRowGroupIndex();

  auto positions = toPositions(index_->entry(index));
  PositionProvider positionsProvider(positions);
  if (notNullDecoder_) {
    notNullDecoder_->seekToRowGroup(positionsProvider);
  }

  seconds_->seekToRowGroup(positionsProvider);
  nano_->seekToRowGroup(positionsProvider);
  // Check that all the provided positions have been consumed.
  VELOX_CHECK(!positionsProvider.hasNext());
}

template <bool dense>
void SelectiveTimestampColumnReader::readHelper(RowSet rows) {
  vector_size_t numRows = rows.back() + 1;
  ExtractToReader extractValues(this);
  common::AlwaysTrue filter;
  auto secondsV1 = dynamic_cast<RleDecoderV1<true>*>(seconds_.get());
  VELOX_CHECK(secondsV1, "Only RLEv1 is supported");
  if (nullsInReadRange_) {
    secondsV1->readWithVisitor<true>(
        nullsInReadRange_->as<uint64_t>(),
        DirectRleColumnVisitor<
            int64_t,
            common::AlwaysTrue,
            decltype(extractValues),
            dense>(filter, this, rows, extractValues));
  } else {
    secondsV1->readWithVisitor<false>(
        nullptr,
        DirectRleColumnVisitor<
            int64_t,
            common::AlwaysTrue,
            decltype(extractValues),
            dense>(filter, this, rows, extractValues));
  }

  // Save the seconds into their own buffer before reading nanos into
  // 'values_'
  ensureCapacity<uint64_t>(secondsValues_, numValues_, &memoryPool_);
  secondsValues_->setSize(numValues_ * sizeof(int64_t));
  memcpy(
      secondsValues_->asMutable<char>(),
      rawValues_,
      numValues_ * sizeof(int64_t));

  // We read the nanos into 'values_' starting at index 0.
  numValues_ = 0;
  auto nanosV1 = dynamic_cast<RleDecoderV1<false>*>(nano_.get());
  VELOX_CHECK(nanosV1, "Only RLEv1 is supported");
  if (nullsInReadRange_) {
    nanosV1->readWithVisitor<true>(
        nullsInReadRange_->as<uint64_t>(),
        DirectRleColumnVisitor<
            int64_t,
            common::AlwaysTrue,
            decltype(extractValues),
            dense>(filter, this, rows, extractValues));
  } else {
    nanosV1->readWithVisitor<false>(
        nullptr,
        DirectRleColumnVisitor<
            int64_t,
            common::AlwaysTrue,
            decltype(extractValues),
            dense>(filter, this, rows, extractValues));
  }
  readOffset_ += numRows;
}

void SelectiveTimestampColumnReader::read(
    vector_size_t offset,
    RowSet rows,
    const uint64_t* incomingNulls) {
  prepareRead<int64_t>(offset, rows, incomingNulls);
  VELOX_CHECK(!scanSpec_->filter());
  bool isDense = rows.back() == rows.size() - 1;
  if (isDense) {
    readHelper<true>(rows);
  } else {
    readHelper<false>(rows);
  }
}

void SelectiveTimestampColumnReader::getValues(RowSet rows, VectorPtr* result) {
  // We merge the seconds and nanos into 'values_'
  auto tsValues = AlignedBuffer::allocate<Timestamp>(numValues_, &memoryPool_);
  auto rawTs = tsValues->asMutable<Timestamp>();
  auto secondsData = secondsValues_->as<int64_t>();
  auto nanosData = values_->as<uint64_t>();
  auto rawNulls = nullsInReadRange_
      ? (returnReaderNulls_ ? nullsInReadRange_->as<uint64_t>()
                            : rawResultNulls_)
      : nullptr;
  for (auto i = 0; i < numValues_; i++) {
    if (!rawNulls || !bits::isBitNull(rawNulls, i)) {
      auto nanos = nanosData[i];
      uint64_t zeros = nanos & 0x7;
      nanos >>= 3;
      if (zeros != 0) {
        for (uint64_t j = 0; j <= zeros; ++j) {
          nanos *= 10;
        }
      }
      auto seconds = secondsData[i] + EPOCH_OFFSET;
      if (seconds < 0 && nanos != 0) {
        seconds -= 1;
      }
      rawTs[i] = Timestamp(seconds, nanos);
    }
  }
  values_ = tsValues;
  rawValues_ = values_->asMutable<char>();
  getFlatValues<Timestamp, Timestamp>(rows, result, type_, true);
}

class SelectiveStructColumnReader : public SelectiveColumnReader {
 public:
  SelectiveStructColumnReader(
      const std::shared_ptr<const TypeWithId>& requestedType,
      const std::shared_ptr<const TypeWithId>& dataType,
      StripeStreams& stripe,
      common::ScanSpec* scanSpec,
      FlatMapContext flatMapContext);

  void resetFilterCaches() override {
    for (auto& child : children_) {
      child->resetFilterCaches();
    }
  }

  void seekToRowGroup(uint32_t index) override {
    if (isTopLevel_ && !notNullDecoder_) {
      readOffset_ = index * rowsPerRowGroup_;
      return;
    }
    if (notNullDecoder_) {
      ensureRowGroupIndex();
      auto positions = toPositions(index_->entry(index));
      PositionProvider positionsProvider(positions);
      notNullDecoder_->seekToRowGroup(positionsProvider);
    }
    // Set the read offset recursively. Do this before seeking the
    // children because list/map children will reset the offsets for
    // their children.
    setReadOffsetRecursive(index * rowsPerRowGroup_);
    for (auto& child : children_) {
      child->seekToRowGroup(index);
    }
  }

  uint64_t skip(uint64_t numValues) override;

  void next(
      uint64_t numValues,
      VectorPtr& result,
      const uint64_t* incomingNulls) override;

  std::vector<uint32_t> filterRowGroups(
      uint64_t rowGroupSize,
      const StatsContext& context) const override;

  void read(vector_size_t offset, RowSet rows, const uint64_t* incomingNulls)
      override;

  void getValues(RowSet rows, VectorPtr* result) override;

  uint64_t numReads() const {
    return numReads_;
  }

  vector_size_t lazyVectorReadOffset() const {
    return lazyVectorReadOffset_;
  }

  /// Advance field reader to the row group closest to specified offset by
  /// calling seekToRowGroup.
  void advanceFieldReader(SelectiveColumnReader* reader, vector_size_t offset) {
    if (!reader->isTopLevel()) {
      return;
    }
    auto rowGroup = reader->readOffset() / rowsPerRowGroup_;
    auto nextRowGroup = offset / rowsPerRowGroup_;
    if (nextRowGroup > rowGroup) {
      reader->seekToRowGroup(nextRowGroup);
      reader->setReadOffset(nextRowGroup * rowsPerRowGroup_);
    }
  }

  // Returns the nulls bitmap from reading this. Used in LazyVector loaders.
  const uint64_t* nulls() const {
    return nullsInReadRange_ ? nullsInReadRange_->as<uint64_t>() : nullptr;
  }

  void setReadOffsetRecursive(vector_size_t readOffset) override {
    readOffset_ = readOffset;
    for (auto& child : children_) {
      child->setReadOffsetRecursive(readOffset);
    }
  }

  void setIsTopLevel() override {
    isTopLevel_ = true;
    if (!notNullDecoder_) {
      for (auto& child : children_) {
        child->setIsTopLevel();
      }
    }
  }

 private:
  const std::shared_ptr<const dwio::common::TypeWithId> requestedType_;
  std::vector<std::unique_ptr<SelectiveColumnReader>> children_;
  // Sequence number of output batch. Checked against ColumnLoaders
  // created by 'this' to verify they are still valid at load.
  uint64_t numReads_ = 0;
  vector_size_t lazyVectorReadOffset_;

  // Dense set of rows to read in next().
  raw_vector<vector_size_t> rows_;
};

SelectiveStructColumnReader::SelectiveStructColumnReader(
    const std::shared_ptr<const TypeWithId>& requestedType,
    const std::shared_ptr<const TypeWithId>& dataType,
    StripeStreams& stripe,
    common::ScanSpec* scanSpec,
    FlatMapContext flatMapContext)
    : SelectiveColumnReader(
          dataType,
          stripe,
          scanSpec,
          dataType->type,
          std::move(flatMapContext)),
      requestedType_{requestedType} {
  EncodingKey encodingKey{nodeType_->id, flatMapContext_.sequence};
  DWIO_ENSURE_EQ(encodingKey.node, dataType->id, "working on the same node");
  auto encoding = static_cast<int64_t>(stripe.getEncoding(encodingKey).kind());
  DWIO_ENSURE_EQ(
      encoding,
      proto::ColumnEncoding_Kind_DIRECT,
      "Unknown encoding for StructColumnReader");

  const auto& cs = stripe.getColumnSelector();
  auto& childSpecs = scanSpec->children();
  for (auto i = 0; i < childSpecs.size(); ++i) {
    auto childSpec = childSpecs[i].get();
    if (childSpec->isConstant()) {
      continue;
    }
    auto childDataType = nodeType_->childByName(childSpec->fieldName());
    auto childRequestedType =
        requestedType_->childByName(childSpec->fieldName());
    VELOX_CHECK(cs.shouldReadNode(childDataType->id));
    children_.push_back(SelectiveColumnReader::build(
        childRequestedType,
        childDataType,
        stripe,
        childSpec,
        FlatMapContext{encodingKey.sequence, nullptr}));
    childSpec->setSubscript(children_.size() - 1);
  }
}

std::vector<uint32_t> SelectiveStructColumnReader::filterRowGroups(
    uint64_t rowGroupSize,
    const StatsContext& context) const {
  auto stridesToSkip =
      SelectiveColumnReader::filterRowGroups(rowGroupSize, context);
  for (const auto& child : children_) {
    auto childStridesToSkip = child->filterRowGroups(rowGroupSize, context);
    if (stridesToSkip.empty()) {
      stridesToSkip = std::move(childStridesToSkip);
    } else {
      std::vector<uint32_t> merged;
      merged.reserve(childStridesToSkip.size() + stridesToSkip.size());
      std::merge(
          childStridesToSkip.begin(),
          childStridesToSkip.end(),
          stridesToSkip.begin(),
          stridesToSkip.end(),
          std::back_inserter(merged));
      stridesToSkip = std::move(merged);
    }
  }
  return stridesToSkip;
}

uint64_t SelectiveStructColumnReader::skip(uint64_t numValues) {
  auto numNonNulls = ColumnReader::skip(numValues);
  // 'readOffset_' of struct child readers is aligned with
  // 'readOffset_' of the struct. The child readers may have fewer
  // values since there is no value in children where the struct is
  // null. But because struct nulls are injected as nulls in child
  // readers, it is practical to keep the row numbers in terms of the
  // enclosing struct.
  for (auto& child : children_) {
    if (child) {
      child->skip(numNonNulls);
      child->setReadOffset(child->readOffset() + numValues);
    }
  }
  return numValues;
}

void SelectiveStructColumnReader::next(
    uint64_t numValues,
    VectorPtr& result,
    const uint64_t* incomingNulls) {
  VELOX_CHECK(!incomingNulls, "next may only be called for the root reader.");
  if (children_.empty()) {
    // no readers
    // This can be either count(*) query or a query that select only
    // constant columns (partition keys or columns missing from an old file
    // due to schema evolution)
    result->resize(numValues);

    auto resultRowVector = std::dynamic_pointer_cast<RowVector>(result);
    auto& childSpecs = scanSpec_->children();
    for (auto& childSpec : childSpecs) {
      VELOX_CHECK(childSpec->isConstant());
      auto channel = childSpec->channel();
      resultRowVector->childAt(channel) =
          BaseVector::wrapInConstant(numValues, 0, childSpec->constantValue());
    }
    return;
  }
  auto oldSize = rows_.size();
  rows_.resize(numValues);
  if (numValues > oldSize) {
    std::iota(&rows_[oldSize], &rows_[rows_.size()], oldSize);
  }
  read(readOffset_, rows_, nullptr);
  getValues(outputRows(), &result);
}

class ColumnLoader : public velox::VectorLoader {
 public:
  ColumnLoader(
      SelectiveStructColumnReader* structReader,
      SelectiveColumnReader* fieldReader,
      uint64_t version)
      : structReader_(structReader),
        fieldReader_(fieldReader),
        version_(version) {}

 protected:
  void loadInternal(RowSet rows, ValueHook* hook, VectorPtr* result) override;

 private:
  SelectiveStructColumnReader* structReader_;
  SelectiveColumnReader* fieldReader_;
  // This is checked against the version of 'structReader' on load. If
  // these differ, 'structReader' has been advanced since the creation
  // of 'this' and 'this' is no longer loadable.
  const uint64_t version_;
};

// Wraps '*result' in a dictionary to make the contiguous values
// appear at the indices i 'rows'. Used when loading a LazyVector for
// a sparse set of rows in conditional exprs.
static void scatter(RowSet rows, VectorPtr* result) {
  auto end = rows.back() + 1;
  // Initialize the indices to 0 to make the dictionary safely
  // readable also for uninitialized positions.
  auto indices =
      AlignedBuffer::allocate<vector_size_t>(end, (*result)->pool(), 0);
  auto rawIndices = indices->asMutable<vector_size_t>();
  for (int32_t i = 0; i < rows.size(); ++i) {
    rawIndices[rows[i]] = i;
  }
  *result =
      BaseVector::wrapInDictionary(BufferPtr(nullptr), indices, end, *result);
}

void ColumnLoader::loadInternal(
    RowSet rows,
    ValueHook* hook,
    VectorPtr* result) {
  VELOX_CHECK_EQ(
      version_,
      structReader_->numReads(),
      "Loading LazyVector after the enclosing reader has moved");
  auto offset = structReader_->lazyVectorReadOffset();
  auto incomingNulls = structReader_->nulls();
  auto outputRows = structReader_->outputRows();
  raw_vector<vector_size_t> selectedRows;
  RowSet effectiveRows;
  if (rows.size() == outputRows.size()) {
    // All the rows planned at creation are accessed.
    effectiveRows = outputRows;
  } else {
    // rows is a set of indices into outputRows. There has been a
    // selection between creation and loading.
    selectedRows.resize(rows.size());
    assert(!selectedRows.empty());
    for (auto i = 0; i < rows.size(); ++i) {
      selectedRows[i] = outputRows[rows[i]];
    }
    effectiveRows = RowSet(selectedRows);
  }

  structReader_->advanceFieldReader(fieldReader_, offset);
  fieldReader_->scanSpec()->setValueHook(hook);
  fieldReader_->read(offset, effectiveRows, incomingNulls);
  if (!hook) {
    fieldReader_->getValues(effectiveRows, result);
    if (rows.size() != outputRows.size()) {
      // We read sparsely. The values that were read should appear
      // at the indices in the result vector that were given by
      // 'rows'.
      scatter(rows, result);
    }
  }
}

void SelectiveStructColumnReader::read(
    vector_size_t offset,
    RowSet rows,
    const uint64_t* incomingNulls) {
  numReads_ = scanSpec_->newRead();
  prepareRead<char>(offset, rows, incomingNulls);
  RowSet activeRows = rows;
  auto& childSpecs = scanSpec_->children();
  const uint64_t* structNulls =
      nullsInReadRange_ ? nullsInReadRange_->as<uint64_t>() : nullptr;
  bool hasFilter = false;
  assert(!children_.empty());
  for (size_t i = 0; i < childSpecs.size(); ++i) {
    auto& childSpec = childSpecs[i];
    if (childSpec->isConstant()) {
      continue;
    }
    auto fieldIndex = childSpec->subscript();
    auto reader = children_.at(fieldIndex).get();
    if (reader->isTopLevel() && childSpec->projectOut() &&
        !childSpec->filter() && !childSpec->extractValues()) {
      // Will make a LazyVector.
      continue;
    }
    advanceFieldReader(reader, offset);
    if (childSpec->filter()) {
      hasFilter = true;
      {
        SelectivityTimer timer(childSpec->selectivity(), activeRows.size());

        reader->resetInitTimeClocks();
        reader->read(offset, activeRows, structNulls);

        // Exclude initialization time.
        timer.subtract(reader->initTimeClocks());

        activeRows = reader->outputRows();
        childSpec->selectivity().addOutput(activeRows.size());
      }
      if (activeRows.empty()) {
        break;
      }
    } else {
      reader->read(offset, activeRows, structNulls);
    }
  }
  if (hasFilter) {
    setOutputRows(activeRows);
  }
  lazyVectorReadOffset_ = offset;
  readOffset_ = offset + rows.back() + 1;
}

void SelectiveStructColumnReader::getValues(RowSet rows, VectorPtr* result) {
  assert(!children_.empty());
  VELOX_CHECK(
      *result != nullptr,
      "SelectiveStructColumnReader expects a non-null result");
  RowVector* resultRow = dynamic_cast<RowVector*>(result->get());
  VELOX_CHECK(resultRow, "Struct reader expects a result of type ROW.");
  resultRow->resize(rows.size());
  if (!rows.size()) {
    return;
  }
  if (nullsInReadRange_) {
    auto readerNulls = nullsInReadRange_->as<uint64_t>();
    auto nulls = resultRow->mutableNulls(rows.size())->asMutable<uint64_t>();
    for (size_t i = 0; i < rows.size(); ++i) {
      bits::setBit(nulls, i, bits::isBitSet(readerNulls, rows[i]));
    }
  } else {
    resultRow->clearNulls(0, rows.size());
  }
  bool lazyPrepared = false;
  auto& childSpecs = scanSpec_->children();
  for (auto i = 0; i < childSpecs.size(); ++i) {
    auto& childSpec = childSpecs[i];
    if (!childSpec->projectOut()) {
      continue;
    }
    auto index = childSpec->subscript();
    auto channel = childSpec->channel();
    if (childSpec->isConstant()) {
      resultRow->childAt(channel) = BaseVector::wrapInConstant(
          rows.size(), 0, childSpec->constantValue());
    } else {
      if (!childSpec->extractValues() && !childSpec->filter() &&
          children_[index]->isTopLevel()) {
        // LazyVector result.
        if (!lazyPrepared) {
          if (rows.size() != outputRows_.size()) {
            setOutputRows(rows);
          }
          lazyPrepared = true;
        }
        resultRow->childAt(channel) = std::make_shared<LazyVector>(
            &memoryPool_,
            resultRow->type()->childAt(channel),
            rows.size(),
            std::make_unique<ColumnLoader>(
                this, children_[index].get(), numReads_));
      } else {
        children_[index]->getValues(rows, &resultRow->childAt(channel));
      }
    }
  }
}

// Abstract superclass for list and map readers. Encapsulates common
// logic for dealing with mapping between enclosing and nested rows.
class SelectiveRepeatedColumnReader : public SelectiveColumnReader {
 public:
  bool useBulkPath() const override {
    return false;
  }

 protected:
  // Buffer size for reading length stream
  static constexpr size_t kBufferSize = 1024;

  SelectiveRepeatedColumnReader(
      std::shared_ptr<const TypeWithId> nodeType,
      StripeStreams& stripe,
      common::ScanSpec* scanSpec,
      const TypePtr& type,
      FlatMapContext flatMapContext = FlatMapContext::nonFlatMapContext())
      : SelectiveColumnReader(
            std::move(nodeType),
            stripe,
            scanSpec,
            type,
            flatMapContext) {
    EncodingKey encodingKey{nodeType_->id, flatMapContext_.sequence};
    auto rleVersion = convertRleVersion(stripe.getEncoding(encodingKey).kind());
    auto lenId = encodingKey.forKind(proto::Stream_Kind_LENGTH);
    bool lenVints = stripe.getUseVInts(lenId);
    length_ = IntDecoder</*isSigned*/ false>::createRle(
        stripe.getStream(lenId, true),
        rleVersion,
        memoryPool_,
        lenVints,
        INT_BYTE_SIZE);
  }

  void makeNestedRowSet(RowSet rows) {
    allLengths_.resize(rows.back() + 1);
    assert(!allLengths_.empty()); // for lint only.
    auto nulls =
        nullsInReadRange_ ? nullsInReadRange_->as<uint64_t>() : nullptr;
    // Reads the lengths, leaves an uninitialized gap for a null
    // map/list. Reading these checks the null nask.
    length_->next(allLengths_.data(), rows.back() + 1, nulls);
    ensureCapacity<vector_size_t>(offsets_, rows.size(), &memoryPool_);
    ensureCapacity<vector_size_t>(sizes_, rows.size(), &memoryPool_);
    auto rawOffsets = offsets_->asMutable<vector_size_t>();
    auto rawSizes = sizes_->asMutable<vector_size_t>();
    vector_size_t nestedLength = 0;
    for (auto row : rows) {
      if (!nulls || !bits::isBitNull(nulls, row)) {
        nestedLength += allLengths_[row];
      }
    }
    nestedRows_.resize(nestedLength);
    vector_size_t currentRow = 0;
    vector_size_t nestedRow = 0;
    vector_size_t nestedOffset = 0;
    for (auto rowIndex = 0; rowIndex < rows.size(); ++rowIndex) {
      auto row = rows[rowIndex];
      // Add up the lengths of non-null rows skipped since the last
      // non-null.
      for (auto i = currentRow; i < row; ++i) {
        if (!nulls || !bits::isBitNull(nulls, i)) {
          nestedOffset += allLengths_[i];
        }
      }
      currentRow = row + 1;
      // Check if parent is null after adding up the lengths leading
      // up to this. If null, add a null to the result and keep
      // looping. If the null is last, the lengths will all have been
      // added up.
      if (nulls && bits::isBitNull(nulls, row)) {
        rawOffsets[rowIndex] = 0;
        rawSizes[rowIndex] = 0;
        bits::setNull(rawResultNulls_, rowIndex);
        anyNulls_ = true;
        continue;
      }

      auto lengthAtRow = allLengths_[row];
      std::iota(
          &nestedRows_[nestedRow],
          &nestedRows_[nestedRow + lengthAtRow],
          nestedOffset);
      rawOffsets[rowIndex] = nestedRow;
      rawSizes[rowIndex] = lengthAtRow;
      nestedRow += lengthAtRow;
      nestedOffset += lengthAtRow;
    }
    childTargetReadOffset_ += nestedOffset;
  }

  void compactOffsets(RowSet rows) {
    auto rawOffsets = offsets_->asMutable<vector_size_t>();
    auto rawSizes = sizes_->asMutable<vector_size_t>();
    VELOX_CHECK(
        outputRows_.empty(), "Repeated reader does not support filters");
    RowSet rowsToCompact;
    if (valueRows_.empty()) {
      valueRows_.resize(rows.size());
      rowsToCompact = inputRows_;
    } else {
      rowsToCompact = valueRows_;
    }
    if (rows.size() == rowsToCompact.size()) {
      return;
    }

    int32_t current = 0;
    bool moveNulls = shouldMoveNulls(rows);
    for (int i = 0; i < rows.size(); ++i) {
      auto row = rows[i];
      while (rowsToCompact[current] < row) {
        ++current;
      }
      VELOX_CHECK(rowsToCompact[current] == row);
      valueRows_[i] = row;
      rawOffsets[i] = rawOffsets[current];
      rawSizes[i] = rawSizes[current];
      if (moveNulls && i != current) {
        bits::setBit(
            rawResultNulls_, i, bits::isBitSet(rawResultNulls_, current));
      }
    }
    numValues_ = rows.size();
    valueRows_.resize(numValues_);
    offsets_->setSize(numValues_ * sizeof(vector_size_t));
    sizes_->setSize(numValues_ * sizeof(vector_size_t));
  }

  // Creates a struct if '*result' is empty and 'type' is a row.
  void prepareStructResult(const TypePtr& type, VectorPtr* result) {
    if (!*result && type->kind() == TypeKind::ROW) {
      *result = BaseVector::create(type, 0, &memoryPool_);
    }
  }

  std::vector<int64_t> allLengths_;
  raw_vector<vector_size_t> nestedRows_;
  BufferPtr offsets_;
  BufferPtr sizes_;
  // The position in the child readers that corresponds to the
  // position in the length stream. The child readers can be behind if
  // the last parents were null, so that the child stream was only
  // read up to the last position corresponding to
  // the last non-null parent.
  vector_size_t childTargetReadOffset_ = 0;
  std::unique_ptr<IntDecoder</*isSigned*/ false>> length_;
};

class SelectiveListColumnReader : public SelectiveRepeatedColumnReader {
 public:
  SelectiveListColumnReader(
      const std::shared_ptr<const TypeWithId>& requestedType,
      const std::shared_ptr<const TypeWithId>& dataType,
      StripeStreams& stripe,
      common::ScanSpec* scanSpec,
      FlatMapContext flatMapContext);

  void resetFilterCaches() override {
    child_->resetFilterCaches();
  }

  void seekToRowGroup(uint32_t index) override {
    ensureRowGroupIndex();

    auto positions = toPositions(index_->entry(index));
    PositionProvider positionsProvider(positions);

    if (notNullDecoder_) {
      notNullDecoder_->seekToRowGroup(positionsProvider);
    }

    length_->seekToRowGroup(positionsProvider);

    VELOX_CHECK(!positionsProvider.hasNext());

    child_->seekToRowGroup(index);
    child_->setReadOffsetRecursive(0);
    childTargetReadOffset_ = 0;
  }

  uint64_t skip(uint64_t numValues) override;

  void read(vector_size_t offset, RowSet rows, const uint64_t* incomingNulls)
      override;

  void getValues(RowSet rows, VectorPtr* result) override;

 private:
  std::unique_ptr<SelectiveColumnReader> child_;
  const std::shared_ptr<const dwio::common::TypeWithId> requestedType_;
};

SelectiveListColumnReader::SelectiveListColumnReader(
    const std::shared_ptr<const TypeWithId>& requestedType,
    const std::shared_ptr<const TypeWithId>& dataType,
    StripeStreams& stripe,
    common::ScanSpec* scanSpec,
    FlatMapContext flatMapContext)
    : SelectiveRepeatedColumnReader(
          dataType,
          stripe,
          scanSpec,
          dataType->type,
          std::move(flatMapContext)),
      requestedType_{requestedType} {
  DWIO_ENSURE_EQ(nodeType_->id, dataType->id, "working on the same node");
  EncodingKey encodingKey{nodeType_->id, flatMapContext_.sequence};
  // count the number of selected sub-columns
  const auto& cs = stripe.getColumnSelector();
  auto& childType = requestedType_->childAt(0);
  VELOX_CHECK(
      cs.shouldReadNode(childType->id),
      "SelectiveListColumnReader must select the values stream");
  if (scanSpec_->children().empty()) {
    scanSpec->getOrCreateChild(common::Subfield("elements"));
  }
  scanSpec_->children()[0]->setProjectOut(true);
  scanSpec_->children()[0]->setExtractValues(true);

  child_ = SelectiveColumnReader::build(
      childType,
      nodeType_->childAt(0),
      stripe,
      scanSpec_->children()[0].get(),
      FlatMapContext{encodingKey.sequence, nullptr});
}

uint64_t SelectiveListColumnReader::skip(uint64_t numValues) {
  numValues = ColumnReader::skip(numValues);
  if (child_) {
    std::array<int64_t, kBufferSize> buffer;
    uint64_t childElements = 0;
    uint64_t lengthsRead = 0;
    while (lengthsRead < numValues) {
      uint64_t chunk =
          std::min(numValues - lengthsRead, static_cast<uint64_t>(kBufferSize));
      length_->next(buffer.data(), chunk, nullptr);
      for (size_t i = 0; i < chunk; ++i) {
        childElements += static_cast<size_t>(buffer[i]);
      }
      lengthsRead += chunk;
    }
    child_->skip(childElements);
    childTargetReadOffset_ += childElements;
    child_->setReadOffset(child_->readOffset() + childElements);
  } else {
    length_->skip(numValues);
  }
  return numValues;
}

void SelectiveListColumnReader::read(
    vector_size_t offset,
    RowSet rows,
    const uint64_t* incomingNulls) {
  // Catch up if the child is behind the length stream.
  child_->seekTo(childTargetReadOffset_, false);
  prepareRead<char>(offset, rows, incomingNulls);
  makeNestedRowSet(rows);
  if (child_ && !nestedRows_.empty()) {
    child_->read(child_->readOffset(), nestedRows_, nullptr);
  }
  numValues_ = rows.size();
  readOffset_ = offset + rows.back() + 1;
}

void SelectiveListColumnReader::getValues(RowSet rows, VectorPtr* result) {
  compactOffsets(rows);
  VectorPtr elements;
  if (child_ && !nestedRows_.empty()) {
    prepareStructResult(type_->childAt(0), &elements);
    child_->getValues(nestedRows_, &elements);
  }
  *result = std::make_shared<ArrayVector>(
      &memoryPool_,
      requestedType_->type,
      anyNulls_ ? resultNulls_ : nullptr,
      rows.size(),
      offsets_,
      sizes_,
      elements);
}

class SelectiveMapColumnReader : public SelectiveRepeatedColumnReader {
 public:
  SelectiveMapColumnReader(
      const std::shared_ptr<const TypeWithId>& requestedType,
      const std::shared_ptr<const TypeWithId>& dataType,
      StripeStreams& stripe,
      common::ScanSpec* scanSpec,
      FlatMapContext flatMapContext);

  void resetFilterCaches() override {
    keyReader_->resetFilterCaches();
    elementReader_->resetFilterCaches();
  }

  void seekToRowGroup(uint32_t index) override {
    ensureRowGroupIndex();

    auto positions = toPositions(index_->entry(index));
    PositionProvider positionsProvider(positions);

    if (notNullDecoder_) {
      notNullDecoder_->seekToRowGroup(positionsProvider);
    }

    length_->seekToRowGroup(positionsProvider);

    VELOX_CHECK(!positionsProvider.hasNext());

    keyReader_->seekToRowGroup(index);
    keyReader_->setReadOffsetRecursive(0);
    elementReader_->seekToRowGroup(index);
    elementReader_->setReadOffsetRecursive(0);
    childTargetReadOffset_ = 0;
  }

  uint64_t skip(uint64_t numValues) override;

  void read(vector_size_t offset, RowSet rows, const uint64_t* incomingNulls)
      override;

  void getValues(RowSet rows, VectorPtr* result) override;

 private:
  std::unique_ptr<SelectiveColumnReader> keyReader_;
  std::unique_ptr<SelectiveColumnReader> elementReader_;
  const std::shared_ptr<const dwio::common::TypeWithId> requestedType_;
};

SelectiveMapColumnReader::SelectiveMapColumnReader(
    const std::shared_ptr<const TypeWithId>& requestedType,
    const std::shared_ptr<const TypeWithId>& dataType,
    StripeStreams& stripe,
    common::ScanSpec* scanSpec,
    FlatMapContext flatMapContext)
    : SelectiveRepeatedColumnReader(
          dataType,
          stripe,
          scanSpec,
          dataType->type,
          std::move(flatMapContext)),
      requestedType_{requestedType} {
  DWIO_ENSURE_EQ(nodeType_->id, dataType->id, "working on the same node");
  EncodingKey encodingKey{nodeType_->id, flatMapContext_.sequence};
  if (scanSpec_->children().empty()) {
    scanSpec->getOrCreateChild(common::Subfield("keys"));
    scanSpec->getOrCreateChild(common::Subfield("elements"));
  }
  scanSpec->children()[0]->setProjectOut(true);
  scanSpec->children()[0]->setExtractValues(true);
  scanSpec->children()[1]->setProjectOut(true);
  scanSpec_->children()[1]->setExtractValues(true);

  const auto& cs = stripe.getColumnSelector();
  auto& keyType = requestedType_->childAt(0);
  VELOX_CHECK(
      cs.shouldReadNode(keyType->id),
      "Map key must be selected in SelectiveMapColumnReader");
  keyReader_ = SelectiveColumnReader::build(
      keyType,
      nodeType_->childAt(0),
      stripe,
      scanSpec_->children()[0].get(),
      FlatMapContext{encodingKey.sequence, nullptr});

  auto& valueType = requestedType_->childAt(1);
  VELOX_CHECK(
      cs.shouldReadNode(valueType->id),
      "Map Values must be selected in SelectiveMapColumnReader");
  elementReader_ = SelectiveColumnReader::build(
      valueType,
      nodeType_->childAt(1),
      stripe,
      scanSpec_->children()[1].get(),
      FlatMapContext{encodingKey.sequence, nullptr});

  VLOG(1) << "[Map] Initialized map column reader for node " << nodeType_->id;
}

uint64_t SelectiveMapColumnReader::skip(uint64_t numValues) {
  numValues = ColumnReader::skip(numValues);
  if (keyReader_ || elementReader_) {
    std::array<int64_t, kBufferSize> buffer;
    uint64_t childElements = 0;
    uint64_t lengthsRead = 0;
    while (lengthsRead < numValues) {
      uint64_t chunk =
          std::min(numValues - lengthsRead, static_cast<uint64_t>(kBufferSize));
      length_->next(buffer.data(), chunk, nullptr);
      for (size_t i = 0; i < chunk; ++i) {
        childElements += buffer[i];
      }
      lengthsRead += chunk;
    }
    if (keyReader_) {
      keyReader_->skip(childElements);
      keyReader_->setReadOffset(keyReader_->readOffset() + childElements);
    }
    if (elementReader_) {
      elementReader_->skip(childElements);
      elementReader_->setReadOffset(
          elementReader_->readOffset() + childElements);
    }
    childTargetReadOffset_ += childElements;

  } else {
    length_->skip(numValues);
  }
  return numValues;
}

void SelectiveMapColumnReader::read(
    vector_size_t offset,
    RowSet rows,
    const uint64_t* incomingNulls) {
  // Catch up if child readers are behind the length stream.
  if (keyReader_) {
    keyReader_->seekTo(childTargetReadOffset_, false);
  }
  if (elementReader_) {
    elementReader_->seekTo(childTargetReadOffset_, false);
  }

  prepareRead<char>(offset, rows, incomingNulls);
  makeNestedRowSet(rows);
  if (keyReader_ && elementReader_ && !nestedRows_.empty()) {
    keyReader_->read(keyReader_->readOffset(), nestedRows_, nullptr);
    elementReader_->read(elementReader_->readOffset(), nestedRows_, nullptr);
  }
  numValues_ = rows.size();
  readOffset_ = offset + rows.back() + 1;
}

void SelectiveMapColumnReader::getValues(RowSet rows, VectorPtr* result) {
  compactOffsets(rows);
  VectorPtr keys;
  VectorPtr values;
  VELOX_CHECK(
      keyReader_ && elementReader_,
      "keyReader_ and elementReaer_ must exist in "
      "SelectiveMapColumnReader::getValues");
  if (!nestedRows_.empty()) {
    keyReader_->getValues(nestedRows_, &keys);
    prepareStructResult(type_->childAt(1), &values);
    elementReader_->getValues(nestedRows_, &values);
  }
  *result = std::make_shared<MapVector>(
      &memoryPool_,
      requestedType_->type,
      anyNulls_ ? resultNulls_ : nullptr,
      rows.size(),
      offsets_,
      sizes_,
      keys,
      values);
}



std::unique_ptr<SelectiveColumnReader> buildIntegerReader(
    const std::shared_ptr<const TypeWithId>& requestedType,
    FlatMapContext flatMapContext,
    const std::shared_ptr<const TypeWithId>& dataType,
    StripeStreams& stripe,
    uint32_t numBytes,
    common::ScanSpec* scanSpec) {
  EncodingKey ek{requestedType->id, flatMapContext.sequence};
  switch (static_cast<int64_t>(stripe.getEncoding(ek).kind())) {
    case proto::ColumnEncoding_Kind_DICTIONARY:
      return std::make_unique<SelectiveIntegerDictionaryColumnReader>(
          requestedType, dataType, stripe, scanSpec, numBytes);
    case proto::ColumnEncoding_Kind_DIRECT:
      return std::make_unique<SelectiveIntegerDirectColumnReader>(
          requestedType, dataType, stripe, numBytes, scanSpec);
    default:
      DWIO_RAISE("buildReader unhandled integer encoding");
  }
}

std::unique_ptr<SelectiveColumnReader> SelectiveColumnReader::build(
    const std::shared_ptr<const TypeWithId>& requestedType,
    const std::shared_ptr<const TypeWithId>& dataType,
    StripeStreams& stripe,
    common::ScanSpec* scanSpec,
    FlatMapContext flatMapContext) {
  CompatChecker::check(*dataType->type, *requestedType->type);
  EncodingKey ek{dataType->id, flatMapContext.sequence};

  switch (dataType->type->kind()) {
    case TypeKind::INTEGER:
      return buildIntegerReader(
          requestedType,
          std::move(flatMapContext),
          dataType,
          stripe,
          INT_BYTE_SIZE,
          scanSpec);
    case TypeKind::BIGINT:
      return buildIntegerReader(
          requestedType,
          std::move(flatMapContext),
          dataType,
          stripe,
          LONG_BYTE_SIZE,
          scanSpec);
    case TypeKind::SMALLINT:
      return buildIntegerReader(
          requestedType,
          std::move(flatMapContext),
          dataType,
          stripe,
          SHORT_BYTE_SIZE,
          scanSpec);
    case TypeKind::ARRAY:
      return std::make_unique<SelectiveListColumnReader>(
          requestedType, dataType, stripe, scanSpec, flatMapContext);
    case TypeKind::MAP:
      if (stripe.getEncoding(ek).kind() ==
          proto::ColumnEncoding_Kind_MAP_FLAT) {
        VELOX_UNSUPPORTED("SelectiveColumnReader does not support flat maps");
      }
      return std::make_unique<SelectiveMapColumnReader>(
          requestedType, dataType, stripe, scanSpec, std::move(flatMapContext));
    case TypeKind::REAL:
      if (requestedType->type->kind() == TypeKind::REAL) {
        return std::make_unique<
            SelectiveFloatingPointColumnReader<float, float>>(
            requestedType, stripe, scanSpec, std::move(flatMapContext));
      } else {
        return std::make_unique<
            SelectiveFloatingPointColumnReader<float, double>>(
            requestedType, stripe, scanSpec, std::move(flatMapContext));
      }
    case TypeKind::DOUBLE:
      return std::make_unique<
          SelectiveFloatingPointColumnReader<double, double>>(
          requestedType, stripe, scanSpec, std::move(flatMapContext));
    case TypeKind::ROW:
      return std::make_unique<SelectiveStructColumnReader>(
          requestedType, dataType, stripe, scanSpec, std::move(flatMapContext));
    case TypeKind::BOOLEAN:
      return std::make_unique<SelectiveByteRleColumnReader>(
          requestedType,
          dataType,
          stripe,
          scanSpec,
          true,
          std::move(flatMapContext));
    case TypeKind::TINYINT:
      return std::make_unique<SelectiveByteRleColumnReader>(
          requestedType,
          dataType,
          stripe,
          scanSpec,
          false,
          std::move(flatMapContext));
    case TypeKind::VARBINARY:
    case TypeKind::VARCHAR:
      switch (static_cast<int64_t>(stripe.getEncoding(ek).kind())) {
        case proto::ColumnEncoding_Kind_DIRECT:
          return std::make_unique<SelectiveStringDirectColumnReader>(
              requestedType, stripe, scanSpec, std::move(flatMapContext));
        case proto::ColumnEncoding_Kind_DICTIONARY:
          return std::make_unique<SelectiveStringDictionaryColumnReader>(
              requestedType, stripe, scanSpec, std::move(flatMapContext));
        default:
          DWIO_RAISE("buildReader string unknown encoding");
      }
    case TypeKind::TIMESTAMP:
      return std::make_unique<SelectiveTimestampColumnReader>(
          requestedType, stripe, scanSpec, std::move(flatMapContext));
    default:
      DWIO_RAISE(
          "buildReader unhandled type: " +
          mapTypeKindToName(dataType->type->kind()));
  }
}

} // namespace facebook::velox::dwrf<|MERGE_RESOLUTION|>--- conflicted
+++ resolved
@@ -14,26 +14,8 @@
  * limitations under the License.
  */
 
-<<<<<<< HEAD
 #include "velox/dwio/dwrf/reader/SelectiveColumnReaderInternal.h"
 #include "velox/dwio/dwrf/reader/SelectiveByteRleColumnReader.h"
-=======
-#include "velox/dwio/dwrf/reader/SelectiveColumnReader.h"
-
-#include "velox/common/base/Portability.h"
-#include "velox/dwio/common/TypeUtils.h"
-#include "velox/dwio/dwrf/common/DirectDecoder.h"
-#include "velox/dwio/dwrf/common/FloatingPointDecoder.h"
-#include "velox/dwio/dwrf/common/RLEv1.h"
-#include "velox/dwio/dwrf/utils/ProtoUtils.h"
-#include "velox/exec/AggregationHook.h"
-#include "velox/type/Timestamp.h"
-#include "velox/vector/ConstantVector.h"
-#include "velox/vector/DictionaryVector.h"
-#include "velox/vector/FlatVector.h"
-
-#include <numeric>
->>>>>>> 2043613a
 
 namespace facebook::velox::dwrf {
 
@@ -2092,114 +2074,7 @@
   initTimeClocks_ = timer.elapsedClocks();
 }
 
-<<<<<<< HEAD
-=======
-template <typename T, typename TFilter, typename ExtractValues, bool isDense>
-class DirectRleColumnVisitor
-    : public ColumnVisitor<T, TFilter, ExtractValues, isDense> {
-  using super = ColumnVisitor<T, TFilter, ExtractValues, isDense>;
-
- public:
-  DirectRleColumnVisitor(
-      TFilter& filter,
-      SelectiveColumnReader* reader,
-      RowSet rows,
-      ExtractValues values)
-      : ColumnVisitor<T, TFilter, ExtractValues, isDense>(
-            filter,
-            reader,
-            rows,
-            values) {}
-
-  // Use for replacing all rows with non-null rows for fast path with
-  // processRun and processRle.
-  void setRows(folly::Range<const int32_t*> newRows) {
-    super::rows_ = newRows.data();
-    super::numRows_ = newRows.size();
-  }
-
-  // Processes 'numInput' T's in 'input'. Sets 'values' and
-  // 'numValues'' to the resulting values. 'scatterRows' may be
-  // non-null if there is no filter and the decoded values should be
-  // scattered into values with gaps in between so as to leave gaps
-  // for nulls. If scatterRows is given, the ith value goes to
-  // values[scatterRows[i]], else it goes to 'values[i]'. If
-  // 'hasFilter' is true, the passing values are written to
-  // consecutive places in 'values'.
-  template <bool hasFilter, bool hasHook, bool scatter>
-  void processRun(
-      const T* input,
-      int32_t numInput,
-      const int32_t* scatterRows,
-      int32_t* filterHits,
-      T* values,
-      int32_t& numValues) {
-    DCHECK_EQ(input, values + numValues);
-    constexpr bool filterOnly =
-        std::is_same<typename super::Extract, DropValues>::value;
-
-    processFixedWidthRun<T, filterOnly, scatter, isDense>(
-        folly::Range<const vector_size_t*>(super::rows_, super::numRows_),
-        super::rowIndex_,
-        numInput,
-        scatterRows,
-        values,
-        filterHits,
-        numValues,
-        super::filter_,
-        super::values_.hook());
-
-    super::rowIndex_ += numInput;
-  }
-
-  template <bool hasFilter, bool hasHook, bool scatter>
-  void processRle(
-      T value,
-      T delta,
-      int32_t numRows,
-      int32_t currentRow,
-      const int32_t* scatterRows,
-      int32_t* filterHits,
-      T* values,
-      int32_t& numValues) {
-    if (sizeof(T) == 8) {
-      constexpr int32_t kWidth = V64::VSize;
-      for (auto i = 0; i < numRows; i += kWidth) {
-        auto numbers =
-            V64::from32u(
-                V64::loadGather32Indices(super::rows_ + super::rowIndex_ + i) -
-                currentRow) *
-                delta +
-            value;
-        V64::store(values + numValues + i, numbers);
-      }
-    } else if (sizeof(T) == 4) {
-      constexpr int32_t kWidth = V32::VSize;
-      for (auto i = 0; i < numRows; i += kWidth) {
-        auto numbers =
-            (V32::load(super::rows_ + super::rowIndex_ + i) - currentRow) *
-                static_cast<int32_t>(delta) +
-            static_cast<int32_t>(value);
-        V32::store(values + numValues + i, numbers);
-      }
-    } else {
-      for (auto i = 0; i < numRows; ++i) {
-        values[numValues + i] =
-            (super::rows_[super::rowIndex_ + i] - currentRow) * delta + value;
-      }
-    }
-
-    processRun<hasFilter, hasHook, scatter>(
-        values + numValues,
-        numRows,
-        scatterRows,
-        filterHits,
-        values,
-        numValues);
-  }
-};
-
->>>>>>> 2043613a
+
 class SelectiveTimestampColumnReader : public SelectiveColumnReader {
  public:
   // The readers produce int64_t, the vector is Timestamps.
