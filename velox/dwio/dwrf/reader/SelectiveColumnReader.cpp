--- conflicted
+++ resolved
@@ -14,21 +14,8 @@
  * limitations under the License.
  */
 
-#include "velox/dwio/dwrf/reader/SelectiveColumnReader.h"
-
-#include "velox/common/base/Portability.h"
-#include "velox/dwio/common/TypeUtils.h"
-#include "velox/dwio/dwrf/common/DirectDecoder.h"
-#include "velox/dwio/dwrf/common/FloatingPointDecoder.h"
-#include "velox/dwio/dwrf/common/RLEv1.h"
-#include "velox/dwio/dwrf/utils/ProtoUtils.h"
-#include "velox/exec/AggregationHook.h"
-#include "velox/type/Timestamp.h"
-#include "velox/vector/ConstantVector.h"
-#include "velox/vector/DictionaryVector.h"
-#include "velox/vector/FlatVector.h"
-
-#include <numeric>
+#include "velox/dwio/dwrf/reader/SelectiveColumnReaderInternal.h"
+#include "velox/dwio/dwrf/reader/SelectiveByteRleColumnReader.h"
 
 namespace facebook::velox::dwrf {
 
@@ -40,36 +27,6 @@
 using V32 = simd::Vectors<int32_t>;
 using V16 = simd::Vectors<int16_t>;
 using V8 = simd::Vectors<int8_t>;
-
-namespace {
-
-class Timer {
- public:
-  Timer() : startClocks_{folly::hardware_timestamp()} {}
-
-  uint64_t elapsedClocks() const {
-    return folly::hardware_timestamp() - startClocks_;
-  }
-
- private:
-  const uint64_t startClocks_;
-};
-
-// struct for grouping together global constants.
-struct Filters {
-  static common::AlwaysTrue alwaysTrue;
-};
-
-inline RleVersion convertRleVersion(proto::ColumnEncoding_Kind kind) {
-  switch (static_cast<int64_t>(kind)) {
-    case proto::ColumnEncoding_Kind_DIRECT:
-    case proto::ColumnEncoding_Kind_DICTIONARY:
-      return RleVersion_1;
-    default:
-      DWIO_RAISE("Unknown encoding in convertRleVersion");
-  }
-}
-} // namespace
 
 SelectiveColumnReader::SelectiveColumnReader(
     std::shared_ptr<const TypeWithId> requestedType,
@@ -130,18 +87,6 @@
   }
 }
 
-template <typename T>
-void SelectiveColumnReader::ensureValuesCapacity(vector_size_t numRows) {
-  if (values_ && values_->unique() &&
-      values_->capacity() >=
-          BaseVector::byteSize<T>(numRows) + simd::kPadding) {
-    return;
-  }
-  values_ = AlignedBuffer::allocate<T>(
-      numRows + (simd::kPadding / sizeof(T)), &memoryPool_);
-  rawValues_ = values_->asMutable<char>();
-}
-
 void SelectiveColumnReader::prepareNulls(RowSet rows, bool hasNulls) {
   if (!hasNulls) {
     anyNulls_ = false;
@@ -175,119 +120,6 @@
   simd::memset(rawResultNulls_, bits::kNotNullByte, resultNulls_->capacity());
 }
 
-template <typename T>
-void SelectiveColumnReader::prepareRead(
-    vector_size_t offset,
-    RowSet rows,
-    const uint64_t* incomingNulls) {
-  seekTo(offset, scanSpec_->readsNullsOnly());
-  vector_size_t numRows = rows.back() + 1;
-  readNulls(numRows, incomingNulls, nullptr, nullsInReadRange_);
-  // We check for all nulls and no nulls. We expect both calls to
-  // bits::isAllSet to fail early in the common case. We could do a
-  // single traversal of null bits counting the bits and then compare
-  // this to 0 and the total number of rows but this would end up
-  // reading more in the mixed case and would not be better in the all
-  // (non)-null case.
-  allNull_ = nullsInReadRange_ &&
-      bits::isAllSet(
-                 nullsInReadRange_->as<uint64_t>(), 0, numRows, bits::kNull);
-  if (nullsInReadRange_ &&
-      bits::isAllSet(
-          nullsInReadRange_->as<uint64_t>(), 0, numRows, bits::kNotNull)) {
-    nullsInReadRange_ = nullptr;
-  }
-  innerNonNullRows_.clear();
-  outerNonNullRows_.clear();
-  outputRows_.clear();
-  // is part of read() and after read returns getValues may be called.
-  mayGetValues_ = true;
-  numOutConfirmed_ = 0;
-  numValues_ = 0;
-  valueSize_ = sizeof(T);
-  inputRows_ = rows;
-  if (scanSpec_->filter()) {
-    outputRows_.reserve(rows.size());
-  }
-  ensureValuesCapacity<T>(rows.size());
-  if (scanSpec_->keepValues() && !scanSpec_->valueHook()) {
-    valueRows_.clear();
-    prepareNulls(rows, nullsInReadRange_ != nullptr);
-  }
-}
-
-template <typename T, typename TVector>
-void SelectiveColumnReader::getFlatValues(
-    RowSet rows,
-    VectorPtr* result,
-    const TypePtr& type,
-    bool isFinal) {
-  VELOX_CHECK_NE(valueSize_, kNoValueSize);
-  VELOX_CHECK(mayGetValues_);
-  if (isFinal) {
-    mayGetValues_ = false;
-  }
-  if (allNull_) {
-    *result = std::make_shared<ConstantVector<TVector>>(
-        &memoryPool_,
-        rows.size(),
-        true,
-        type,
-        T(),
-        cdvi::EMPTY_METADATA,
-        sizeof(TVector) * rows.size());
-    return;
-  }
-  if (valueSize_ == sizeof(TVector)) {
-    compactScalarValues<TVector, TVector>(rows, isFinal);
-  } else if (sizeof(T) >= sizeof(TVector)) {
-    compactScalarValues<T, TVector>(rows, isFinal);
-  } else {
-    upcastScalarValues<T, TVector>(rows);
-  }
-  valueSize_ = sizeof(TVector);
-  BufferPtr nulls = anyNulls_
-      ? (returnReaderNulls_ ? nullsInReadRange_ : resultNulls_)
-      : nullptr;
-  *result = std::make_shared<FlatVector<TVector>>(
-      &memoryPool_,
-      type,
-      nulls,
-      numValues_,
-      values_,
-      std::move(stringBuffers_));
-}
-
-template <>
-void SelectiveColumnReader::getFlatValues<int8_t, bool>(
-    RowSet rows,
-    VectorPtr* result,
-    const TypePtr& type,
-    bool isFinal) {
-  constexpr int32_t kWidth = V8::VSize;
-  static_assert(kWidth == 32);
-  VELOX_CHECK_EQ(valueSize_, sizeof(int8_t));
-  compactScalarValues<int8_t, int8_t>(rows, isFinal);
-  auto boolValues =
-      AlignedBuffer::allocate<bool>(numValues_, &memoryPool_, false);
-  auto rawBits = boolValues->asMutable<uint32_t>();
-  auto rawBytes = values_->as<int8_t>();
-  auto zero = V8::setAll(0);
-  for (auto i = 0; i < numValues_; i += kWidth) {
-    rawBits[i / kWidth] = ~V8::compareBitMask(
-        V8::compareResult(V8::compareEq(zero, V8::load(rawBytes + i))));
-  }
-  BufferPtr nulls = anyNulls_
-      ? (returnReaderNulls_ ? nullsInReadRange_ : resultNulls_)
-      : nullptr;
-  *result = std::make_shared<FlatVector<bool>>(
-      &memoryPool_,
-      type,
-      nulls,
-      numValues_,
-      std::move(boolValues),
-      std::move(stringBuffers_));
-}
 
 bool SelectiveColumnReader::shouldMoveNulls(RowSet rows) {
   if (rows.size() == numValues_) {
@@ -306,172 +138,6 @@
   }
   return false;
 }
-
-template <typename T, typename TVector>
-void SelectiveColumnReader::upcastScalarValues(RowSet rows) {
-  VELOX_CHECK_LE(rows.size(), numValues_);
-  VELOX_CHECK(!rows.empty());
-  if (!values_) {
-    return;
-  }
-  VELOX_CHECK_GT(sizeof(TVector), sizeof(T));
-  // Since upcast is not going to be a common path, allocate buffer to copy
-  // upcasted values to and then copy back to the values buffer.
-  std::vector<TVector> buf;
-  buf.resize(rows.size());
-  T* typedSourceValues = reinterpret_cast<T*>(rawValues_);
-  RowSet sourceRows;
-  // The row numbers corresponding to elements in 'values_' are in
-  // 'valueRows_' if values have been accessed before. Otherwise
-  // they are in 'outputRows_' if these are non-empty (there is a
-  // filter) and in 'inputRows_' otherwise.
-  if (!valueRows_.empty()) {
-    sourceRows = valueRows_;
-  } else if (!outputRows_.empty()) {
-    sourceRows = outputRows_;
-  } else {
-    sourceRows = inputRows_;
-  }
-  if (valueRows_.empty()) {
-    valueRows_.resize(rows.size());
-  }
-  vector_size_t rowIndex = 0;
-  auto nextRow = rows[rowIndex];
-  bool moveNulls = shouldMoveNulls(rows);
-  for (size_t i = 0; i < numValues_; i++) {
-    if (sourceRows[i] < nextRow) {
-      continue;
-    }
-
-    VELOX_DCHECK(sourceRows[i] == nextRow);
-    buf[rowIndex] = typedSourceValues[i];
-    if (moveNulls && rowIndex != i) {
-      bits::setBit(
-          rawResultNulls_, rowIndex, bits::isBitSet(rawResultNulls_, i));
-    }
-    valueRows_[rowIndex] = nextRow;
-    rowIndex++;
-    if (rowIndex >= rows.size()) {
-      break;
-    }
-    nextRow = rows[rowIndex];
-  }
-  ensureValuesCapacity<TVector>(rows.size());
-  std::memcpy(rawValues_, buf.data(), rows.size() * sizeof(TVector));
-  numValues_ = rows.size();
-  valueRows_.resize(numValues_);
-  values_->setSize(numValues_ * sizeof(TVector));
-}
-
-template <typename T, typename TVector>
-void SelectiveColumnReader::compactScalarValues(RowSet rows, bool isFinal) {
-  VELOX_CHECK_LE(rows.size(), numValues_);
-  VELOX_CHECK(!rows.empty());
-  if (!values_ || (rows.size() == numValues_ && sizeof(T) == sizeof(TVector))) {
-    if (values_) {
-      values_->setSize(numValues_ * sizeof(T));
-    }
-    return;
-  }
-  VELOX_CHECK_LE(sizeof(TVector), sizeof(T));
-  T* typedSourceValues = reinterpret_cast<T*>(rawValues_);
-  TVector* typedDestValues = reinterpret_cast<TVector*>(rawValues_);
-  RowSet sourceRows;
-  // The row numbers corresponding to elements in 'values_' are in
-  // 'valueRows_' if values have been accessed before. Otherwise
-  // they are in 'outputRows_' if these are non-empty (there is a
-  // filter) and in 'inputRows_' otherwise.
-  if (!valueRows_.empty()) {
-    sourceRows = valueRows_;
-  } else if (!outputRows_.empty()) {
-    sourceRows = outputRows_;
-  } else {
-    sourceRows = inputRows_;
-  }
-  if (valueRows_.empty()) {
-    valueRows_.resize(rows.size());
-  }
-  vector_size_t rowIndex = 0;
-  auto nextRow = rows[rowIndex];
-  bool moveNulls = shouldMoveNulls(rows);
-  for (size_t i = 0; i < numValues_; i++) {
-    if (sourceRows[i] < nextRow) {
-      continue;
-    }
-
-    VELOX_DCHECK(sourceRows[i] == nextRow);
-    typedDestValues[rowIndex] = typedSourceValues[i];
-    if (moveNulls && rowIndex != i) {
-      bits::setBit(
-          rawResultNulls_, rowIndex, bits::isBitSet(rawResultNulls_, i));
-    }
-    if (!isFinal) {
-      valueRows_[rowIndex] = nextRow;
-    }
-    rowIndex++;
-    if (rowIndex >= rows.size()) {
-      break;
-    }
-    nextRow = rows[rowIndex];
-  }
-  numValues_ = rows.size();
-  valueRows_.resize(numValues_);
-  values_->setSize(numValues_ * sizeof(TVector));
-}
-
-template <>
-void SelectiveColumnReader::compactScalarValues<bool, bool>(
-    RowSet rows,
-    bool isFinal) {
-  if (!values_ || rows.size() == numValues_) {
-    if (values_) {
-      values_->setSize(bits::nbytes(numValues_));
-    }
-    return;
-  }
-  auto rawBits = reinterpret_cast<uint64_t*>(rawValues_);
-  vector_size_t rowIndex = 0;
-  auto nextRow = rows[rowIndex];
-  bool moveNulls = shouldMoveNulls(rows);
-  for (size_t i = 0; i < numValues_; i++) {
-    if (outputRows_[i] < nextRow) {
-      continue;
-    }
-
-    VELOX_DCHECK(outputRows_[i] == nextRow);
-
-    bits::setBit(rawBits, rowIndex, bits::isBitSet(rawBits, i));
-    if (moveNulls && rowIndex != i) {
-      bits::setBit(
-          rawResultNulls_, rowIndex, bits::isBitSet(rawResultNulls_, i));
-    }
-    if (!isFinal) {
-      outputRows_[rowIndex] = nextRow;
-    }
-    rowIndex++;
-    if (rowIndex >= rows.size()) {
-      break;
-    }
-    nextRow = rows[rowIndex];
-  }
-  numValues_ = rows.size();
-  outputRows_.resize(numValues_);
-  values_->setSize(bits::nbytes(numValues_));
-}
-namespace {
-int32_t sizeOfIntKind(TypeKind kind) {
-  switch (kind) {
-    case TypeKind::SMALLINT:
-      return 2;
-    case TypeKind::INTEGER:
-      return 4;
-    case TypeKind::BIGINT:
-      return 8;
-    default:
-      VELOX_FAIL("Not an integer TypeKind");
-  }
-}
-} // namespace
 
 void SelectiveColumnReader::getIntValues(
     RowSet rows,
@@ -531,72 +197,6 @@
   }
 }
 
-template <typename T>
-void SelectiveColumnReader::filterNulls(
-    RowSet rows,
-    bool isNull,
-    bool extractValues) {
-  if (!notNullDecoder_) {
-    if (isNull) {
-      // The whole stripe will be empty. We do not update
-      // 'readOffset' since nothing is read from either nulls or data.
-      return;
-    }
-    // All pass. We do not update 'readOffset' because neither nulls
-    // or data will be read for the whole stripe.
-    setOutputRows(rows);
-    return;
-  }
-  bool isDense = rows.back() == rows.size() - 1;
-  auto rawNulls =
-      nullsInReadRange_ ? nullsInReadRange_->as<uint64_t>() : nullptr;
-  if (isNull) {
-    if (!rawNulls) {
-      // The stripe has nulls but the current range does not. Nothing matches.
-    } else if (isDense) {
-      bits::forEachUnsetBit(
-          rawNulls, 0, rows.back() + 1, [&](vector_size_t row) {
-            addOutputRow(row);
-            if (extractValues) {
-              addNull<T>();
-            }
-          });
-    } else {
-      for (auto row : rows) {
-        if (bits::isBitNull(rawNulls, row)) {
-          addOutputRow(row);
-          if (extractValues) {
-            addNull<T>();
-          }
-        }
-      }
-    }
-    readOffset_ += rows.back() + 1;
-    return;
-  }
-
-  VELOX_CHECK(
-      !extractValues,
-      "filterNulls for not null only applies to filter-only case");
-  if (!rawNulls) {
-    // All pass.
-    for (auto row : rows) {
-      addOutputRow(row);
-    }
-  } else if (isDense) {
-    bits::forEachSetBit(rawNulls, 0, rows.back() + 1, [&](vector_size_t row) {
-      addOutputRow(row);
-    });
-  } else {
-    for (auto row : rows) {
-      if (!bits::isBitNull(rawNulls, row)) {
-        addOutputRow(row);
-      }
-    }
-  }
-  readOffset_ += rows.back() + 1;
-}
-
 common::AlwaysTrue Filters::alwaysTrue;
 
 char* SelectiveColumnReader::copyStringValue(folly::StringPiece value) {
@@ -629,234 +229,6 @@
 std::vector<uint64_t> toPositions(const proto::RowIndexEntry& entry) {
   return std::vector<uint64_t>(
       entry.positions().begin(), entry.positions().end());
-}
-
-
-class SelectiveByteRleColumnReader : public SelectiveColumnReader {
- public:
-  using ValueType = int8_t;
-
-  SelectiveByteRleColumnReader(
-      std::shared_ptr<const TypeWithId> requestedType,
-      const std::shared_ptr<const TypeWithId>& dataType,
-      StripeStreams& stripe,
-      common::ScanSpec* scanSpec,
-      bool isBool,
-      FlatMapContext flatMapContext)
-      : SelectiveColumnReader(
-            std::move(requestedType),
-            stripe,
-            scanSpec,
-            dataType->type,
-            std::move(flatMapContext)) {
-    EncodingKey encodingKey{nodeType_->id, flatMapContext_.sequence};
-    if (isBool) {
-      boolRle_ = createBooleanRleDecoder(
-          stripe.getStream(encodingKey.forKind(proto::Stream_Kind_DATA), true),
-          encodingKey);
-    } else {
-      byteRle_ = createByteRleDecoder(
-          stripe.getStream(encodingKey.forKind(proto::Stream_Kind_DATA), true),
-          encodingKey);
-    }
-  }
-
-  void seekToRowGroup(uint32_t index) override {
-    ensureRowGroupIndex();
-    auto positions = toPositions(index_->entry(index));
-    PositionProvider positionsProvider(positions);
-
-    if (notNullDecoder_) {
-      notNullDecoder_->seekToRowGroup(positionsProvider);
-    }
-
-    if (boolRle_) {
-      boolRle_->seekToRowGroup(positionsProvider);
-    } else {
-      byteRle_->seekToRowGroup(positionsProvider);
-    }
-
-    VELOX_CHECK(!positionsProvider.hasNext());
-  }
-
-  uint64_t skip(uint64_t numValues) override;
-
-  void read(vector_size_t offset, RowSet rows, const uint64_t* nulls) override;
-
-  void getValues(RowSet rows, VectorPtr* result) override {
-    switch (nodeType_->type->kind()) {
-      case TypeKind::BOOLEAN:
-        getFlatValues<int8_t, bool>(rows, result);
-        break;
-      case TypeKind::TINYINT:
-        getFlatValues<int8_t, int8_t>(rows, result);
-        break;
-      case TypeKind::SMALLINT:
-        getFlatValues<int8_t, int16_t>(rows, result);
-        break;
-      case TypeKind::INTEGER:
-        getFlatValues<int8_t, int32_t>(rows, result);
-        break;
-      case TypeKind::BIGINT:
-        getFlatValues<int8_t, int64_t>(rows, result);
-        break;
-      default:
-        VELOX_FAIL(
-            "Result type not supported in ByteRLE encoding: {}",
-            nodeType_->type->toString());
-    }
-  }
-
-  bool useBulkPath() const override {
-    return false;
-  }
-
- private:
-  template <typename ColumnVisitor>
-  void readWithVisitor(RowSet rows, ColumnVisitor visitor);
-
-  template <bool isDense, typename ExtractValues>
-  void processFilter(
-      common::Filter* filter,
-      ExtractValues extractValues,
-      RowSet rows);
-
-  template <bool isDence>
-  void processValueHook(RowSet rows, ValueHook* hook);
-
-  template <typename TFilter, bool isDense, typename ExtractValues>
-  void
-  readHelper(common::Filter* filter, RowSet rows, ExtractValues extractValues);
-
-  std::unique_ptr<ByteRleDecoder> byteRle_;
-  std::unique_ptr<BooleanRleDecoder> boolRle_;
-};
-
-uint64_t SelectiveByteRleColumnReader::skip(uint64_t numValues) {
-  numValues = ColumnReader::skip(numValues);
-  if (byteRle_) {
-    byteRle_->skip(numValues);
-  } else {
-    boolRle_->skip(numValues);
-  }
-  return numValues;
-}
-
-template <typename ColumnVisitor>
-void SelectiveByteRleColumnReader::readWithVisitor(
-    RowSet rows,
-    ColumnVisitor visitor) {
-  vector_size_t numRows = rows.back() + 1;
-  if (boolRle_) {
-    if (nullsInReadRange_) {
-      boolRle_->readWithVisitor<true>(
-          nullsInReadRange_->as<uint64_t>(), visitor);
-    } else {
-      boolRle_->readWithVisitor<false>(nullptr, visitor);
-    }
-  } else {
-    if (nullsInReadRange_) {
-      byteRle_->readWithVisitor<true>(
-          nullsInReadRange_->as<uint64_t>(), visitor);
-    } else {
-      byteRle_->readWithVisitor<false>(nullptr, visitor);
-    }
-  }
-  readOffset_ += numRows;
-}
-
-template <typename TFilter, bool isDense, typename ExtractValues>
-void SelectiveByteRleColumnReader::readHelper(
-    common::Filter* filter,
-    RowSet rows,
-    ExtractValues extractValues) {
-  readWithVisitor(
-      rows,
-      ColumnVisitor<int8_t, TFilter, ExtractValues, isDense>(
-          *reinterpret_cast<TFilter*>(filter), this, rows, extractValues));
-}
-
-template <bool isDense, typename ExtractValues>
-void SelectiveByteRleColumnReader::processFilter(
-    common::Filter* filter,
-    ExtractValues extractValues,
-    RowSet rows) {
-  switch (filter ? filter->kind() : FilterKind::kAlwaysTrue) {
-    case FilterKind::kAlwaysTrue:
-      readHelper<common::AlwaysTrue, isDense>(filter, rows, extractValues);
-      break;
-    case FilterKind::kIsNull:
-      filterNulls<int8_t>(
-          rows,
-          true,
-          !std::is_same<decltype(extractValues), DropValues>::value);
-      break;
-    case FilterKind::kIsNotNull:
-      if (std::is_same<decltype(extractValues), DropValues>::value) {
-        filterNulls<int8_t>(rows, false, false);
-      } else {
-        readHelper<common::IsNotNull, isDense>(filter, rows, extractValues);
-      }
-      break;
-    case FilterKind::kBigintRange:
-      readHelper<common::BigintRange, isDense>(filter, rows, extractValues);
-      break;
-    case FilterKind::kBigintValuesUsingBitmask:
-      readHelper<common::BigintValuesUsingBitmask, isDense>(
-          filter, rows, extractValues);
-      break;
-    default:
-      readHelper<common::Filter, isDense>(filter, rows, extractValues);
-      break;
-  }
-}
-
-template <bool isDense>
-void SelectiveByteRleColumnReader::processValueHook(
-    RowSet rows,
-    ValueHook* hook) {
-  switch (hook->kind()) {
-    case AggregationHook::kSumBigintToBigint:
-      readHelper<common::AlwaysTrue, isDense>(
-          &Filters::alwaysTrue,
-          rows,
-          ExtractToHook<SumHook<int64_t, int64_t>>(hook));
-      break;
-    default:
-      readHelper<common::AlwaysTrue, isDense>(
-          &Filters::alwaysTrue, rows, ExtractToGenericHook(hook));
-  }
-}
-
-void SelectiveByteRleColumnReader::read(
-    vector_size_t offset,
-    RowSet rows,
-    const uint64_t* incomingNulls) {
-  prepareRead<int8_t>(offset, rows, incomingNulls);
-  bool isDense = rows.back() == rows.size() - 1;
-  common::Filter* filter =
-      scanSpec_->filter() ? scanSpec_->filter() : &Filters::alwaysTrue;
-  if (scanSpec_->keepValues()) {
-    if (scanSpec_->valueHook()) {
-      if (isDense) {
-        processValueHook<true>(rows, scanSpec_->valueHook());
-      } else {
-        processValueHook<false>(rows, scanSpec_->valueHook());
-      }
-      return;
-    }
-    if (isDense) {
-      processFilter<true>(filter, ExtractToReader(this), rows);
-    } else {
-      processFilter<false>(filter, ExtractToReader(this), rows);
-    }
-  } else {
-    if (isDense) {
-      processFilter<true>(filter, DropValues(), rows);
-    } else {
-      processFilter<false>(filter, DropValues(), rows);
-    }
-  }
 }
 
 class SelectiveIntegerDirectColumnReader : public SelectiveColumnReader {
@@ -1081,103 +453,6 @@
       processFilter<false>(filter, DropValues(), rows);
     }
   }
-}
-
-enum FilterResult { kUnknown = 0x40, kSuccess = 0x80, kFailure = 0 };
-
-template <typename T>
-inline __m256si load8Indices(const T* /*input*/) {
-  VELOX_FAIL("Unsupported dictionary index type");
-}
-
-template <>
-inline __m256si load8Indices(const int32_t* input) {
-  return V32::load(input);
-}
-
-template <>
-inline __m256si load8Indices(const int16_t* input) {
-  return V16::as8x32u(*reinterpret_cast<const __m128hi_u*>(input));
-}
-
-template <>
-inline __m256si load8Indices(const int64_t* input) {
-  static __m256si iota = {0, 1, 2, 3, 4, 5, 6, 7};
-  return V32::gather32<8>(input, V32::load(&iota));
-}
-
-// Copies from 'input' to 'values' and translates  via 'dict'. Only elements
-// where 'dictMask' is true at the element's index are translated, else they are
-// passed as is. The elements of input that are copied to values with or without
-// translation are given by the first 'numBits' elements of 'selected'. There is
-// a generic and a V32 specialization of this template. The V32 specialization
-// has 'indices' holding the data to translate, which is loaded from input +
-// inputIndex.
-template <typename T>
-inline void storeTranslatePermute(
-    const T* input,
-    int32_t inputIndex,
-    __m256si /*indices*/,
-    __m256si selected,
-    __m256si dictMask,
-    int8_t numBits,
-    const T* dict,
-    T* values) {
-  auto selectedAsInts = reinterpret_cast<int32_t*>(&selected);
-  auto inDict = reinterpret_cast<int32_t*>(&dictMask);
-  for (auto i = 0; i < numBits; ++i) {
-    auto value = input[inputIndex + selectedAsInts[i]];
-    if (inDict[selected[i]]) {
-      value = dict[value];
-    }
-    values[i] = value;
-  }
-}
-
-template <>
-inline void storeTranslatePermute(
-    const int32_t* /*input*/,
-    int32_t /*inputIndex*/,
-    __m256si indices,
-    __m256si selected,
-    __m256si dictMask,
-    int8_t /*numBits*/,
-    const int32_t* dict,
-    int32_t* values) {
-  auto translated = V32::maskGather32(indices, dictMask, dict, indices);
-  simd::storePermute(values, translated, selected);
-}
-
-// Stores 8 elements starting at 'input' + 'inputIndex' into
-// 'values'. The values are translated via 'dict' for the positions
-// that are true in 'dictMask'.
-template <typename T>
-inline void storeTranslate(
-    const T* input,
-    int32_t inputIndex,
-    __m256si /*indices*/,
-    __m256si dictMask,
-    const T* dict,
-    T* values) {
-  int32_t* inDict = reinterpret_cast<int32_t*>(&dictMask);
-  for (auto i = 0; i < 8; ++i) {
-    auto value = input[inputIndex + i];
-    if (inDict[i]) {
-      value = dict[value];
-    }
-    values[i] = value;
-  }
-}
-
-template <>
-inline void storeTranslate(
-    const int32_t* /*input*/,
-    int32_t /*inputIndex*/,
-    __m256si indices,
-    __m256si dictMask,
-    const int32_t* dict,
-    int32_t* values) {
-  V32::store(values, V32::maskGather32(indices, dictMask, dict, indices));
 }
 
 class SelectiveIntegerDictionaryColumnReader : public SelectiveColumnReader {
@@ -2513,9 +1788,6 @@
         std::vector<BufferPtr>{dictionaryBlob_});
   }
 }
-
-template <typename TFilter, typename ExtractValues, bool isDense>
-
 
 template <typename TVisitor>
 void SelectiveStringDictionaryColumnReader::readWithVisitor(
@@ -2729,114 +2001,6 @@
   initTimeClocks_ = timer.elapsedClocks();
 }
 
-<<<<<<< HEAD
-=======
-template <typename T, typename TFilter, typename ExtractValues, bool isDense>
-class DirectRleColumnVisitor
-    : public ColumnVisitor<T, TFilter, ExtractValues, isDense> {
-  using super = ColumnVisitor<T, TFilter, ExtractValues, isDense>;
-
- public:
-  DirectRleColumnVisitor(
-      TFilter& filter,
-      SelectiveColumnReader* reader,
-      RowSet rows,
-      ExtractValues values)
-      : ColumnVisitor<T, TFilter, ExtractValues, isDense>(
-            filter,
-            reader,
-            rows,
-            values) {}
-
-  // Use for replacing all rows with non-null rows for fast path with
-  // processRun and processRle.
-  void setRows(folly::Range<const int32_t*> newRows) {
-    super::rows_ = newRows.data();
-    super::numRows_ = newRows.size();
-  }
-
-  // Processes 'numInput' T's in 'input'. Sets 'values' and
-  // 'numValues'' to the resulting values. 'scatterRows' may be
-  // non-null if there is no filter and the decoded values should be
-  // scattered into values with gaps in between so as to leave gaps
-  // for nulls. If scatterRows is given, the ith value goes to
-  // values[scatterRows[i]], else it goes to 'values[i]'. If
-  // 'hasFilter' is true, the passing values are written to
-  // consecutive places in 'values'.
-  template <bool hasFilter, bool hasHook, bool scatter>
-  void processRun(
-      const T* input,
-      int32_t numInput,
-      const int32_t* scatterRows,
-      int32_t* filterHits,
-      T* values,
-      int32_t& numValues) {
-    DCHECK_EQ(input, values + numValues);
-    constexpr bool filterOnly =
-        std::is_same<typename super::Extract, DropValues>::value;
-
-    processFixedWidthRun<T, filterOnly, scatter, isDense>(
-        folly::Range<const vector_size_t*>(super::rows_, super::numRows_),
-        super::rowIndex_,
-        numInput,
-        scatterRows,
-        values,
-        filterHits,
-        numValues,
-        super::filter_,
-        super::values_.hook());
-
-    super::rowIndex_ += numInput;
-  }
-
-  template <bool hasFilter, bool hasHook, bool scatter>
-  void processRle(
-      T value,
-      T delta,
-      int32_t numRows,
-      int32_t currentRow,
-      const int32_t* scatterRows,
-      int32_t* filterHits,
-      T* values,
-      int32_t& numValues) {
-    if (sizeof(T) == 8) {
-      constexpr int32_t kWidth = V64::VSize;
-      for (auto i = 0; i < numRows; i += kWidth) {
-        auto numbers =
-            V64::from32u(
-                V64::loadGather32Indices(super::rows_ + super::rowIndex_ + i) -
-                currentRow) *
-                delta +
-            value;
-        V64::store(values + numValues + i, numbers);
-      }
-    } else if (sizeof(T) == 4) {
-      constexpr int32_t kWidth = V32::VSize;
-      for (auto i = 0; i < numRows; i += kWidth) {
-        auto numbers =
-            (V32::load(super::rows_ + super::rowIndex_ + i) - currentRow) *
-                static_cast<int32_t>(delta) +
-            static_cast<int32_t>(value);
-        V32::store(values + numValues + i, numbers);
-      }
-    } else {
-      for (auto i = 0; i < numRows; ++i) {
-        values[numValues + i] =
-            (super::rows_[super::rowIndex_ + i] - currentRow) * delta + value;
-      }
-    }
-
-    processRun<hasFilter, hasHook, scatter>(
-        values + numValues,
-        numRows,
-        scatterRows,
-        filterHits,
-        values,
-        numValues);
-  }
-};
-
->>>>>>> 18736657
 class SelectiveTimestampColumnReader : public SelectiveColumnReader {
  public:
   // The readers produce int64_t, the vector is Timestamps.
