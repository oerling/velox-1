/*
 * Copyright (c) Facebook, Inc. and its affiliates.
 *
 * Licensed under the Apache License, Version 2.0 (the "License");
 * you may not use this file except in compliance with the License.
 * You may obtain a copy of the License at
 *
 *     http://www.apache.org/licenses/LICENSE-2.0
 *
 * Unless required by applicable law or agreed to in writing, software
 * distributed under the License is distributed on an "AS IS" BASIS,
 * WITHOUT WARRANTIES OR CONDITIONS OF ANY KIND, either express or implied.
 * See the License for the specific language governing permissions and
 * limitations under the License.
 */

#include "velox/dwio/dwrf/reader/SelectiveColumnReaderInternal.h"


namespace facebook::velox::dwrf {

using dwio::common::TypeWithId;
using dwio::common::typeutils::CompatChecker;

// Buffer size for reading length stream
constexpr uint64_t BUFFER_SIZE = 1024;

common::AlwaysTrue& alwaysTrue() {
  static common::AlwaysTrue alwaysTrue;
  return alwaysTrue;
}

dwio::common::NoHook& noHook() {
  static dwio::common::NoHook hook;
  return hook;
}

void ScanState::updateRawState() {
  rawState.dictionary.values =
      dictionary.values ? dictionary.values->as<void>() : nullptr;
  rawState.dictionary.numValues = dictionary.numValues;
  rawState.dictionary2.values =
      dictionary2.values ? dictionary2.values->as<void*>() : nullptr;
  rawState.dictionary2.numValues = dictionary2.numValues;
  rawState.inDictionary = inDictionary ? inDictionary->as<uint64_t>() : nullptr;
  rawState.filterCache = filterCache.data();
}

SelectiveColumnReader::SelectiveColumnReader(
    std::shared_ptr<const dwio::common::TypeWithId> requestedType,
<<<<<<< HEAD
    dwio::common::FormatParams& params,
    common::ScanSpec& scanSpec,
    const TypePtr& type)
    : memoryPool_(params.pool()),
      nodeType_(requestedType),
      formatData_(params.toFormatData(requestedType, scanSpec)),
      scanSpec_(&scanSpec),
      type_{type} {}

std::vector<uint32_t> SelectiveColumnReader::filterRowGroups(
    uint64_t rowGroupSize,
    const dwio::common::StatsContext& context) const {
  return formatData_->filterRowGroups(*scanSpec_, rowGroupSize, context);
=======
    StripeStreams& stripe,
    common::ScanSpec* scanSpec,
    // TODO: why is data type instead of requested type passed in?
    const TypePtr& type,
    FlatMapContext flatMapContext)
    : notNullDecoder_{},
      nodeType_{requestedType},
      memoryPool_{stripe.getMemoryPool()},
      flatMapContext_{std::move(flatMapContext)},
      scanSpec_(scanSpec),
      type_{type},
      rowsPerRowGroup_{stripe.rowsPerRowGroup()} {
  EncodingKey encodingKey{nodeType_->id, flatMapContext_.sequence};

  std::unique_ptr<dwio::common::SeekableInputStream> stream =
      stripe.getStream(encodingKey.forKind(proto::Stream_Kind_PRESENT), false);
  if (stream) {
    notNullDecoder_ = createBooleanRleDecoder(std::move(stream), encodingKey);
  }

  // We always initialize indexStream_ because indices are needed as
  // soon as there is a single filter that can trigger row group skips
  // anywhere in the reader tree. This is not known at construct time
  // because the first filter can come from a hash join or other run
  // time pushdown.
  indexStream_ = stripe.getStream(
      encodingKey.forKind(proto::Stream_Kind_ROW_INDEX), false);
}

std::vector<uint32_t> SelectiveColumnReader::filterRowGroups(
    uint64_t rowGroupSize,
    const StatsContext& context) const {
  if ((!index_ && !indexStream_) || !scanSpec_->filter()) {
    static const std::vector<uint32_t> kEmpty;
    return kEmpty;
  }

  ensureRowGroupIndex();
  auto filter = scanSpec_->filter();

  std::vector<uint32_t> stridesToSkip;
  for (auto i = 0; i < index_->entry_size(); i++) {
    const auto& entry = index_->entry(i);
    auto columnStats =
        buildColumnStatisticsFromProto(entry.statistics(), context);
    if (!testFilter(filter, columnStats.get(), rowGroupSize, type_)) {
      VLOG(1) << "Drop stride " << i << " on " << scanSpec_->toString();
      stridesToSkip.push_back(i); // Skipping stride based on column stats.
    }
  }
  return stridesToSkip;
>>>>>>> 08c1927b
}

uint64_t SelectiveColumnReader::skip(uint64_t numValues) {
  if (notNullDecoder_) {
    // page through the values that we want to skip
    // and count how many are non-null
    std::array<char, BUFFER_SIZE> buffer;
    constexpr auto bitCount = BUFFER_SIZE * 8;
    uint64_t remaining = numValues;
    while (remaining > 0) {
      uint64_t chunkSize = std::min(remaining, bitCount);
      notNullDecoder_->next(buffer.data(), chunkSize, nullptr);
      remaining -= chunkSize;
      numValues -= bits::countNulls(
          reinterpret_cast<uint64_t*>(buffer.data()), 0, chunkSize);
    }
  }
  return numValues;
}

void SelectiveColumnReader::seekTo(vector_size_t offset, bool readsNullsOnly) {
  if (offset == readOffset_) {
    return;
  }
  if (readOffset_ < offset) {
    if (readsNullsOnly) {
<<<<<<< HEAD
      formatData_->skipNulls(offset - readOffset_);
=======
      SelectiveColumnReader::skip(offset - readOffset_);
>>>>>>> 08c1927b
    } else {
      skip(offset - readOffset_);
    }
    readOffset_ = offset;
  } else {
    VELOX_FAIL("Seeking backward on a ColumnReader");
  }
}

void SelectiveColumnReader::prepareNulls(RowSet rows, bool hasNulls) {
  if (!hasNulls) {
    anyNulls_ = false;
    return;
  }
  auto numRows = rows.size();
  if (useBulkPath()) {
    bool isDense = rows.back() == rows.size() - 1;
    if (!scanSpec_->filter()) {
      anyNulls_ = nullsInReadRange_ != nullptr;
      returnReaderNulls_ = anyNulls_ && isDense;
      // No need for null flags if fast path
      if (returnReaderNulls_) {
        return;
      }
    }
  }
  if (resultNulls_ && resultNulls_->unique() &&
      resultNulls_->capacity() >= bits::nbytes(numRows) + simd::kPadding) {
    // Clear whole capacity because future uses could hit
    // uncleared data between capacity() and 'numBytes'.
    simd::memset(rawResultNulls_, bits::kNotNullByte, resultNulls_->capacity());
    anyNulls_ = false;
    return;
  }

  anyNulls_ = false;
  resultNulls_ = AlignedBuffer::allocate<bool>(
      numRows + (simd::kPadding * 8), &memoryPool_);
  rawResultNulls_ = resultNulls_->asMutable<uint64_t>();
  simd::memset(rawResultNulls_, bits::kNotNullByte, resultNulls_->capacity());
}

bool SelectiveColumnReader::shouldMoveNulls(RowSet rows) {
  if (rows.size() == numValues_) {
    // Nulls will only be moved if there is a selection on values. A cast
    // alone does not move nulls.
    return false;
  }
  VELOX_CHECK(
      !returnReaderNulls_,
      "Do not return reader nulls if retrieving a subset of values");
  if (anyNulls_) {
    VELOX_CHECK(
        resultNulls_ && resultNulls_->as<uint64_t>() == rawResultNulls_);
    VELOX_CHECK_GT(resultNulls_->capacity() * 8, rows.size());
    return true;
  }
  return false;
}

void SelectiveColumnReader::readNulls(
    vector_size_t numValues,
    const uint64_t* incomingNulls,
    VectorPtr* result,
    BufferPtr& nulls) {
  if (!notNullDecoder_ && !incomingNulls) {
    nulls = nullptr;
    if (result && *result) {
      (*result)->resetNulls();
    }
    return;
  }
  auto numBytes = bits::nbytes(numValues);
  if (result && *result) {
    nulls = (*result)->mutableNulls(numValues + (simd::kPadding * 8));
    detail::resetIfNotWritable(*result, nulls);
  }
  if (!nulls || nulls->capacity() < numBytes + simd::kPadding) {
    nulls =
        AlignedBuffer::allocate<char>(numBytes + simd::kPadding, &memoryPool_);
  }
  nulls->setSize(numBytes);
  auto* nullsPtr = nulls->asMutable<uint64_t>();
  if (!notNullDecoder_) {
    memcpy(nullsPtr, incomingNulls, numBytes);
    return;
  }
  memset(nullsPtr, bits::kNotNullByte, numBytes);
  notNullDecoder_->next(
      reinterpret_cast<char*>(nullsPtr), numValues, incomingNulls);
}

void SelectiveColumnReader::getIntValues(
    RowSet rows,
    const Type* requestedType,
    VectorPtr* result) {
  switch (requestedType->kind()) {
    case TypeKind::SMALLINT: {
      switch (valueSize_) {
        case 8:
          getFlatValues<int64_t, int16_t>(rows, result);
          break;
        case 4:
          getFlatValues<int32_t, int16_t>(rows, result);
          break;
        case 2:
          getFlatValues<int16_t, int16_t>(rows, result);
          break;
        default:
          VELOX_FAIL("Unsupported value size");
      }
      break;
      case TypeKind::INTEGER:
        switch (valueSize_) {
          case 8:
            getFlatValues<int64_t, int32_t>(rows, result);
            break;
          case 4:
            getFlatValues<int32_t, int32_t>(rows, result);
            break;
          case 2:
            getFlatValues<int16_t, int32_t>(rows, result);
            break;
          default:
            VELOX_FAIL("Unsupported value size");
        }
        break;
      case TypeKind::BIGINT:
        switch (valueSize_) {
          case 8:
            getFlatValues<int64_t, int64_t>(rows, result);
            break;
          case 4:
            getFlatValues<int32_t, int64_t>(rows, result);
            break;
          case 2:
            getFlatValues<int16_t, int64_t>(rows, result);
            break;
          default:
            VELOX_FAIL("Unsupported value size");
        }
        break;
      default:
        VELOX_FAIL(
            "Not a valid type for integer reader: {}",
            requestedType->toString());
    }
  }
}

template <>
void SelectiveColumnReader::getFlatValues<int8_t, bool>(
    RowSet rows,
    VectorPtr* result,
    const TypePtr& type,
    bool isFinal) {
  constexpr int32_t kWidth = xsimd::batch<int8_t>::size;
  VELOX_CHECK_EQ(valueSize_, sizeof(int8_t));
  compactScalarValues<int8_t, int8_t>(rows, isFinal);
  auto boolValues =
      AlignedBuffer::allocate<bool>(numValues_, &memoryPool_, false);
  auto rawBytes = values_->as<int8_t>();
  auto zero = xsimd::broadcast<int8_t>(0);
  if constexpr (kWidth == 32) {
    auto rawBits = boolValues->asMutable<uint32_t>();
    for (auto i = 0; i < numValues_; i += kWidth) {
      rawBits[i / kWidth] =
          ~simd::toBitMask(zero == xsimd::load_unaligned(rawBytes + i));
    }
  } else {
    VELOX_DCHECK_EQ(kWidth, 16);
    auto rawBits = boolValues->asMutable<uint16_t>();
    for (auto i = 0; i < numValues_; i += kWidth) {
      rawBits[i / kWidth] =
          ~simd::toBitMask(zero == xsimd::load_unaligned(rawBytes + i));
    }
  }
  BufferPtr nulls = anyNulls_
      ? (returnReaderNulls_ ? nullsInReadRange_ : resultNulls_)
      : nullptr;
  *result = std::make_shared<FlatVector<bool>>(
      &memoryPool_,
      type,
      nulls,
      numValues_,
      std::move(boolValues),
      std::move(stringBuffers_));
}

template <>
void SelectiveColumnReader::compactScalarValues<bool, bool>(
    RowSet rows,
    bool isFinal) {
  if (!values_ || rows.size() == numValues_) {
    if (values_) {
      values_->setSize(bits::nbytes(numValues_));
    }
    return;
  }
  auto rawBits = reinterpret_cast<uint64_t*>(rawValues_);
  vector_size_t rowIndex = 0;
  auto nextRow = rows[rowIndex];
  bool moveNulls = shouldMoveNulls(rows);
  for (size_t i = 0; i < numValues_; i++) {
    if (outputRows_[i] < nextRow) {
      continue;
    }

    VELOX_DCHECK(outputRows_[i] == nextRow);

    bits::setBit(rawBits, rowIndex, bits::isBitSet(rawBits, i));
    if (moveNulls && rowIndex != i) {
      bits::setBit(
          rawResultNulls_, rowIndex, bits::isBitSet(rawResultNulls_, i));
    }
    if (!isFinal) {
      outputRows_[rowIndex] = nextRow;
    }
    rowIndex++;
    if (rowIndex >= rows.size()) {
      break;
    }
    nextRow = rows[rowIndex];
  }
  numValues_ = rows.size();
  outputRows_.resize(numValues_);
  values_->setSize(bits::nbytes(numValues_));
}

char* SelectiveColumnReader::copyStringValue(folly::StringPiece value) {
  uint64_t size = value.size();
  if (stringBuffers_.empty() || rawStringUsed_ + size > rawStringSize_) {
    if (!stringBuffers_.empty()) {
      stringBuffers_.back()->setSize(rawStringUsed_);
    }
    auto bytes = std::max(size, kStringBufferSize);
    BufferPtr buffer = AlignedBuffer::allocate<char>(bytes, &memoryPool_);
    stringBuffers_.push_back(buffer);
    rawStringBuffer_ = buffer->asMutable<char>();
    rawStringUsed_ = 0;
    // Adjust the size downward so that the last store can take place
    // at full width.
    rawStringSize_ = buffer->capacity() - simd::kPadding;
  }
  memcpy(rawStringBuffer_ + rawStringUsed_, value.data(), size);
  auto start = rawStringUsed_;
  rawStringUsed_ += size;
  return rawStringBuffer_ + start;
}

void SelectiveColumnReader::addStringValue(folly::StringPiece value) {
  auto copy = copyStringValue(value);
  reinterpret_cast<StringView*>(rawValues_)[numValues_++] =
      StringView(copy, value.size());
}

void SelectiveColumnReader::resetFilterCaches() {
  if (!scanState_.filterCache.empty()) {
    simd::memset(
        scanState_.filterCache.data(),
        FilterResult::kUnknown,
        scanState_.filterCache.size());
  }
}

} // namespace facebook::velox::dwrf<|MERGE_RESOLUTION|>--- conflicted
+++ resolved
@@ -48,7 +48,6 @@
 
 SelectiveColumnReader::SelectiveColumnReader(
     std::shared_ptr<const dwio::common::TypeWithId> requestedType,
-<<<<<<< HEAD
     dwio::common::FormatParams& params,
     common::ScanSpec& scanSpec,
     const TypePtr& type)
@@ -62,77 +61,6 @@
     uint64_t rowGroupSize,
     const dwio::common::StatsContext& context) const {
   return formatData_->filterRowGroups(*scanSpec_, rowGroupSize, context);
-=======
-    StripeStreams& stripe,
-    common::ScanSpec* scanSpec,
-    // TODO: why is data type instead of requested type passed in?
-    const TypePtr& type,
-    FlatMapContext flatMapContext)
-    : notNullDecoder_{},
-      nodeType_{requestedType},
-      memoryPool_{stripe.getMemoryPool()},
-      flatMapContext_{std::move(flatMapContext)},
-      scanSpec_(scanSpec),
-      type_{type},
-      rowsPerRowGroup_{stripe.rowsPerRowGroup()} {
-  EncodingKey encodingKey{nodeType_->id, flatMapContext_.sequence};
-
-  std::unique_ptr<dwio::common::SeekableInputStream> stream =
-      stripe.getStream(encodingKey.forKind(proto::Stream_Kind_PRESENT), false);
-  if (stream) {
-    notNullDecoder_ = createBooleanRleDecoder(std::move(stream), encodingKey);
-  }
-
-  // We always initialize indexStream_ because indices are needed as
-  // soon as there is a single filter that can trigger row group skips
-  // anywhere in the reader tree. This is not known at construct time
-  // because the first filter can come from a hash join or other run
-  // time pushdown.
-  indexStream_ = stripe.getStream(
-      encodingKey.forKind(proto::Stream_Kind_ROW_INDEX), false);
-}
-
-std::vector<uint32_t> SelectiveColumnReader::filterRowGroups(
-    uint64_t rowGroupSize,
-    const StatsContext& context) const {
-  if ((!index_ && !indexStream_) || !scanSpec_->filter()) {
-    static const std::vector<uint32_t> kEmpty;
-    return kEmpty;
-  }
-
-  ensureRowGroupIndex();
-  auto filter = scanSpec_->filter();
-
-  std::vector<uint32_t> stridesToSkip;
-  for (auto i = 0; i < index_->entry_size(); i++) {
-    const auto& entry = index_->entry(i);
-    auto columnStats =
-        buildColumnStatisticsFromProto(entry.statistics(), context);
-    if (!testFilter(filter, columnStats.get(), rowGroupSize, type_)) {
-      VLOG(1) << "Drop stride " << i << " on " << scanSpec_->toString();
-      stridesToSkip.push_back(i); // Skipping stride based on column stats.
-    }
-  }
-  return stridesToSkip;
->>>>>>> 08c1927b
-}
-
-uint64_t SelectiveColumnReader::skip(uint64_t numValues) {
-  if (notNullDecoder_) {
-    // page through the values that we want to skip
-    // and count how many are non-null
-    std::array<char, BUFFER_SIZE> buffer;
-    constexpr auto bitCount = BUFFER_SIZE * 8;
-    uint64_t remaining = numValues;
-    while (remaining > 0) {
-      uint64_t chunkSize = std::min(remaining, bitCount);
-      notNullDecoder_->next(buffer.data(), chunkSize, nullptr);
-      remaining -= chunkSize;
-      numValues -= bits::countNulls(
-          reinterpret_cast<uint64_t*>(buffer.data()), 0, chunkSize);
-    }
-  }
-  return numValues;
 }
 
 void SelectiveColumnReader::seekTo(vector_size_t offset, bool readsNullsOnly) {
@@ -141,11 +69,7 @@
   }
   if (readOffset_ < offset) {
     if (readsNullsOnly) {
-<<<<<<< HEAD
       formatData_->skipNulls(offset - readOffset_);
-=======
-      SelectiveColumnReader::skip(offset - readOffset_);
->>>>>>> 08c1927b
     } else {
       skip(offset - readOffset_);
     }
@@ -204,38 +128,6 @@
     return true;
   }
   return false;
-}
-
-void SelectiveColumnReader::readNulls(
-    vector_size_t numValues,
-    const uint64_t* incomingNulls,
-    VectorPtr* result,
-    BufferPtr& nulls) {
-  if (!notNullDecoder_ && !incomingNulls) {
-    nulls = nullptr;
-    if (result && *result) {
-      (*result)->resetNulls();
-    }
-    return;
-  }
-  auto numBytes = bits::nbytes(numValues);
-  if (result && *result) {
-    nulls = (*result)->mutableNulls(numValues + (simd::kPadding * 8));
-    detail::resetIfNotWritable(*result, nulls);
-  }
-  if (!nulls || nulls->capacity() < numBytes + simd::kPadding) {
-    nulls =
-        AlignedBuffer::allocate<char>(numBytes + simd::kPadding, &memoryPool_);
-  }
-  nulls->setSize(numBytes);
-  auto* nullsPtr = nulls->asMutable<uint64_t>();
-  if (!notNullDecoder_) {
-    memcpy(nullsPtr, incomingNulls, numBytes);
-    return;
-  }
-  memset(nullsPtr, bits::kNotNullByte, numBytes);
-  notNullDecoder_->next(
-      reinterpret_cast<char*>(nullsPtr), numValues, incomingNulls);
 }
 
 void SelectiveColumnReader::getIntValues(
