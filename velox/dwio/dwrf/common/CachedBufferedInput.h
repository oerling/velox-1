--- conflicted
+++ resolved
@@ -168,10 +168,6 @@
 
   // Distinct fused loads in 'fusedLoads_'.
   std::vector<std::shared_ptr<cache::FusedLoad>> allFusedLoads_;
-<<<<<<< HEAD
-=======
-
->>>>>>> 1dfa4b13
   const uint64_t fileSize_;
 };
 
@@ -217,11 +213,7 @@
   folly::Executor* FOLLY_NULLABLE executor() const override {
     return executor_;
   }
-<<<<<<< HEAD
-
-=======
-  
->>>>>>> 1dfa4b13
+
  private:
   cache::AsyncDataCache* const cache_;
   std::shared_ptr<cache::ScanTracker> tracker_;
