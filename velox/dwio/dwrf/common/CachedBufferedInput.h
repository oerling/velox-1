--- conflicted
+++ resolved
@@ -116,21 +116,10 @@
   }
 
   void setNumStripes(int32_t numStripes) override {
-    if (tracker_->groupStats()) {
-      tracker_->groupStats()->recordFile(fileNum_, groupId_, numStripes);
+    if (tracker_->fileGroupStats()) {
+      tracker_->fileGroupStats()->recordFile(fileNum_, groupId_, numStripes);
     }
   }
-<<<<<<< HEAD
-=======
-
- private:
-  struct CacheRequest {
-    cache::RawFileCacheKey key;
-    uint64_t size;
-    cache::TrackingId trackingId;
-    cache::CachePin pin;
-  };
->>>>>>> 6e5c1b2e
 
   cache::AsyncDataCache* cache() const {
     return cache_;
