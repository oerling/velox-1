/*
 * Copyright (c) Facebook, Inc. and its affiliates.
 *
 * Licensed under the Apache License, Version 2.0 (the "License");
 * you may not use this file except in compliance with the License.
 * You may obtain a copy of the License at
 *
 *     http://www.apache.org/licenses/LICENSE-2.0
 *
 * Unless required by applicable law or agreed to in writing, software
 * distributed under the License is distributed on an "AS IS" BASIS,
 * WITHOUT WARRANTIES OR CONDITIONS OF ANY KIND, either express or implied.
 * See the License for the specific language governing permissions and
 * limitations under the License.
 */

#include "velox/dwio/dwrf/common/CachedBufferedInput.h"
#include "velox/common/process/TraceContext.h"
#include "velox/dwio/dwrf/common/CacheInputStream.h"

DEFINE_int32(
    cache_prefetch_min_pct,
    80,
    "Minimum percentage of actual uses over references to a column for prefetching. No prefetch if > 100");

DEFINE_int32(
    ssd_max_coalesce_distance,
    (50 << 10),
    "Max gap across wich IOs are coalesced for SSD");

namespace facebook::velox::dwrf {

using cache::CachePin;
using cache::LoadState;
using cache::RawFileCacheKey;
using cache::ScanTracker;
using cache::SsdFile;
using cache::SsdPin;
using cache::TrackingId;
using memory::MappedMemory;

std::unique_ptr<SeekableInputStream> CachedBufferedInput::enqueue(
    dwio::common::Region region,
    const StreamIdentifier* si = nullptr) {
  if (region.length == 0) {
    return std::make_unique<SeekableArrayInputStream>(
        static_cast<const char*>(nullptr), 0);
  }

  TrackingId id;
  if (si) {
    id = TrackingId(si->node, si->kind);
  }
  VELOX_CHECK_LE(region.offset + region.length, fileSize_);
  requests_.emplace_back(
      RawFileCacheKey{fileNum_, region.offset}, region.length, id);
  tracker_->recordReference(id, region.length, fileNum_, groupId_);
  auto stream = std::make_unique<CacheInputStream>(
      this,
      ioStats_.get(),
      region,
      input_,
      fileNum_,
      tracker_,
      id,
      groupId_,
      loadQuantum_);
  requests_.back().stream = stream.get();
  return stream;
}

bool CachedBufferedInput::isBuffered(uint64_t /*offset*/, uint64_t /*length*/)
    const {
  return false;
}

bool CachedBufferedInput::shouldPreload() {
  // True if after scheduling this for preload, half the capacity
  // would be in a loading but not yet accessed state.
  if (requests_.empty()) {
    return false;
  }
  int32_t numPages = 0;
  for (auto& request : requests_) {
    numPages += bits::roundUp(
                    std::min<int32_t>(request.size, loadQuantum_),
                    MappedMemory::kPageSize) /
        MappedMemory::kPageSize;
  }
  auto cachePages = cache_->incrementCachedPages(0);
  auto maxPages = cache_->maxBytes() / MappedMemory::kPageSize;
  auto allocatedPages = cache_->numAllocated();
  if (numPages < maxPages - allocatedPages) {
    // There is free space for the read-ahead.
    return true;
  }
  auto prefetchPages = cache_->incrementPrefetchPages(0);
  if (numPages + prefetchPages < cachePages / 2) {
    // The planned prefetch plus other prefetches are under half the cache.
    return true;
  }
  return false;
}

namespace {

bool isPrefetchPct(int32_t pct) {
  return pct >= FLAGS_cache_prefetch_min_pct;
}

std::vector<CacheRequest*> makeRequestParts(
    CacheRequest& request,
    const cache::TrackingData& trackingData,
    int32_t loadQuantum,
    std::vector<std::unique_ptr<CacheRequest>>& extraRequests) {
  if (request.size <= loadQuantum) {
    return {&request};
  }

  // Large columns will be part of coalesced reads if the access frequency
  // qualifies for read ahead and if over 80% of the column gets accessed. Large
  // metadata columns (empty no trackingData) always coalesce.
  auto readPct =
      (100 * trackingData.numReads) / (1 + trackingData.numReferences);
  auto readDensity =
      (100 * trackingData.readBytes) / (1 + trackingData.referencedBytes);
  bool prefetch = trackingData.referencedBytes > 0 &&
      (isPrefetchPct(readPct) && readDensity >= 80);
  std::vector<CacheRequest*> parts;
  for (uint64_t offset = 0; offset < request.size; offset += loadQuantum) {
    int32_t size = std::min<int32_t>(loadQuantum, request.size - offset);
    extraRequests.push_back(std::make_unique<CacheRequest>(
        RawFileCacheKey{request.key.fileNum, request.key.offset + offset},
        size,
        request.trackingId));
    parts.push_back(extraRequests.back().get());
    parts.back()->coalesces = prefetch;
  }
  return parts;
}

int32_t adjustedReadPct(const cache::TrackingData& trackingData) {
  // When called, there will be one more reference that read, since references
  // are counted before readig.
  if (trackingData.numReferences < 2) {
    return 0;
  }
  return (100 * trackingData.numReads) / (trackingData.numReferences - 1);
}
} // namespace

void CachedBufferedInput::load(const dwio::common::LogType) {
  // 'requests_ is cleared on exit.
  auto requests = std::move(requests_);
  cache::SsdFile* FOLLY_NULLABLE ssdFile = nullptr;
  auto ssdCache = cache_->ssdCache();
  if (ssdCache) {
    ssdFile = &ssdCache->file(fileNum_);
  }
  // Extra requests made for preloadable regions that are larger then
  // 'loadQuantum'.
  std::vector<std::unique_ptr<CacheRequest>> extraRequests;
<<<<<<< HEAD
=======
  // We loop over access frequency buckets. For example readPct 80
  // will get all streams where 80% or more of the referenced data is
  // actually loaded.
>>>>>>> 57fd579e
  for (auto readPct : std::vector<int32_t>{80, 50, 20, 0}) {
    std::vector<CacheRequest*> storageLoad;
    std::vector<CacheRequest*> ssdLoad;
    for (auto& request : requests) {
      if (request.processed) {
        continue;
      }
      cache::TrackingData trackingData;
      if (!request.trackingId.empty()) {
        trackingData = tracker_->trackingData(request.trackingId);
      }
      if (request.trackingId.empty() ||
          adjustedReadPct(trackingData) >= readPct) {
        request.processed = true;
        auto parts = makeRequestParts(
            request, trackingData, loadQuantum_, extraRequests);
        for (auto part : parts) {
          if (cache_->exists(part->key)) {
            continue;
          }
          if (ssdFile) {
            part->ssdPin = ssdFile->find(part->key);
            if (!part->ssdPin.empty() &&
                part->ssdPin.run().size() < part->size) {
              LOG(INFO) << "IOERR: Ignorin SSD  shorter than requested: "
                        << part->ssdPin.run().size() << " vs " << part->size;
              part->ssdPin.clear();
            }
            if (!part->ssdPin.empty()) {
              ssdLoad.push_back(part);
              continue;
            }
          }
          storageLoad.push_back(part);
        }
      }
    }
    makeLoads(std::move(storageLoad), isPrefetchPct(readPct));
    makeLoads(std::move(ssdLoad), isPrefetchPct(readPct));
  }
}

void CachedBufferedInput::makeLoads(
    std::vector<CacheRequest*> requests,
    bool prefetch) {
  if (requests.empty() || (requests.size() < 2 && !prefetch)) {
    return;
  }
  bool isSsd = !requests[0]->ssdPin.empty();
  int32_t maxDistance = isSsd ? 20000 : maxCoalesceDistance_;
  std::sort(
      requests.begin(),
      requests.end(),
      [&](const CacheRequest* left, const CacheRequest* right) {
        if (isSsd) {
          return left->ssdPin.run().offset() < right->ssdPin.run().offset();
        } else {
          return left->key.offset < right->key.offset;
        }
      });
  // Combine adjacent short reads.

  int32_t numNewLoads = 0;

  coalesceIo<CacheRequest*, CacheRequest*>(
      requests,
      maxDistance,
      // Break batches up. Better load more short ones i parallel.
      40,
      [&](int32_t index) {
        return isSsd ? requests[index]->ssdPin.run().offset()
                     : requests[index]->key.offset;
      },
      [&](int32_t index) { return requests[index]->size; },
      [&](int32_t index) {
        return requests[index]->coalesces ? 1 : kNoCoalesce;
      },
      [&](CacheRequest* request, std::vector<CacheRequest*>& ranges) {
        ranges.push_back(request);
      },
      [&](int32_t /*gap*/, std::vector<CacheRequest*> /*ranges*/) { /*no op*/ },
      [&](const std::vector<CacheRequest*>& /*requests*/,
          int32_t /*begin*/,
          int32_t /*end*/,
          uint64_t /*offset*/,
          const std::vector<CacheRequest*>& ranges) {
        ++numNewLoads;
        readRegion(ranges, prefetch);
      });
  if (prefetch && executor_) {
    for (auto& load : allCoalescedLoads_) {
      if (load->state() == LoadState::kPlanned) {
        executor_->add([pendingLoad = load]() {
          process::TraceContext trace("Read Ahead");
          pendingLoad->loadOrFuture(nullptr);
        });
      }
    }
  }
}

namespace {
// Base class for CoalescedLoads for different storage types.
class DwrfCoalescedLoadBase : public cache::CoalescedLoad {
 public:
  DwrfCoalescedLoadBase(
      cache::AsyncDataCache& cache,
      std::shared_ptr<dwio::common::IoStatistics> ioStats,
      uint64_t groupId,
      std::vector<CacheRequest*> requests)
      : CoalescedLoad(makeKeys(requests), makeSizes(requests)),
        cache_(cache),
        ioStats_(std::move(ioStats)),
        groupId_(groupId) {
    for (auto& request : requests) {
      requests_.push_back(std::move(*request));
    }
  }

  const std::vector<CacheRequest>& requests() {
    return requests_;
  }

  std::string toString() const override {
    int32_t payload = 0;
    assert(!requests_.empty());
    int32_t total = requests_.back().key.offset + requests_.back().size -
        requests_[0].key.offset;
    for (auto& request : requests_) {
      payload += request.size;
    }
    return fmt::format(
        "<CoalescedLoad: {} entries, {} total {} extra>",
        requests_.size(),
        total,
        total - payload);
  }

 protected:
  void updateStats(const CoalesceIoStats& stats, bool isPrefetch, bool isSsd) {
    if (ioStats_) {
      ioStats_->incRawOverreadBytes(stats.extraBytes);
      if (isSsd) {
        ioStats_->ssdRead().increment(stats.payloadBytes);
      } else {
        // Reading the file increments rawReadBytes. Reverse this
        // increment here because actually accessing the data via
        // CacheInputStream will do the increment.
        ioStats_->incRawBytesRead(-stats.payloadBytes);
        ioStats_->read().increment(stats.payloadBytes);
      }
      if (isPrefetch) {
        ioStats_->prefetch().increment(stats.payloadBytes);
      }
    }
  }

  static std::vector<RawFileCacheKey> makeKeys(
      std::vector<CacheRequest*>& requests) {
    std::vector<RawFileCacheKey> keys;
    keys.reserve(requests.size());
    for (auto& request : requests) {
      keys.push_back(request->key);
    }
    return keys;
  }

  std::vector<int32_t> makeSizes(std::vector<CacheRequest*> requests) {
    std::vector<int32_t> sizes;
    sizes.reserve(requests.size());
    for (auto& request : requests) {
      sizes.push_back(request->size);
    }
    return sizes;
  }

  cache::AsyncDataCache& cache_;
  std::vector<CacheRequest> requests_;
  std::shared_ptr<dwio::common::IoStatistics> ioStats_;
  const uint64_t groupId_;
};

// Represents a CoalescedLoad from ReadFile, e.g. disagg disk.
class DwrfCoalescedLoad : public DwrfCoalescedLoadBase {
 public:
  DwrfCoalescedLoad(
      cache::AsyncDataCache& cache,
      std::unique_ptr<AbstractInputStreamHolder> input,
      std::shared_ptr<dwio::common::IoStatistics> ioStats,
      uint64_t groupId,
      std::vector<CacheRequest*> requests,
      int32_t maxCoalesceDistance)
      : DwrfCoalescedLoadBase(cache, ioStats, groupId, std::move(requests)),
        input_(std::move(input)),
        maxCoalesceDistance_(maxCoalesceDistance) {}

  std::vector<CachePin> loadData(bool isPrefetch) override {
    auto& stream = input_->get();
    std::vector<CachePin> pins;
    pins.reserve(keys_.size());
    cache_.makePins(
        keys_,
        [&](int32_t index) { return sizes_[index]; },
        [&](int32_t /*index*/, CachePin pin) {
          pins.push_back(std::move(pin));
        });
    if (pins.empty()) {
      return pins;
    }
    auto stats = cache::readPins(
        pins,
        maxCoalesceDistance_,
        1000,
        [&](int32_t i) { return pins[i].entry()->offset(); },
        [&](const std::vector<CachePin>& /*pins*/,
            int32_t /*begin*/,
            int32_t /*end*/,
            uint64_t offset,
            const std::vector<folly::Range<char*>>& buffers) {
          stream.read(buffers, offset, dwio::common::LogType::FILE);
        });
    updateStats(stats, isPrefetch, false);
    return pins;
  }

  std::unique_ptr<AbstractInputStreamHolder> input_;
  const int32_t maxCoalesceDistance_;
};

// Represents a CoalescedLoad from local SSD cache.
class SsdLoad : public DwrfCoalescedLoadBase {
 public:
  SsdLoad(
      cache::AsyncDataCache& cache,
      std::shared_ptr<dwio::common::IoStatistics> ioStats,
      uint64_t groupId,
      std::vector<CacheRequest*> requests)
      : DwrfCoalescedLoadBase(cache, ioStats, groupId, std::move(requests)) {}

  std::vector<CachePin> loadData(bool isPrefetch) override {
    std::vector<SsdPin> ssdPins;
    std::vector<CachePin> pins;
    cache_.makePins(
        keys_,
        [&](int32_t index) { return sizes_[index]; },
        [&](int32_t index, CachePin pin) {
          pins.push_back(std::move(pin));
          ssdPins.push_back(std::move(requests_[index].ssdPin));
        });
    if (pins.empty()) {
      return pins;
    }
    assert(!ssdPins.empty()); // for lint.
    auto stats = ssdPins[0].file()->load(ssdPins, pins);
    updateStats(stats, isPrefetch, true);
    return pins;
  }
};

} // namespace

void CachedBufferedInput::readRegion(
    std::vector<CacheRequest*> requests,
    bool prefetch) {
  if (requests.empty() || (requests.size() == 1 && !prefetch)) {
    return;
  }
  std::shared_ptr<cache::CoalescedLoad> load;
  if (!requests[0]->ssdPin.empty()) {
    load = std::make_shared<SsdLoad>(*cache_, ioStats_, groupId_, requests);
  } else {
    load = std::make_shared<DwrfCoalescedLoad>(
        *cache_,
        streamSource_(),
        ioStats_,
        groupId_,
        requests,
        maxCoalesceDistance_);
  }
  allCoalescedLoads_.push_back(load);
  coalescedLoads_.withWLock([&](auto& loads) {
    for (auto& request : requests) {
      loads[request->stream] = load;
    }
  });
}

std::shared_ptr<cache::CoalescedLoad> CachedBufferedInput::coalescedLoad(
    const SeekableInputStream* stream) {
  return coalescedLoads_.withWLock(
      [&](auto& loads) -> std::shared_ptr<cache::CoalescedLoad> {
        auto it = loads.find(stream);
        if (it == loads.end()) {
          return nullptr;
        }
        auto load = std::move(it->second);
        auto dwrfLoad = dynamic_cast<DwrfCoalescedLoadBase*>(load.get());
        for (auto& request : dwrfLoad->requests()) {
          loads.erase(request.stream);
        }
        return load;
      });
}

std::unique_ptr<SeekableInputStream> CachedBufferedInput::read(
    uint64_t offset,
    uint64_t length,
    dwio::common::LogType /*logType*/) const {
  VELOX_CHECK_LE(offset + length, fileSize_);
  return std::make_unique<CacheInputStream>(
      const_cast<CachedBufferedInput*>(this),
      ioStats_.get(),
      dwio::common::Region{offset, length},
      input_,
      fileNum_,
      nullptr,
      TrackingId(),
      0,
      loadQuantum_);
}

} // namespace facebook::velox::dwrf<|MERGE_RESOLUTION|>--- conflicted
+++ resolved
@@ -160,12 +160,9 @@
   // Extra requests made for preloadable regions that are larger then
   // 'loadQuantum'.
   std::vector<std::unique_ptr<CacheRequest>> extraRequests;
-<<<<<<< HEAD
-=======
   // We loop over access frequency buckets. For example readPct 80
   // will get all streams where 80% or more of the referenced data is
   // actually loaded.
->>>>>>> 57fd579e
   for (auto readPct : std::vector<int32_t>{80, 50, 20, 0}) {
     std::vector<CacheRequest*> storageLoad;
     std::vector<CacheRequest*> ssdLoad;
