--- conflicted
+++ resolved
@@ -254,11 +254,7 @@
         ++numNewLoads;
         readRegion(ranges, prefetch);
       });
-<<<<<<< HEAD
-  if (prefetch && executor_ /* && (isSpeculative_ || numNewLoads > 1)*/) {
-=======
   if (prefetch && executor_ /*&& (isSpeculative_ || numNewLoads > 1)*/) {
->>>>>>> 1dfa4b13
     for (auto& load : allFusedLoads_) {
       if (load->state() == LoadState::kPlanned) {
         executor_->add([pendingLoad = load]() {
