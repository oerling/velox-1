/*
 * Copyright (c) Facebook, Inc. and its affiliates.
 *
 * Licensed under the Apache License, Version 2.0 (the "License");
 * you may not use this file except in compliance with the License.
 * You may obtain a copy of the License at
 *
 *     http://www.apache.org/licenses/LICENSE-2.0
 *
 * Unless required by applicable law or agreed to in writing, software
 * distributed under the License is distributed on an "AS IS" BASIS,
 * WITHOUT WARRANTIES OR CONDITIONS OF ANY KIND, either express or implied.
 * See the License for the specific language governing permissions and
 * limitations under the License.
 */

#include "velox/dwio/dwrf/common/CachedBufferedInput.h"
#include "velox/common/process/TraceContext.h"
#include "velox/dwio/dwrf/common/CacheInputStream.h"

DEFINE_int32(
    cache_prefetch_min_pct,
    80,
    "Minimum percentage of actual uses over references to a column for prefetching. No prefetch if > 100");

DEFINE_int32(
    ssd_max_coalesce_distance,
    (50 << 10),
    "Max gap across wich IOs are coalesced for SSD");

namespace facebook::velox::dwrf {

using cache::CachePin;
using cache::LoadState;
using cache::RawFileCacheKey;
using cache::ScanTracker;
using cache::SsdFile;
using cache::SsdPin;
using cache::TrackingId;
using memory::MappedMemory;

std::unique_ptr<SeekableInputStream> CachedBufferedInput::enqueue(
    dwio::common::Region region,
    const StreamIdentifier* si = nullptr) {
  if (region.length == 0) {
    return std::make_unique<SeekableArrayInputStream>(
        static_cast<const char*>(nullptr), 0);
  }

  TrackingId id;
  if (si) {
    id = TrackingId(si->node, si->kind);
  }
  VELOX_CHECK_LE(region.offset + region.length, fileSize_);
  requests_.emplace_back(
      RawFileCacheKey{fileNum_, region.offset}, region.length, id);
  tracker_->recordReference(id, region.length, fileNum_, groupId_);
  auto stream = std::make_unique<CacheInputStream>(
      this,
      ioStats_.get(),
      region,
      input_,
      fileNum_,
      tracker_,
      id,
      groupId_,
      loadQuantum_);
  requests_.back().stream = stream.get();
  return stream;
}

bool CachedBufferedInput::isBuffered(uint64_t /*offset*/, uint64_t /*length*/)
    const {
  return false;
}

bool CachedBufferedInput::shouldPreload() {
  // True if after scheduling this for preload, half the capacity
  // would be in a loading but not yet accessed state.
  if (requests_.empty()) {
    return false;
  }
  int32_t numPages = 0;
  for (auto& request : requests_) {
    numPages += bits::roundUp(
                    std::min<int32_t>(request.size, loadQuantum_),
                    MappedMemory::kPageSize) /
        MappedMemory::kPageSize;
  }
  auto cachePages = cache_->incrementCachedPages(0);
  auto maxPages = cache_->maxBytes() / MappedMemory::kPageSize;
  auto allocatedPages = cache_->numAllocated();
  if (numPages < maxPages - allocatedPages) {
    // There is free space for the read-ahead.
    return true;
  }
  auto prefetchPages = cache_->incrementPrefetchPages(0);
  if (numPages + prefetchPages < cachePages / 2) {
    // The planned prefetch plus other prefetches are under half the cache.
    return true;
  }
  return false;
}

namespace {

bool isPrefetchPct(int32_t pct) {
  return pct >= FLAGS_cache_prefetch_min_pct;
}

std::vector<CacheRequest*> makeRequestParts(
    CacheRequest& request,
    const cache::TrackingData& trackingData,
    int32_t loadQuantum,
    std::vector<std::unique_ptr<CacheRequest>>& extraRequests) {
  if (request.size <= loadQuantum) {
    return {&request};
  }

  // Large columns will be part of coalesced reads if the access frequency
  // qualifies for read ahead and if over 80% of the column gets accessed. Large
  // metadata columns (empty no trackingData) always coalesce.
  auto readPct =
      (100 * trackingData.numReads) / (1 + trackingData.numReferences);
  auto readDensity =
      (100 * trackingData.readBytes) / (1 + trackingData.referencedBytes);
  bool prefetch = trackingData.referencedBytes > 0 &&
      (isPrefetchPct(readPct) && readDensity >= 80);
  std::vector<CacheRequest*> parts;
  for (uint64_t offset = 0; offset < request.size; offset += loadQuantum) {
    int32_t size = std::min<int32_t>(loadQuantum, request.size - offset);
    extraRequests.push_back(std::make_unique<CacheRequest>(
        RawFileCacheKey{request.key.fileNum, request.key.offset + offset},
        size,
        request.trackingId));
    parts.push_back(extraRequests.back().get());
    parts.back()->coalesces = prefetch;
  }
  return parts;
}

int32_t adjustedReadPct(const cache::TrackingData& trackingData) {
  // When called, there will be one more reference that read, since references
  // are counted before readig.
  if (trackingData.numReferences < 2) {
    return 0;
  }
  return (100 * trackingData.numReads) / (trackingData.numReferences - 1);
}
} // namespace

void CachedBufferedInput::load(const dwio::common::LogType) {
  // 'requests_ is cleared on exit.
  auto requests = std::move(requests_);
<<<<<<< HEAD
  cache::SsdFile* ssdFile =
      cache_->ssdCache() ? &cache_->ssdCache()->file(fileNum_) : nullptr;
  // Extra requests made for preloadable regions that are larger then
  // 'loadQuantum'.
  std::vector<std::unique_ptr<CacheRequest>> extraRequests;
  for (auto readPct : std::vector<int32_t>{80, 50, 20}) {
=======
  cache::SsdFile* FOLLY_NULLABLE ssdFile = nullptr;
  auto ssdCache = cache_->ssdCache();
  if (ssdCache) {
    ssdFile = &ssdCache->file(fileNum_);
  }
  // Extra requests made for preloadable regions that are larger then
  // 'loadQuantum'.
  std::vector<std::unique_ptr<CacheRequest>> extraRequests;
  for (auto readPct : std::vector<int32_t>{80, 50, 20, 0}) {
>>>>>>> a2232d47
    std::vector<CacheRequest*> storageLoad;
    std::vector<CacheRequest*> ssdLoad;
    for (auto& request : requests) {
      if (request.processed) {
        continue;
      }
      cache::TrackingData trackingData;
      if (!request.trackingId.empty()) {
        trackingData = tracker_->trackingData(request.trackingId);
      }
      if (request.trackingId.empty() ||
<<<<<<< HEAD
          (100 * trackingData.numReads) / (1 + trackingData.numReferences) >=
              readPct) {
=======
          adjustedReadPct(trackingData) >= readPct) {
>>>>>>> a2232d47
        request.processed = true;
        auto parts = makeRequestParts(
            request, trackingData, loadQuantum_, extraRequests);
        for (auto part : parts) {
          if (cache_->exists(part->key)) {
            continue;
          }
          if (ssdFile) {
            part->ssdPin = ssdFile->find(part->key);
            if (!part->ssdPin.empty() &&
                part->ssdPin.run().size() < part->size) {
              LOG(INFO) << "IOERR: Ignorin SSD  shorter than requested: "
                        << part->ssdPin.run().size() << " vs " << part->size;
              part->ssdPin.clear();
            }
            if (!part->ssdPin.empty()) {
              ssdLoad.push_back(part);
              continue;
            }
          }
          storageLoad.push_back(part);
        }
      }
    }
    makeLoads(std::move(storageLoad), isPrefetchPct(readPct));
    makeLoads(std::move(ssdLoad), isPrefetchPct(readPct));
  }
}

void CachedBufferedInput::makeLoads(
    std::vector<CacheRequest*> requests,
    bool prefetch) {
  if (requests.empty() || (requests.size() < 2 && !prefetch)) {
    return;
  }
  bool isSsd = !requests[0]->ssdPin.empty();
  int32_t maxDistance = isSsd ? 20000 : maxCoalesceDistance_;
  std::sort(
      requests.begin(),
      requests.end(),
      [&](const CacheRequest* left, const CacheRequest* right) {
        if (isSsd) {
          return left->ssdPin.run().offset() < right->ssdPin.run().offset();
        } else {
          return left->key.offset < right->key.offset;
        }
      });
  // Combine adjacent short reads.

  int32_t numNewLoads = 0;

  coalesceIo<CacheRequest*, CacheRequest*>(
      requests,
      maxDistance,
      // Break batches up. Better load more short ones i parallel.
      40,
      [&](int32_t index) {
        return isSsd ? requests[index]->ssdPin.run().offset()
                     : requests[index]->key.offset;
      },
      [&](int32_t index) { return requests[index]->size; },
      [&](int32_t index) {
        return requests[index]->coalesces ? 1 : kNoCoalesce;
      },
      [&](CacheRequest* request, std::vector<CacheRequest*>& ranges) {
        ranges.push_back(request);
      },
      [&](int32_t /*gap*/, std::vector<CacheRequest*> /*ranges*/) { /*no op*/ },
      [&](const std::vector<CacheRequest*>& /*requests*/,
          int32_t /*begin*/,
          int32_t /*end*/,
          uint64_t /*offset*/,
          const std::vector<CacheRequest*>& ranges) {
        ++numNewLoads;
        readRegion(ranges, prefetch);
      });
  if (prefetch && executor_) {
    for (auto& load : allCoalescedLoads_) {
      if (load->state() == LoadState::kPlanned) {
        executor_->add([pendingLoad = load]() {
          process::TraceContext trace("Read Ahead");
          pendingLoad->loadOrFuture(nullptr);
        });
      }
    }
  }
}

namespace {
// Base class for CoalescedLoads for different storage types.
class DwrfCoalescedLoadBase : public cache::CoalescedLoad {
 public:
  DwrfCoalescedLoadBase(
      cache::AsyncDataCache& cache,
      std::shared_ptr<dwio::common::IoStatistics> ioStats,
      uint64_t groupId,
      std::vector<CacheRequest*> requests)
      : CoalescedLoad(makeKeys(requests), makeSizes(requests)),
        cache_(cache),
        ioStats_(std::move(ioStats)),
        groupId_(groupId) {
    for (auto& request : requests) {
      requests_.push_back(std::move(*request));
    }
  }

  const std::vector<CacheRequest>& requests() {
    return requests_;
  }

  std::string toString() const override {
    int32_t payload = 0;
    assert(!requests_.empty());
    int32_t total = requests_.back().key.offset + requests_.back().size -
        requests_[0].key.offset;
    for (auto& request : requests_) {
      payload += request.size;
    }
    return fmt::format(
        "<CoalescedLoad: {} entries, {} total {} extra>",
        requests_.size(),
        total,
        total - payload);
  }

 protected:
  void updateStats(const CoalesceIoStats& stats, bool isPrefetch, bool isSsd) {
    if (ioStats_) {
      ioStats_->incRawOverreadBytes(stats.extraBytes);
      if (isSsd) {
        ioStats_->ssdRead().increment(stats.payloadBytes);
      } else {
        // Reading the file increments rawReadBytes. Reverse this
        // increment here because actually accessing the data via
        // CacheInputStream will do the increment.
        ioStats_->incRawBytesRead(-stats.payloadBytes);
<<<<<<< HEAD

=======
>>>>>>> a2232d47
        ioStats_->read().increment(stats.payloadBytes);
      }
      if (isPrefetch) {
        ioStats_->prefetch().increment(stats.payloadBytes);
      }
    }
  }

  static std::vector<RawFileCacheKey> makeKeys(
      std::vector<CacheRequest*>& requests) {
    std::vector<RawFileCacheKey> keys;
    keys.reserve(requests.size());
    for (auto& request : requests) {
      keys.push_back(request->key);
    }
    return keys;
  }

  std::vector<int32_t> makeSizes(std::vector<CacheRequest*> requests) {
    std::vector<int32_t> sizes;
    sizes.reserve(requests.size());
    for (auto& request : requests) {
      sizes.push_back(request->size);
    }
    return sizes;
  }

  cache::AsyncDataCache& cache_;
  std::vector<CacheRequest> requests_;
  std::shared_ptr<dwio::common::IoStatistics> ioStats_;
  const uint64_t groupId_;
};

// Represents a CoalescedLoad from ReadFile, e.g. disagg disk.
class DwrfCoalescedLoad : public DwrfCoalescedLoadBase {
 public:
  DwrfCoalescedLoad(
      cache::AsyncDataCache& cache,
      std::unique_ptr<AbstractInputStreamHolder> input,
      std::shared_ptr<dwio::common::IoStatistics> ioStats,
      uint64_t groupId,
      std::vector<CacheRequest*> requests,
      int32_t maxCoalesceDistance)
      : DwrfCoalescedLoadBase(cache, ioStats, groupId, std::move(requests)),
        input_(std::move(input)),
        maxCoalesceDistance_(maxCoalesceDistance) {}

  std::vector<CachePin> loadData(bool isPrefetch) override {
    auto& stream = input_->get();
    std::vector<CachePin> pins;
    pins.reserve(keys_.size());
    cache_.makePins(
        keys_,
        [&](int32_t index) { return sizes_[index]; },
        [&](int32_t /*index*/, CachePin pin) {
          pins.push_back(std::move(pin));
        });
    if (pins.empty()) {
      return pins;
    }
    auto stats = cache::readPins(
        pins,
        maxCoalesceDistance_,
        1000,
        [&](int32_t i) { return pins[i].entry()->offset(); },
        [&](const std::vector<CachePin>& /*pins*/,
            int32_t /*begin*/,
            int32_t /*end*/,
            uint64_t offset,
            const std::vector<folly::Range<char*>>& buffers) {
          stream.read(buffers, offset, dwio::common::LogType::FILE);
        });
    updateStats(stats, isPrefetch, false);
    return pins;
  }

  std::unique_ptr<AbstractInputStreamHolder> input_;
  const int32_t maxCoalesceDistance_;
};

// Represents a CoalescedLoad from local SSD cache.
class SsdLoad : public DwrfCoalescedLoadBase {
 public:
  SsdLoad(
      cache::AsyncDataCache& cache,
      std::shared_ptr<dwio::common::IoStatistics> ioStats,
      uint64_t groupId,
      std::vector<CacheRequest*> requests)
      : DwrfCoalescedLoadBase(cache, ioStats, groupId, std::move(requests)) {}

  std::vector<CachePin> loadData(bool isPrefetch) override {
    std::vector<SsdPin> ssdPins;
    std::vector<CachePin> pins;
    cache_.makePins(
        keys_,
        [&](int32_t index) { return sizes_[index]; },
        [&](int32_t index, CachePin pin) {
          pins.push_back(std::move(pin));
          ssdPins.push_back(std::move(requests_[index].ssdPin));
        });
    if (pins.empty()) {
      return pins;
    }
<<<<<<< HEAD
=======
    assert(!ssdPins.empty()); // for lint.
>>>>>>> a2232d47
    auto stats = ssdPins[0].file()->load(ssdPins, pins);
    updateStats(stats, isPrefetch, true);
    return pins;
  }
};

} // namespace

void CachedBufferedInput::readRegion(
    std::vector<CacheRequest*> requests,
    bool prefetch) {
  if (requests.empty() || (requests.size() == 1 && !prefetch)) {
    return;
  }
  std::shared_ptr<cache::CoalescedLoad> load;
  if (!requests[0]->ssdPin.empty()) {
    load = std::make_shared<SsdLoad>(*cache_, ioStats_, groupId_, requests);
  } else {
    load = std::make_shared<DwrfCoalescedLoad>(
        *cache_,
        streamSource_(),
        ioStats_,
        groupId_,
        requests,
        maxCoalesceDistance_);
  }
  allCoalescedLoads_.push_back(load);
  coalescedLoads_.withWLock([&](auto& loads) {
    for (auto& request : requests) {
      loads[request->stream] = load;
    }
  });
}

std::shared_ptr<cache::CoalescedLoad> CachedBufferedInput::coalescedLoad(
    const SeekableInputStream* stream) {
  return coalescedLoads_.withWLock(
      [&](auto& loads) -> std::shared_ptr<cache::CoalescedLoad> {
        auto it = loads.find(stream);
        if (it == loads.end()) {
          return nullptr;
        }
        auto load = std::move(it->second);
        auto dwrfLoad = dynamic_cast<DwrfCoalescedLoadBase*>(load.get());
        for (auto& request : dwrfLoad->requests()) {
          loads.erase(request.stream);
        }
        return load;
      });
}

std::unique_ptr<SeekableInputStream> CachedBufferedInput::read(
    uint64_t offset,
    uint64_t length,
    dwio::common::LogType /*logType*/) const {
  VELOX_CHECK_LE(offset + length, fileSize_);
  return std::make_unique<CacheInputStream>(
      const_cast<CachedBufferedInput*>(this),
      ioStats_.get(),
      dwio::common::Region{offset, length},
      input_,
      fileNum_,
      nullptr,
      TrackingId(),
      0,
      loadQuantum_);
}

} // namespace facebook::velox::dwrf<|MERGE_RESOLUTION|>--- conflicted
+++ resolved
@@ -152,14 +152,6 @@
 void CachedBufferedInput::load(const dwio::common::LogType) {
   // 'requests_ is cleared on exit.
   auto requests = std::move(requests_);
-<<<<<<< HEAD
-  cache::SsdFile* ssdFile =
-      cache_->ssdCache() ? &cache_->ssdCache()->file(fileNum_) : nullptr;
-  // Extra requests made for preloadable regions that are larger then
-  // 'loadQuantum'.
-  std::vector<std::unique_ptr<CacheRequest>> extraRequests;
-  for (auto readPct : std::vector<int32_t>{80, 50, 20}) {
-=======
   cache::SsdFile* FOLLY_NULLABLE ssdFile = nullptr;
   auto ssdCache = cache_->ssdCache();
   if (ssdCache) {
@@ -169,7 +161,6 @@
   // 'loadQuantum'.
   std::vector<std::unique_ptr<CacheRequest>> extraRequests;
   for (auto readPct : std::vector<int32_t>{80, 50, 20, 0}) {
->>>>>>> a2232d47
     std::vector<CacheRequest*> storageLoad;
     std::vector<CacheRequest*> ssdLoad;
     for (auto& request : requests) {
@@ -181,12 +172,7 @@
         trackingData = tracker_->trackingData(request.trackingId);
       }
       if (request.trackingId.empty() ||
-<<<<<<< HEAD
-          (100 * trackingData.numReads) / (1 + trackingData.numReferences) >=
-              readPct) {
-=======
           adjustedReadPct(trackingData) >= readPct) {
->>>>>>> a2232d47
         request.processed = true;
         auto parts = makeRequestParts(
             request, trackingData, loadQuantum_, extraRequests);
@@ -323,10 +309,6 @@
         // increment here because actually accessing the data via
         // CacheInputStream will do the increment.
         ioStats_->incRawBytesRead(-stats.payloadBytes);
-<<<<<<< HEAD
-
-=======
->>>>>>> a2232d47
         ioStats_->read().increment(stats.payloadBytes);
       }
       if (isPrefetch) {
@@ -430,10 +412,7 @@
     if (pins.empty()) {
       return pins;
     }
-<<<<<<< HEAD
-=======
     assert(!ssdPins.empty()); // for lint.
->>>>>>> a2232d47
     auto stats = ssdPins[0].file()->load(ssdPins, pins);
     updateStats(stats, isPrefetch, true);
     return pins;
