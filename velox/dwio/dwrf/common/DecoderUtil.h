--- conflicted
+++ resolved
@@ -428,21 +428,6 @@
       (std::is_same<typename Visitor::HookType, NoHook>::value || !hasNulls ||
        Visitor::HookType::kSkipNulls);
 }
-<<<<<<< HEAD
-// Scatters values in 'data' to indices in 'target]. 'numRows' is
-// the number of items in 'data' to process. 'numValues' is the
-// index of the first item of 'data' to process. 'rowIndex' is the
-// index of the destination of the first processed item of 'data' in
-// 'target.  data[destination[rowIndex]] = data[numValues]. Indices
-// in 'target' are increasing and the data movement is done in
-// descending order of index so as not to overwrite unprocessed
-// data'
-template <typename T>
-void scatterNonNulls(
-    int32_t rowIndex,
-    int32_t numRows,
-    int32_t numValues,
-=======
 
 // Scatters 'numValues' elements of 'data' starting at data[sourceBegin] to
 // indices given starting with target[targetBegin]. The scatter is done from
@@ -455,7 +440,6 @@
     int32_t targetBegin,
     int32_t numValues,
     int32_t sourceBegin,
->>>>>>> aaeec543
     const int32_t* target,
     T* data);
 
