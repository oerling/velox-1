--- conflicted
+++ resolved
@@ -84,11 +84,8 @@
     return false;
   }
 
-<<<<<<< HEAD
-  virtual void setNumStripes(int32_t /*numStripes*/) {} 
-  
-=======
->>>>>>> 109284d8
+  virtual void setNumStripes(int32_t /*numStripes*/) {}
+
  protected:
   dwio::common::InputStream& input_;
 
