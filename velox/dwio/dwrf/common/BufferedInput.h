--- conflicted
+++ resolved
@@ -149,13 +149,10 @@
     return nullptr;
   }
 
-<<<<<<< HEAD
-=======
   virtual BufferedInputFactory* FOLLY_NONNULL copy() {
     VELOX_UNSUPPORTED();
   }
 
->>>>>>> 4c1e32fc
   static BufferedInputFactory* baseFactory();
 };
 
