/*
 * Copyright (c) Facebook, Inc. and its affiliates.
 *
 * Licensed under the Apache License, Version 2.0 (the "License");
 * you may not use this file except in compliance with the License.
 * You may obtain a copy of the License at
 *
 *     http://www.apache.org/licenses/LICENSE-2.0
 *
 * Unless required by applicable law or agreed to in writing, software
 * distributed under the License is distributed on an "AS IS" BASIS,
 * WITHOUT WARRANTIES OR CONDITIONS OF ANY KIND, either express or implied.
 * See the License for the specific language governing permissions and
 * limitations under the License.
 */

#include "velox/dwio/dwrf/common/CacheInputStream.h"
#include <folly/executors/QueuedImmediateExecutor.h>
#include "velox/common/process/TraceContext.h"
#include "velox/common/time/Timer.h"
#include "velox/dwio/dwrf/common/CachedBufferedInput.h"

namespace facebook::velox::dwrf {

using velox::cache::ScanTracker;
using velox::cache::TrackingId;
using velox::memory::MappedMemory;

CacheInputStream::CacheInputStream(
    CachedBufferedInput* bufferedInput,
    dwio::common::IoStatistics* ioStats,
    const dwio::common::Region& region,
    dwio::common::InputStream& input,
    uint64_t fileNum,
    std::shared_ptr<ScanTracker> tracker,
    TrackingId trackingId,
    uint64_t groupId,
    int32_t loadQuantum)
    : bufferedInput_(bufferedInput),
      cache_(bufferedInput_->cache()),
      ioStats_(ioStats),
      input_(input),
      region_(region),
      fileNum_(fileNum),
      tracker_(std::move(tracker)),
      trackingId_(trackingId),
      groupId_(groupId),
      loadQuantum_(loadQuantum) {}

bool CacheInputStream::Next(const void** buffer, int32_t* size) {
  if (position_ >= region_.length) {
    *size = 0;
    return false;
  }
  loadPosition();

  *buffer = reinterpret_cast<const void**>(run_ + offsetInRun_);
  *size = runSize_ - offsetInRun_;
  if (position_ + *size > region_.length) {
    *size = region_.length - position_;
  }
  offsetInRun_ += *size;
  position_ += *size;
  if (tracker_) {
    tracker_->recordRead(trackingId_, *size, fileNum_, groupId_);
  }
  return true;
}

void CacheInputStream::BackUp(int32_t count) {
  DWIO_ENSURE_GE(count, 0, "can't backup negative distances");

  uint64_t unsignedCount = static_cast<uint64_t>(count);
  DWIO_ENSURE(unsignedCount <= offsetInRun_, "Can't backup that much!");
  position_ -= unsignedCount;
}

bool CacheInputStream::Skip(int32_t count) {
  if (count < 0) {
    return false;
  }
  uint64_t unsignedCount = static_cast<uint64_t>(count);
  if (unsignedCount + position_ <= region_.length) {
    position_ += unsignedCount;
    return true;
  }
  position_ = region_.length;
  return false;
}

google::protobuf::int64 CacheInputStream::ByteCount() const {
  return static_cast<google::protobuf::int64>(position_);
}

void CacheInputStream::seekToRowGroup(PositionProvider& seekPosition) {
  position_ = seekPosition.next();
}

std::string CacheInputStream::getName() const {
  return fmt::format("CacheInputStream {} of {}", position_, region_.length);
}

size_t CacheInputStream::loadIndices(
    const proto::RowIndex& /*rowIndex*/,
    size_t startIndex) {
  // not compressed, so only need to skip 1 value (uncompressed position)
  return startIndex + 1;
}

namespace {
std::vector<folly::Range<char*>> makeRanges(
    cache::AsyncDataCacheEntry* entry,
    size_t length) {
  std::vector<folly::Range<char*>> buffers;
  if (entry->tinyData() == nullptr) {
    auto& allocation = entry->data();
    buffers.reserve(allocation.numRuns());
    uint64_t offsetInRuns = 0;
    for (int i = 0; i < allocation.numRuns(); ++i) {
      auto run = allocation.runAt(i);
      uint64_t bytes = run.numPages() * MappedMemory::kPageSize;
      uint64_t readSize = std::min(bytes, length - offsetInRuns);
      buffers.push_back(folly::Range<char*>(run.data<char>(), readSize));
      offsetInRuns += readSize;
    }
  } else {
    buffers.push_back(folly::Range<char*>(entry->tinyData(), entry->size()));
  }
  return buffers;
}
} // namespace

void CacheInputStream::loadSync(dwio::common::Region region) {
  // rawBytesRead is the number of bytes touched. Whether they come
  // from disk, ssd or memory is itemized in different counters. A
  process::TraceContext trace("loadSync");
  // coalesced read ofrom InputStream removes itself from this count
  // so as not to double count when the individual parts are
  // hit.
  ioStats_->incRawBytesRead(region.length);
  do {
    folly::SemiFuture<bool> wait(false);
    cache::RawFileCacheKey key{fileNum_, region.offset};
    pin_.clear();
    pin_ = cache_->findOrCreate(key, region.length, &wait);
    if (pin_.empty()) {
      VELOX_CHECK(wait.valid());
      auto& exec = folly::QueuedImmediateExecutor::instance();
      uint64_t usec = 0;
      {
        MicrosecondTimer timer(&usec);
        std::move(wait).via(&exec).wait();
      }
      ioStats_->queryThreadIoLatency().increment(usec);
      continue;
    }
    auto entry = pin_.checkedEntry();
    if (entry->isExclusive()) {
      entry->setGroupId(groupId_);
      entry->setTrackingId(trackingId_);
      auto ssdCache = cache_->ssdCache();

      if (ssdCache) {
        auto& file = ssdCache->file(fileNum_);
        auto ssdPin =
            file.find(cache::RawFileCacheKey{fileNum_, region.offset});
        if (!ssdPin.empty() && ssdPin.run().size() < entry->size()) {
          LOG(INFO) << fmt::format(
              "IOERR: Ssd entry for {}:{} {} b shorter than requested {}b",
              entry->key().fileNum.id(),
              entry->key().offset,
              ssdPin.run().size(),
              entry->size());
          ssdPin.clear();
        }
        if (!ssdPin.empty()) {
          uint64_t usec = 0;
          // SsdFile::load wants vectors of pins. Put the pins in a
          // temp vector and then put 'pin_' back in 'this'. 'pin_'
          // is exclusive and not movable.
          std::vector<cache::SsdPin> ssdPins;
          ssdPins.push_back(std::move(ssdPin));
          std::vector<cache::CachePin> pins;
          pins.push_back(std::move(pin_));
          bool loadedFromSsd = false;
          try {
            MicrosecondTimer timer(&usec);
            file.load(ssdPins, pins);
            loadedFromSsd = true;
          } catch (const std::exception& e) {
<<<<<<< HEAD
            LOG(ERROR) << "IOERR: Failed SSD loadSync. offset = "
                       << entry->key().offset << " " << e.what() << " "
                       << process::TraceContext::statusLine()
                       << fmt::format(
                              "stream region {} {}b, start of load {}",
                              region_.offset,
                              region_.length,
                              region.offset - region_.offset)
                       << "file " << fileNum_ << ": "
                       << fileIds().string(fileNum_);
            file.erase(cache::RawFileCacheKey{fileNum_, region.offset});
            std::rethrow_exception(std::current_exception());
          }
          pin_ = std::move(pins[0]);
          if (loadedFromSsd) {
            ioStats_->ssdRead().increment(pin_.entry()->size());
=======
            try {
              LOG(ERROR)
                  << "IOERR: Failed SSD loadSync. offset = "
                  << entry->key().offset << " " << e.what() << " "
                  << process::TraceContext::statusLine()
                  << fmt::format(
                         "stream region {} {}b, start of load {} file {} {}",
                         region_.offset,
                         region_.length,
                         region.offset - region_.offset,
                         fileNum_,
                         fileIds().string(fileNum_));
              // Remove the non-loadable entry so that next access goes to
              // storage.
              file.erase(cache::RawFileCacheKey{fileNum_, region.offset});
            } catch (const std::exception&) {
              // Ignore error inside logging the error.
            }
            throw;
          }
          pin_ = std::move(pins[0]);
          if (loadedFromSsd) {
            ioStats_->ssdRead().increment(entry->size());
>>>>>>> a2232d47
            ioStats_->queryThreadIoLatency().increment(usec);
            entry->setExclusiveToShared();
            return;
          }
        }
      }
      auto ranges = makeRanges(entry, region.length);
      uint64_t usec = 0;
      {
        MicrosecondTimer timer(&usec);
        input_.read(ranges, region.offset, dwio::common::LogType::FILE);
      }
      // Already incremented on entry, so revert the increment by read()
      // above.
      ioStats_->incRawBytesRead(-region.length);
      ioStats_->read().increment(region.length);
      ioStats_->queryThreadIoLatency().increment(usec);
      entry->setExclusiveToShared();
    } else {
      if (!entry->getAndClearFirstUseFlag()) {
        ioStats_->ramHit().increment(entry->size());
      }
      return;
    }
  } while (pin_.empty());
}

void CacheInputStream::loadPosition() {
  auto offset = region_.offset;
  if (pin_.empty()) {
    auto load = bufferedInput_->coalescedLoad(this);
    if (load) {
      folly::SemiFuture<bool> waitFuture(false);
      uint64_t usec = 0;
      {
        MicrosecondTimer timer(&usec);
        try {
          if (!load->loadOrFuture(&waitFuture)) {
            auto& exec = folly::QueuedImmediateExecutor::instance();
            std::move(waitFuture).via(&exec).wait();
          }
        } catch (const std::exception& e) {
          // Log the error and continue. The error, if it persists,  will be hit
          // again in looking up the specific entry and thrown from there.
          LOG(ERROR) << "IOERR: error in coalesced load " << e.what();
        }
      }
      ioStats_->queryThreadIoLatency().increment(usec);
    }
    auto loadRegion = region_;
    // Quantize position to previous multiple of 'loadQuantum_'.
    loadRegion.offset += (position_ / loadQuantum_) * loadQuantum_;
    // Set length to be the lesser of 'loadQuantum_' and distance to end of
    // 'region_'
    loadRegion.length = std::min<int32_t>(
        loadQuantum_, region_.length - (loadRegion.offset - region_.offset));
    loadSync(loadRegion);
  }
  auto* entry = pin_.checkedEntry();
  uint64_t positionInFile = offset + position_;
  if (entry->offset() <= positionInFile &&
      entry->offset() + entry->size() > positionInFile) {
    // The position is inside the range of 'entry'.
    auto offsetInEntry = positionInFile - entry->offset();
    if (entry->data().numPages() == 0) {
      run_ = reinterpret_cast<uint8_t*>(entry->tinyData());
      runSize_ = entry->size();
      offsetInRun_ = offsetInEntry;
      offsetOfRun_ = 0;
    } else {
      entry->data().findRun(offsetInEntry, &runIndex_, &offsetInRun_);
      offsetOfRun_ = offsetInEntry - offsetInRun_;
      auto run = entry->data().runAt(runIndex_);
      run_ = run.data();
      runSize_ = run.numPages() * MappedMemory::kPageSize;
      if (offsetOfRun_ + runSize_ > entry->size()) {
        runSize_ = entry->size() - offsetOfRun_;
      }
    }
  } else {
    pin_.clear();
    loadPosition();
  }
}
} // namespace facebook::velox::dwrf<|MERGE_RESOLUTION|>--- conflicted
+++ resolved
@@ -188,24 +188,6 @@
             file.load(ssdPins, pins);
             loadedFromSsd = true;
           } catch (const std::exception& e) {
-<<<<<<< HEAD
-            LOG(ERROR) << "IOERR: Failed SSD loadSync. offset = "
-                       << entry->key().offset << " " << e.what() << " "
-                       << process::TraceContext::statusLine()
-                       << fmt::format(
-                              "stream region {} {}b, start of load {}",
-                              region_.offset,
-                              region_.length,
-                              region.offset - region_.offset)
-                       << "file " << fileNum_ << ": "
-                       << fileIds().string(fileNum_);
-            file.erase(cache::RawFileCacheKey{fileNum_, region.offset});
-            std::rethrow_exception(std::current_exception());
-          }
-          pin_ = std::move(pins[0]);
-          if (loadedFromSsd) {
-            ioStats_->ssdRead().increment(pin_.entry()->size());
-=======
             try {
               LOG(ERROR)
                   << "IOERR: Failed SSD loadSync. offset = "
@@ -229,7 +211,6 @@
           pin_ = std::move(pins[0]);
           if (loadedFromSsd) {
             ioStats_->ssdRead().increment(entry->size());
->>>>>>> a2232d47
             ioStats_->queryThreadIoLatency().increment(usec);
             entry->setExclusiveToShared();
             return;
