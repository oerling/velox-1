/*
 * Copyright (c) Facebook, Inc. and its affiliates.
 *
 * Licensed under the Apache License, Version 2.0 (the "License");
 * you may not use this file except in compliance with the License.
 * You may obtain a copy of the License at
 *
 *     http://www.apache.org/licenses/LICENSE-2.0
 *
 * Unless required by applicable law or agreed to in writing, software
 * distributed under the License is distributed on an "AS IS" BASIS,
 * WITHOUT WARRANTIES OR CONDITIONS OF ANY KIND, either express or implied.
 * See the License for the specific language governing permissions and
 * limitations under the License.
 */

#pragma once

#include <atomic>
#include <chrono>
#include <limits>
#include <list>
#include <memory>
#include <mutex>
#include <string>

#include <fmt/format.h>
#include <gflags/gflags.h>
#include <glog/logging.h>
#include <gtest/gtest_prod.h>

#include "folly/CPortability.h"
#include "folly/Likely.h"
#include "folly/Random.h"
#include "folly/experimental/FunctionScheduler.h"
#include "velox/common/memory/MemoryUsage.h"
#include "velox/common/memory/MemoryUsageTracker.h"

DECLARE_int32(memory_usage_aggregation_interval_millis);

namespace facebook {
namespace velox {
namespace memory {
constexpr uint16_t kNoAlignment = alignof(max_align_t);
constexpr uint16_t kDefaultAlignment = 64;

class ScopedMemoryPool;

class AbstractMemoryPool {
 public:
  static constexpr uint64_t kPoolMagic = 0x8001800180018001;
  static constexpr uint64_t kFreedPoolMagic = 0xdead8001dead8001;

  virtual ~AbstractMemoryPool() {
    magic_ = kFreedPoolMagic;
  }
  virtual void* allocate(int64_t size) = 0;
  virtual void* allocateZeroFilled(int64_t numMembers, int64_t sizeEach) = 0;
  virtual void* reallocate(void* p, int64_t size, int64_t newSize) = 0;
  virtual void free(void* p, int64_t size) = 0;
  virtual size_t getPreferredSize(size_t size) = 0;

  void checkMagic() {
    if (magic_ != kPoolMagic) {
      LOG(FATAL) << "Bad memory pool magic " << magic_;
    }
  }

 private:
  uint64_t magic_{kPoolMagic};
};

class MemoryPool : public AbstractMemoryPool {
 public:
  virtual ~MemoryPool() {}
  // Accounting/governing methods, lazily managed and expensive for intermediate
  // tree nodes, cheap for leaf nodes.
  virtual int64_t getCurrentBytes() const = 0;
  virtual int64_t getMaxBytes() const = 0;
  // Tracks memory usage from leaf nodes to root and updates immediately
  // with atomic operations.
  // Unlike pool's getCurrentBytes(), getMaxBytes(), trace's API's returns
  // the aggregated usage of subtree. See 'ScopedChildUsageTest' for
  // difference in their behavior.
  virtual void setMemoryUsageTracker(
      const std::shared_ptr<MemoryUsageTracker>& tracker) = 0;
  virtual const std::shared_ptr<MemoryUsageTracker>& getMemoryUsageTracker()
      const = 0;
  // Used for external aggregation.
  virtual void setSubtreeMemoryUsage(int64_t size) = 0;
  virtual int64_t updateSubtreeMemoryUsage(int64_t size) = 0;
  // Get the cap for the memory node and its subtree.
  virtual int64_t getCap() const = 0;
  virtual uint16_t getAlignment() const = 0;

  ////////////////////// resource governing methods ////////////////////
  // Called by MemoryManager and MemoryPool upon memory usage updates and
  // propagates down the subtree recursively.
  virtual void capMemoryAllocation() = 0;
  // Called by MemoryManager and propagates down recursively if applicable.
  virtual void uncapMemoryAllocation() = 0;
  // We might need to freeze memory allocating operations under severe global
  // memory pressure.
  virtual bool isMemoryCapped() const = 0;

  ////////////////////////// tree methods ////////////////////////////
  // TODO: might be able to move implementation to abstract class
  // name of the node, preferably unique among siblings, but not enforced.
  virtual const std::string& getName() const = 0;
  virtual std::weak_ptr<MemoryPool> getWeakPtr() = 0;
  virtual MemoryPool& getChildByName(const std::string& name) = 0;
  virtual uint64_t getChildCount() const = 0;
  virtual void visitChildren(
      std::function<void(MemoryPool*)> visitor) const = 0;

  virtual std::shared_ptr<MemoryPool> genChild(
      std::weak_ptr<MemoryPool> parent,
      const std::string& name,
      int64_t cap) = 0;
  virtual MemoryPool& addChild(
      const std::string& name,
      int64_t cap = kMaxMemory) = 0;
  virtual std::unique_ptr<ScopedMemoryPool> addScopedChild(
      const std::string& name,
      int64_t cap = kMaxMemory) = 0;
  virtual void dropChild(const MemoryPool* child) = 0;

  // Used to explicitly remove self when a user is done with the node, since
  // nodes are owned by parents and users only get object references. Any
  // reference to self would be invalid after this call. This will also drop the
  // entire subtree.
  virtual void removeSelf() = 0;
};

namespace detail {
static inline MemoryPool& getCheckedReference(std::weak_ptr<MemoryPool> ptr) {
  auto sptr = ptr.lock();
  VELOX_USER_CHECK(sptr);
  return *sptr;
};
} // namespace detail

class ScopedMemoryPool final : public MemoryPool {
 public:
  explicit ScopedMemoryPool(std::weak_ptr<MemoryPool> poolPtr)
      : poolPtr_{poolPtr}, pool_{detail::getCheckedReference(poolPtr)} {}

  ~ScopedMemoryPool() {
    if (auto sptr = poolPtr_.lock()) {
      sptr->removeSelf();
    }
  }

  int64_t getCurrentBytes() const override {
    return pool_.getCurrentBytes();
  }

  int64_t getMaxBytes() const override {
    return pool_.getMaxBytes();
  }

  void setMemoryUsageTracker(
      const std::shared_ptr<MemoryUsageTracker>& tracker) override {
    pool_.setMemoryUsageTracker(tracker);
  }

  const std::shared_ptr<MemoryUsageTracker>& getMemoryUsageTracker()
      const override {
    return pool_.getMemoryUsageTracker();
  }

  void* allocate(int64_t size) override {
    return pool_.allocate(size);
  }

  void* reallocate(void* p, int64_t size, int64_t newSize) override {
    return pool_.reallocate(p, size, newSize);
  }

  void free(void* p, int64_t size) override {
    checkMagic();
    return pool_.free(p, size);
  }

  // Rounds up to a power of 2 >= size, or to a size halfway between
  // two consecutive powers of two, i.e 8, 12, 16, 24, 32, .... This
  // coincides with JEMalloc size classes.
  size_t getPreferredSize(size_t size) override {
    return pool_.getPreferredSize(size);
  }

  int64_t updateSubtreeMemoryUsage(int64_t size) override {
    return pool_.updateSubtreeMemoryUsage(size);
  }
  void* allocateZeroFilled(int64_t numMembers, int64_t sizeEach) override {
    return pool_.allocateZeroFilled(numMembers, sizeEach);
  }
  int64_t getCap() const override {
    return pool_.getCap();
  }
  uint16_t getAlignment() const override {
    return pool_.getAlignment();
  }
  void capMemoryAllocation() override {
    pool_.capMemoryAllocation();
  }
  void uncapMemoryAllocation() override {
    pool_.uncapMemoryAllocation();
  }
  bool isMemoryCapped() const override {
    return pool_.isMemoryCapped();
  }
  const std::string& getName() const override {
    return pool_.getName();
  }
  std::weak_ptr<MemoryPool> getWeakPtr() override {
    VELOX_NYI();
  }
  MemoryPool& getChildByName(const std::string& name) override {
    return pool_.getChildByName(name);
  }
  uint64_t getChildCount() const override {
    return pool_.getChildCount();
  }
  std::shared_ptr<MemoryPool> genChild(
      std::weak_ptr<MemoryPool> parent,
      const std::string& name,
      int64_t cap) override {
    return pool_.genChild(parent, name, cap);
  }
  MemoryPool& addChild(const std::string& name, int64_t cap = kMaxMemory)
      override {
    return pool_.addChild(name, cap);
  }
  std::unique_ptr<memory::ScopedMemoryPool> addScopedChild(
      const std::string& name,
      int64_t cap = kMaxMemory) override {
    return pool_.addScopedChild(name, cap);
  }
  void removeSelf() override {
    VELOX_NYI();
  }
  void visitChildren(
      std::function<void(velox::memory::MemoryPool*)> visitor) const override {
    pool_.visitChildren(visitor);
  }
  void dropChild(const velox::memory::MemoryPool* child) override {
    pool_.dropChild(child);
  }
  void setSubtreeMemoryUsage(int64_t size) override {
    pool_.setSubtreeMemoryUsage(size);
  }

  MemoryPool& getPool() {
    return pool_;
  }

 private:
  std::weak_ptr<MemoryPool> poolPtr_;
  MemoryPool& pool_;
};

// A standard allocator interface for the actual allocator of the memory
// node tree.
class MemoryAllocator {
 public:
  // TODO: move to factory pattern with type trait.
  static std::shared_ptr<MemoryAllocator> createDefaultAllocator();

  void* alloc(int64_t size);
  void* allocZeroFilled(int64_t numMembers, int64_t sizeEach);
  // TODO: might be able to collapse this with templated class
  void* allocAligned(uint16_t alignment, int64_t size);
  void* realloc(void* p, int64_t size, int64_t newSize);
  void*
  reallocAligned(void* p, uint16_t alignment, int64_t size, int64_t newSize);
  void free(void* p, int64_t size);
};

class MemoryPoolBase : public std::enable_shared_from_this<MemoryPoolBase>,
                       public MemoryPool {
 public:
  MemoryPoolBase(const std::string& name, std::weak_ptr<MemoryPool> parent);
  virtual ~MemoryPoolBase();

  // Gets the unique name corresponding to the node in MemoryManager's
  // registry.
  const std::string& getName() const override;
  std::weak_ptr<MemoryPool> getWeakPtr() override;
  MemoryPool& getChildByName(const std::string& name) override;
  uint64_t getChildCount() const override;
  void visitChildren(std::function<void(MemoryPool*)> visitor) const override;

  MemoryPool& addChild(const std::string& name, int64_t cap = kMaxMemory)
      override;
  std::unique_ptr<ScopedMemoryPool> addScopedChild(
      const std::string& name,
      int64_t cap = kMaxMemory) override;
  // Drops child (and implicitly the entire subtree) to reclaim memory.
  // Derived classes can override this behavior. e.g. append only semantics.
  void dropChild(const MemoryPool* child) override;
  // Used to explicitly remove self when a user is done with the node, since
  // nodes are owned by parents and users only get object references. Any
  // reference to self would be invalid after this call. This will also drop the
  // entire subtree.
  void removeSelf() override;

  size_t getPreferredSize(size_t size) override;

 protected:
  const std::string name_;
  std::weak_ptr<MemoryPool> parent_;

  mutable std::mutex childrenMutex_;
  std::list<std::shared_ptr<MemoryPool>> children_;
};

template <typename Allocator, uint16_t ALIGNMENT>
class MemoryManager;
template <typename Allocator, uint16_t ALIGNMENT>
class MemoryPoolImpl;

// Signaling for trimming and dropping. Component can either derive this class
// or use this class as pure signaling. Dropping of component can be implicit.
// NOTE: MemoryPoolImpl being templated by type means we don't track memory
// across different allocators and need external workarounds, e.g. static
// boundaries.
template <
    typename Allocator = MemoryAllocator,
    uint16_t ALIGNMENT = kNoAlignment>
class MemoryPoolImpl : public MemoryPoolBase {
 public:
  // Should perhaps make this method private so that we only create node through
  // parent.
  explicit MemoryPoolImpl(
      MemoryManager<Allocator, ALIGNMENT>& memoryManager,
      const std::string& name,
      std::weak_ptr<MemoryPool> parent,
      int64_t cap = kMaxMemory);

  // Actual memory allocation operations. Can be delegated.
  // Access global MemoryManager to check usage of current node and enforce
  // memory cap accordingly. Since MemoryManager walks the MemoryPoolImpl
  // tree periodically, this is slightly stale and we have to reserve our own
  // overhead.
  void* allocate(int64_t size) override;
  void* allocateZeroFilled(int64_t numMembers, int64_t sizeEach) override;

  // No-op for attempts to shrink buffer.
  void* reallocate(void* p, int64_t size, int64_t newSize) override;
  void free(void* p, int64_t size) override;

  //////////////////// Memory Management methods /////////////////////
  // Library checks for low memory mode on a push model. The respective root,
  // component level or global, would compute for memory pressure.
  // This is the signaling mechanism the customer application can use to make
  // all subcomponents start trimming memory usage.
  // virtual bool shouldTrim() const {
  //   return trimming_;
  // }
  // // Set by MemoryManager in periodic refresh threads. Stores the trim
  // target
  // // state potentially for a more granular/simplified global control.
  // virtual void startTrimming(int64_t target) {
  //   trimming_ = true;
  //   trimTarget_ = target;
  // }
  // // Resets the trim flag and trim target.
  // virtual void stopTrimming() {
  //   trimming_ = false;
  //   trimTarget_ = std::numeric_limits<int64_t>::max();
  // }

  // TODO: Consider putting these in base class also.
  int64_t getCurrentBytes() const override;
  int64_t getMaxBytes() const override;
  void setMemoryUsageTracker(
      const std::shared_ptr<MemoryUsageTracker>& tracker) override;
  const std::shared_ptr<MemoryUsageTracker>& getMemoryUsageTracker()
      const override;
  void setSubtreeMemoryUsage(int64_t size) override;
  int64_t updateSubtreeMemoryUsage(int64_t size) override;
  // Get the cap for the memory node and its subtree.
  int64_t getCap() const override;
  uint16_t getAlignment() const override;

  void capMemoryAllocation() override;
  void uncapMemoryAllocation() override;
  bool isMemoryCapped() const override;

  std::shared_ptr<MemoryPool> genChild(
      std::weak_ptr<MemoryPool> parent,
      const std::string& name,
      int64_t cap) override;

  // Gets the memory allocation stats of the MemoryPoolImpl attached to the
  // current MemoryPoolImpl. Not to be confused with total memory usage of the
  // subtree.
  const MemoryUsage& getLocalMemoryUsage() const;

  // Get the total memory consumption of the subtree, self + all recursive
  // children.
  int64_t getAggregateBytes() const;
  int64_t getSubtreeMaxBytes() const;

 private:
  FRIEND_TEST(MemoryPoolTest, Ctor);

  template <uint16_t A>
  struct ALIGNER {};

  template <uint16_t A, typename = std::enable_if_t<A != kNoAlignment>>
  int64_t sizeAlign(ALIGNER<A> /* unused */, int64_t size) {
    auto remainder = size % ALIGNMENT;
    return (remainder == 0) ? size : (size + ALIGNMENT - remainder);
  }

  template <uint16_t A>
  int64_t sizeAlign(ALIGNER<kNoAlignment> /* unused */, int64_t size) {
    return size;
  }

  template <uint16_t A, typename = std::enable_if_t<A != kNoAlignment>>
  void* allocAligned(ALIGNER<A> /* unused */, int64_t size) {
    return allocator_.allocAligned(A, size);
  }

  template <uint16_t A>
  void* allocAligned(ALIGNER<kNoAlignment> /* unused */, int64_t size) {
    return allocator_.alloc(size);
  }

  template <uint16_t A, typename = std::enable_if_t<A != kNoAlignment>>
  void* reallocAligned(
      ALIGNER<A> /* unused */,
      void* p,
      int64_t size,
      int64_t newSize) {
    return allocator_.reallocAligned(p, A, size, newSize);
  }

  template <uint16_t A>
  void* reallocAligned(
      ALIGNER<kNoAlignment> /* unused */,
      void* p,
      int64_t size,
      int64_t newSize) {
    return allocator_.realloc(p, size, newSize);
  }

  void accessSubtreeMemoryUsage(
      std::function<void(const MemoryUsage&)> visitor) const;
  void updateSubtreeMemoryUsage(std::function<void(MemoryUsage&)> visitor);

  // TODO: consider returning bool instead.
  void reserve(int64_t size);
  void release(int64_t size);

  MemoryManager<Allocator, ALIGNMENT>& memoryManager_;

  // Memory allocated attributed to the memory node.
  MemoryUsage localMemoryUsage_;
  std::shared_ptr<MemoryUsageTracker> memoryUsageTracker_;
  mutable std::mutex subtreeUsageMutex_;
  MemoryUsage subtreeMemoryUsage_;
  int64_t cap_;
  std::atomic_bool capped_{false};

  Allocator& allocator_;
};

constexpr folly::StringPiece kRootNodeName{"__root__"};

class IMemoryManager {
 public:
  virtual ~IMemoryManager() {}
  // Returns the total memory usage allowed under this MemoryManager.
  // MemoryManager maintains this quota as a hard cap, and any allocation
  // that would cause a quota breach results in exceptions.
  virtual int64_t getMemoryQuota() const = 0;
  // Power users that want to explicitly modify the tree should get the root of
  // the tree. Users opting to use this api needs to explicitly manage the life
  // cycle of the memory pools by calling removeSelf() after use.
  // TODO: perhaps the root pool should be a specialized pool that
  //        * doesn't do allocation
  //        * cannot be removed
  virtual MemoryPool& getRoot() const = 0;

  // Adds a child pool to root for use. The actual return type is
  // std::unique_ptr of a wrapper class that knows to remove itself.
  virtual std::unique_ptr<ScopedMemoryPool> getScopedPool(
      int64_t cap = kMaxMemory) = 0;

  // Returns the current total memory usage under the MemoryManager.
  virtual int64_t getTotalBytes() const = 0;
  // Reserves size for the allocation. Return a true if the total usage remains
  // under quota after the reservation. Caller is responsible for releasing the
  // offending reservation.
  virtual bool reserve(int64_t size) = 0;
  // Subtracts from current total and regain memory quota.
  virtual void release(int64_t size) = 0;
};

// For now, users wanting multiple different allocators would need to
// instantiate different MemoryManager classes and manage them across
// static boundaries.
template <
    typename Allocator = MemoryAllocator,
    uint16_t ALIGNMENT = kNoAlignment>
class MemoryManager final : public IMemoryManager {
 public:
  // Tries to get the process singleton manager. If not previously initialized,
  // the process singleton manager will be initialized with the given quota.
  FOLLY_EXPORT static MemoryManager<Allocator, ALIGNMENT>&
  getProcessDefaultManager(
      int64_t quota = kMaxMemory,
      bool ensureQuota = false) {
    static MemoryManager<Allocator, ALIGNMENT> manager{
        Allocator::createDefaultAllocator(), quota};
    auto actualQuota = manager.getMemoryQuota();
    VELOX_USER_CHECK(
        !ensureQuota || actualQuota == quota,
        "Process level manager manager created with input_quota: {}, current_quota: {}",
        quota,
        actualQuota);

    return manager;
  }

  explicit MemoryManager(int64_t memoryQuota = kMaxMemory);

  explicit MemoryManager(
      std::shared_ptr<Allocator> allocator,
      int64_t memoryQuota = kMaxMemory);
  ~MemoryManager();

  int64_t getMemoryQuota() const final;
  MemoryPool& getRoot() const final;

  std::unique_ptr<ScopedMemoryPool> getScopedPool(
      int64_t cap = kMaxMemory) final;

  int64_t getTotalBytes() const final;
  bool reserve(int64_t size) final;
  void release(int64_t size) final;

  Allocator& getAllocator();

 private:
  FRIEND_TEST(MemoryPoolImplTest, CapSubtree);
  FRIEND_TEST(MemoryPoolImplTest, CapAllocation);
  FRIEND_TEST(MemoryPoolImplTest, UncapMemory);
  FRIEND_TEST(MemoryPoolImplTest, MemoryManagerGlobalCap);
  FRIEND_TEST(MultiThreadingUncappingTest, Flat);
  FRIEND_TEST(MultiThreadingUncappingTest, SimpleTree);

  std::shared_ptr<Allocator> allocator_;
  const int64_t memoryQuota_;
  std::shared_ptr<MemoryPool> root_;
  mutable std::mutex mutex_;
  std::atomic_long totalBytes_{0};
};

template <typename Allocator, uint16_t ALIGNMENT>
MemoryPoolImpl<Allocator, ALIGNMENT>::MemoryPoolImpl(
    MemoryManager<Allocator, ALIGNMENT>& memoryManager,
    const std::string& name,
    std::weak_ptr<MemoryPool> parent,
    int64_t cap)
    : MemoryPoolBase{name, parent},
      memoryManager_{memoryManager},
      localMemoryUsage_{},
      cap_{cap},
      allocator_{memoryManager_.getAllocator()} {
  VELOX_USER_CHECK_GT(cap, 0);
}

template <typename Allocator, uint16_t ALIGNMENT>
void* MemoryPoolImpl<Allocator, ALIGNMENT>::allocate(int64_t size) {
  if (this->isMemoryCapped()) {
<<<<<<< HEAD
    VELOX_MEM_CAP_EXCEEDED(name_, cap_);
=======
    VELOX_MEM_CAP_EXCEEDED(cap_);
>>>>>>> 4bd52a73
  }
  auto alignedSize = sizeAlign<ALIGNMENT>(ALIGNER<ALIGNMENT>{}, size);
  reserve(alignedSize);
  return allocAligned<ALIGNMENT>(ALIGNER<ALIGNMENT>{}, alignedSize);
}

template <typename Allocator, uint16_t ALIGNMENT>
void* MemoryPoolImpl<Allocator, ALIGNMENT>::allocateZeroFilled(
    int64_t numMembers,
    int64_t sizeEach) {
  VELOX_USER_CHECK_EQ(sizeEach, 1);
  auto alignedSize = sizeAlign<ALIGNMENT>(ALIGNER<ALIGNMENT>{}, numMembers);
  if (this->isMemoryCapped()) {
<<<<<<< HEAD
    VELOX_MEM_CAP_EXCEEDED(name_, cap_);
=======
    VELOX_MEM_CAP_EXCEEDED(cap_);
>>>>>>> 4bd52a73
  }
  reserve(alignedSize * sizeEach);
  return allocator_.allocZeroFilled(alignedSize, sizeEach);
}

template <typename Allocator, uint16_t ALIGNMENT>
void* MemoryPoolImpl<Allocator, ALIGNMENT>::reallocate(
    void* p,
    int64_t size,
    int64_t newSize) {
  auto alignedSize = sizeAlign<ALIGNMENT>(ALIGNER<ALIGNMENT>{}, size);
  auto alignedNewSize = sizeAlign<ALIGNMENT>(ALIGNER<ALIGNMENT>{}, newSize);
  int64_t difference = alignedNewSize - alignedSize;
  if (UNLIKELY(difference <= 0)) {
    // Track and pretend the shrink took place for accounting purposes.
    release(-difference);
    return p;
  }

  reserve(difference);
  void* newP = reallocAligned<ALIGNMENT>(
      ALIGNER<ALIGNMENT>{}, p, alignedSize, alignedNewSize);
  if (UNLIKELY(!newP)) {
    free(p, alignedSize);
<<<<<<< HEAD
    VELOX_MEM_CAP_EXCEEDED(name_, cap_);
=======
    VELOX_MEM_CAP_EXCEEDED(cap_);
>>>>>>> 4bd52a73
  }

  return newP;
}

template <typename Allocator, uint16_t ALIGNMENT>
void MemoryPoolImpl<Allocator, ALIGNMENT>::free(void* p, int64_t size) {
  checkMagic();
  auto alignedSize = sizeAlign<ALIGNMENT>(ALIGNER<ALIGNMENT>{}, size);
  allocator_.free(p, alignedSize);
  release(alignedSize);
}

template <typename Allocator, uint16_t ALIGNMENT>
int64_t MemoryPoolImpl<Allocator, ALIGNMENT>::getCurrentBytes() const {
  return getAggregateBytes();
}

template <typename Allocator, uint16_t ALIGNMENT>
int64_t MemoryPoolImpl<Allocator, ALIGNMENT>::getMaxBytes() const {
  return std::max(getSubtreeMaxBytes(), localMemoryUsage_.getMaxBytes());
}

template <typename Allocator, uint16_t ALIGNMENT>
void MemoryPoolImpl<Allocator, ALIGNMENT>::setMemoryUsageTracker(
    const std::shared_ptr<MemoryUsageTracker>& tracker) {
  memoryUsageTracker_ = tracker;
}

template <typename Allocator, uint16_t ALIGNMENT>
const std::shared_ptr<MemoryUsageTracker>&
MemoryPoolImpl<Allocator, ALIGNMENT>::getMemoryUsageTracker() const {
  return memoryUsageTracker_;
}

template <typename Allocator, uint16_t ALIGNMENT>
void MemoryPoolImpl<Allocator, ALIGNMENT>::setSubtreeMemoryUsage(int64_t size) {
  updateSubtreeMemoryUsage([size](MemoryUsage& subtreeUsage) {
    subtreeUsage.setCurrentBytes(size);
  });
}

template <typename Allocator, uint16_t ALIGNMENT>
int64_t MemoryPoolImpl<Allocator, ALIGNMENT>::updateSubtreeMemoryUsage(
    int64_t size) {
  int64_t aggregateBytes;
  updateSubtreeMemoryUsage([&aggregateBytes, size](MemoryUsage& subtreeUsage) {
    aggregateBytes = subtreeUsage.getCurrentBytes() + size;
    subtreeUsage.setCurrentBytes(aggregateBytes);
  });
  return aggregateBytes;
}

template <typename Allocator, uint16_t ALIGNMENT>
int64_t MemoryPoolImpl<Allocator, ALIGNMENT>::getCap() const {
  return cap_;
}

template <typename Allocator, uint16_t ALIGNMENT>
uint16_t MemoryPoolImpl<Allocator, ALIGNMENT>::getAlignment() const {
  return ALIGNMENT;
}

template <typename Allocator, uint16_t ALIGNMENT>
void MemoryPoolImpl<Allocator, ALIGNMENT>::capMemoryAllocation() {
  capped_.store(true);
  for (const auto& child : children_) {
    child->capMemoryAllocation();
  }
}

template <typename Allocator, uint16_t ALIGNMENT>
void MemoryPoolImpl<Allocator, ALIGNMENT>::uncapMemoryAllocation() {
  // This means if we try to post-order traverse the tree like we do
  // in MemoryManager, only parent has the right to lift the cap.
  // This suffices because parent will then recursively lift the cap on the
  // entire tree.
  if (getAggregateBytes() > getCap()) {
    return;
  }
  if (auto parentPtr = parent_.lock()) {
    if (parentPtr->isMemoryCapped()) {
      return;
    }
  }
  capped_.store(false);
  visitChildren([](MemoryPool* child) { child->uncapMemoryAllocation(); });
}

template <typename Allocator, uint16_t ALIGNMENT>
bool MemoryPoolImpl<Allocator, ALIGNMENT>::isMemoryCapped() const {
  return capped_.load();
}

template <typename Allocator, uint16_t ALIGNMENT>
std::shared_ptr<MemoryPool> MemoryPoolImpl<Allocator, ALIGNMENT>::genChild(
    std::weak_ptr<MemoryPool> parent,
    const std::string& name,
    int64_t cap) {
  return std::make_shared<MemoryPoolImpl<Allocator, ALIGNMENT>>(
      memoryManager_, name, parent, cap);
}

template <typename Allocator, uint16_t ALIGNMENT>
const MemoryUsage& MemoryPoolImpl<Allocator, ALIGNMENT>::getLocalMemoryUsage()
    const {
  return localMemoryUsage_;
}

template <typename Allocator, uint16_t ALIGNMENT>
int64_t MemoryPoolImpl<Allocator, ALIGNMENT>::getAggregateBytes() const {
  int64_t aggregateBytes = localMemoryUsage_.getCurrentBytes();
  accessSubtreeMemoryUsage([&aggregateBytes](const MemoryUsage& subtreeUsage) {
    aggregateBytes += subtreeUsage.getCurrentBytes();
  });
  return aggregateBytes;
}

template <typename Allocator, uint16_t ALIGNMENT>
int64_t MemoryPoolImpl<Allocator, ALIGNMENT>::getSubtreeMaxBytes() const {
  int64_t maxBytes;
  accessSubtreeMemoryUsage([&maxBytes](const MemoryUsage& subtreeUsage) {
    maxBytes = subtreeUsage.getMaxBytes();
  });
  return maxBytes;
}

template <typename Allocator, uint16_t ALIGNMENT>
void MemoryPoolImpl<Allocator, ALIGNMENT>::accessSubtreeMemoryUsage(
    std::function<void(const MemoryUsage&)> visitor) const {
  std::lock_guard<std::mutex> memoryBarrier{subtreeUsageMutex_};
  visitor(subtreeMemoryUsage_);
}

template <typename Allocator, uint16_t ALIGNMENT>
void MemoryPoolImpl<Allocator, ALIGNMENT>::updateSubtreeMemoryUsage(
    std::function<void(MemoryUsage&)> visitor) {
  std::lock_guard<std::mutex> memoryBarrier{subtreeUsageMutex_};
  visitor(subtreeMemoryUsage_);
}

template <typename Allocator, uint16_t ALIGNMENT>
void MemoryPoolImpl<Allocator, ALIGNMENT>::reserve(int64_t size) {
  if (memoryUsageTracker_) {
    memoryUsageTracker_->update(size);
  }
  localMemoryUsage_.incrementCurrentBytes(size);

  bool success = memoryManager_.reserve(size);
  int64_t aggregateBytes = getAggregateBytes();
  if (UNLIKELY(!success || isMemoryCapped() || aggregateBytes > cap_)) {
    // NOTE: If we can make the reserve and release a single transaction we
    // would have more accurate aggregates in intermediate states. However, this
    // is low-pri because we can only have inflated aggregates, and be on the
    // more conservative side.
    release(size);
<<<<<<< HEAD
    VELOX_MEM_CAP_EXCEEDED(name_, cap_);
=======
    VELOX_MEM_CAP_EXCEEDED(cap_);
>>>>>>> 4bd52a73
  }
}

template <typename Allocator, uint16_t ALIGNMENT>
void MemoryPoolImpl<Allocator, ALIGNMENT>::release(int64_t size) {
  memoryManager_.release(size);
  localMemoryUsage_.incrementCurrentBytes(-size);
  if (memoryUsageTracker_) {
    memoryUsageTracker_->update(-size);
  }
}

namespace detail {
static inline int64_t getTimeInUsec() {
  return std::chrono::duration_cast<std::chrono::microseconds>(
             std::chrono::steady_clock::now().time_since_epoch())
      .count();
}
} // namespace detail

template <typename Allocator, uint16_t ALIGNMENT>
MemoryManager<Allocator, ALIGNMENT>::MemoryManager(int64_t memoryQuota)
    : MemoryManager(Allocator::createDefaultAllocator(), memoryQuota) {}

template <typename Allocator, uint16_t ALIGNMENT>
MemoryManager<Allocator, ALIGNMENT>::MemoryManager(
    std::shared_ptr<Allocator> allocator,
    int64_t memoryQuota)
    : allocator_{std::move(allocator)},
      memoryQuota_{memoryQuota},
      root_{std::make_shared<MemoryPoolImpl<Allocator, ALIGNMENT>>(
          *this,
          kRootNodeName.str(),
          std::weak_ptr<MemoryPool>(),
          memoryQuota)} {
  VELOX_USER_CHECK_GE(memoryQuota_, 0);
}

template <typename Allocator, uint16_t ALIGNMENT>
MemoryManager<Allocator, ALIGNMENT>::~MemoryManager() {
  auto currentBytes = getTotalBytes();
  if (currentBytes) {
    LOG(INFO) << "Leaked total memory of " << currentBytes << " bytes.";
  }
}

template <typename Allocator, uint16_t ALIGNMENT>
int64_t MemoryManager<Allocator, ALIGNMENT>::getMemoryQuota() const {
  return memoryQuota_;
}

template <typename Allocator, uint16_t ALIGNMENT>
MemoryPool& MemoryManager<Allocator, ALIGNMENT>::getRoot() const {
  return *root_;
}

template <typename Allocator, uint16_t ALIGNMENT>
std::unique_ptr<ScopedMemoryPool>
MemoryManager<Allocator, ALIGNMENT>::getScopedPool(int64_t cap) {
  auto& pool = root_->addChild(
      fmt::format(
          "default_usage_node_{}",
          folly::to<std::string>(folly::Random::rand64())),
      cap);
  return std::make_unique<ScopedMemoryPool>(pool.getWeakPtr());
}

template <typename Allocator, uint16_t ALIGNMENT>
int64_t MemoryManager<Allocator, ALIGNMENT>::getTotalBytes() const {
  return totalBytes_.load(std::memory_order_relaxed);
}

template <typename Allocator, uint16_t ALIGNMENT>
bool MemoryManager<Allocator, ALIGNMENT>::reserve(int64_t size) {
  return totalBytes_.fetch_add(size, std::memory_order_relaxed) + size <=
      memoryQuota_;
}

template <typename Allocator, uint16_t ALIGNMENT>
void MemoryManager<Allocator, ALIGNMENT>::release(int64_t size) {
  totalBytes_.fetch_sub(size, std::memory_order_relaxed);
}

template <typename Allocator, uint16_t ALIGNMENT>
Allocator& MemoryManager<Allocator, ALIGNMENT>::getAllocator() {
  return *allocator_;
}

IMemoryManager& getProcessDefaultMemoryManager();

// adds a new scoped child memory pool to the root
// the new scoped child pool memory cap is set to the input value provided
std::unique_ptr<ScopedMemoryPool> getDefaultScopedMemoryPool(
    int64_t cap = kMaxMemory);

template <typename T>
class Allocator {
 public:
  typedef T value_type;
  MemoryPool& pool;

  /* implicit */ Allocator(MemoryPool& pool) : pool{pool} {}

  template <typename U>
  /* implicit */ Allocator(const Allocator<U>& a) : pool{a.pool} {}

  T* allocate(size_t n) {
    return static_cast<T*>(pool.allocate(n * sizeof(T)));
  }

  void deallocate(T* p, size_t n) {
    pool.free(p, n * sizeof(T));
  }
};
} // namespace memory
} // namespace velox
} // namespace facebook<|MERGE_RESOLUTION|>--- conflicted
+++ resolved
@@ -578,11 +578,7 @@
 template <typename Allocator, uint16_t ALIGNMENT>
 void* MemoryPoolImpl<Allocator, ALIGNMENT>::allocate(int64_t size) {
   if (this->isMemoryCapped()) {
-<<<<<<< HEAD
-    VELOX_MEM_CAP_EXCEEDED(name_, cap_);
-=======
     VELOX_MEM_CAP_EXCEEDED(cap_);
->>>>>>> 4bd52a73
   }
   auto alignedSize = sizeAlign<ALIGNMENT>(ALIGNER<ALIGNMENT>{}, size);
   reserve(alignedSize);
@@ -596,11 +592,7 @@
   VELOX_USER_CHECK_EQ(sizeEach, 1);
   auto alignedSize = sizeAlign<ALIGNMENT>(ALIGNER<ALIGNMENT>{}, numMembers);
   if (this->isMemoryCapped()) {
-<<<<<<< HEAD
-    VELOX_MEM_CAP_EXCEEDED(name_, cap_);
-=======
     VELOX_MEM_CAP_EXCEEDED(cap_);
->>>>>>> 4bd52a73
   }
   reserve(alignedSize * sizeEach);
   return allocator_.allocZeroFilled(alignedSize, sizeEach);
@@ -625,11 +617,7 @@
       ALIGNER<ALIGNMENT>{}, p, alignedSize, alignedNewSize);
   if (UNLIKELY(!newP)) {
     free(p, alignedSize);
-<<<<<<< HEAD
-    VELOX_MEM_CAP_EXCEEDED(name_, cap_);
-=======
     VELOX_MEM_CAP_EXCEEDED(cap_);
->>>>>>> 4bd52a73
   }
 
   return newP;
@@ -786,11 +774,7 @@
     // is low-pri because we can only have inflated aggregates, and be on the
     // more conservative side.
     release(size);
-<<<<<<< HEAD
-    VELOX_MEM_CAP_EXCEEDED(name_, cap_);
-=======
     VELOX_MEM_CAP_EXCEEDED(cap_);
->>>>>>> 4bd52a73
   }
 }
 
