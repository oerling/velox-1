--- conflicted
+++ resolved
@@ -57,11 +57,8 @@
   static constexpr int32_t kNoOwner = -1;
   // Marks allocation via allocateBytes, e.g. StlMappedMemoryAllocator.
   static constexpr int32_t kMallocOwner = -14;
-<<<<<<< HEAD
-=======
   // Allocations smaller than 3K should  go to malloc.
   static constexpr int32_t kMaxMallocBytes = 3072;
->>>>>>> 856d1f91
 
   // Represents a number of consecutive pages of kPageSize bytes.
   class PageRun {
@@ -286,27 +283,17 @@
   // largest size class, allocates one element of the next size
   // class. If 'size' is greater than the largest size class, calls
   // allocateContiguous(). Returns nullptr if there is no space. The
-<<<<<<< HEAD
-  // amount to allocate is subject to the size limit of
-  // 'this'. Trackers are expected to be called before this.
-  void* FOLLY_NULLABLE allocateBytes(uint64_t size, int32_t maxMallocSize);
-=======
   // amount to allocate is subject to the size limit of 'this'. This
   // function is not virtual but calls the virtual functions allocate
   // and allocateContiguous, which can track sizes and enforce caps etc.
   void* FOLLY_NULLABLE
   allocateBytes(uint64_t bytes, uint64_t maxMallocSize = kMaxMallocBytes);
->>>>>>> 856d1f91
 
   // Frees memory allocated with allocateBytes().
   void freeBytes(
       void* FOLLY_NONNULL p,
       uint64_t size,
-<<<<<<< HEAD
-      int32_t maxMallocSize) noexcept;
-=======
       uint64_t maxMallocSize = kMaxMallocBytes) noexcept;
->>>>>>> 856d1f91
 
   // Checks internal consistency of allocation data
   // structures. Returns true if OK.
@@ -482,20 +469,11 @@
   }
 
   T* FOLLY_NONNULL allocate(std::size_t n) {
-<<<<<<< HEAD
-    return reinterpret_cast<T*>(
-        allocator_->allocateBytes(n * sizeof(T), kMaxMallocSize));
-  }
-
-  void deallocate(T* FOLLY_NONNULL p, std::size_t n) noexcept {
-    allocator_->freeBytes(p, n * sizeof(T), kMaxMallocSize);
-=======
     return reinterpret_cast<T*>(allocator_->allocateBytes(n * sizeof(T)));
   }
 
   void deallocate(T* FOLLY_NONNULL p, std::size_t n) noexcept {
     allocator_->freeBytes(p, n * sizeof(T));
->>>>>>> 856d1f91
   }
 
   MappedMemory* FOLLY_NONNULL allocator() const {
@@ -514,11 +492,6 @@
   }
 
  private:
-<<<<<<< HEAD
-  // Larger than 3K will go to smallest size class of 4K.
-  static constexpr int32_t kMaxMallocSize = 3072;
-=======
->>>>>>> 856d1f91
   MappedMemory* FOLLY_NONNULL allocator_;
 };
 
