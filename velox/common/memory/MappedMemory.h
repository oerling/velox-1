--- conflicted
+++ resolved
@@ -299,10 +299,7 @@
       std::array<int32_t, kMaxSizeClasses>& sizeIndices,
       std::array<int32_t, kMaxSizeClasses>& sizeCounts,
       int32_t& numSizes) const;
-<<<<<<< HEAD
-=======
-
->>>>>>> 0f4cd164
+
   // The machine page counts corresponding to different sizes in order
   // of increasing size.
   std::vector<MachinePageCount> sizes_;
