--- conflicted
+++ resolved
@@ -193,10 +193,7 @@
       return reinterpret_cast<T*>(data_);
     }
 
-<<<<<<< HEAD
-=======
     // size in bytes.
->>>>>>> 934ecb64
     uint64_t size() const {
       return size_;
     }
@@ -216,13 +213,7 @@
     uint64_t size_{0};
   };
 
-<<<<<<< HEAD
-  MappedMemory() {
-    sizes_ = {1, 2, 4, 8, 16, 32, 64, 128, 256};
-  }
-=======
   MappedMemory() {}
->>>>>>> 934ecb64
 
   virtual ~MappedMemory() {}
 
@@ -285,13 +276,8 @@
 
   static void destroyTestOnly();
 
-<<<<<<< HEAD
-  virtual const std::vector<MachinePageCount>& sizes() const {
-    return sizes_;
-=======
   virtual const std::vector<MachinePageCount>& sizeClasses() const {
     return sizeClassSizes_;
->>>>>>> 934ecb64
   }
   virtual MachinePageCount numAllocated() const = 0;
   virtual MachinePageCount numMapped() const = 0;
@@ -306,18 +292,6 @@
   virtual std::string toString() const;
 
  protected:
-<<<<<<< HEAD
-  MachinePageCount allocationSize(
-      MachinePageCount numPages,
-      MachinePageCount minSizeClass,
-      std::array<int32_t, kMaxSizeClasses>& sizeIndices,
-      std::array<int32_t, kMaxSizeClasses>& sizeCounts,
-      int32_t& numSizes) const;
-
-  // The machine page counts corresponding to different sizes in order
-  // of increasing size.
-  std::vector<MachinePageCount> sizes_;
-=======
   // Represents a mix of blocks of different sizes for covering a single
   // allocation.
   struct SizeMix {
@@ -343,7 +317,6 @@
   // of increasing size.
   const std::vector<MachinePageCount>
       sizeClassSizes_{1, 2, 4, 8, 16, 32, 64, 128, 256};
->>>>>>> 934ecb64
 
  private:
   // Singleton instance.
@@ -405,11 +378,7 @@
     }
   }
 
-<<<<<<< HEAD
-  bool checkConsistency() override {
-=======
   bool checkConsistency() const override {
->>>>>>> 934ecb64
     return parent_->checkConsistency();
   }
 
