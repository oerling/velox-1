--- conflicted
+++ resolved
@@ -70,11 +70,7 @@
     uint64_t clocks{0};
     auto index = sizeIndex(bytes);
     {
-<<<<<<< HEAD
-      velox::ClockTimer timer(&clocks);
-=======
       velox::ClockTimer timer(clocks);
->>>>>>> 86af9e9b
       op();
     }
     sizes[index].numAlloc += count;
@@ -92,11 +88,7 @@
     uint64_t clocks = 0;
     auto index = sizeIndex(bytes);
     {
-<<<<<<< HEAD
-      ClockTimer timer(&clocks);
-=======
       ClockTimer timer(clocks);
->>>>>>> 86af9e9b
       op();
     }
     sizes[index].freeClocks += clocks;
@@ -309,15 +301,6 @@
     // Total size of allocations from some size class.
     uint64_t totalSizeClassAllocateBytes;
     // Total in standalone large allocations via allocateContiguous().
-<<<<<<< HEAD
-    uint64_t totalLargeAllocateBytes;
-
-    AllocateBytesCounters operator-(const AllocateBytesCounters other) const {
-      auto result = *this;
-      result.totalSmallAllocateBytes -= other.totalSmallAllocateBytes;
-      result.totalSizeClassAllocateBytes -= other.totalSizeClassAllocateBytes;
-      result.totalLargeAllocateBytes -= other.totalLargeAllocateBytes;
-=======
     uint64_t totalLarge;
 
     AllocateBytesCounters operator-(const AllocateBytesCounters other) const {
@@ -325,7 +308,6 @@
       result.totalSmall -= other.totalSmall;
       result.totalInSizeClasses -= other.totalInSizeClasses;
       result.totalLarge -= other.totalLarge;
->>>>>>> 86af9e9b
       return result;
     }
   };
