--- conflicted
+++ resolved
@@ -14,10 +14,7 @@
  * limitations under the License.
  */
 #include "velox/common/memory/HashStringAllocator.h"
-<<<<<<< HEAD
-=======
 #include "velox/common/base/Portability.h"
->>>>>>> b1fc8c81
 #include "velox/common/base/SimdUtil.h"
 
 namespace facebook::velox {
@@ -181,17 +178,14 @@
           memory::AllocationTraits::kPageSize),
       kUnitSize);
   auto pagesNeeded = memory::AllocationTraits::numPages(needed);
-  if (pagesNeeded > pool()->largestSizeClass()) {
-    LOG(WARNING) << "Unusually large allocation request received of bytes: "
-                 << size;
-    run = pool_.allocateFixed(needed);
-    available = memory::AllocationTraits::pageBytes(pagesNeeded) -
-        sizeof(Header) - kSimdPadding;
-  } else {
-    pool_.newRun(needed);
-    run = pool_.firstFreeInRun();
-    available = pool_.availableInRun() - sizeof(Header) - kSimdPadding;
-  }
+  // All large allocations are made standalone in pool().
+  VELOX_CHECK_LE(pagesNeeded, pool()->largestSizeClass());
+  if (pool_.allocatedBytes() >= pool_.hugePageThreshold()) {
+    needed = memory::AllocationTraits::kHugePageSize;
+  }
+  run = pool_.allocateFixed(needed);
+  available = needed - sizeof(Header) - kSimdPadding;
+
   VELOX_CHECK_NOT_NULL(run);
   VELOX_CHECK_GT(available, 0);
   // Write end  marker.
@@ -518,38 +512,54 @@
   uint64_t numFree = 0;
   uint64_t freeBytes = 0;
   for (auto i = 0; i < pool_.numRanges(); ++i) {
-    auto range = pool_.rangeAt(i);
-    auto size = range.size() - sizeof(Header);
-    bool previousFree = false;
-    auto end = reinterpret_cast<Header*>(range.data() + size);
-    auto header = reinterpret_cast<Header*>(range.data());
-    while (header != end) {
-      VELOX_CHECK_GE(reinterpret_cast<char*>(header), range.data());
-      VELOX_CHECK_LT(
-          reinterpret_cast<char*>(header), reinterpret_cast<char*>(end));
-      VELOX_CHECK_LE(
-          reinterpret_cast<char*>(header->end()), reinterpret_cast<char*>(end));
-      VELOX_CHECK_EQ(header->isPreviousFree(), previousFree);
-
-      if (header->isFree()) {
-        VELOX_CHECK(!previousFree);
-        VELOX_CHECK(!header->isContinued());
-        if (header->next()) {
-          VELOX_CHECK_EQ(
-              header->size(), *(reinterpret_cast<int32_t*>(header->end()) - 1));
+    auto topRange = pool_.rangeAt(i);
+    const auto kHugePageSize = memory::AllocationTraits::kHugePageSize;
+    auto topRangeSize = i == pool_.numRanges() - 1 ? pool_.currentOffset() : topRange.size();
+    if (topRangeSize >= kHugePageSize) {
+      VELOX_CHECK_EQ(0, topRangeSize % kHugePageSize);
+    }
+    // Some ranges are short and contain one arena. Some are multiples of huge
+    // page size and contain one arena per huge page.
+    for (int64_t subRangeStart = 0; subRangeStart < topRangeSize;
+         subRangeStart += kHugePageSize) {
+      auto range = folly::Range<char*>(
+          topRange.data() + subRangeStart,
+          std::min<int64_t>(topRangeSize, kHugePageSize));
+      auto size = range.size() - simd::kPadding;
+      bool previousFree = false;
+      auto end = reinterpret_cast<Header*>(range.data() + size);
+      auto header = reinterpret_cast<Header*>(range.data());
+      while (header != end) {
+        VELOX_CHECK_GE(reinterpret_cast<char*>(header), range.data());
+        VELOX_CHECK_LT(
+            reinterpret_cast<char*>(header), reinterpret_cast<char*>(end));
+        VELOX_CHECK_LE(
+            reinterpret_cast<char*>(header->end()),
+            reinterpret_cast<char*>(end));
+        VELOX_CHECK_EQ(header->isPreviousFree(), previousFree);
+
+        if (header->isFree()) {
+          VELOX_CHECK(!previousFree);
+          VELOX_CHECK(!header->isContinued());
+          if (header->next()) {
+            VELOX_CHECK_EQ(
+                header->size(),
+                *(reinterpret_cast<int32_t*>(header->end()) - 1));
+          }
+          ++numFree;
+          freeBytes += sizeof(Header) + header->size();
+        } else if (header->isContinued()) {
+          // If the content of the header is continued, check the
+          // continue header is readable and not free.
+          auto continued = header->nextContinued();
+          VELOX_CHECK(!continued->isFree());
         }
-        ++numFree;
-        freeBytes += sizeof(Header) + header->size();
-      } else if (header->isContinued()) {
-        // If the content of the header is continued, check the
-        // continue header is readable and not free.
-        auto continued = header->nextContinued();
-        VELOX_CHECK(!continued->isFree());
+        previousFree = header->isFree();
+        header = reinterpret_cast<Header*>(header->end());
       }
-      previousFree = header->isFree();
-      header = reinterpret_cast<Header*>(header->end());
-    }
-  }
+    }
+  }
+
   VELOX_CHECK_EQ(numFree, numFree_);
   VELOX_CHECK_EQ(freeBytes, freeBytes_);
   uint64_t numInFreeList = 0;
