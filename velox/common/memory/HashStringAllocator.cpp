/*
 * Copyright (c) Facebook, Inc. and its affiliates.
 *
 * Licensed under the Apache License, Version 2.0 (the "License");
 * you may not use this file except in compliance with the License.
 * You may obtain a copy of the License at
 *
 *     http://www.apache.org/licenses/LICENSE-2.0
 *
 * Unless required by applicable law or agreed to in writing, software
 * distributed under the License is distributed on an "AS IS" BASIS,
 * WITHOUT WARRANTIES OR CONDITIONS OF ANY KIND, either express or implied.
 * See the License for the specific language governing permissions and
 * limitations under the License.
 */

#include "velox/common/memory/HashStringAllocator.h"

namespace facebook::velox {

namespace {
/// Returns the size of the previous free block. The size is stored in the last
/// 4 bytes of the free block, e.g. 4 bytes just before the current header.
uint32_t* previousFreeSize(HashStringAllocator::Header* header) {
  return reinterpret_cast<uint32_t*>(header) - 1;
}

/// Returns the header of the previous free block or nullptr if previous block
/// is not free.
HashStringAllocator::Header* FOLLY_NULLABLE
getPreviousFree(HashStringAllocator::Header* FOLLY_NONNULL header) {
  if (!header->isPreviousFree()) {
    return nullptr;
  }
  auto numBytes = *previousFreeSize(header);
  auto previous = reinterpret_cast<HashStringAllocator::Header*>(
      header->begin() - numBytes - 2 * sizeof(HashStringAllocator::Header));
  VELOX_CHECK_EQ(previous->size(), numBytes);
  VELOX_CHECK(previous->isFree());
  VELOX_CHECK(!previous->isPreviousFree());
  return previous;
}

/// Sets kFree flag in the 'header' and writes the size of the block to the last
/// 4 bytes of the block. Sets kPreviousFree flag in the next block's 'header'.
void markAsFree(HashStringAllocator::Header* FOLLY_NONNULL header) {
  header->setFree();
  auto nextHeader = header->next();
  if (nextHeader) {
    nextHeader->setPreviousFree();
    *previousFreeSize(nextHeader) = header->size();
  }
}

/// Returns the header of the next block in a multi-part allocation.
HashStringAllocator::Header* FOLLY_NULLABLE
getNextContinued(HashStringAllocator::Header* FOLLY_NONNULL header) {
  VELOX_DCHECK(header->isContinued());
  return *reinterpret_cast<HashStringAllocator::Header**>(
      header->end() - sizeof(void*));
}
} // namespace

// static
void HashStringAllocator::prepareRead(const Header* begin, ByteStream& stream) {
  std::vector<ByteRange> ranges;
  auto header = const_cast<Header*>(begin);
  for (;;) {
    ranges.push_back(ByteRange{
        reinterpret_cast<uint8_t*>(header->begin()), header->size(), 0});
    if (!header->isContinued()) {
      break;
    }
    ranges.back().size -= sizeof(void*);
    header = getNextContinued(header);
  }
  stream.resetInput(std::move(ranges));
}

HashStringAllocator::Position HashStringAllocator::newWrite(
    ByteStream& stream,
    int32_t preferredSize) {
  VELOX_CHECK(
      !currentHeader_,
      "Do not call newWrite before finishing the previous write to "
      "HashStringAllocator");
  currentHeader_ = allocate(preferredSize, false);

  stream.setRange(ByteRange{
      reinterpret_cast<uint8_t*>(currentHeader_->begin()),
      currentHeader_->size(),
      0});

  return Position{currentHeader_, currentHeader_->begin()};
}

void HashStringAllocator::extendWrite(Position position, ByteStream& stream) {
  auto header = position.header;
  VELOX_CHECK_LE(
      header->begin(),
      position.position,
      "Starting extendWrite outside of the current range");
  VELOX_CHECK_LE(
      position.position,
      header->end(),
      "Starting extendWrite outside of the current range");

  if (header->isContinued()) {
    free(getNextContinued(header));
    header->clearContinued();
  }

  stream.setRange(ByteRange{
      reinterpret_cast<uint8_t*>(position.position),
      static_cast<int32_t>(header->end() - position.position),
      0});
  currentHeader_ = header;
}

HashStringAllocator::Position HashStringAllocator::finishWrite(
    ByteStream& stream,
    int32_t numReserveBytes) {
  VELOX_CHECK(
      currentHeader_, "Must call newWrite or extendWrite before finishWrite");
  auto writePosition = stream.writePosition();

  VELOX_CHECK_LE(
      currentHeader_->begin(),
      writePosition,
      "finishWrite called with writePosition out of range");
  VELOX_CHECK_LE(
      writePosition,
      currentHeader_->end(),
      "finishWrite called with writePosition out of range");

  Position currentPos{currentHeader_, writePosition};
  if (currentHeader_->isContinued()) {
    free(getNextContinued(currentHeader_));
    currentHeader_->clearContinued();
  }
  // Free remainder of block if there is a lot left over.
  freeRestOfBlock(
      currentHeader_,
      writePosition - currentHeader_->begin() + numReserveBytes);
  currentHeader_ = nullptr;
  return currentPos;
}

void HashStringAllocator::newSlab(int32_t size) {
  int32_t needed = std::max<int32_t>(
      bits::roundUp(size + 2 * sizeof(Header), memory::MappedMemory::kPageSize),
      kUnitSize);
  pool_.newRun(needed);
  auto run = pool_.firstFreeInRun();
  auto available = pool_.availableInRun() - sizeof(Header);

  // Write end  marker.
  *reinterpret_cast<uint32_t*>(run + available) = Header::kArenaEnd;
  cumulativeBytes_ += available;

  // Add the new memory to the free list: Placement construct a header
  // that covers the space from start to the end marker and add this
  // to free list.
  free(new (run) Header(available - sizeof(Header)));
}

void HashStringAllocator::newRange(int32_t bytes, ByteRange* range) {
  // Allocates at least kMinContiguous or to the end of the current
  // run. At the end of the write the unused space will be made
  // free.
  VELOX_CHECK(
      currentHeader_,
      "Must have called newWrite or extendWrite before newRange");
  auto newHeader = allocate(bytes, false);

  auto lastWordPtr =
      reinterpret_cast<void**>(currentHeader_->end() - sizeof(void*));
  *reinterpret_cast<void**>(newHeader->begin()) = *lastWordPtr;
  *lastWordPtr = newHeader;
  currentHeader_->setContinued();
  currentHeader_ = newHeader;
  *range = ByteRange{
      reinterpret_cast<uint8_t*>(currentHeader_->begin()),
      currentHeader_->size(),
      sizeof(void*)};
}

// static
StringView HashStringAllocator::contiguousString(
    StringView view,
    std::string& storage) {
  if (view.isInline()) {
    return view;
  }
  auto header = headerOf(view.data());
  if (view.size() <= header->size()) {
    return view;
  }

  ByteStream stream;
  prepareRead(headerOf(view.data()), stream);
  storage.resize(view.size());
  stream.readBytes(storage.data(), view.size());
  return StringView(storage);
}

void HashStringAllocator::freeRestOfBlock(Header* header, int32_t keepBytes) {
  keepBytes = std::max(keepBytes, kMinAlloc);
  int32_t freeSize = header->size() - keepBytes - sizeof(Header);
  if (freeSize <= kMinAlloc) {
    return;
  }

  header->setSize(keepBytes);
  auto newHeader = new (header->end()) Header(freeSize);
  free(newHeader);
}

HashStringAllocator::Header* FOLLY_NULLABLE
HashStringAllocator::allocate(int32_t size, bool exactSize) {
  auto header = allocateFromFreeList(size, exactSize, exactSize);
  if (!header) {
    newSlab(size);
    header = allocateFromFreeList(size, exactSize, exactSize);
    VELOX_CHECK(header != nullptr);
    VELOX_CHECK_GT(header->size(), 0);
  }

  return header;
}

HashStringAllocator::Header* FOLLY_NULLABLE
HashStringAllocator::allocateFromFreeList(
    int32_t preferredSize,
    bool mustHaveSize,
    bool isFinalSize) {
  constexpr int32_t kMaxCheckedForFit = 5;
  if (!numFree_) {
    return nullptr;
  }
  VELOX_CHECK(!free_.empty());
  preferredSize = std::max(kMinAlloc, preferredSize);
  int32_t counter = 0;
  Header* largest = nullptr;
  Header* found = nullptr;
  for (auto* item = free_.next(); item != &free_; item = item->next()) {
    auto header = headerOf(item);
    VELOX_CHECK(header->isFree());
    auto size = header->size();
    if (size >= preferredSize) {
      found = header;
      break;
    }
    if (!largest || size > largest->size()) {
      largest = header;
    }
    if (!mustHaveSize && ++counter > kMaxCheckedForFit) {
      break;
    }
  }
  if (!mustHaveSize && !found) {
    found = largest;
  }
  if (!found) {
    return nullptr;
  }

  --numFree_;
  freeBytes_ -= found->size() + sizeof(Header);
  removeFromFreeList(found);

  auto next = found->next();
  if (next) {
    next->clearPreviousFree();
  }
  cumulativeBytes_ += found->size();
  if (isFinalSize) {
    freeRestOfBlock(found, preferredSize);
  }
  return found;
}

void HashStringAllocator::free(Header* _header) {
  Header* header = _header;
  do {
    Header* continued = nullptr;
    if (header->isContinued()) {
      continued = getNextContinued(header);
      header->clearContinued();
    }
    VELOX_CHECK(!header->isFree());
    freeBytes_ += header->size() + sizeof(Header);
    cumulativeBytes_ -= header->size();
    Header* next = header->next();
    if (next) {
      VELOX_CHECK(!next->isPreviousFree());
      if (next->isFree()) {
        --numFree_;
        removeFromFreeList(next);
        header->setSize(header->size() + next->size() + sizeof(Header));
        next = reinterpret_cast<Header*>(header->end());
        VELOX_CHECK(next->isArenaEnd() || !next->isFree());
      }
    }
    if (header->isPreviousFree()) {
      auto previousFree = getPreviousFree(header);
      previousFree->setSize(
          previousFree->size() + header->size() + sizeof(Header));
      header = previousFree;
    } else {
      ++numFree_;
      free_.insert(reinterpret_cast<CompactDoubleList*>(header->begin()));
    }
    markAsFree(header);
    header = continued;
  } while (header);
}

//  static
int64_t HashStringAllocator::offset(
    Header* FOLLY_NONNULL header,
    Position position) {
  int64_t size = 0;
  for (;;) {
<<<<<<< HEAD
=======
    assert(header);
>>>>>>> 4b238189
    bool continued = header->isContinued();
    auto length = header->size() - (continued ? sizeof(void*) : 0);
    auto begin = header->begin();
    if (position.position >= begin && position.position <= begin + length) {
      return size + (position.position - begin);
    }
    if (!continued) {
      return -1;
    }
    size += length;
    header = getNextContinued(header);
  }
}

//  static
HashStringAllocator::Position HashStringAllocator::seek(
    Header* FOLLY_NONNULL header,
    int64_t offset) {
  int64_t size = 0;
  for (;;) {
<<<<<<< HEAD
    bool continued = header->isContinued();
    auto length = header->size() - (continued ? sizeof(void*) : 0);
    auto begin = header->begin();
    if (offset >= size && offset < size + length) {
=======
    assert(header);
    bool continued = header->isContinued();
    auto length = header->size() - (continued ? sizeof(void*) : 0);
    auto begin = header->begin();
    if (offset <= size + length) {
>>>>>>> 4b238189
      return Position{header, begin + (offset - size)};
    }
    if (!continued) {
      return {nullptr, nullptr};
    }
    size += length;
    header = getNextContinued(header);
  }
}

<<<<<<< HEAD
=======
// static
int64_t HashStringAllocator::available(const Position& position) {
  auto header = position.header;
  auto startOffset = position.position - position.header->begin();
  // startOffset bytes from the first block are already used.
  int64_t size = -startOffset;
  for (;;) {
    assert(header);
    auto continued = header->isContinued();
    auto length = header->size() - (continued ? sizeof(void*) : 0);
    ;
    size += length;
    if (!continued) {
      return size;
    }
    header = getNextContinued(header);
    startOffset = 0;
  }
}

void HashStringAllocator::ensureAvailable(int32_t bytes, Position& position) {
  if (available(position) >= bytes) {
    return;
  }
  ByteStream stream(this);
  auto fromHeader = offset(position.header, position);
  extendWrite(position, stream);
  static char data[128];
  while (bytes) {
    auto written = std::min<size_t>(bytes, sizeof(data));
    stream.append(folly::StringPiece(data, written));
    bytes -= written;
  }
  finishWrite(stream, 0);
  position = seek(position.header, fromHeader);
}

>>>>>>> 4b238189
void HashStringAllocator::checkConsistency() const {
  uint64_t numFree = 0;
  uint64_t freeBytes = 0;
  for (auto i = 0; i < pool_.numAllocations(); ++i) {
    auto allocation = pool_.allocationAt(i);
    for (auto runIndex = 0; runIndex < allocation->numRuns(); ++runIndex) {
      auto run = allocation->runAt(runIndex);
      auto size = run.numBytes() - sizeof(Header);
      bool previousFree = false;
      auto end = reinterpret_cast<Header*>(run.data<char>() + size);
      auto header = run.data<Header>();
      while (header != end) {
        VELOX_CHECK(header >= run.data<Header>());
        VELOX_CHECK(header < end);
        VELOX_CHECK(header->end() <= reinterpret_cast<char*>(end));
        VELOX_CHECK_EQ(header->isPreviousFree(), previousFree);

        if (header->isFree()) {
          VELOX_CHECK(!previousFree);
          VELOX_CHECK(!header->isContinued());
          if (header->next()) {
            VELOX_CHECK_EQ(
                header->size(),
                *(reinterpret_cast<int32_t*>(header->end()) - 1));
          }
          ++numFree;
          freeBytes += sizeof(Header) + header->size();
        } else if (header->isContinued()) {
          // If the content of the header is continued, check the
          // continue header is readable and not free.
          auto continued = getNextContinued(header);
          VELOX_CHECK(!continued->isFree());
        }
        previousFree = header->isFree();
        header = reinterpret_cast<Header*>(header->end());
      }
    }
  }
  VELOX_CHECK(numFree == numFree_);
  VELOX_CHECK(freeBytes == freeBytes_);
  uint64_t numInFreeList = 0;
  uint64_t bytesInFreeList = 0;
  for (auto free = free_.next(); free != &free_; free = free->next()) {
    ++numInFreeList;
    bytesInFreeList += headerOf(free)->size() + sizeof(Header);
  }
  VELOX_CHECK(numInFreeList == numFree_);
  VELOX_CHECK(bytesInFreeList == freeBytes_);
}

} // namespace facebook::velox<|MERGE_RESOLUTION|>--- conflicted
+++ resolved
@@ -322,10 +322,7 @@
     Position position) {
   int64_t size = 0;
   for (;;) {
-<<<<<<< HEAD
-=======
     assert(header);
->>>>>>> 4b238189
     bool continued = header->isContinued();
     auto length = header->size() - (continued ? sizeof(void*) : 0);
     auto begin = header->begin();
@@ -346,18 +343,11 @@
     int64_t offset) {
   int64_t size = 0;
   for (;;) {
-<<<<<<< HEAD
-    bool continued = header->isContinued();
-    auto length = header->size() - (continued ? sizeof(void*) : 0);
-    auto begin = header->begin();
-    if (offset >= size && offset < size + length) {
-=======
     assert(header);
     bool continued = header->isContinued();
     auto length = header->size() - (continued ? sizeof(void*) : 0);
     auto begin = header->begin();
     if (offset <= size + length) {
->>>>>>> 4b238189
       return Position{header, begin + (offset - size)};
     }
     if (!continued) {
@@ -368,8 +358,6 @@
   }
 }
 
-<<<<<<< HEAD
-=======
 // static
 int64_t HashStringAllocator::available(const Position& position) {
   auto header = position.header;
@@ -407,7 +395,6 @@
   position = seek(position.header, fromHeader);
 }
 
->>>>>>> 4b238189
 void HashStringAllocator::checkConsistency() const {
   uint64_t numFree = 0;
   uint64_t freeBytes = 0;
