/*
 * Copyright (c) Facebook, Inc. and its affiliates.
 *
 * Licensed under the Apache License, Version 2.0 (the "License");
 * you may not use this file except in compliance with the License.
 * You may obtain a copy of the License at
 *
 *     http://www.apache.org/licenses/LICENSE-2.0
 *
 * Unless required by applicable law or agreed to in writing, software
 * distributed under the License is distributed on an "AS IS" BASIS,
 * WITHOUT WARRANTIES OR CONDITIONS OF ANY KIND, either express or implied.
 * See the License for the specific language governing permissions and
 * limitations under the License.
 */
#pragma once

#include "velox/common/memory/AllocationPool.h"
#include "velox/common/memory/ByteStream.h"
#include "velox/common/memory/CompactDoubleList.h"
#include "velox/common/memory/StreamArena.h"
#include "velox/type/StringView.h"

namespace facebook::velox {

// Implements an arena backed by MappedMemory::Allocation. This is for backing
// ByteStream or for allocating single blocks. Blocks can be individually freed.
// Adjacent frees are coalesced and free blocks are kept in a free list.
// Allocated blocks are prefixed with a Header. This has a size and flags.
// kContinue means that last 8 bytes are a pointer to another Header after which
// the contents of this allocation continue. kFree means the block is free. A
// free block has pointers to the next and previous free block via a
// CompactDoubleList struct immediately after the header. The last 4 bytes of a
// free block contain its length. kPreviousFree means that the block immediately
// below is free. In this case the uint32_t below the header has the size of the
// previous free block. The last word of a MappedMemory::PageRun backing a
// HashStringAllocator is set to kArenaEnd.
class HashStringAllocator : public StreamArena {
 public:
  // The minimum allocation must have space after the header for the
  // free list pointers and the trailing length.
  static constexpr int32_t kMinAlloc =
      sizeof(CompactDoubleList) + sizeof(uint32_t);

  class Header {
   public:
    static constexpr uint32_t kFree = 1U << 31;
    static constexpr uint32_t kContinued = 1U << 30;
    static constexpr uint32_t kPreviousFree = 1U << 29;
    static constexpr uint32_t kSizeMask = (1U << 29) - 1;

    // Marker at end of a PageRun. Distinct from valid headers since
    // all the 3 high bits are set, which is not valid for a header.
    static constexpr uint32_t kArenaEnd = 0xf0aeab0d;

    explicit Header(uint32_t size) : data_(size) {
      VELOX_CHECK(size <= kSizeMask);
    }

    bool isContinued() const {
      return (data_ & kContinued) != 0;
    }

    bool isFree() const {
      return (data_ & kFree) != 0;
    }

    bool isPreviousFree() const {
      return (data_ & kPreviousFree) != 0;
    }

    void setContinued() {
      data_ |= kContinued;
    }

    void setFree() {
      data_ |= kFree;
    }

    void setPreviousFree() {
      data_ |= kPreviousFree;
    }

    void clearContinued() {
      data_ &= ~kContinued;
    }

    void clearFree() {
      data_ &= ~kFree;
    }

    void clearPreviousFree() {
      data_ &= ~kPreviousFree;
    }

    bool isArenaEnd() const {
      return data_ == kArenaEnd;
    }

    int32_t size() const {
      return data_ & kSizeMask;
    }

    void setSize(int32_t size) {
      VELOX_CHECK(size <= kSizeMask);
      data_ = size | (data_ & ~kSizeMask);
    }

    char* FOLLY_NONNULL begin() {
      return reinterpret_cast<char*>(this + 1);
    }

    char* FOLLY_NONNULL end() {
      return begin() + size();
    }

    // Returns Header of the next block or null if at the end of arena.
    Header* FOLLY_NULLABLE next() {
      auto next = reinterpret_cast<Header*>(end());
      return next->data_ == kArenaEnd ? nullptr : next;
    }

   private:
    uint32_t data_;
  };

  struct Position {
    Header* FOLLY_NULLABLE header;
    char* FOLLY_NULLABLE position;
  };

  explicit HashStringAllocator(memory::MappedMemory* FOLLY_NONNULL mappedMemory)
      : StreamArena(mappedMemory),
        pool_(mappedMemory, AllocationPool::kHashTableOwner) {}

  // Copies a StringView at 'offset' in 'group' to storage owned by
  // the hash table. Updates the StringView.
  void copy(char* FOLLY_NONNULL group, int32_t offset) {
    StringView* string = reinterpret_cast<StringView*>(group + offset);
    if (string->isInline()) {
      return;
    }
    auto data = pool_.allocateFixed(string->size());
    memcpy(data, string->data(), string->size());
    *string = StringView(data, string->size());
  }

  // Copies a StringView at 'offset' in 'group' to storage owned by
  // 'this'. Updates the StringView. A large string may be copied into
  // non-contiguous allocation pieces. The size in the StringView is
  // the sum of the sizes. The pieces are linked via Headers, the
  // first header is below the first byte of the StringView's
  // data. StringViews written by this are to be read with
  // contiguousString(). This is nearly always zero copy but will
  // accommodate the odd extra large string.
  void copyMultipart(char* FOLLY_NONNULL group, int32_t offset) {
    auto string = reinterpret_cast<StringView*>(group + offset);
    if (string->isInline()) {
      return;
    }
    auto numBytes = string->size();

    // Write the string as non-contiguous chunks.
    ByteStream stream(this, false, false);
    auto position = newWrite(stream, numBytes);
    stream.appendStringPiece(folly::StringPiece(string->data(), numBytes));
    finishWrite(stream, 0);

    // The stringView has a pointer to the first byte and the total
    // size. Read with contiguousString().
    *string = StringView(reinterpret_cast<char*>(position.position), numBytes);
  }

  // Returns a contiguous view on 'view', where 'view' comes from
  // copyMultipart(). Uses 'storage' to own a possible temporary
  // copy. Making a temporary copy only happens for non-contiguous
  // strings.
  static StringView contiguousString(StringView view, std::string& storage);

  // Allocates 'size' contiguous bytes preceded by a Header. Returns
  // the address of Header.
  Header* FOLLY_NONNULL allocate(int32_t size) {
    VELOX_CHECK(
        !currentHeader_, "Do not call allocate() when a write is in progress");
    return allocate(std::max(size, kMinAlloc), true);
  }

  // Returns the header immediately below 'data'.
  static Header* FOLLY_NONNULL headerOf(const void* FOLLY_NONNULL data) {
    return reinterpret_cast<Header*>(
               const_cast<char*>(reinterpret_cast<const char*>(data))) -
        1;
  }

  // Sets 'stream' to range over the data in the range of 'header' and
  // possible continuation ranges.
  static void prepareRead(
      const Header* FOLLY_NONNULL header,
      ByteStream& stream);

  // Returns the number of payload bytes between 'header->begin()' and
  // 'position'.
  static int64_t offset(Header* FOLLY_NONNULL header, Position position);

  // Returns a position 'offset' bytes after 'header->begin()'.
  static Position seek(Header* FOLLY_NONNULL header, int64_t offset);

<<<<<<< HEAD
=======
  // Returns the number of bytes that can be written starting at 'position'
  // without allocating more space.
  static int64_t available(const Position& position);

  // Ensures that one can write at least 'bytes' data starting at
  // 'position' without allocating more space. 'position' can be
  // changed but will logically point at the same data. Data to the
  // right of 'position is not preserved.
  void ensureAvailable(int32_t bytes, Position& position);

>>>>>>> 4b238189
  // Sets stream to write to this pool. The write can span multiple
  // non-contiguous runs. Each contiguous run will have at least
  // kMinContiguous bytes of contiguous space. finishWrite finalizes
  // the allocation information after the write is done.
  // Returns the position at the start of the allocated block.
  Position newWrite(ByteStream& stream, int32_t preferredSize = kMinContiguous);

  // Sets 'stream' to write starting at 'position'. If new ranges have to
  // be allocated when writing, headers will be updated accordingly.
  void extendWrite(Position position, ByteStream& stream);

  // Completes a write prepared with newWrite or
  // extendWrite. Up to 'numReserveBytes' unused bytes, if available, are left
  // after the end of the write to accommodate another write. Returns the
  // position immediately after the last written byte.
  Position finishWrite(ByteStream& stream, int32_t numReserveBytes);

  // Allocates a new range for a stream writing to 'this'. Sets the last word of
  // the previous range to point to the new range and copies the overwritten
  // word as the first word of the new range.
  void newRange(int32_t bytes, ByteRange* FOLLY_NONNULL range) override;

  void newTinyRange(int32_t bytes, ByteRange* FOLLY_NONNULL range) override {
    newRange(bytes, range);
  }

  // Returns the total memory footprint of 'this'.
  int64_t retainedSize() const {
    return pool_.allocatedBytes();
  }

  // Adds the allocation of 'header' and any extensions (if header has
  // kContinued set) to the free list.
  void free(Header* FOLLY_NONNULL header);

  // Returns a lower bound on bytes available without growing
  // 'this'. This is the sum of free block sizes minus size of pointer
  // for each. We subtract the pointer because in the worst case we
  // would have one allocation that chains many small free blocks
  // together via kContinued.
  uint64_t freeSpace() const {
    int64_t minFree = freeBytes_ - numFree_ * (sizeof(Header) + sizeof(void*));
    VELOX_CHECK_GE(minFree, 0, "Guaranteed free space cannot be negative");
    return minFree;
  }

  // Frees all memory associated with 'this' and leaves 'this' ready for reuse.
  void clear() {
    numFree_ = 0;
    freeBytes_ = 0;
    new (&free_) CompactDoubleList();
    pool_.clear();
  }

  memory::MappedMemory* FOLLY_NONNULL mappedMemory() const {
    return pool_.mappedMemory();
  }

  uint64_t cumulativeBytes() const {
    return cumulativeBytes_;
  }

  // Checks the free space accounting and consistency of
  // Headers. Throws when detects corruption.
  void checkConsistency() const;

 private:
  static constexpr int32_t kUnitSize = 16 * memory::MappedMemory::kPageSize;
  static constexpr int32_t kMinContiguous = 48;

  // Adds 'bytes' worth of contiguous space to the free list. This
  // grows the footprint in MappedMemory but does not allocate
  // anything yet. Throws if fails to grow. The caller typically knows
  // a cap on memory to allocate and uses this and freeSpace() to make
  // sure that there is space to accommodate the expected need before
  // starting to process a batch of input.
  void newSlab(int32_t size);

  void removeFromFreeList(Header* FOLLY_NONNULL header) {
    VELOX_CHECK(header->isFree());
    header->clearFree();
    reinterpret_cast<CompactDoubleList*>(header->begin())->remove();
  }

  /// Allocates a block of specified size. If exactSize is false, the block may
  /// be smaller or larger. Checks free list before allocating new memory.
  Header* FOLLY_NULLABLE allocate(int32_t size, bool exactSize);

  // Allocates memory from free list. Returns nullptr if no memory in
  // free list, otherwise returns a header of a free block of some
  // size. if 'mustHaveSize' is true, the block will not be smaller
  // than 'preferredSize'. If 'isFinalSize' is true, this will not
  // return a block that is much larger than preferredSize. Otherwise,
  // the block can be larger and the user is expected to call
  // freeRestOfBlock to finalize the allocation.
  Header* FOLLY_NULLABLE allocateFromFreeList(
      int32_t preferredSize,
      bool mustHaveSize,
      bool isFinalSize);

  // Sets 'header' to be 'keepBytes' long and adds the remainder of
  // 'header's memory to free list. Does nothing if the resulting
  // blocks would be below minimum size.
  void freeRestOfBlock(Header* FOLLY_NONNULL header, int32_t keepBytes);

  // Circular list of free blocks.
  CompactDoubleList free_;

  // Count of elements in 'free_'. This is 0 when free_.next() == &free_.
  uint64_t numFree_ = 0;

  // Sum of the size of blocks in 'free_', excluding headers.
  uint64_t freeBytes_ = 0;

  // Counter of allocated bytes. The difference of two point in time values
  // tells how much memory has been consumed by activity between these points in
  // time. Incremented by allocation and decremented by free. Used for tracking
  // the row by row space usage in a RowContainer.
  uint64_t cumulativeBytes_{0};

  // Pointer to Header for the range being written. nullptr if a write is not in
  // progress.
  Header* FOLLY_NULLABLE currentHeader_ = nullptr;

  // Pool for getting new slabs.
  AllocationPool pool_;
};

// Utility for keeping track of allocation between two points in
// time. A counter on a row supplied at construction is incremented
// by the change in allocation between construction and
// destruction. This is a scoped guard to use around setting
// variable length data in a RowContainer or similar.
template <typename T, typename TCounter = uint32_t>
class RowSizeTracker {
 public:
  //  Will update the counter at pointer cast to TCounter*
  //  with the change in allocation during the lifetime of 'this'
  RowSizeTracker(T& counter, HashStringAllocator& allocator)
      : allocator_(allocator),
        size_(allocator_.cumulativeBytes()),
        counter_(counter) {}

  ~RowSizeTracker() {
    auto delta = allocator_.cumulativeBytes() - size_;
    if (delta) {
      saturatingIncrement(&counter_, delta);
    }
  }

 private:
  // Increments T at *pointer without wrapping around at overflow.
  void saturatingIncrement(T* FOLLY_NONNULL pointer, int64_t delta) {
    auto value = *reinterpret_cast<TCounter*>(pointer) + delta;
    *reinterpret_cast<TCounter*>(pointer) =
        std::min<uint64_t>(value, std::numeric_limits<TCounter>::max());
  }

  HashStringAllocator& allocator_;
  const uint64_t size_;
  T& counter_;
};

// An Allocator based by HashStringAllocator to use with STL containers.
template <class T>
struct StlAllocator {
  using value_type = T;

  explicit StlAllocator(HashStringAllocator* FOLLY_NONNULL allocator)
      : allocator_{allocator} {
    VELOX_CHECK(allocator);
  }

  template <class U>
  explicit StlAllocator(const StlAllocator<U>& allocator)
      : allocator_{allocator.allocator()} {
    VELOX_CHECK(allocator_);
  }

  T* FOLLY_NONNULL allocate(std::size_t n) {
    return reinterpret_cast<T*>(allocator_->allocate(n * sizeof(T))->begin());
  }

  void deallocate(T* FOLLY_NONNULL p, std::size_t /*n*/) noexcept {
    allocator_->free(HashStringAllocator::headerOf(p));
  }

  HashStringAllocator* FOLLY_NONNULL allocator() const {
    return allocator_;
  }

  friend bool operator==(const StlAllocator& lhs, const StlAllocator& rhs) {
    return lhs.allocator_ == rhs.allocator_;
  }
  friend bool operator!=(const StlAllocator& lhs, const StlAllocator& rhs) {
    return !(lhs == rhs);
  }

 private:
  HashStringAllocator* FOLLY_NONNULL allocator_;
};

} // namespace facebook::velox<|MERGE_RESOLUTION|>--- conflicted
+++ resolved
@@ -205,8 +205,6 @@
   // Returns a position 'offset' bytes after 'header->begin()'.
   static Position seek(Header* FOLLY_NONNULL header, int64_t offset);
 
-<<<<<<< HEAD
-=======
   // Returns the number of bytes that can be written starting at 'position'
   // without allocating more space.
   static int64_t available(const Position& position);
@@ -217,7 +215,6 @@
   // right of 'position is not preserved.
   void ensureAvailable(int32_t bytes, Position& position);
 
->>>>>>> 4b238189
   // Sets stream to write to this pool. The write can span multiple
   // non-contiguous runs. Each contiguous run will have at least
   // kMinContiguous bytes of contiguous space. finishWrite finalizes
