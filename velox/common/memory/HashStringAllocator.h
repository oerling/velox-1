--- conflicted
+++ resolved
@@ -200,11 +200,7 @@
 
   // Returns the number of payload bytes between 'header->begin()' and
   // 'position'.
-<<<<<<< HEAD
-  static int64_t offset(Header* Folly_NONNULL, Position position);
-=======
   static int64_t offset(Header* Folly_NONNULL header, Position position);
->>>>>>> 0b52823a
 
   // Returns a position 'offset' bytes after 'header->begin()'.
   static Position seek(Header* FOLLY_NONNULL header, int64_t offset);
