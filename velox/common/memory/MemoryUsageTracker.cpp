/*
 * Copyright (c) Facebook, Inc. and its affiliates.
 *
 * Licensed under the Apache License, Version 2.0 (the "License");
 * you may not use this file except in compliance with the License.
 * You may obtain a copy of the License at
 *
 *     http://www.apache.org/licenses/LICENSE-2.0
 *
 * Unless required by applicable law or agreed to in writing, software
 * distributed under the License is distributed on an "AS IS" BASIS,
 * WITHOUT WARRANTIES OR CONDITIONS OF ANY KIND, either express or implied.
 * See the License for the specific language governing permissions and
 * limitations under the License.
 */

#include "velox/common/memory/MemoryUsageTracker.h"
#include "velox/common/memory/Memory.h"

namespace facebook::velox::memory {
std::shared_ptr<MemoryUsageTracker> MemoryUsageTracker::create(
    const std::shared_ptr<MemoryUsageTracker>& parent,
    UsageType type,
    const MemoryUsageConfig& config) {
  struct SharedMemoryUsageTracker : public MemoryUsageTracker {
    SharedMemoryUsageTracker(
        const std::shared_ptr<MemoryUsageTracker>& parent,
        UsageType type,
        const MemoryUsageConfig& config)
        : MemoryUsageTracker(parent, type, config) {}
  };

  // If it is not forMemoryManager and parent is null, set the parent
  // to MemoryManager's usage tracker.
  auto parentTracker = (!config.forMemoryManager && parent == nullptr)
      ? MemoryManager<>::getProcessDefaultManager().getMemoryUsageTracker()
      : parent;
  return std::make_shared<SharedMemoryUsageTracker>(
      parentTracker, type, config);
}

<<<<<<< HEAD
// static
std::shared_ptr<MemoryUsageTracker> MemoryUsageTracker::createRoot() {
  auto config = MemoryUsageConfigBuilder().forMemoryManager(true).build();
  return create(nullptr, UsageType::kUserMem, config);
}

void MemoryUsageTracker::update(UsageType type, int64_t size) {
  if (size > 0) {
    ++numAllocs_[static_cast<int>(type)];
    cumulativeBytes_[static_cast<int>(type)] += size;
    ++numAllocs_[static_cast<int>(UsageType::kTotalMem)];
    cumulativeBytes_[static_cast<int>(UsageType::kTotalMem)] += size;
  }

  auto typeIndex = static_cast<int32_t>(type);
  auto currentOfType =
      currentUsageInBytes_[typeIndex].fetch_add(size) + size;
  auto currentTotal =
      currentUsageInBytes_[static_cast<int32_t>(UsageType::kTotalMem)]
          .fetch_add(size) +
      size;
  VELOX_CHECK_LE(0, currentTotal);
  VELOX_CHECK_LE(0, currentOfType);
  
  try {
    constexpr int32_t kNumMaxSizes = sizeof(maxMemory_) / sizeof(maxMemory_[0]);
    if (size > 0 &&
        (currentTotal > maxMemory_[static_cast<int>(UsageType::kTotalMem)] ||
         (typeIndex < kNumMaxSizes && currentOfType > maxMemory_[typeIndex]))) {
      if (growCallback_) {
        if (growCallback_(type, size, this)) {
          return;
        }
      }

      VELOX_MEM_CAP_EXCEEDED();
    }
    if (parent_) {
      parent_->update(type, size);
    }
  } catch (const std::exception& e) {
    currentUsageInBytes_[static_cast<int32_t>(type)].fetch_sub(size);
    currentUsageInBytes_[static_cast<int32_t>(UsageType::kTotalMem)].fetch_sub(
        size);
    std::rethrow_exception(std::current_exception());
  }
  maySetMax(type, currentOfType);
  maySetMax(UsageType::kTotalMem, currentTotal);
}

namespace {

std::string usageString(const std::array<std::atomic<int64_t>, 4>& usage) {
  std::stringstream out;
  const char* heading[] = {"user", "sys", "total", "revocable"};
  for (auto i = 0; i < 4; ++i) {
    if (usage[i]) {
      out << heading[i] << usage[i] << " ";
    }
  }
  return out.str();
}

} // namespace

std::string MemoryUsageTracker::toString() const {
  std::stringstream out;
  out << "<tracker current:" << usageString(currentUsageInBytes_);
  if (reservation_) {
    out << " used/reserved " << usedReservation_ << "/" << reservation_;
  }
  auto max = getMaxTotalBytes();
  if (max < kMaxMemory) {
    out << " max " << max;
  }
  out << ">";
  return out.str();
=======
void MemoryUsageTracker::updateInternal(UsageType type, int64_t size) {
  // Update parent first. If one of the ancestor's limits are exceeded, it
  // will throw VeloxMemoryCapExceeded exception.
  if (parent_) {
    parent_->updateInternal(type, size);
  }

  auto newPeak = usage(currentUsageInBytes_, type)
                     .fetch_add(size, std::memory_order_relaxed) +
      size;

  if (size > 0) {
    ++usage(numAllocs_, type);
    usage(cumulativeBytes_, type) += size;
    ++usage(numAllocs_, type);
    usage(cumulativeBytes_, type) += size;
  }

  // We track the peak usage of total memory independent of user and
  // system memory since freed user memory can be reallocated as system
  // memory and vice versa.
  int64_t totalBytes = getCurrentUserBytes() + getCurrentSystemBytes();

  // Enforce the limit. Throw VeloxMemoryCapException exception if the limits
  // are exceeded.
  if (size > 0 &&
      (newPeak > usage(maxMemory_, type) || totalBytes > total(maxMemory_))) {
    // Exceeded the limit. Fail allocation after reverting changes to
    // parent and currentUsageInBytes_.
    if (parent_) {
      parent_->updateInternal(type, -size);
    }
    usage(currentUsageInBytes_, type)
        .fetch_add(-size, std::memory_order_relaxed);
    checkNonNegativeSizes("after exceeding cap");
    VELOX_MEM_CAP_EXCEEDED();
  }

  maySetMax(type, newPeak);
  maySetMax(UsageType::kTotalMem, totalBytes);
  checkNonNegativeSizes("after update");
>>>>>>> 9ef16dc2
}

} // namespace facebook::velox::memory<|MERGE_RESOLUTION|>--- conflicted
+++ resolved
@@ -15,109 +15,23 @@
  */
 
 #include "velox/common/memory/MemoryUsageTracker.h"
-#include "velox/common/memory/Memory.h"
 
 namespace facebook::velox::memory {
 std::shared_ptr<MemoryUsageTracker> MemoryUsageTracker::create(
     const std::shared_ptr<MemoryUsageTracker>& parent,
-    UsageType type,
+    MemoryUsageTracker::UsageType type,
     const MemoryUsageConfig& config) {
   struct SharedMemoryUsageTracker : public MemoryUsageTracker {
     SharedMemoryUsageTracker(
         const std::shared_ptr<MemoryUsageTracker>& parent,
-        UsageType type,
+        MemoryUsageTracker::UsageType type,
         const MemoryUsageConfig& config)
         : MemoryUsageTracker(parent, type, config) {}
   };
 
-  // If it is not forMemoryManager and parent is null, set the parent
-  // to MemoryManager's usage tracker.
-  auto parentTracker = (!config.forMemoryManager && parent == nullptr)
-      ? MemoryManager<>::getProcessDefaultManager().getMemoryUsageTracker()
-      : parent;
-  return std::make_shared<SharedMemoryUsageTracker>(
-      parentTracker, type, config);
+  return std::make_shared<SharedMemoryUsageTracker>(parent, type, config);
 }
 
-<<<<<<< HEAD
-// static
-std::shared_ptr<MemoryUsageTracker> MemoryUsageTracker::createRoot() {
-  auto config = MemoryUsageConfigBuilder().forMemoryManager(true).build();
-  return create(nullptr, UsageType::kUserMem, config);
-}
-
-void MemoryUsageTracker::update(UsageType type, int64_t size) {
-  if (size > 0) {
-    ++numAllocs_[static_cast<int>(type)];
-    cumulativeBytes_[static_cast<int>(type)] += size;
-    ++numAllocs_[static_cast<int>(UsageType::kTotalMem)];
-    cumulativeBytes_[static_cast<int>(UsageType::kTotalMem)] += size;
-  }
-
-  auto typeIndex = static_cast<int32_t>(type);
-  auto currentOfType =
-      currentUsageInBytes_[typeIndex].fetch_add(size) + size;
-  auto currentTotal =
-      currentUsageInBytes_[static_cast<int32_t>(UsageType::kTotalMem)]
-          .fetch_add(size) +
-      size;
-  VELOX_CHECK_LE(0, currentTotal);
-  VELOX_CHECK_LE(0, currentOfType);
-  
-  try {
-    constexpr int32_t kNumMaxSizes = sizeof(maxMemory_) / sizeof(maxMemory_[0]);
-    if (size > 0 &&
-        (currentTotal > maxMemory_[static_cast<int>(UsageType::kTotalMem)] ||
-         (typeIndex < kNumMaxSizes && currentOfType > maxMemory_[typeIndex]))) {
-      if (growCallback_) {
-        if (growCallback_(type, size, this)) {
-          return;
-        }
-      }
-
-      VELOX_MEM_CAP_EXCEEDED();
-    }
-    if (parent_) {
-      parent_->update(type, size);
-    }
-  } catch (const std::exception& e) {
-    currentUsageInBytes_[static_cast<int32_t>(type)].fetch_sub(size);
-    currentUsageInBytes_[static_cast<int32_t>(UsageType::kTotalMem)].fetch_sub(
-        size);
-    std::rethrow_exception(std::current_exception());
-  }
-  maySetMax(type, currentOfType);
-  maySetMax(UsageType::kTotalMem, currentTotal);
-}
-
-namespace {
-
-std::string usageString(const std::array<std::atomic<int64_t>, 4>& usage) {
-  std::stringstream out;
-  const char* heading[] = {"user", "sys", "total", "revocable"};
-  for (auto i = 0; i < 4; ++i) {
-    if (usage[i]) {
-      out << heading[i] << usage[i] << " ";
-    }
-  }
-  return out.str();
-}
-
-} // namespace
-
-std::string MemoryUsageTracker::toString() const {
-  std::stringstream out;
-  out << "<tracker current:" << usageString(currentUsageInBytes_);
-  if (reservation_) {
-    out << " used/reserved " << usedReservation_ << "/" << reservation_;
-  }
-  auto max = getMaxTotalBytes();
-  if (max < kMaxMemory) {
-    out << " max " << max;
-  }
-  out << ">";
-  return out.str();
-=======
 void MemoryUsageTracker::updateInternal(UsageType type, int64_t size) {
   // Update parent first. If one of the ancestor's limits are exceeded, it
   // will throw VeloxMemoryCapExceeded exception.
@@ -159,7 +73,6 @@
   maySetMax(type, newPeak);
   maySetMax(UsageType::kTotalMem, totalBytes);
   checkNonNegativeSizes("after update");
->>>>>>> 9ef16dc2
 }
 
 } // namespace facebook::velox::memory