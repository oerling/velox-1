/*
 * Copyright (c) Facebook, Inc. and its affiliates.
 *
 * Licensed under the Apache License, Version 2.0 (the "License");
 * you may not use this file except in compliance with the License.
 * You may obtain a copy of the License at
 *
 *     http://www.apache.org/licenses/LICENSE-2.0
 *
 * Unless required by applicable law or agreed to in writing, software
 * distributed under the License is distributed on an "AS IS" BASIS,
 * WITHOUT WARRANTIES OR CONDITIONS OF ANY KIND, either express or implied.
 * See the License for the specific language governing permissions and
 * limitations under the License.
 */

#include "velox/common/memory/MemoryUsageTracker.h"

namespace facebook::velox::memory {
std::shared_ptr<MemoryUsageTracker> MemoryUsageTracker::create(
    const std::shared_ptr<MemoryUsageTracker>& parent,
    MemoryUsageTracker::UsageType type,
    const MemoryUsageConfig& config) {
  struct SharedMemoryUsageTracker : public MemoryUsageTracker {
    SharedMemoryUsageTracker(
        const std::shared_ptr<MemoryUsageTracker>& parent,
        MemoryUsageTracker::UsageType type,
        const MemoryUsageConfig& config)
        : MemoryUsageTracker(parent, type, config) {}
  };

  return std::make_shared<SharedMemoryUsageTracker>(parent, type, config);
}

void MemoryUsageTracker::updateInternal(UsageType type, int64_t size) {
  // Update parent first. If one of the ancestor's limits are exceeded, it
  // will throw VeloxMemoryCapExceeded exception.
  if (parent_) {
    parent_->updateInternal(type, size);
  }

  auto newPeak = usage(currentUsageInBytes_, type)
                     .fetch_add(size, std::memory_order_relaxed) +
      size;

  if (size > 0) {
    ++usage(numAllocs_, type);
    usage(cumulativeBytes_, type) += size;
    ++usage(numAllocs_, type);
    usage(cumulativeBytes_, type) += size;
  }

  // We track the peak usage of total memory independent of user and
  // system memory since freed user memory can be reallocated as system
  // memory and vice versa.
  int64_t totalBytes = getCurrentUserBytes() + getCurrentSystemBytes();

  // Enforce the limit. Throw VeloxMemoryCapException exception if the limits
  // are exceeded.
  if (size > 0 &&
      (newPeak > usage(maxMemory_, type) || totalBytes > total(maxMemory_))) {
    // Exceeded the limit. Fail allocation after reverting changes to
    // parent and currentUsageInBytes_.
    if (parent_) {
      parent_->updateInternal(type, -size);
    }
    usage(currentUsageInBytes_, type)
        .fetch_add(-size, std::memory_order_relaxed);
    checkNonNegativeSizes("after exceeding cap");
<<<<<<< HEAD
    VELOX_MEM_CAP_EXCEEDED("tracker", usage(maxMemory_, type));
=======
    VELOX_MEM_CAP_EXCEEDED(usage(maxMemory_, type));
>>>>>>> 4bd52a73
  }

  maySetMax(type, newPeak);
  maySetMax(UsageType::kTotalMem, totalBytes);
  checkNonNegativeSizes("after update");
}

} // namespace facebook::velox::memory<|MERGE_RESOLUTION|>--- conflicted
+++ resolved
@@ -67,11 +67,7 @@
     usage(currentUsageInBytes_, type)
         .fetch_add(-size, std::memory_order_relaxed);
     checkNonNegativeSizes("after exceeding cap");
-<<<<<<< HEAD
-    VELOX_MEM_CAP_EXCEEDED("tracker", usage(maxMemory_, type));
-=======
     VELOX_MEM_CAP_EXCEEDED(usage(maxMemory_, type));
->>>>>>> 4bd52a73
   }
 
   maySetMax(type, newPeak);
