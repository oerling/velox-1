/*
 * Copyright (c) Facebook, Inc. and its affiliates.
 *
 * Licensed under the Apache License, Version 2.0 (the "License");
 * you may not use this file except in compliance with the License.
 * You may obtain a copy of the License at
 *
 *     http://www.apache.org/licenses/LICENSE-2.0
 *
 * Unless required by applicable law or agreed to in writing, software
 * distributed under the License is distributed on an "AS IS" BASIS,
 * WITHOUT WARRANTIES OR CONDITIONS OF ANY KIND, either express or implied.
 * See the License for the specific language governing permissions and
 * limitations under the License.
 */

#include "velox/common/memory/MemoryUsageTracker.h"
#include "velox/common/base/SuccinctPrinter.h"

namespace facebook::velox::memory {
std::shared_ptr<MemoryUsageTracker> MemoryUsageTracker::create(
    const std::shared_ptr<MemoryUsageTracker>& parent,
    MemoryUsageTracker::UsageType type,
    const MemoryUsageConfig& config) {
  struct SharedMemoryUsageTracker : public MemoryUsageTracker {
    SharedMemoryUsageTracker(
        const std::shared_ptr<MemoryUsageTracker>& parent,
        MemoryUsageTracker::UsageType type,
        const MemoryUsageConfig& config)
        : MemoryUsageTracker(parent, type, config) {}
  };

  return std::make_shared<SharedMemoryUsageTracker>(parent, type, config);
}

MemoryUsageTracker::~MemoryUsageTracker() {
  release();
  decrementUsage(type_, usage(currentUsageInBytes_, type_));
}

void MemoryUsageTracker::checkAndPropagateReservationIncrement(
    int64_t increment,
    bool updateMinReservation) {
  if (!increment) {
    return;
  }
  std::exception_ptr exception;
  try {
    incrementUsage(type_, increment);
  } catch (std::exception& e) {
    exception = std::current_exception();
  }
  // Process the exception outside of catch so as not to kill the process if
  // 'mutex_' throws deadlock.
  if (exception) {
    // Compensate for the increase after exceeding limit.
    std::lock_guard<std::mutex> l(mutex_);
    reservation_ -= increment;
    if (updateMinReservation) {
      minReservation_ -= increment;
    }
    std::rethrow_exception(exception);
  }
}

void MemoryUsageTracker::incrementUsage(UsageType type, int64_t size) {
  // Update parent first. If one of the ancestor's limits are exceeded, it
  // will throw MEM_CAP_EXCEEDED exception. This exception will be caught
  // and re-thrown with an additional message appended to it if a
  // makeMemoryCapExceededMessage_ is set.
  if (parent_) {
    try {
      parent_->incrementUsage(type, size);
    } catch (const VeloxRuntimeError& e) {
      if (!makeMemoryCapExceededMessage_) {
        throw;
      }
      auto errorMessage =
          e.message() + ". " + makeMemoryCapExceededMessage_(*this);
      VELOX_MEM_CAP_EXCEEDED(errorMessage);
    }
  }
  auto newUsage = usage(currentUsageInBytes_, type)
                      .fetch_add(size, std::memory_order_relaxed) +
      size;

  ++usage(numAllocs_, type);
  ++usage(numAllocs_, UsageType::kTotalMem);
  usage(cumulativeBytes_, type) += size;

  // We track the peak usage of total memory independent of user and
  // system memory since freed user memory can be reallocated as system
  // memory and vice versa.
  auto otherUsageType =
      type == UsageType::kUserMem ? UsageType::kSystemMem : UsageType::kUserMem;
  int64_t totalBytes = newUsage + usage(currentUsageInBytes_, otherUsageType);

  // Enforce the limit.
  if (newUsage > usage(maxMemory_, type) || totalBytes > total(maxMemory_)) {
    if (!growCallback_ || !growCallback_(type, size, *this)) {
      // Exceeded the limit.  revert the change to current usage.
      decrementUsage(type, size);
      checkNonNegativeSizes("after exceeding cap");
      auto errorMessage = fmt::format(
          MEM_CAP_EXCEEDED_ERROR_FORMAT,
          succinctBytes(std::min(total(maxMemory_), usage(maxMemory_, type))),
          succinctBytes(size));
      if (makeMemoryCapExceededMessage_) {
        errorMessage += ". " + makeMemoryCapExceededMessage_(*this);
      }
      VELOX_MEM_CAP_EXCEEDED(errorMessage);
    }
  }
  maySetMax(type, newUsage);
  maySetMax(UsageType::kTotalMem, totalBytes);
  checkNonNegativeSizes("after update");
}

void MemoryUsageTracker::decrementUsage(UsageType type, int64_t size) noexcept {
  if (parent_) {
    parent_->decrementUsage(type, size);
  }
  usage(currentUsageInBytes_, type).fetch_sub(size);
}

bool MemoryUsageTracker::maybeReserve(int64_t increment) {
  constexpr int32_t kGrowthQuantum = 8 << 20;
  auto addedReservation = bits::roundUp(increment, kGrowthQuantum);
  auto candidate = this;
  while (candidate) {
    auto limit = candidate->maxTotalBytes();
    // If this tracker has no limit, proceed to its parent.
    if (limit == memory::kMaxMemory && candidate->parent_) {
      candidate = candidate->parent_.get();
      continue;
    }
    if (limit - candidate->getCurrentTotalBytes() > addedReservation) {
      try {
        reserve(addedReservation);
      } catch (const std::exception& e) {
        return false;
      }
      return true;
    }
    candidate = candidate->parent_.get();
  }
  return false;
}

<<<<<<< HEAD
std::string MemoryUsageTracker::toString() const {
  std::stringstream out;
  out << fmt::format(
      "<tracker total {} MB reserved {} MB",
      getCurrentTotalBytes() >> 20,
      reservation_ >> 20);
  if (maxTotalBytes() != kMaxMemory) {
    out << "limit " << (maxTotalBytes() >> 20) << " MB";
  }
  out << ">";
  return out.str();
}

=======
SimpleMemoryTracker::SimpleMemoryTracker(const MemoryUsageConfig& config)
    : MemoryUsageTracker{nullptr, UsageType::kUserMem, config},
      userMemoryQuota_{config.maxUserMemory.value_or(kMaxMemory)} {}

// Simple memory tracker wants to be accurate for its memory accounting, so
// it ignores mock updates.
void SimpleMemoryTracker::update(int64_t size, bool mock) {
  if (mock) {
    return;
  }
  int64_t previousUsage =
      totalUserMemory_.fetch_add(size, std::memory_order_relaxed);
  if (previousUsage + size > userMemoryQuota_) {
    VELOX_MEM_CAP_EXCEEDED(userMemoryQuota_);
  }
}

int64_t SimpleMemoryTracker::getCurrentUserBytes() const {
  return totalUserMemory_.load(std::memory_order_relaxed);
}

/* static */ std::shared_ptr<SimpleMemoryTracker> SimpleMemoryTracker::create(
    const MemoryUsageConfig& config) {
  return std::make_shared<SimpleMemoryTracker>(config);
}
>>>>>>> 9b2eb0a8
} // namespace facebook::velox::memory<|MERGE_RESOLUTION|>--- conflicted
+++ resolved
@@ -147,7 +147,6 @@
   return false;
 }
 
-<<<<<<< HEAD
 std::string MemoryUsageTracker::toString() const {
   std::stringstream out;
   out << fmt::format(
@@ -161,7 +160,7 @@
   return out.str();
 }
 
-=======
+
 SimpleMemoryTracker::SimpleMemoryTracker(const MemoryUsageConfig& config)
     : MemoryUsageTracker{nullptr, UsageType::kUserMem, config},
       userMemoryQuota_{config.maxUserMemory.value_or(kMaxMemory)} {}
@@ -187,5 +186,4 @@
     const MemoryUsageConfig& config) {
   return std::make_shared<SimpleMemoryTracker>(config);
 }
->>>>>>> 9b2eb0a8
 } // namespace facebook::velox::memory