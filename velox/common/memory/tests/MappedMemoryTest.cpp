/*
 * Copyright (c) Facebook, Inc. and its affiliates.
 *
 * Licensed under the Apache License, Version 2.0 (the "License");
 * you may not use this file except in compliance with the License.
 * You may obtain a copy of the License at
 *
 *     http://www.apache.org/licenses/LICENSE-2.0
 *
 * Unless required by applicable law or agreed to in writing, software
 * distributed under the License is distributed on an "AS IS" BASIS,
 * WITHOUT WARRANTIES OR CONDITIONS OF ANY KIND, either express or implied.
 * See the License for the specific language governing permissions and
 * limitations under the License.
 */
#include "velox/common/memory/MappedMemory.h"
#include "velox/common/base/tests/GTestUtils.h"
#include "velox/common/memory/MmapAllocator.h"

#include <thread>

#include <folly/Random.h>
#include <folly/Range.h>
#include <gflags/gflags.h>
#include <glog/logging.h>
#include <gtest/gtest.h>

DECLARE_int32(velox_memory_pool_mb);

namespace facebook::velox::memory {

static constexpr uint64_t kMaxMappedMemory = 128UL * 1024 * 1024;
static constexpr MachinePageCount kCapacity =
    (kMaxMappedMemory / MappedMemory::kPageSize);

class MappedMemoryTest : public testing::TestWithParam<bool> {
 protected:
  void SetUp() override {
    auto tracker = MemoryUsageTracker::create(
        MemoryUsageConfigBuilder().maxTotalMemory(kMaxMappedMemory).build());
    useMmap_ = GetParam();
    if (useMmap_) {
      MmapAllocatorOptions options = {kMaxMappedMemory};
      mmapAllocator_ = std::make_shared<MmapAllocator>(options);
      MappedMemory::setDefaultInstance(mmapAllocator_.get());
    } else {
      MappedMemory::setDefaultInstance(nullptr);
    }
    instancePtr_ = MappedMemory::getInstance()->addChild(tracker);
    instance_ = instancePtr_.get();
  }

  void TearDown() override {
    MappedMemory::destroyTestOnly();
  }

  bool allocate(int32_t numPages, MappedMemory::Allocation& result) {
    try {
      if (!instance_->allocate(numPages, 0, result)) {
        EXPECT_EQ(result.numRuns(), 0);
        return false;
      }
    } catch (const VeloxException& e) {
      EXPECT_EQ(result.numRuns(), 0);
      return false;
    }
    EXPECT_GE(result.numPages(), numPages);
    initializeContents(result);
    return true;
  }

  void initializeContents(MappedMemory::Allocation& alloc) {
    auto sequence = sequence_.fetch_add(1);
    bool first = true;
    for (int32_t i = 0; i < alloc.numRuns(); ++i) {
      MappedMemory::PageRun run = alloc.runAt(i);
      void** ptr = reinterpret_cast<void**>(run.data());
      int32_t numWords =
          run.numPages() * MappedMemory::kPageSize / sizeof(void*);
      for (int32_t offset = 0; offset < numWords; offset++) {
        if (first) {
          ptr[offset] = reinterpret_cast<void*>(sequence);
          first = false;
        } else {
          ptr[offset] = ptr + offset + sequence;
        }
      }
    }
  }

  void checkContents(MappedMemory::Allocation& alloc) {
    bool first = true;
    long sequence;
    for (int32_t i = 0; i < alloc.numRuns(); ++i) {
      MappedMemory::PageRun run = alloc.runAt(i);
      void** ptr = reinterpret_cast<void**>(run.data());
      int32_t numWords =
          run.numPages() * MappedMemory::kPageSize / sizeof(void*);
      for (int32_t offset = 0; offset < numWords; offset++) {
        if (first) {
          sequence = reinterpret_cast<long>(ptr[offset]);
          first = false;
        } else {
          ASSERT_EQ(ptr[offset], ptr + offset + sequence);
        }
      }
    }
  }

  void initializeContents(MappedMemory::ContiguousAllocation& alloc) {
    long sequence = sequence_.fetch_add(1);
    bool first = true;
    void** ptr = reinterpret_cast<void**>(alloc.data());
    int numWords = alloc.size() / sizeof(void*);
    for (int offset = 0; offset < numWords; offset++) {
      if (first) {
        ptr[offset] = reinterpret_cast<void*>(sequence);
        first = false;
      } else {
        ptr[offset] = ptr + offset + sequence;
      }
    }
  }

  void checkContents(MappedMemory::ContiguousAllocation& alloc) {
    bool first = true;
    long sequence;
    void** ptr = reinterpret_cast<void**>(alloc.data());
    int numWords = alloc.size() / sizeof(void*);
    for (int offset = 0; offset < numWords; offset++) {
      if (first) {
        sequence = reinterpret_cast<long>(ptr[offset]);
        first = false;
      } else {
        ASSERT_EQ(ptr[offset], ptr + offset + sequence);
      }
    }
  }

  void free(MappedMemory::Allocation& alloc) {
    checkContents(alloc);
    instance_->free(alloc);
  }

  void allocateMultiple(
      MachinePageCount numPages,
      int32_t numAllocs,
      std::vector<std::unique_ptr<MappedMemory::Allocation>>& allocations) {
    allocations.clear();
    allocations.reserve(numAllocs);
    allocations.push_back(
        std::make_unique<MappedMemory::Allocation>(instance_));
    bool largeTested = false;
    for (int32_t i = 0; i < numAllocs; ++i) {
      if (allocate(numPages, *allocations.back().get())) {
        allocations.push_back(
            std::make_unique<MappedMemory::Allocation>(instance_));
        int available = kCapacity - instance_->numAllocated();

        // Try large allocations after half the capacity is used.
        if (available <= kCapacity / 2 && !largeTested) {
          largeTested = true;
          MappedMemory::ContiguousAllocation large;
          if (!allocateContiguous(available / 2, nullptr, large)) {
            FAIL() << "Could not allocate half the available";
            return;
          }
          MappedMemory::Allocation small(instance_);
          if (!instance_->allocate(available / 4, 0, small)) {
            FAIL() << "Could not allocate 1/4 of available";
            return;
          }
          // Try to allocate more than available;
          EXPECT_THROW(
              instance_->allocateContiguous(available + 1, &small, large),
              VeloxRuntimeError);

          // Check The failed allocation freed the collateral.
          EXPECT_EQ(small.numPages(), 0);
          EXPECT_EQ(large.numPages(), 0);
          if (!allocateContiguous(available, nullptr, large)) {
            FAIL() << "Could not allocate rest of capacity";
          }
          EXPECT_GE(large.numPages(), available);
          EXPECT_EQ(small.numPages(), 0);
          EXPECT_EQ(kCapacity, instance_->numAllocated());
          if (useMmap_) {
            // The allocator has everything allocated and half mapped, with the
            // other half mapped by the contiguous allocation. numMapped()
            // includes the contiguous allocation.
            EXPECT_EQ(kCapacity, instance_->numMapped());
          }
          if (!allocateContiguous(available / 2, nullptr, large)) {
            FAIL()
                << "Could not exchange all of available for half of available";
          }
          EXPECT_GE(large.numPages(), available / 2);
        }
      }
    }
  }

  bool allocateContiguous(
      int numPages,
      MappedMemory::Allocation* FOLLY_NULLABLE collateral,
      MappedMemory::ContiguousAllocation& allocation) {
    bool success =
        instance_->allocateContiguous(numPages, collateral, allocation);
    if (success) {
      initializeContents(allocation);
    }
    return success;
  }

  void free(MappedMemory::ContiguousAllocation& allocation) {
    checkContents(allocation);
    instance_->freeContiguous(allocation);
  }

  void allocateIncreasing(
      MachinePageCount startSize,
      MachinePageCount endSize,
      int32_t repeat,
      std::vector<std::unique_ptr<MappedMemory::Allocation>>& allocations) {
    int32_t hand = 0;
    for (int32_t count = 0; count < repeat;) {
      for (auto size = startSize; size < endSize;
           size += std::max<MachinePageCount>(1, size / 5)) {
        ++count;
        if (!allocate(size, *allocations[hand])) {
          if (!makeSpace(size, allocations, &hand)) {
            // Stop early if other threads have consumed all capacity
            // and there is not enough here to free in to satisfy the
            // allocation.
            return;
          }
        }
        hand = (hand + 1) % allocations.size();
      }
    }
  }

  bool makeSpace(
      int32_t size,
      std::vector<std::unique_ptr<MappedMemory::Allocation>>& allocations,
      int32_t* hand) {
    int numIterations = 0;
    while (kCapacity - instance_->numAllocated() < size) {
      if (allocations[*hand]->numRuns()) {
        free(*allocations[*hand].get());
      }
      *hand = (*hand + 1) % allocations.size();
      if (++numIterations > allocations.size()) {
        // Looked at all of 'allocations' and could not free enough.
        return false;
      }
    }
    return true;
  }

  std::vector<std::unique_ptr<MappedMemory::Allocation>> makeEmptyAllocations(
      int32_t size) {
    std::vector<std::unique_ptr<MappedMemory::Allocation>> allocations;
    allocations.reserve(size);
    for (int32_t i = 0; i < size; i++) {
      allocations.push_back(
          std::make_unique<MappedMemory::Allocation>(instance_));
    }
    return allocations;
  }

  bool useMmap_;
  std::shared_ptr<MmapAllocator> mmapAllocator_;
  std::shared_ptr<MappedMemory> instancePtr_;
  MappedMemory* instance_;
  std::atomic<int32_t> sequence_ = {};
};

TEST_P(MappedMemoryTest, allocationTest) {
  const int32_t kPageSize = MappedMemory::kPageSize;
  MappedMemory::Allocation allocation(instance_);
  uint8_t* pages = reinterpret_cast<uint8_t*>(malloc(kPageSize * 20));
  // We append different pieces of 'pages' to 'allocation'.
  // 4 last pages.
  allocation.append(pages + 16 * kPageSize, 4);
  // 16th page
  allocation.append(pages + 15 * kPageSize, 1);
  // 15 first pages.
  allocation.append(pages, 15);
  EXPECT_EQ(allocation.numRuns(), 3);
  EXPECT_EQ(allocation.numPages(), 20);
  int32_t index;
  int32_t offsetInRun;
  // We look for the pointer of byte 2000 of the 16th page in
  // 'allocation'. This falls on the 11th page of the last run.
  const int32_t offset = 15 * kPageSize + 2000;
  allocation.findRun(offset, &index, &offsetInRun);
  // 3rd run.
  EXPECT_EQ(index, 2);
  EXPECT_EQ(offsetInRun, 10 * kPageSize + 2000);
  EXPECT_EQ(allocation.runAt(1).data(), pages + 15 * kPageSize);

  MappedMemory::Allocation moved(std::move(allocation));
  EXPECT_EQ(allocation.numRuns(), 0);
  EXPECT_EQ(allocation.numPages(), 0);
  EXPECT_EQ(moved.numRuns(), 3);
  EXPECT_EQ(moved.numPages(), 20);

  moved.clear();
  EXPECT_EQ(moved.numRuns(), 0);
  EXPECT_EQ(moved.numPages(), 0);
  ::free(pages);
}

TEST_P(MappedMemoryTest, singleAllocationTest) {
  const std::vector<MachinePageCount>& sizes = instance_->sizeClasses();
  MachinePageCount capacity = kCapacity;
  std::vector<std::unique_ptr<MappedMemory::Allocation>> allocations;
  for (auto& size : sizes) {
    allocateMultiple(size, capacity / size + 10, allocations);
    EXPECT_EQ(allocations.size() - 1, capacity / size);
    EXPECT_TRUE(instance_->checkConsistency());
    EXPECT_GT(instance_->numAllocated(), 0);

    allocations.clear();
    EXPECT_EQ(instance_->numAllocated(), 0);
    if (useMmap_) {
      EXPECT_EQ(instance_->numMapped(), kCapacity);
    }
    EXPECT_TRUE(instance_->checkConsistency());
  }
  for (int32_t i = sizes.size() - 2; i >= 0; --i) {
    auto size = sizes[i];
    allocateMultiple(size, capacity / size + 10, allocations);
    EXPECT_EQ(allocations[0]->numPages(), size);
    EXPECT_EQ(allocations.size() - 1, capacity / size);
    EXPECT_TRUE(instance_->checkConsistency());
    EXPECT_GT(instance_->numAllocated(), 0);

    allocations.clear();
    EXPECT_EQ(instance_->numAllocated(), 0);
    if (useMmap_) {
      EXPECT_EQ(instance_->numMapped(), kCapacity);
    }
    EXPECT_TRUE(instance_->checkConsistency());
  }
}

TEST_P(MappedMemoryTest, increasingSizeTest) {
  std::vector<std::unique_ptr<MappedMemory::Allocation>> allocations =
      makeEmptyAllocations(10'000);
  allocateIncreasing(10, 1'000, 2'000, allocations);
  EXPECT_TRUE(instance_->checkConsistency());
  EXPECT_GT(instance_->numAllocated(), 0);

  allocations.clear();
  EXPECT_TRUE(instance_->checkConsistency());
  EXPECT_EQ(instance_->numAllocated(), 0);
}

TEST_P(MappedMemoryTest, increasingSizeWithThreadsTest) {
  const int32_t numThreads = 20;
  std::vector<std::vector<std::unique_ptr<MappedMemory::Allocation>>>
      allocations;
  allocations.reserve(numThreads);
  std::vector<std::thread> threads;
  threads.reserve(numThreads);
  for (int32_t i = 0; i < numThreads; ++i) {
    allocations.emplace_back(makeEmptyAllocations(500));
    threads.push_back(std::thread([this, &allocations, i]() {
      allocateIncreasing(10, 1000, 1000, allocations[i]);
    }));
  }
  for (auto& thread : threads) {
    thread.join();
  }
  EXPECT_TRUE(instance_->checkConsistency());
  EXPECT_GT(instance_->numAllocated(), 0);

  allocations.clear();
  EXPECT_TRUE(instance_->checkConsistency());
  EXPECT_EQ(instance_->numAllocated(), 0);
}

TEST_P(MappedMemoryTest, scopedMemoryUsageTracking) {
  const int32_t numPages = 32;
  {
    auto tracker = MemoryUsageTracker::create();
    auto mappedMemory = instance_->addChild(tracker);

    MappedMemory::Allocation result(mappedMemory.get());

    mappedMemory->allocate(numPages, 0, result);
    EXPECT_GE(result.numPages(), numPages);
    EXPECT_EQ(
        result.numPages() * MappedMemory::kPageSize,
        tracker->getCurrentUserBytes());
    mappedMemory->free(result);
    EXPECT_EQ(0, tracker->getCurrentUserBytes());
  }

  auto tracker = MemoryUsageTracker::create();
  auto mappedMemory = instance_->addChild(tracker);
  {
    MappedMemory::Allocation result1(mappedMemory.get());
    MappedMemory::Allocation result2(mappedMemory.get());
    mappedMemory->allocate(numPages, 0, result1);
    EXPECT_GE(result1.numPages(), numPages);
    EXPECT_EQ(
        result1.numPages() * MappedMemory::kPageSize,
        tracker->getCurrentUserBytes());

    mappedMemory->allocate(numPages, 0, result2);
    EXPECT_GE(result2.numPages(), numPages);
    EXPECT_EQ(
        (result1.numPages() + result2.numPages()) * MappedMemory::kPageSize,
        tracker->getCurrentUserBytes());

    // Since allocations are still valid, usage should not change.
    EXPECT_EQ(
        (result1.numPages() + result2.numPages()) * MappedMemory::kPageSize,
        tracker->getCurrentUserBytes());
  }
  EXPECT_EQ(0, tracker->getCurrentUserBytes());
}

TEST_P(MappedMemoryTest, minSizeClass) {
  auto tracker = MemoryUsageTracker::create();
  auto mappedMemory = instance_->addChild(tracker);

  MappedMemory::Allocation result(mappedMemory.get());

  int32_t sizeClass = mappedMemory->sizeClasses().back();
  int32_t numPages = sizeClass + 1;
  mappedMemory->allocate(numPages, 0, result, nullptr, sizeClass);
  EXPECT_GE(result.numPages(), sizeClass * 2);
  // All runs have to be at least the minimum size.
  for (auto i = 0; i < result.numRuns(); ++i) {
    EXPECT_LE(sizeClass, result.runAt(i).numPages());
  }
  EXPECT_EQ(
      result.numPages() * MappedMemory::kPageSize,
      tracker->getCurrentUserBytes());
  mappedMemory->free(result);
  EXPECT_EQ(0, tracker->getCurrentUserBytes());
}

<<<<<<< HEAD
TEST_P(MappedMemoryTest, extAdvise) {
  if (!useMmap_) {
    return;
  }
  constexpr int32_t kSmallSize = 16;
  constexpr int32_t kLargeSize = 32 * kSmallSize + 1;
  auto instance = dynamic_cast<MmapAllocator*>(MappedMemory::getInstance());
  std::vector<std::unique_ptr<MappedMemory::Allocation>> allocations;
  auto numAllocs = kCapacity / kSmallSize;
  allocations.reserve(numAllocs);
  for (int32_t i = 0; i < numAllocs; ++i) {
    allocations.push_back(std::make_unique<MappedMemory::Allocation>(instance));
    EXPECT_TRUE(allocate(kSmallSize, *allocations.back().get()));
  }
  // We allocated and mapped the capacity. Now free half, leaving the memory
  // still mapped.
  allocations.resize(numAllocs / 2);
  EXPECT_TRUE(instance->checkConsistency());
  EXPECT_EQ(instance->numMapped(), numAllocs * kSmallSize);
  EXPECT_EQ(instance->numAllocated(), numAllocs / 2 * kSmallSize);
  std::vector<MappedMemory::ContiguousAllocation> large(2);
  EXPECT_TRUE(instance->allocateContiguous(kLargeSize, nullptr, large[0]));
  // The same number are mapped but some got advised away to back the large
  // allocation. One kSmallSize got advised away but not fully used because
  // kLargeSize is not a multiple of kSmallSize.
  EXPECT_EQ(instance->numMapped(), numAllocs * kSmallSize - kSmallSize + 1);
  EXPECT_EQ(instance->numAllocated(), numAllocs / 2 * kSmallSize + kLargeSize);
  EXPECT_TRUE(instance->allocateContiguous(kLargeSize, nullptr, large[1]));
  large.clear();
  EXPECT_EQ(instance->numAllocated(), allocations.size() * kSmallSize);
  // After freeing 2xkLargeSize, We have unmapped 2*LargeSize at the free and
  // another (kSmallSize - 1 when allocating the first kLargeSize. Of the 15
  // that this unmapped, 1 was taken by the second large alloc. So, the mapped
  // pages is total - (2 * kLargeSize) - 14. The unused unmapped are 15 pages
  // after the first and 14 after the second allocContiguous().
  EXPECT_EQ(
      instance->numMapped(),
      kSmallSize * numAllocs - (2 * kLargeSize) -
          (kSmallSize - (2 * (kLargeSize % kSmallSize))));
  EXPECT_TRUE(instance->checkConsistency());
=======
TEST_P(MappedMemoryTest, allocateBytes) {
  constexpr int32_t kNumAllocs = 50;
  // Different sizes, including below minimum and above largest size class.
  std::vector<MachinePageCount> sizes = {
      MappedMemory::kMaxMallocBytes / 2,
      100000,
      1000000,
      instance_->sizeClasses().back() * MappedMemory::kPageSize + 100000};
  folly::Random::DefaultGenerator rng;
  rng.seed(1);

  // We fill 'data' with random size allocations. Each is filled with its index
  // in 'data' cast to char.
  std::vector<folly::Range<char*>> data(kNumAllocs);
  for (auto counter = 0; counter < data.size() * 4; ++counter) {
    int32_t index = folly::Random::rand32(rng) % kNumAllocs;
    int32_t bytes = sizes[folly::Random::rand32() % sizes.size()];
    char expected = static_cast<char>(index);
    if (data[index].data()) {
      // If there is pre-existing data, we check that it has not been
      // overwritten.
      for (auto byte : data[index]) {
        EXPECT_EQ(expected, byte);
      }
      instance_->freeBytes(data[index].data(), data[index].size());
    }
    data[index] = folly::Range<char*>(
        reinterpret_cast<char*>(instance_->allocateBytes(bytes)), bytes);
    for (auto& byte : data[index]) {
      byte = expected;
    }
  }
  EXPECT_TRUE(instance_->checkConsistency());
  for (auto& range : data) {
    if (range.data()) {
      instance_->freeBytes(range.data(), range.size());
    }
  }
  auto stats = MappedMemory::allocateBytesStats();
  EXPECT_EQ(0, stats.totalSmall);
  EXPECT_EQ(0, stats.totalInSizeClasses);
  EXPECT_EQ(0, stats.totalLarge);

  EXPECT_EQ(0, instance_->numAllocated());
  EXPECT_TRUE(instance_->checkConsistency());
}

TEST_P(MappedMemoryTest, stlMappedMemoryAllocator) {
  {
    std::vector<double, StlMappedMemoryAllocator<double>> data(
        0, StlMappedMemoryAllocator<double>(instance_));
    // The contiguous size goes to 2MB, covering malloc, size
    // Allocation from classes and ContiguousAllocation outside size
    // classes.
    constexpr int32_t kNumDoubles = 256 * 1024;
    size_t capacity = 0;
    for (auto i = 0; i < kNumDoubles; i++) {
      data.push_back(i);
      if (data.capacity() != capacity) {
        capacity = data.capacity();
        auto stats = MappedMemory::allocateBytesStats();
        EXPECT_EQ(
            capacity * sizeof(double),
            stats.totalSmall + stats.totalInSizeClasses + stats.totalLarge);
      }
    }
    for (auto i = 0; i < kNumDoubles; i++) {
      ASSERT_EQ(i, data[i]);
    }
    EXPECT_EQ(512, instance_->numAllocated());
    auto stats = MappedMemory::allocateBytesStats();
    EXPECT_EQ(0, stats.totalSmall);
    EXPECT_EQ(0, stats.totalInSizeClasses);
    EXPECT_EQ(2 << 20, stats.totalLarge);
  }
  EXPECT_EQ(0, instance_->numAllocated());
  EXPECT_TRUE(instance_->checkConsistency());
>>>>>>> 2a697c25
}

VELOX_INSTANTIATE_TEST_SUITE_P(
    MappedMemoryTests,
    MappedMemoryTest,
    testing::Values(true, false));

} // namespace facebook::velox::memory<|MERGE_RESOLUTION|>--- conflicted
+++ resolved
@@ -445,8 +445,7 @@
   EXPECT_EQ(0, tracker->getCurrentUserBytes());
 }
 
-<<<<<<< HEAD
-TEST_P(MappedMemoryTest, extAdvise) {
+TEST_P(MappedMemoryTest, externalAdvise) {
   if (!useMmap_) {
     return;
   }
@@ -486,7 +485,8 @@
       kSmallSize * numAllocs - (2 * kLargeSize) -
           (kSmallSize - (2 * (kLargeSize % kSmallSize))));
   EXPECT_TRUE(instance->checkConsistency());
-=======
+}
+  
 TEST_P(MappedMemoryTest, allocateBytes) {
   constexpr int32_t kNumAllocs = 50;
   // Different sizes, including below minimum and above largest size class.
@@ -564,7 +564,6 @@
   }
   EXPECT_EQ(0, instance_->numAllocated());
   EXPECT_TRUE(instance_->checkConsistency());
->>>>>>> 2a697c25
 }
 
 VELOX_INSTANTIATE_TEST_SUITE_P(
