--- conflicted
+++ resolved
@@ -39,11 +39,7 @@
 };
 
 TEST_F(AllocationPoolTest, hugePages) {
-<<<<<<< HEAD
-  constexpr int64_t kHugePageSize = memory::AllocationTraits::kHugePageSize ;
-=======
   constexpr int64_t kHugePageSize = memory::AllocationTraits::kHugePageSize;
->>>>>>> f852d8ca
   auto allocationPool = std::make_unique<AllocationPool>(pool_.get());
   allocationPool->setHugePageThreshold(128 << 10);
   int32_t counter = 0;
@@ -84,12 +80,8 @@
     allocationPool->allocateFixed(5UL << 30);
     EXPECT_EQ(5, allocationPool->numRanges());
 
-<<<<<<< HEAD
-    // 5G is an even multiple of huge page, no free space at end. But it can be the mmap happens to start at 2MB boundary so we get another 2MB.
-=======
     // 5G is an even multiple of huge page, no free space at end. But it can be
     // the mmap happens to start at 2MB boundary so we get another 2MB.
->>>>>>> f852d8ca
     EXPECT_GE(kHugePageSize, allocationPool->availableInRun());
 
     EXPECT_LE(
