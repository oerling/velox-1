/*
 * Copyright (c) Facebook, Inc. and its affiliates.
 *
 * Licensed under the Apache License, Version 2.0 (the "License");
 * you may not use this file except in compliance with the License.
 * You may obtain a copy of the License at
 *
 *     http://www.apache.org/licenses/LICENSE-2.0
 *
 * Unless required by applicable law or agreed to in writing, software
 * distributed under the License is distributed on an "AS IS" BASIS,
 * WITHOUT WARRANTIES OR CONDITIONS OF ANY KIND, either express or implied.
 * See the License for the specific language governing permissions and
 * limitations under the License.
 */

#include "velox/common/memory/MemoryAllocator.h"
#include "velox/common/memory/MallocAllocator.h"

#include <sys/mman.h>
#include <iostream>
#include <numeric>

#include "velox/common/base/BitUtil.h"
#include "velox/common/memory/Memory.h"

<<<<<<< HEAD
DECLARE_bool(velox_use_hugepages);
=======
DECLARE_bool(velox_memory_use_hugepages);
>>>>>>> be99e32d

namespace facebook::velox::memory {

std::shared_ptr<MemoryAllocator> MemoryAllocator::instance_;
MemoryAllocator* MemoryAllocator::customInstance_;
std::mutex MemoryAllocator::initMutex_;

std::string MemoryAllocator::kindString(Kind kind) {
  switch (kind) {
    case Kind::kMalloc:
      return "MALLOC";
    case Kind::kMmap:
      return "MMAP";
    default:
      return fmt::format("UNKNOWN: {}", static_cast<int>(kind));
  }
}

std::ostream& operator<<(std::ostream& out, const MemoryAllocator::Kind& kind) {
  out << MemoryAllocator::kindString(kind);
  return out;
}

MemoryAllocator::SizeMix MemoryAllocator::allocationSize(
    MachinePageCount numPages,
    MachinePageCount minSizeClass) const {
  VELOX_CHECK_LE(
      minSizeClass,
      sizeClassSizes_.back(),
      "Requesting minimum size {} larger than largest size class {}",
      minSizeClass,
      sizeClassSizes_.back());

  MemoryAllocator::SizeMix mix;
  int32_t needed = numPages;
  int32_t pagesToAlloc = 0;
  for (int32_t sizeIndex = sizeClassSizes_.size() - 1; sizeIndex >= 0;
       --sizeIndex) {
    const int32_t size = sizeClassSizes_[sizeIndex];
    const bool isSmallest =
        sizeIndex == 0 || sizeClassSizes_[sizeIndex - 1] < minSizeClass;
    // If the size is less than 1/8 of the size from the next larger,
    // use the next larger size.
    if (size > (needed + (needed / 8)) && !isSmallest) {
      continue;
    }
    int32_t numUnits = std::max(1, needed / size);
    needed -= numUnits * size;
    if (isSmallest && needed > 0) {
      // If needed / size had a remainder, add one more unit. Do this
      // if the present size class is the smallest or 'minSizeClass'
      // size.
      ++numUnits;
      needed -= size;
    }
    if (FOLLY_UNLIKELY(numUnits * size > Allocation::PageRun::kMaxPagesInRun)) {
      VELOX_MEM_ALLOC_ERROR(fmt::format(
          "Too many pages {} to allocate, the number of units {} at size class of {} exceeds the PageRun limit {}",
          numPages,
          numUnits,
          size,
          Allocation::PageRun::kMaxPagesInRun));
    }
    mix.sizeCounts[mix.numSizes] = numUnits;
    pagesToAlloc += numUnits * size;
    mix.sizeIndices[mix.numSizes++] = sizeIndex;
    if (needed <= 0) {
      break;
    }
  }
  mix.totalPages = pagesToAlloc;
  return mix;
}

// static
MemoryAllocator* MemoryAllocator::getInstance() {
  std::lock_guard<std::mutex> l(initMutex_);
  if (customInstance_ != nullptr) {
    return customInstance_;
  }
  if (instance_ != nullptr) {
    return instance_.get();
  }
  instance_ = createDefaultInstance();
  return instance_.get();
}

// static
std::shared_ptr<MemoryAllocator> MemoryAllocator::createDefaultInstance() {
  return std::make_shared<MallocAllocator>();
}

// static
void MemoryAllocator::setDefaultInstance(MemoryAllocator* instance) {
  std::lock_guard<std::mutex> l(initMutex_);
  customInstance_ = instance;
}

// static
void MemoryAllocator::testingDestroyInstance() {
  std::lock_guard<std::mutex> l(initMutex_);
  instance_ = nullptr;
}

// static
bool MemoryAllocator::isAlignmentValid(
    uint64_t allocateBytes,
    uint16_t alignmentBytes) {
  return (alignmentBytes == kMinAlignment) ||
      (alignmentBytes >= kMinAlignment && alignmentBytes <= kMaxAlignment &&
       allocateBytes % alignmentBytes == 0 &&
       (alignmentBytes & (alignmentBytes - 1)) == 0);
}

void MemoryAllocator::alignmentCheck(
    uint64_t allocateBytes,
    uint16_t alignmentBytes) {
  if (FOLLY_UNLIKELY(!isAlignmentValid(allocateBytes, alignmentBytes))) {
    VELOX_FAIL(
        "Alignment check failed, allocateBytes {}, alignmentBytes {}",
        allocateBytes,
        alignmentBytes);
  }
}

// static.
MachinePageCount MemoryAllocator::roundUpToSizeClassSize(
    size_t bytes,
    const std::vector<MachinePageCount>& sizes) {
  auto pages = bits::roundUp(bytes, AllocationTraits::kPageSize) /
      AllocationTraits::kPageSize;
  VELOX_CHECK_LE(pages, sizes.back());
  return *std::lower_bound(sizes.begin(), sizes.end(), pages);
}

void* MemoryAllocator::allocateZeroFilled(uint64_t bytes) {
  void* result = allocateBytes(bytes);
  if (result != nullptr) {
    ::memset(result, 0, bytes);
  }
  return result;
}

Stats Stats::operator-(const Stats& other) const {
  Stats result;
  for (auto i = 0; i < sizes.size(); ++i) {
    result.sizes[i] = sizes[i] - other.sizes[i];
  }
  result.numAdvise = numAdvise - other.numAdvise;
  return result;
}

std::string Stats::toString() const {
  std::stringstream out;
  int64_t totalClocks = 0;
  int64_t totalBytes = 0;
  for (auto i = 0; i < sizes.size(); ++i) {
    totalClocks += sizes[i].clocks();
    totalBytes += sizes[i].totalBytes;
  }
  out << fmt::format(
      "Alloc: {}MB {} Gigaclocks, {}MB advised\n",
      totalBytes >> 20,
      totalClocks >> 30,
      numAdvise >> 8);

  // Sort the size classes by decreasing clocks.
  std::vector<int32_t> indices(sizes.size());
  std::iota(indices.begin(), indices.end(), 0);
  std::sort(indices.begin(), indices.end(), [&](int32_t left, int32_t right) {
    return sizes[left].clocks() > sizes[right].clocks();
  });
  for (auto i : indices) {
    // Do not report size classes with under 1M clocks.
    if (sizes[i].clocks() < 1000000) {
      break;
    }
    out << fmt::format(
        "Size {}K: {}MB {} Megaclocks\n",
        sizes[i].size * 4,
        sizes[i].totalBytes >> 20,
        sizes[i].clocks() >> 20);
  }
  return out.str();
}

void MemoryAllocator::useHugePages(
    const ContiguousAllocation& data,
    bool enable) {
#ifdef linux
<<<<<<< HEAD
  if (!FLAGS_velox_use_hugepages) {
=======
  if (!FLAGS_velox_memory_use_hugepages) {
>>>>>>> be99e32d
    return;
  }
  // A huge page is 2MB, so anything smaller does not apply.
  if (data.size() < 2 << 20) {
    return;
  }
<<<<<<< HEAD
  auto rc = madvise(
      data.data(), data.size(), enable ? MADV_HUGEPAGE : MADV_NOHUGEPAGE);
  if (rc != 0) {
    LOG(WARNING) << "madvise hugepage errno=" << errno;
=======
  auto rc = ::madvise(
      data.data(), data.size(), enable ? MADV_HUGEPAGE : MADV_NOHUGEPAGE);
  if (rc != 0) {
    VELOX_MEM_LOG(WARNING) << "madvise hugepage errno="
                           << folly ::errnoStr(errno);
>>>>>>> be99e32d
  }
#endif
}

} // namespace facebook::velox::memory<|MERGE_RESOLUTION|>--- conflicted
+++ resolved
@@ -24,11 +24,7 @@
 #include "velox/common/base/BitUtil.h"
 #include "velox/common/memory/Memory.h"
 
-<<<<<<< HEAD
-DECLARE_bool(velox_use_hugepages);
-=======
 DECLARE_bool(velox_memory_use_hugepages);
->>>>>>> be99e32d
 
 namespace facebook::velox::memory {
 
@@ -219,29 +215,18 @@
     const ContiguousAllocation& data,
     bool enable) {
 #ifdef linux
-<<<<<<< HEAD
-  if (!FLAGS_velox_use_hugepages) {
-=======
   if (!FLAGS_velox_memory_use_hugepages) {
->>>>>>> be99e32d
     return;
   }
   // A huge page is 2MB, so anything smaller does not apply.
   if (data.size() < 2 << 20) {
     return;
   }
-<<<<<<< HEAD
-  auto rc = madvise(
-      data.data(), data.size(), enable ? MADV_HUGEPAGE : MADV_NOHUGEPAGE);
-  if (rc != 0) {
-    LOG(WARNING) << "madvise hugepage errno=" << errno;
-=======
   auto rc = ::madvise(
       data.data(), data.size(), enable ? MADV_HUGEPAGE : MADV_NOHUGEPAGE);
   if (rc != 0) {
     VELOX_MEM_LOG(WARNING) << "madvise hugepage errno="
                            << folly ::errnoStr(errno);
->>>>>>> be99e32d
   }
 #endif
 }
