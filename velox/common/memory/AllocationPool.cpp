/*
 * Copyright (c) Facebook, Inc. and its affiliates.
 *
 * Licensed under the Apache License, Version 2.0 (the "License");
 * you may not use this file except in compliance with the License.
 * You may obtain a copy of the License at
 *
 *     http://www.apache.org/licenses/LICENSE-2.0
 *
 * Unless required by applicable law or agreed to in writing, software
 * distributed under the License is distributed on an "AS IS" BASIS,
 * WITHOUT WARRANTIES OR CONDITIONS OF ANY KIND, either express or implied.
 * See the License for the specific language governing permissions and
 * limitations under the License.
 */

#include "velox/common/memory/AllocationPool.h"
#include "velox/common/base/BitUtil.h"
#include "velox/common/base/Exceptions.h"
#include "velox/common/memory/MemoryAllocator.h"

namespace facebook::velox {

void AllocationPool::clear() {
  // Trigger Allocation's destructor to free allocated memory
  auto copy = std::move(allocation_);
  allocations_.clear();
  auto copyLarge = std::move(largeAllocations_);
  largeAllocations_.clear();
}

char* AllocationPool::allocateFixed(uint64_t bytes, int32_t alignment) {
  VELOX_CHECK_GT(bytes, 0, "Cannot allocate zero bytes");
  VELOX_CHECK_EQ(
      __builtin_popcount(alignment), 1, "Alignment can only be power of 2");

  auto numPages = memory::AllocationTraits::numPages(bytes + alignment - 1);

  // Use contiguous allocations from mapped memory if allocation size is large
  if (numPages > pool_->largestSizeClass()) {
    auto largeAlloc = std::make_unique<memory::ContiguousAllocation>();
    pool_->allocateContiguous(numPages, *largeAlloc);
    largeAllocations_.emplace_back(std::move(largeAlloc));
    auto result = largeAllocations_.back()->data<char>();
    VELOX_CHECK_NOT_NULL(
        result, "Unexpected nullptr for large contiguous allocation");
    // Should be at page boundary and always aligned.
    VELOX_CHECK_EQ(reinterpret_cast<uintptr_t>(result) % alignment, 0);
    return result;
  }

  if (availableInRun() == 0) {
    newRunImpl(numPages);
<<<<<<< HEAD
  } else if (auto alignedBytes =
                 bytes + memory::alignmentPadding(firstFreeInRun(), alignment);
             availableInRun() < alignedBytes) {
    newRunImpl(memory::AllocationTraits::numPages(alignedBytes));
=======
  } else {
    auto alignedBytes =
        bytes + memory::alignmentPadding(firstFreeInRun(), alignment);
    if (availableInRun() < alignedBytes) {
      newRunImpl(numPages);
    }
>>>>>>> 3440b9ac
  }
  auto run = currentRun();
  currentOffset_ += memory::alignmentPadding(firstFreeInRun(), alignment);
  uint64_t size = run.numBytes();
  VELOX_CHECK_LE(bytes + currentOffset_, size);
  auto* result = run.data<char>() + currentOffset_;
  VELOX_CHECK_EQ(reinterpret_cast<uintptr_t>(result) % alignment, 0);
  currentOffset_ += bytes;
  return result;
}

void AllocationPool::newRunImpl(memory::MachinePageCount numPages) {
  ++currentRun_;
  if (currentRun_ >= allocation_.numRuns()) {
    if (allocation_.numRuns()) {
      allocations_.push_back(
          std::make_unique<memory::Allocation>(std::move(allocation_)));
    }
    pool_->allocateNonContiguous(
        std::max<int32_t>(kMinPages, numPages), allocation_, numPages);
    currentRun_ = 0;
  }
  currentOffset_ = 0;
}

void AllocationPool::newRun(int32_t preferredSize) {
  auto numPages =
      bits::roundUp(preferredSize, memory::AllocationTraits::kPageSize) /
      memory::AllocationTraits::kPageSize;
  newRunImpl(numPages);
}

} // namespace facebook::velox<|MERGE_RESOLUTION|>--- conflicted
+++ resolved
@@ -51,19 +51,12 @@
 
   if (availableInRun() == 0) {
     newRunImpl(numPages);
-<<<<<<< HEAD
-  } else if (auto alignedBytes =
-                 bytes + memory::alignmentPadding(firstFreeInRun(), alignment);
-             availableInRun() < alignedBytes) {
-    newRunImpl(memory::AllocationTraits::numPages(alignedBytes));
-=======
   } else {
     auto alignedBytes =
         bytes + memory::alignmentPadding(firstFreeInRun(), alignment);
     if (availableInRun() < alignedBytes) {
       newRunImpl(numPages);
     }
->>>>>>> 3440b9ac
   }
   auto run = currentRun();
   currentOffset_ += memory::alignmentPadding(firstFreeInRun(), alignment);
