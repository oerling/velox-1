--- conflicted
+++ resolved
@@ -144,11 +144,7 @@
             .build());
   }
 
-<<<<<<< HEAD
-  ~MemoryUsageTracker();
-=======
-  virtual ~MemoryUsageTracker() = default;
->>>>>>> 9b2eb0a8
+  virtual ~MemoryUsageTracker();
 
   // Increments the reservation for 'this' so that we can allocate at
   // least 'size' bytes on top of the current allocation. This is used
@@ -303,13 +299,9 @@
   /// true if succeeded.
   bool maybeReserve(int64_t increment);
 
-<<<<<<< HEAD
   std::string toString() const;
 
- private:
-=======
  protected:
->>>>>>> 9b2eb0a8
   static constexpr int64_t kMB = 1 << 20;
 
   template <typename T, size_t size>
