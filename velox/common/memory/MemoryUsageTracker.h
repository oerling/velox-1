/*
 * Copyright (c) Facebook, Inc. and its affiliates.
 *
 * Licensed under the Apache License, Version 2.0 (the "License");
 * you may not use this file except in compliance with the License.
 * You may obtain a copy of the License at
 *
 *     http://www.apache.org/licenses/LICENSE-2.0
 *
 * Unless required by applicable law or agreed to in writing, software
 * distributed under the License is distributed on an "AS IS" BASIS,
 * WITHOUT WARRANTIES OR CONDITIONS OF ANY KIND, either express or implied.
 * See the License for the specific language governing permissions and
 * limitations under the License.
 */

#pragma once

#include <array>
#include <atomic>
#include <memory>
#include <optional>

#include "velox/common/base/BitUtil.h"
#include "velox/common/base/Exceptions.h"

namespace facebook::velox::memory {
constexpr int64_t kMaxMemory = std::numeric_limits<int64_t>::max();

#define VELOX_MEM_CAP_EXCEEDED()                                    \
  _VELOX_THROW(                                                     \
      ::facebook::velox::VeloxRuntimeError,                         \
      ::facebook::velox::error_source::kErrorSourceRuntime.c_str(), \
      ::facebook::velox::error_code::kMemCapExceeded.c_str(),       \
      /* isRetriable */ true);

struct MemoryUsageConfig {
  std::optional<int64_t> maxUserMemory;
  std::optional<int64_t> maxSystemMemory;
  std::optional<int64_t> maxTotalMemory;
  std::optional<int64_t> maxRecoverableMemory;
  bool allowOvercommit{false};
  bool isRecoverable{false};
  bool forMemoryManager{false};
};

struct MemoryUsageConfigBuilder {
  MemoryUsageConfig config;

  MemoryUsageConfigBuilder(MemoryUsageConfig c = MemoryUsageConfig())
      : config(c) {}

  MemoryUsageConfigBuilder& maxUserMemory(int64_t max) {
    config.maxUserMemory = max;
    return *this;
  }

  MemoryUsageConfigBuilder& maxSystemMemory(int64_t max) {
    config.maxSystemMemory = max;
    return *this;
  }

  MemoryUsageConfigBuilder& maxTotalMemory(int64_t max) {
    config.maxTotalMemory = max;
    return *this;
  }

  MemoryUsageConfigBuilder& maxRecoverableMemory(int64_t max) {
    config.maxRecoverableMemory = max;
    return *this;
  }

  MemoryUsageConfigBuilder& allowOvercommit(bool overcommit) {
    config.allowOvercommit = overcommit;
    return *this;
  }

  MemoryUsageConfigBuilder& isRecoverable(bool recoverable) {
    config.isRecoverable = recoverable;
    return *this;
  }

  MemoryUsageConfigBuilder& forMemoryManager(bool forMemMgr) {
    config.forMemoryManager = forMemMgr;
    return *this;
  }

  MemoryUsageConfig build() {
    return config;
  }
};

enum class UsageType : int {
  kUserMem = 0,
  kSystemMem = 1,
  kTotalMem = 2,
  kRecoverableMem = 3
};

// Keeps track of currently outstanding and peak outstanding memory
// and cumulative allocation volume for a MemoryPool or MappedMemory
// allocator. This is supplied at construction when creating a child
// MemoryPool or MappedMemory. These trackers form a tree. The
<<<<<<< HEAD
// tracking information is aggregated from leaf to root. Each level
// in the tree may specify a maximum allocation. Updating the
// allocated amount past the maximum will call an optional grow callback and
// throw if the callback did not make more space. This is why the update should
// precede the actual allocation. A tracker can specify a reservation. Making a
// reservation means that no memory is allocated but the allocated size  is
// updated so as to make sure that at least the reserved  amount can be
// allocated. Allocations that fit within the reserved are not
// counted as new because the counting  was done when
// making the reservation.  Allocating past the reservation is possible, but
// then allocation is recorded  in the tracker and it can fail. Freeing data
// when above reservation counts as free up to the reservation size. Freeing
// data within the reservation drops the usage but not the reservation.
// release() frees unused reserved capacity.
=======
// tracking information is aggregated from leaf to root. Each level in
// the tree may specify a maximum allocation. Updating the allocated
// amount past the maximum will throw. This is why the update should
// precede the actual allocation. A tracker can specify a
// reservation. Making a reservation means that no memory is allocated
// but the allocated size is updated so as to make sure that at least
// the reserved amount can be allocated. Allocations that fit within
// the reserved are not counted as new because the counting was done
// when making the reservation.  Allocating past the reservation is
// possible and will increase the reservation by a size-dependent
// quantum. This may fail if the new size in some parent exceeds a
// cap. Freeing data within the reservation drops the usage but not
// the reservation.  Automatically updated reservations are freed when
// enough memory is freed.  Explicitly made reservations must be freed
// with release(). Parents are updated only at reservation time to
// avoid cache coherence traffic that arises when every thread
// constantly updates the same top level allocation counter.
>>>>>>> 9ef16dc2
class MemoryUsageTracker
    : public std::enable_shared_from_this<MemoryUsageTracker> {
 public:
  // Function to increase size limit. Returns true if limit
  // increased. On success, increases the limits in 'limit' so as to
  // have 'size' more bytes of 'type'. This is responsible for updating all
  // parent trackers of 'limit'.
  using GrowCallback = std::function<
      bool(UsageType type, int64_t size, MemoryUsageTracker* limit)>;

  // Create default usage tracker. It aggregates both 'user' and 'system' memory
  // from its children and tracks the allocations as 'user' memory. It returns a
  // 'root' tracker.
  static std::shared_ptr<MemoryUsageTracker> create(
      const MemoryUsageConfig& config = MemoryUsageConfig()) {
    return create(nullptr, UsageType::kUserMem, config);
  }

  // FIXME(venkatra): Remove this once presto_cpp is updated to use above
  // function.
  static std::shared_ptr<MemoryUsageTracker> create(
      int64_t maxUserMemory,
      int64_t maxSystemMemory,
      int64_t maxTotalMemory) {
    return create(
        nullptr,
        UsageType::kUserMem,
        MemoryUsageConfigBuilder()
            .maxUserMemory(maxUserMemory)
            .maxSystemMemory(maxSystemMemory)
            .maxTotalMemory(maxTotalMemory)
            .build());
  }

  static std::shared_ptr<MemoryUsageTracker> create(
      const std::shared_ptr<MemoryUsageTracker>& parent,
      UsageType type,
      const MemoryUsageConfig& config);

  static std::shared_ptr<MemoryUsageTracker> createRoot();

  
  // Increments the reservation for 'this' so that we can allocate
  // at least 'size' bytes on top of the current allocation. This is
  // used when an a memory user needs to allocate more memory and
  // needs a guarantee of at least 'size' being available. If less
  // memory ends up being needed, the unused reservation should be released with
  // release().
  //   If the new reserved amount exceeds the
  // usage limit, an exception will be thrown.  Note that this
  // function is not thread-safe. We reserve on a
  // leaf memory pool or mapped memory, which is accessed within a
  // single thread.
  void reserve(int64_t size) {
    std::lock_guard<std::mutex> l(mutex_);

    minReservation_ += reserveLocked(size);
  }

  // Release unused reservation. Used reservation will be released as the
  // allocations are freed.
  void release() {
    std::lock_guard<std::mutex> l(mutex_);
    int64_t remaining = reservation_ - usedReservation_;
    if (remaining) {
      updateInternal(type_, -remaining);
    }
    reservation_ = 0;
    minReservation_ = 0;
    usedReservation_ = 0;
  }

  // Increments outstanding memory by 'size', which is positive for
  // allocation and negative for free. If there is no reservation or
  // the new allocated amount exceeds the reservation, propagates the
  // change upward.
  void update(int64_t size) {
    std::lock_guard<std::mutex> l(mutex_);
    if (size > 0) {
      if (usedReservation_ + size > reservation_) {
        reserveLocked(size);
      }
      usedReservation_ += size;
      return;
    }
    auto newUsed = usedReservation_ + size;
    auto newCap = std::max(minReservation_, newUsed);
    auto newQuantized = quantizedSize(newCap);
    if (newQuantized != reservation_) {
      auto increment = newQuantized - reservation_;
      updateInternal(type_, increment);
      reservation_ = newQuantized;
    }
    usedReservation_ += size;
  }

  int64_t getCurrentUserBytes() const {
    return adjustByReservation(user(currentUsageInBytes_));
  }
  int64_t getCurrentSystemBytes() const {
    return adjustByReservation(system(currentUsageInBytes_));
  }
  int64_t getCurrentTotalBytes() const {
<<<<<<< HEAD
    return getCurrentUserBytes() + getCurrentSystemBytes() +
        getCurrentRecoverableBytes();
  }
  int64_t getCurrentRecoverableBytes() const {
    return currentUsageInBytes_[static_cast<int>(UsageType::kRecoverableMem)];
=======
    return adjustByReservation(
        user(currentUsageInBytes_) + system(currentUsageInBytes_));
>>>>>>> 9ef16dc2
  }

  int64_t getPeakUserBytes() const {
    return user(peakUsageInBytes_);
  }
  int64_t getPeakSystemBytes() const {
    return system(peakUsageInBytes_);
  }
  int64_t getPeakTotalBytes() const {
    return total(peakUsageInBytes_);
  }
  int64_t getPeakRecoverableBytes() const {
    return peakUsageInBytes_[static_cast<int>(UsageType::kRecoverableMem)];
  }
  int64_t getMaxTotalBytes() const {
    return maxMemory_[static_cast<int>(UsageType::kTotalMem)];
  }

  int64_t getAvailableReservation() const {
    return std::max<int64_t>(0, reservation_ - usedReservation_);
  }

  int64_t getNumAllocs() const {
    return total(numAllocs_);
  }

  int64_t getCumulativeBytes() const {
    return total(cumulativeBytes_);
  }

  std::shared_ptr<MemoryUsageTracker> addChild(
      bool trackSystemMem = false,
      const MemoryUsageConfig& config = MemoryUsageConfig()) {
    return create(
        shared_from_this(),
        trackSystemMem ? UsageType::kSystemMem : UsageType::kUserMem,
        config);
  }

<<<<<<< HEAD
  void updateConfig(const MemoryUsageConfig& config) {
    if (config.maxUserMemory.has_value()) {
      maxMemory_[static_cast<int>(UsageType::kUserMem)] =
          config.maxUserMemory.value();
    }
    if (config.maxSystemMemory.has_value()) {
      maxMemory_[static_cast<int>(UsageType::kSystemMem)] =
          config.maxUserMemory.value();
    }
    if (config.maxTotalMemory.has_value()) {
      maxMemory_[static_cast<int>(UsageType::kTotalMem)] =
          config.maxTotalMemory.value();
    }
    if (config.maxRecoverableMemory.has_value()) {
      maxMemory_[static_cast<int>(UsageType::kRecoverableMem)] =
          config.maxRecoverableMemory.value();
    }
  }

  void increment(UsageType type, int64_t size) {
    currentUsageInBytes_[static_cast<int32_t>(UsageType::kTotalMem)].fetch_add(
        size);
=======
  int64_t getUserMemoryCap() const {
    return user(maxMemory_);
  }

 private:
  static constexpr int64_t kMB = 1 << 20;

  enum class UsageType : int { kUserMem = 0, kSystemMem = 1, kTotalMem = 2 };

  template <typename T, size_t size>
  static T& usage(std::array<T, size>& array, UsageType type) {
    return array[static_cast<int32_t>(type)];
  }

  template <typename T, size_t size>
  static T& user(std::array<T, size>& array) {
    return usage(array, UsageType::kUserMem);
  }

  template <typename T, size_t size>
  static T& system(std::array<T, size>& array) {
    return usage(array, UsageType::kSystemMem);
  }

  template <typename T, size_t size>
  static T& total(std::array<T, size>& array) {
    return usage(array, UsageType::kTotalMem);
  }

  template <typename T, size_t size>
  static int64_t usage(const std::array<T, size>& array, UsageType type) {
    return array[static_cast<int32_t>(type)];
  }

  template <typename T, size_t size>
  static int64_t user(const std::array<T, size>& array) {
    return usage(array, UsageType::kUserMem);
  }

  template <typename T, size_t size>
  static int64_t system(const std::array<T, size>& array) {
    return usage(array, UsageType::kSystemMem);
  }

  template <typename T, size_t size>
  static int64_t total(const std::array<T, size>& array) {
    return usage(array, UsageType::kTotalMem);
  }

  int64_t reserveLocked(int64_t size) {
    int64_t neededSize = size - (reservation_ - usedReservation_);
    if (neededSize > 0) {
      auto increment = roundedDelta(reservation_, neededSize);
      updateInternal(type_, increment);
      reservation_ += increment;
      return increment;
    }
    return 0;
  }

  // Returns a rounded up delta based on adding 'delta' to
  // 'size'. Adding the rounded delta to 'size' will result in 'size'
  // a quantized size, rounded to the MB or 8MB for larger sizes.
  static int64_t roundedDelta(int64_t size, int64_t delta) {
    return quantizedSize(size + delta) - size;
  }

  // Returns the next higher quantized size. Small sizes are at MB granularity,
  // larger ones at coarser granularity.
  static uint64_t quantizedSize(uint64_t size) {
    if (size < 16 * kMB) {
      return bits::roundUp(size, kMB);
    }
    if (size < 64 * kMB) {
      return bits::roundUp(size, 4 * kMB);
    }
    return bits::roundUp(size, 8 * kMB);
  }

  int64_t adjustByReservation(int64_t total) const {
    return reservation_
        ? std::max<int64_t>(total - getAvailableReservation(), 0)
        : std::max<int64_t>(0, total);
  }

  // Serializes update(). UpdateInternal works based on atomics so
  // children updating the same parent do not have to be serialized
  // but multiple threads updating the same leaf must be serialized
  // because the reservation decision needs a consistent read/write of
  // both reservation and used reservation.
  std::mutex mutex_;
  std::shared_ptr<MemoryUsageTracker> parent_;
  UsageType type_;
  std::array<std::atomic<int64_t>, 2> currentUsageInBytes_{};
  std::array<std::atomic<int64_t>, 3> peakUsageInBytes_{};
  std::array<int64_t, 3> maxMemory_;
  std::array<int64_t, 3> numAllocs_{};
  std::array<int64_t, 3> cumulativeBytes_{};

  int64_t reservation_{0};

  // Minimum amount of reserved memory to hold until explicit release().
  int64_t minReservation_{0};
  std::atomic<int64_t> usedReservation_{};
>>>>>>> 9ef16dc2

    currentUsageInBytes_[static_cast<int32_t>(type)].fetch_add(size);
  }

  int64_t getIfCan(UsageType type, int64_t size) {
    int64_t limit = maxMemory_[static_cast<int32_t>(UsageType::kTotalMem)];

    if (currentUsageInBytes_[static_cast<int32_t>(UsageType::kTotalMem)]
                .fetch_add(size) +
            size >
        limit) {
      currentUsageInBytes_[static_cast<int32_t>(UsageType::kTotalMem)]
          .fetch_sub(size);
      return false;
    }
    currentUsageInBytes_[static_cast<int32_t>(type)].fetch_add(size);
    return true;
  }

  UsageType type() const {
    return type_;
  }

  void setGrowCallback(GrowCallback func) {
    growCallback_ = func;
  }

  std::string toString() const;

 private:
  GrowCallback growCallback_;
  explicit MemoryUsageTracker(
      const std::shared_ptr<MemoryUsageTracker>& parent,
      UsageType type,
      const MemoryUsageConfig& config)
      : parent_(parent),
        type_(config.isRecoverable ? UsageType::kRecoverableMem : type),
        maxMemory_{
            config.maxUserMemory.value_or(kMaxMemory),
            config.maxSystemMemory.value_or(kMaxMemory),
            config.maxTotalMemory.value_or(kMaxMemory)} {}

  void maySetMax(UsageType type, int64_t newPeak) {
    auto& peakUsage = peakUsageInBytes_[static_cast<int>(type)];
    int64_t oldPeak = peakUsage;
    while (oldPeak < newPeak &&
           !peakUsage.compare_exchange_weak(oldPeak, newPeak)) {
      oldPeak = peakUsage;
    }
  }

<<<<<<< HEAD
  void update(UsageType type, int64_t size);

  // Increments the amount of 'usedReservation_' by 'size'.  Returns the
  // amount by which current size must be incremented. If both old and
  // new values are below the reservation, there is no increment. If
  // the increment crosses reservation, then the increment is, in the
  // case of allocation, the amount that goes above the reservation
  // and for deallocation the amount that takes the current size to
  // reservation but not below this. If both new and old amounts used
  // are above reservation, the increment is the delta between the
  // two.
  int64_t updateUsed(int64_t size) {
    int64_t increment = size;
    int64_t reservation = reservation_;
    if (reservation > 0) {
      int64_t oldUsed = 0;
      int64_t newUsed = 0;
      do {
        oldUsed = usedReservation_;
        newUsed = oldUsed + size;
        if (newUsed <= reservation && oldUsed <= reservation_) {
          // The usage stays below reservation. No change to allocated size.
          increment = 0;
        } else if (newUsed < reservation_ && oldUsed > reservation_) {
          // Usage goes below reservation due to a free.
          increment = reservation_ - oldUsed;
        } else if (newUsed > reservation_ && oldUsed < reservation_) {
          // Usage goes above reservation due to allocation.
          increment = newUsed - reservation_;
        } else {
          // Old and new are both above reservation. The delta is directly
          // reflected in allocated size.
          increment = size;
        }
      } while (!usedReservation_.compare_exchange_weak(oldUsed, newUsed));
=======
  void updateInternal(UsageType type, int64_t size);

  void checkNonNegativeSizes(const char* message) const {
    if (user(currentUsageInBytes_) < 0 || system(currentUsageInBytes_) < 0 ||
        total(currentUsageInBytes_) < 0) {
      LOG_EVERY_N(ERROR, 100)
          << "MEMR: Negative usage " << message << user(currentUsageInBytes_)
          << " " << system(currentUsageInBytes_) << " "
          << total(currentUsageInBytes_);
>>>>>>> 9ef16dc2
    }
  }

  std::shared_ptr<MemoryUsageTracker> parent_;
  UsageType type_;
  std::array<std::atomic<int64_t>, 4> currentUsageInBytes_{};
  std::array<std::atomic<int64_t>, 4> peakUsageInBytes_{};
  std::array<int64_t, 3> maxMemory_;
  std::array<int64_t, 3> numAllocs_{};
  std::array<int64_t, 3> cumulativeBytes_{};

  int64_t reservation_{0};
  std::atomic<int64_t> usedReservation_{};
};
} // namespace facebook::velox::memory<|MERGE_RESOLUTION|>--- conflicted
+++ resolved
@@ -38,10 +38,6 @@
   std::optional<int64_t> maxUserMemory;
   std::optional<int64_t> maxSystemMemory;
   std::optional<int64_t> maxTotalMemory;
-  std::optional<int64_t> maxRecoverableMemory;
-  bool allowOvercommit{false};
-  bool isRecoverable{false};
-  bool forMemoryManager{false};
 };
 
 struct MemoryUsageConfigBuilder {
@@ -65,58 +61,15 @@
     return *this;
   }
 
-  MemoryUsageConfigBuilder& maxRecoverableMemory(int64_t max) {
-    config.maxRecoverableMemory = max;
-    return *this;
-  }
-
-  MemoryUsageConfigBuilder& allowOvercommit(bool overcommit) {
-    config.allowOvercommit = overcommit;
-    return *this;
-  }
-
-  MemoryUsageConfigBuilder& isRecoverable(bool recoverable) {
-    config.isRecoverable = recoverable;
-    return *this;
-  }
-
-  MemoryUsageConfigBuilder& forMemoryManager(bool forMemMgr) {
-    config.forMemoryManager = forMemMgr;
-    return *this;
-  }
-
   MemoryUsageConfig build() {
     return config;
   }
-};
-
-enum class UsageType : int {
-  kUserMem = 0,
-  kSystemMem = 1,
-  kTotalMem = 2,
-  kRecoverableMem = 3
 };
 
 // Keeps track of currently outstanding and peak outstanding memory
 // and cumulative allocation volume for a MemoryPool or MappedMemory
 // allocator. This is supplied at construction when creating a child
 // MemoryPool or MappedMemory. These trackers form a tree. The
-<<<<<<< HEAD
-// tracking information is aggregated from leaf to root. Each level
-// in the tree may specify a maximum allocation. Updating the
-// allocated amount past the maximum will call an optional grow callback and
-// throw if the callback did not make more space. This is why the update should
-// precede the actual allocation. A tracker can specify a reservation. Making a
-// reservation means that no memory is allocated but the allocated size  is
-// updated so as to make sure that at least the reserved  amount can be
-// allocated. Allocations that fit within the reserved are not
-// counted as new because the counting  was done when
-// making the reservation.  Allocating past the reservation is possible, but
-// then allocation is recorded  in the tracker and it can fail. Freeing data
-// when above reservation counts as free up to the reservation size. Freeing
-// data within the reservation drops the usage but not the reservation.
-// release() frees unused reserved capacity.
-=======
 // tracking information is aggregated from leaf to root. Each level in
 // the tree may specify a maximum allocation. Updating the allocated
 // amount past the maximum will throw. This is why the update should
@@ -134,17 +87,9 @@
 // with release(). Parents are updated only at reservation time to
 // avoid cache coherence traffic that arises when every thread
 // constantly updates the same top level allocation counter.
->>>>>>> 9ef16dc2
 class MemoryUsageTracker
     : public std::enable_shared_from_this<MemoryUsageTracker> {
  public:
-  // Function to increase size limit. Returns true if limit
-  // increased. On success, increases the limits in 'limit' so as to
-  // have 'size' more bytes of 'type'. This is responsible for updating all
-  // parent trackers of 'limit'.
-  using GrowCallback = std::function<
-      bool(UsageType type, int64_t size, MemoryUsageTracker* limit)>;
-
   // Create default usage tracker. It aggregates both 'user' and 'system' memory
   // from its children and tracks the allocations as 'user' memory. It returns a
   // 'root' tracker.
@@ -169,14 +114,6 @@
             .build());
   }
 
-  static std::shared_ptr<MemoryUsageTracker> create(
-      const std::shared_ptr<MemoryUsageTracker>& parent,
-      UsageType type,
-      const MemoryUsageConfig& config);
-
-  static std::shared_ptr<MemoryUsageTracker> createRoot();
-
-  
   // Increments the reservation for 'this' so that we can allocate
   // at least 'size' bytes on top of the current allocation. This is
   // used when an a memory user needs to allocate more memory and
@@ -238,16 +175,8 @@
     return adjustByReservation(system(currentUsageInBytes_));
   }
   int64_t getCurrentTotalBytes() const {
-<<<<<<< HEAD
-    return getCurrentUserBytes() + getCurrentSystemBytes() +
-        getCurrentRecoverableBytes();
-  }
-  int64_t getCurrentRecoverableBytes() const {
-    return currentUsageInBytes_[static_cast<int>(UsageType::kRecoverableMem)];
-=======
     return adjustByReservation(
         user(currentUsageInBytes_) + system(currentUsageInBytes_));
->>>>>>> 9ef16dc2
   }
 
   int64_t getPeakUserBytes() const {
@@ -258,12 +187,6 @@
   }
   int64_t getPeakTotalBytes() const {
     return total(peakUsageInBytes_);
-  }
-  int64_t getPeakRecoverableBytes() const {
-    return peakUsageInBytes_[static_cast<int>(UsageType::kRecoverableMem)];
-  }
-  int64_t getMaxTotalBytes() const {
-    return maxMemory_[static_cast<int>(UsageType::kTotalMem)];
   }
 
   int64_t getAvailableReservation() const {
@@ -287,30 +210,6 @@
         config);
   }
 
-<<<<<<< HEAD
-  void updateConfig(const MemoryUsageConfig& config) {
-    if (config.maxUserMemory.has_value()) {
-      maxMemory_[static_cast<int>(UsageType::kUserMem)] =
-          config.maxUserMemory.value();
-    }
-    if (config.maxSystemMemory.has_value()) {
-      maxMemory_[static_cast<int>(UsageType::kSystemMem)] =
-          config.maxUserMemory.value();
-    }
-    if (config.maxTotalMemory.has_value()) {
-      maxMemory_[static_cast<int>(UsageType::kTotalMem)] =
-          config.maxTotalMemory.value();
-    }
-    if (config.maxRecoverableMemory.has_value()) {
-      maxMemory_[static_cast<int>(UsageType::kRecoverableMem)] =
-          config.maxRecoverableMemory.value();
-    }
-  }
-
-  void increment(UsageType type, int64_t size) {
-    currentUsageInBytes_[static_cast<int32_t>(UsageType::kTotalMem)].fetch_add(
-        size);
-=======
   int64_t getUserMemoryCap() const {
     return user(maxMemory_);
   }
@@ -415,48 +314,22 @@
   // Minimum amount of reserved memory to hold until explicit release().
   int64_t minReservation_{0};
   std::atomic<int64_t> usedReservation_{};
->>>>>>> 9ef16dc2
-
-    currentUsageInBytes_[static_cast<int32_t>(type)].fetch_add(size);
-  }
-
-  int64_t getIfCan(UsageType type, int64_t size) {
-    int64_t limit = maxMemory_[static_cast<int32_t>(UsageType::kTotalMem)];
-
-    if (currentUsageInBytes_[static_cast<int32_t>(UsageType::kTotalMem)]
-                .fetch_add(size) +
-            size >
-        limit) {
-      currentUsageInBytes_[static_cast<int32_t>(UsageType::kTotalMem)]
-          .fetch_sub(size);
-      return false;
-    }
-    currentUsageInBytes_[static_cast<int32_t>(type)].fetch_add(size);
-    return true;
-  }
-
-  UsageType type() const {
-    return type_;
-  }
-
-  void setGrowCallback(GrowCallback func) {
-    growCallback_ = func;
-  }
-
-  std::string toString() const;
-
- private:
-  GrowCallback growCallback_;
+
   explicit MemoryUsageTracker(
       const std::shared_ptr<MemoryUsageTracker>& parent,
       UsageType type,
       const MemoryUsageConfig& config)
       : parent_(parent),
-        type_(config.isRecoverable ? UsageType::kRecoverableMem : type),
+        type_(type),
         maxMemory_{
             config.maxUserMemory.value_or(kMaxMemory),
             config.maxSystemMemory.value_or(kMaxMemory),
             config.maxTotalMemory.value_or(kMaxMemory)} {}
+
+  static std::shared_ptr<MemoryUsageTracker> create(
+      const std::shared_ptr<MemoryUsageTracker>& parent,
+      UsageType type,
+      const MemoryUsageConfig& config);
 
   void maySetMax(UsageType type, int64_t newPeak) {
     auto& peakUsage = peakUsageInBytes_[static_cast<int>(type)];
@@ -467,43 +340,6 @@
     }
   }
 
-<<<<<<< HEAD
-  void update(UsageType type, int64_t size);
-
-  // Increments the amount of 'usedReservation_' by 'size'.  Returns the
-  // amount by which current size must be incremented. If both old and
-  // new values are below the reservation, there is no increment. If
-  // the increment crosses reservation, then the increment is, in the
-  // case of allocation, the amount that goes above the reservation
-  // and for deallocation the amount that takes the current size to
-  // reservation but not below this. If both new and old amounts used
-  // are above reservation, the increment is the delta between the
-  // two.
-  int64_t updateUsed(int64_t size) {
-    int64_t increment = size;
-    int64_t reservation = reservation_;
-    if (reservation > 0) {
-      int64_t oldUsed = 0;
-      int64_t newUsed = 0;
-      do {
-        oldUsed = usedReservation_;
-        newUsed = oldUsed + size;
-        if (newUsed <= reservation && oldUsed <= reservation_) {
-          // The usage stays below reservation. No change to allocated size.
-          increment = 0;
-        } else if (newUsed < reservation_ && oldUsed > reservation_) {
-          // Usage goes below reservation due to a free.
-          increment = reservation_ - oldUsed;
-        } else if (newUsed > reservation_ && oldUsed < reservation_) {
-          // Usage goes above reservation due to allocation.
-          increment = newUsed - reservation_;
-        } else {
-          // Old and new are both above reservation. The delta is directly
-          // reflected in allocated size.
-          increment = size;
-        }
-      } while (!usedReservation_.compare_exchange_weak(oldUsed, newUsed));
-=======
   void updateInternal(UsageType type, int64_t size);
 
   void checkNonNegativeSizes(const char* message) const {
@@ -513,19 +349,7 @@
           << "MEMR: Negative usage " << message << user(currentUsageInBytes_)
           << " " << system(currentUsageInBytes_) << " "
           << total(currentUsageInBytes_);
->>>>>>> 9ef16dc2
-    }
-  }
-
-  std::shared_ptr<MemoryUsageTracker> parent_;
-  UsageType type_;
-  std::array<std::atomic<int64_t>, 4> currentUsageInBytes_{};
-  std::array<std::atomic<int64_t>, 4> peakUsageInBytes_{};
-  std::array<int64_t, 3> maxMemory_;
-  std::array<int64_t, 3> numAllocs_{};
-  std::array<int64_t, 3> cumulativeBytes_{};
-
-  int64_t reservation_{0};
-  std::atomic<int64_t> usedReservation_{};
+    }
+  }
 };
 } // namespace facebook::velox::memory