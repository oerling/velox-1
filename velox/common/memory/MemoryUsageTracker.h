/*
 * Copyright (c) Facebook, Inc. and its affiliates.
 *
 * Licensed under the Apache License, Version 2.0 (the "License");
 * you may not use this file except in compliance with the License.
 * You may obtain a copy of the License at
 *
 *     http://www.apache.org/licenses/LICENSE-2.0
 *
 * Unless required by applicable law or agreed to in writing, software
 * distributed under the License is distributed on an "AS IS" BASIS,
 * WITHOUT WARRANTIES OR CONDITIONS OF ANY KIND, either express or implied.
 * See the License for the specific language governing permissions and
 * limitations under the License.
 */

#pragma once

#include <array>
#include <atomic>
#include <memory>
#include <optional>

#include "velox/common/base/BitUtil.h"
#include "velox/common/base/Exceptions.h"

namespace facebook::velox::memory {
constexpr int64_t kMaxMemory = std::numeric_limits<int64_t>::max();

<<<<<<< HEAD
#define VELOX_MEM_CAP_EXCEEDED(name, cap)                           \
=======
#define VELOX_MEM_CAP_EXCEEDED(cap)                                 \
>>>>>>> 4bd52a73
  _VELOX_THROW(                                                     \
      ::facebook::velox::VeloxRuntimeError,                         \
      ::facebook::velox::error_source::kErrorSourceRuntime.c_str(), \
      ::facebook::velox::error_code::kMemCapExceeded.c_str(),       \
      /* isRetriable */ true,                                       \
<<<<<<< HEAD
      fmt::format("Exceeded memory cap of {} = {} KB", name, cap / 1024));
=======
      "Exceeded memory cap of {} MB",                               \
      (cap) / 1024 / 1024);
>>>>>>> 4bd52a73

struct MemoryUsageConfig {
  std::optional<int64_t> maxUserMemory;
  std::optional<int64_t> maxSystemMemory;
  std::optional<int64_t> maxTotalMemory;
};

struct MemoryUsageConfigBuilder {
  MemoryUsageConfig config;

  MemoryUsageConfigBuilder(MemoryUsageConfig c = MemoryUsageConfig())
      : config(c) {}

  MemoryUsageConfigBuilder& maxUserMemory(int64_t max) {
    config.maxUserMemory = max;
    return *this;
  }

  MemoryUsageConfigBuilder& maxSystemMemory(int64_t max) {
    config.maxSystemMemory = max;
    return *this;
  }

  MemoryUsageConfigBuilder& maxTotalMemory(int64_t max) {
    config.maxTotalMemory = max;
    return *this;
  }

  MemoryUsageConfig build() {
    return config;
  }
};

// Keeps track of currently outstanding and peak outstanding memory
// and cumulative allocation volume for a MemoryPool or MappedMemory
// allocator. This is supplied at construction when creating a child
// MemoryPool or MappedMemory. These trackers form a tree. The
// tracking information is aggregated from leaf to root. Each level in
// the tree may specify a maximum allocation. Updating the allocated
// amount past the maximum will throw. This is why the update should
// precede the actual allocation. A tracker can specify a
// reservation. Making a reservation means that no memory is allocated
// but the allocated size is updated so as to make sure that at least
// the reserved amount can be allocated. Allocations that fit within
// the reserved are not counted as new because the counting was done
// when making the reservation.  Allocating past the reservation is
// possible and will increase the reservation by a size-dependent
// quantum. This may fail if the new size in some parent exceeds a
// cap. Freeing data within the reservation drops the usage but not
// the reservation.  Automatically updated reservations are freed when
// enough memory is freed.  Explicitly made reservations must be freed
// with release(). Parents are updated only at reservation time to
// avoid cache coherence traffic that arises when every thread
// constantly updates the same top level allocation counter.
class MemoryUsageTracker
    : public std::enable_shared_from_this<MemoryUsageTracker> {
 public:
  // Create default usage tracker. It aggregates both 'user' and 'system' memory
  // from its children and tracks the allocations as 'user' memory. It returns a
  // 'root' tracker.
  static std::shared_ptr<MemoryUsageTracker> create(
      const MemoryUsageConfig& config = MemoryUsageConfig()) {
    return create(nullptr, UsageType::kUserMem, config);
  }

  // FIXME(venkatra): Remove this once presto_cpp is updated to use above
  // function.
  static std::shared_ptr<MemoryUsageTracker> create(
      int64_t maxUserMemory,
      int64_t maxSystemMemory,
      int64_t maxTotalMemory) {
    return create(
        nullptr,
        UsageType::kUserMem,
        MemoryUsageConfigBuilder()
            .maxUserMemory(maxUserMemory)
            .maxSystemMemory(maxSystemMemory)
            .maxTotalMemory(maxTotalMemory)
            .build());
  }

  // Increments the reservation for 'this' so that we can allocate
  // at least 'size' bytes on top of the current allocation. This is
  // used when an a memory user needs to allocate more memory and
  // needs a guarantee of at least 'size' being available. If less
  // memory ends up being needed, the unused reservation should be released with
  // release().
  //   If the new reserved amount exceeds the
  // usage limit, an exception will be thrown.  Note that this
  // function is not thread-safe. We reserve on a
  // leaf memory pool or mapped memory, which is accessed within a
  // single thread.
  void reserve(int64_t size) {
    std::lock_guard<std::mutex> l(mutex_);

    minReservation_ += reserveLocked(size);
  }

  // Release unused reservation. Used reservation will be released as the
  // allocations are freed.
  void release() {
    std::lock_guard<std::mutex> l(mutex_);
    int64_t remaining = reservation_ - usedReservation_;
    if (remaining) {
      updateInternal(type_, -remaining);
    }
    reservation_ = 0;
    minReservation_ = 0;
    usedReservation_ = 0;
  }

  // Increments outstanding memory by 'size', which is positive for
  // allocation and negative for free. If there is no reservation or
  // the new allocated amount exceeds the reservation, propagates the
  // change upward.
  void update(int64_t size) {
    std::lock_guard<std::mutex> l(mutex_);
    if (size > 0) {
      if (usedReservation_ + size > reservation_) {
        reserveLocked(size);
      }
      usedReservation_ += size;
      return;
    }
    auto newUsed = usedReservation_ + size;
    auto newCap = std::max(minReservation_, newUsed);
    auto newQuantized = quantizedSize(newCap);
    if (newQuantized != reservation_) {
      auto increment = newQuantized - reservation_;
      updateInternal(type_, increment);
      reservation_ = newQuantized;
    }
    usedReservation_ += size;
  }

  int64_t getCurrentUserBytes() const {
    return adjustByReservation(user(currentUsageInBytes_));
  }
  int64_t getCurrentSystemBytes() const {
    return adjustByReservation(system(currentUsageInBytes_));
  }
  int64_t getCurrentTotalBytes() const {
    return adjustByReservation(
        user(currentUsageInBytes_) + system(currentUsageInBytes_));
  }

  int64_t getPeakUserBytes() const {
    return user(peakUsageInBytes_);
  }
  int64_t getPeakSystemBytes() const {
    return system(peakUsageInBytes_);
  }
  int64_t getPeakTotalBytes() const {
    return total(peakUsageInBytes_);
  }

  int64_t getAvailableReservation() const {
    return std::max<int64_t>(0, reservation_ - usedReservation_);
  }

  int64_t getNumAllocs() const {
    return total(numAllocs_);
  }

  int64_t getCumulativeBytes() const {
    return total(cumulativeBytes_);
  }

  std::shared_ptr<MemoryUsageTracker> addChild(
      bool trackSystemMem = false,
      const MemoryUsageConfig& config = MemoryUsageConfig()) {
    return create(
        shared_from_this(),
        trackSystemMem ? UsageType::kSystemMem : UsageType::kUserMem,
        config);
  }

  int64_t getUserMemoryCap() const {
    return user(maxMemory_);
  }

 private:
  static constexpr int64_t kMB = 1 << 20;

  enum class UsageType : int { kUserMem = 0, kSystemMem = 1, kTotalMem = 2 };

  template <typename T, size_t size>
  static T& usage(std::array<T, size>& array, UsageType type) {
    return array[static_cast<int32_t>(type)];
  }

  template <typename T, size_t size>
  static T& user(std::array<T, size>& array) {
    return usage(array, UsageType::kUserMem);
  }

  template <typename T, size_t size>
  static T& system(std::array<T, size>& array) {
    return usage(array, UsageType::kSystemMem);
  }

  template <typename T, size_t size>
  static T& total(std::array<T, size>& array) {
    return usage(array, UsageType::kTotalMem);
  }

  template <typename T, size_t size>
  static int64_t usage(const std::array<T, size>& array, UsageType type) {
    return array[static_cast<int32_t>(type)];
  }

  template <typename T, size_t size>
  static int64_t user(const std::array<T, size>& array) {
    return usage(array, UsageType::kUserMem);
  }

  template <typename T, size_t size>
  static int64_t system(const std::array<T, size>& array) {
    return usage(array, UsageType::kSystemMem);
  }

  template <typename T, size_t size>
  static int64_t total(const std::array<T, size>& array) {
    return usage(array, UsageType::kTotalMem);
  }

  int64_t reserveLocked(int64_t size) {
    int64_t neededSize = size - (reservation_ - usedReservation_);
    if (neededSize > 0) {
      auto increment = roundedDelta(reservation_, neededSize);
      updateInternal(type_, increment);
      reservation_ += increment;
      return increment;
    }
    return 0;
  }

  // Returns a rounded up delta based on adding 'delta' to
  // 'size'. Adding the rounded delta to 'size' will result in 'size'
  // a quantized size, rounded to the MB or 8MB for larger sizes.
  static int64_t roundedDelta(int64_t size, int64_t delta) {
    return quantizedSize(size + delta) - size;
  }

  // Returns the next higher quantized size. Small sizes are at MB granularity,
  // larger ones at coarser granularity.
  static uint64_t quantizedSize(uint64_t size) {
    if (size < 16 * kMB) {
      return bits::roundUp(size, kMB);
    }
    if (size < 64 * kMB) {
      return bits::roundUp(size, 4 * kMB);
    }
    return bits::roundUp(size, 8 * kMB);
  }

  int64_t adjustByReservation(int64_t total) const {
    return reservation_
        ? std::max<int64_t>(total - getAvailableReservation(), 0)
        : std::max<int64_t>(0, total);
  }

  // Serializes update(). UpdateInternal works based on atomics so
  // children updating the same parent do not have to be serialized
  // but multiple threads updating the same leaf must be serialized
  // because the reservation decision needs a consistent read/write of
  // both reservation and used reservation.
  std::mutex mutex_;
  std::shared_ptr<MemoryUsageTracker> parent_;
  UsageType type_;
  std::array<std::atomic<int64_t>, 2> currentUsageInBytes_{};
  std::array<std::atomic<int64_t>, 3> peakUsageInBytes_{};
  std::array<int64_t, 3> maxMemory_;
  std::array<int64_t, 3> numAllocs_{};
  std::array<int64_t, 3> cumulativeBytes_{};

  int64_t reservation_{0};

  // Minimum amount of reserved memory to hold until explicit release().
  int64_t minReservation_{0};
  std::atomic<int64_t> usedReservation_{};

  explicit MemoryUsageTracker(
      const std::shared_ptr<MemoryUsageTracker>& parent,
      UsageType type,
      const MemoryUsageConfig& config)
      : parent_(parent),
        type_(type),
        maxMemory_{
            config.maxUserMemory.value_or(kMaxMemory),
            config.maxSystemMemory.value_or(kMaxMemory),
            config.maxTotalMemory.value_or(kMaxMemory)} {}

  static std::shared_ptr<MemoryUsageTracker> create(
      const std::shared_ptr<MemoryUsageTracker>& parent,
      UsageType type,
      const MemoryUsageConfig& config);

  void maySetMax(UsageType type, int64_t newPeak) {
    auto& peakUsage = peakUsageInBytes_[static_cast<int>(type)];
    int64_t oldPeak = peakUsage;
    while (oldPeak < newPeak &&
           !peakUsage.compare_exchange_weak(oldPeak, newPeak)) {
      oldPeak = peakUsage;
    }
  }

  void updateInternal(UsageType type, int64_t size);

  void checkNonNegativeSizes(const char* message) const {
    if (user(currentUsageInBytes_) < 0 || system(currentUsageInBytes_) < 0 ||
        total(currentUsageInBytes_) < 0) {
      LOG_EVERY_N(ERROR, 100)
          << "MEMR: Negative usage " << message << user(currentUsageInBytes_)
          << " " << system(currentUsageInBytes_) << " "
          << total(currentUsageInBytes_);
    }
  }
};
} // namespace facebook::velox::memory<|MERGE_RESOLUTION|>--- conflicted
+++ resolved
@@ -27,22 +27,15 @@
 namespace facebook::velox::memory {
 constexpr int64_t kMaxMemory = std::numeric_limits<int64_t>::max();
 
-<<<<<<< HEAD
-#define VELOX_MEM_CAP_EXCEEDED(name, cap)                           \
-=======
 #define VELOX_MEM_CAP_EXCEEDED(cap)                                 \
->>>>>>> 4bd52a73
   _VELOX_THROW(                                                     \
       ::facebook::velox::VeloxRuntimeError,                         \
       ::facebook::velox::error_source::kErrorSourceRuntime.c_str(), \
       ::facebook::velox::error_code::kMemCapExceeded.c_str(),       \
       /* isRetriable */ true,                                       \
-<<<<<<< HEAD
-      fmt::format("Exceeded memory cap of {} = {} KB", name, cap / 1024));
-=======
       "Exceeded memory cap of {} MB",                               \
       (cap) / 1024 / 1024);
->>>>>>> 4bd52a73
+
 
 struct MemoryUsageConfig {
   std::optional<int64_t> maxUserMemory;
