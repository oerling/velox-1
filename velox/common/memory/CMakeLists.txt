# Copyright (c) Facebook, Inc. and its affiliates.
#
# Licensed under the Apache License, Version 2.0 (the "License");
# you may not use this file except in compliance with the License.
# You may obtain a copy of the License at
#
#     http://www.apache.org/licenses/LICENSE-2.0
#
# Unless required by applicable law or agreed to in writing, software
# distributed under the License is distributed on an "AS IS" BASIS,
# WITHOUT WARRANTIES OR CONDITIONS OF ANY KIND, either express or implied.
# See the License for the specific language governing permissions and
# limitations under the License.
if(${VELOX_BUILD_TESTING})
  add_subdirectory(tests)
endif()

<<<<<<< HEAD
add_library(velox_memory Memory.cpp MemoryUsage.cpp MappedMemory.cpp
  MemoryUsageTracker.cpp MemoryManagerStrategy.cpp
  MmapAllocator.cpp)
=======
add_library(
  velox_memory
  AllocationPool.cpp
  ByteStream.cpp
  HashStringAllocator.cpp
  Memory.cpp
  MemoryUsage.cpp
  MappedMemory.cpp
  MmapAllocator.cpp
  MemoryUsageTracker.cpp
  StreamArena.cpp)
>>>>>>> 7eec5470

target_link_libraries(velox_memory velox_flag_definitions velox_exception
                      ${FOLLY_WITH_DEPENDENCIES})<|MERGE_RESOLUTION|>--- conflicted
+++ resolved
@@ -15,23 +15,18 @@
   add_subdirectory(tests)
 endif()
 
-<<<<<<< HEAD
-add_library(velox_memory Memory.cpp MemoryUsage.cpp MappedMemory.cpp
-  MemoryUsageTracker.cpp MemoryManagerStrategy.cpp
-  MmapAllocator.cpp)
-=======
 add_library(
   velox_memory
   AllocationPool.cpp
   ByteStream.cpp
   HashStringAllocator.cpp
   Memory.cpp
-  MemoryUsage.cpp
+  MemoryManagerStrategy.cpp
+MemoryUsage.cpp
   MappedMemory.cpp
   MmapAllocator.cpp
   MemoryUsageTracker.cpp
   StreamArena.cpp)
->>>>>>> 7eec5470
 
 target_link_libraries(velox_memory velox_flag_definitions velox_exception
                       ${FOLLY_WITH_DEPENDENCIES})