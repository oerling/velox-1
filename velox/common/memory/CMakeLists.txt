# Copyright (c) Facebook, Inc. and its affiliates.
#
# Licensed under the Apache License, Version 2.0 (the "License");
# you may not use this file except in compliance with the License.
# You may obtain a copy of the License at
#
#     http://www.apache.org/licenses/LICENSE-2.0
#
# Unless required by applicable law or agreed to in writing, software
# distributed under the License is distributed on an "AS IS" BASIS,
# WITHOUT WARRANTIES OR CONDITIONS OF ANY KIND, either express or implied.
# See the License for the specific language governing permissions and
# limitations under the License.
if(${VELOX_BUILD_TESTING})
  add_subdirectory(tests)
endif()

add_library(velox_memory Memory.cpp MemoryUsage.cpp MappedMemory.cpp
<<<<<<< HEAD
                         MemoryUsageTracker.cpp MemoryManagerStrategy.cpp)
=======
                         MmapAllocator.cpp MemoryUsageTracker.cpp)
>>>>>>> 3cdd4232

target_link_libraries(velox_memory velox_flag_definitions velox_exception
                      ${FOLLY_WITH_DEPENDENCIES})<|MERGE_RESOLUTION|>--- conflicted
+++ resolved
@@ -16,11 +16,8 @@
 endif()
 
 add_library(velox_memory Memory.cpp MemoryUsage.cpp MappedMemory.cpp
-<<<<<<< HEAD
-                         MemoryUsageTracker.cpp MemoryManagerStrategy.cpp)
-=======
-                         MmapAllocator.cpp MemoryUsageTracker.cpp)
->>>>>>> 3cdd4232
+  MemoryUsageTracker.cpp MemoryManagerStrategy.cpp
+  MmapAllocator.cpp)
 
 target_link_libraries(velox_memory velox_flag_definitions velox_exception
                       ${FOLLY_WITH_DEPENDENCIES})