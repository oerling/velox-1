# Copyright (c) Facebook, Inc. and its affiliates.
#
# Licensed under the Apache License, Version 2.0 (the "License");
# you may not use this file except in compliance with the License.
# You may obtain a copy of the License at
#
#     http://www.apache.org/licenses/LICENSE-2.0
#
# Unless required by applicable law or agreed to in writing, software
# distributed under the License is distributed on an "AS IS" BASIS,
# WITHOUT WARRANTIES OR CONDITIONS OF ANY KIND, either express or implied.
# See the License for the specific language governing permissions and
# limitations under the License.
if(${VELOX_BUILD_TESTING})
  add_subdirectory(tests)
endif()

add_library(
  velox_memory
  AllocationPool.cpp
  ByteStream.cpp
  HashStringAllocator.cpp
  Memory.cpp
  MemoryUsage.cpp
  MappedMemory.cpp
  MmapAllocator.cpp
  MemoryUsageTracker.cpp
  StreamArena.cpp)

<<<<<<< HEAD
target_link_libraries(velox_memory velox_common_base velox_flag_definitions
=======
target_link_libraries(velox_memory velox_flag_definitions velox_common_base
>>>>>>> a06aa448
                      velox_exception ${FOLLY_WITH_DEPENDENCIES})

if(NOT VELOX_DISABLE_GOOGLETEST)
  target_link_libraries(velox_memory gtest)
endif()<|MERGE_RESOLUTION|>--- conflicted
+++ resolved
@@ -27,11 +27,7 @@
   MemoryUsageTracker.cpp
   StreamArena.cpp)
 
-<<<<<<< HEAD
-target_link_libraries(velox_memory velox_common_base velox_flag_definitions
-=======
 target_link_libraries(velox_memory velox_flag_definitions velox_common_base
->>>>>>> a06aa448
                       velox_exception ${FOLLY_WITH_DEPENDENCIES})
 
 if(NOT VELOX_DISABLE_GOOGLETEST)
