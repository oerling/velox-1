--- conflicted
+++ resolved
@@ -306,15 +306,9 @@
 MappedMemory* MappedMemory::customInstance_;
 std::unique_ptr<MappedMemory> MappedMemory::instance_;
 std::mutex MappedMemory::initMutex_;
-<<<<<<< HEAD
-  std::atomic<uint64_t> MappedMemory::totalSmallAllocateBytes_;
-  std::atomic<uint64_t> MappedMemory::totalSizeClassAllocateBytes_;
-  std::atomic<uint64_t> MappedMemory::totalLargeAllocateBytes_;
-=======
 std::atomic<uint64_t> MappedMemory::totalSmallAllocateBytes_;
 std::atomic<uint64_t> MappedMemory::totalSizeClassAllocateBytes_;
 std::atomic<uint64_t> MappedMemory::totalLargeAllocateBytes_;
->>>>>>> 4b238189
 
 // static
 MappedMemory* MappedMemory::getInstance() {
@@ -350,16 +344,10 @@
 namespace {
 // Returns the size class size that corresponds to 'bytes'.
 MachinePageCount roundUpToSizeClassSize(
-<<<<<<< HEAD
-					size_t bytes,
-    const std::vector<MachinePageCount>& sizes) {
-  auto pages =  bits::roundUp(bytes, MappedMemory::kPageSize) / MappedMemory::kPageSize;
-=======
     size_t bytes,
     const std::vector<MachinePageCount>& sizes) {
   auto pages =
       bits::roundUp(bytes, MappedMemory::kPageSize) / MappedMemory::kPageSize;
->>>>>>> 4b238189
   VELOX_CHECK_LE(pages, sizes.back());
   return *std::lower_bound(sizes.begin(), sizes.end(), pages);
 }
@@ -368,11 +356,7 @@
 void* FOLLY_NULLABLE
 MappedMemory::allocateBytes(uint64_t bytes, uint64_t maxMallocSize) {
   if (bytes <= maxMallocSize) {
-<<<<<<< HEAD
-    auto result =  ::malloc(bytes);
-=======
     auto result = ::malloc(bytes);
->>>>>>> 4b238189
     if (result) {
       totalSmallAllocateBytes_ += bytes;
     }
@@ -395,23 +379,13 @@
   }
   ContiguousAllocation allocation;
   auto numPages = bits::roundUp(bytes, kPageSize) / kPageSize;
-<<<<<<< HEAD
-  if (allocateContiguous(
-			 numPages, nullptr, allocation)) {
-=======
   if (allocateContiguous(numPages, nullptr, allocation)) {
->>>>>>> 4b238189
     char* data = allocation.data<char>();
     allocation.reset(nullptr, nullptr, 0);
     totalLargeAllocateBytes_ += numPages * kPageSize;
     return data;
-<<<<<<< HEAD
-    }
-    return nullptr;
-=======
   }
   return nullptr;
->>>>>>> 4b238189
 }
 
 void MappedMemory::freeBytes(
@@ -419,31 +393,17 @@
     uint64_t bytes,
     uint64_t maxMallocSize) noexcept {
   if (bytes <= maxMallocSize) {
-<<<<<<< HEAD
-    totalSmallAllocateBytes_ -= bytes;
-    ::free(p);
-  } else if (bytes <= sizeClassSizes_.back() * kPageSize) {
-    Allocation allocation(this);
-    auto numPages = roundUpToSizeClassSize(
-					   bytes, sizeClassSizes_);
-=======
     ::free(p); // NOLINT
     totalSmallAllocateBytes_ -= bytes;
   } else if (bytes <= sizeClassSizes_.back() * kPageSize) {
     Allocation allocation(this);
     auto numPages = roundUpToSizeClassSize(bytes, sizeClassSizes_);
->>>>>>> 4b238189
     allocation.append(reinterpret_cast<uint8_t*>(p), numPages);
-    totalSizeClassAllocateBytes_ -= allocation.byteSize();
     free(allocation);
     totalSizeClassAllocateBytes_ -= numPages * kPageSize;
   } else {
     ContiguousAllocation allocation;
     allocation.reset(this, p, bytes);
-<<<<<<< HEAD
-    totalLargeAllocateBytes_ -= bits::roundUp(bytes, kPageSize);
-=======
->>>>>>> 4b238189
     freeContiguous(allocation);
     totalLargeAllocateBytes_ -= bits::roundUp(bytes, kPageSize);
   }
