/*
 * Copyright (c) Facebook, Inc. and its affiliates.
 *
 * Licensed under the Apache License, Version 2.0 (the "License");
 * you may not use this file except in compliance with the License.
 * You may obtain a copy of the License at
 *
 *     http://www.apache.org/licenses/LICENSE-2.0
 *
 * Unless required by applicable law or agreed to in writing, software
 * distributed under the License is distributed on an "AS IS" BASIS,
 * WITHOUT WARRANTIES OR CONDITIONS OF ANY KIND, either express or implied.
 * See the License for the specific language governing permissions and
 * limitations under the License.
 */

#include "velox/common/memory/MappedMemory.h"
#include "velox/common/base/BitUtil.h"

#include <sys/mman.h>

#include <iostream>

namespace facebook::velox::memory {

void MappedMemory::Allocation::append(uint8_t* address, int32_t numPages) {
  numPages_ += numPages;
  if (runs_.empty()) {
    runs_.emplace_back(address, numPages);
    return;
  }
  PageRun last = runs_.back();
  if (address == last.data()) {
    VELOX_CHECK(false, "Appending a duplicate address into a PageRun");
  }
  // Increment page count if new data starts at end of the last run
  // and the combined page count is within limits.
  if (address == last.data() + last.numPages() * kPageSize &&
      last.numPages() + numPages <= PageRun::kMaxPagesInRun) {
    runs_.back() = PageRun(last.data(), last.numPages() + numPages);
  } else {
    runs_.emplace_back(address, numPages);
  }
}

void MappedMemory::Allocation::findRun(
    uint64_t offset,
    int32_t* index,
    int32_t* offsetInRun) {
  uint64_t skipped = 0;
  for (int32_t i = 0; i < runs_.size(); ++i) {
    uint64_t size = runs_[i].numPages() * kPageSize;
    if (offset - skipped < size) {
      *index = i;
      *offsetInRun = static_cast<int32_t>(offset - skipped);
      return;
    }
    skipped += size;
  }
  VELOX_CHECK(false, "Seeking to an out of range offset in Allocation");
}

MachinePageCount MappedMemory::ContiguousAllocation::numPages() const {
  return bits::roundUp(size_, kPageSize) / kPageSize;
}

// static
void MappedMemory::destroyTestOnly() {
  instance_ = nullptr;
}

std::string MappedMemory::toString() const {
  return fmt::format("MappedMemory: Allocated pages {}", numAllocated());
}

MachinePageCount MappedMemory::allocationSize(
    MachinePageCount numPages,
    MachinePageCount minSizeClass,
    std::array<int32_t, kMaxSizeClasses>& sizeIndices,
    std::array<int32_t, kMaxSizeClasses>& sizeCounts,
    int32_t& numSizes) const {
  int32_t needed = numPages;
  int32_t pagesToAlloc = 0;
  numSizes = 0;
  VELOX_CHECK_LE(
      minSizeClass,
      sizes_.back(),
      "Requesting minimum size larger than largest size class");
  for (int32_t sizeIndex = sizes_.size() - 1; sizeIndex >= 0; sizeIndex--) {
    int32_t size = sizes_[sizeIndex];
    bool isSmallest = sizeIndex == 0 || sizes_[sizeIndex - 1] < minSizeClass;
    // If the size is less than 1/8 of the size from the next larger,
    // use the next larger size.
    if (size > (needed + (needed / 8)) && !isSmallest) {
      continue;
    }
    int32_t numUnits = std::max(1, needed / size);
    needed -= numUnits * size;
    if (isSmallest && needed > 0) {
      // If needed / size had a remainder, add one unit of smallest class.
      numUnits++;
      needed -= size;
    }
    sizeCounts[numSizes] = numUnits;
    pagesToAlloc += numUnits * size;
    sizeIndices[numSizes++] = sizeIndex;
    if (needed <= 0) {
      break;
    }
  }
  return pagesToAlloc;
}

namespace {
// Actual Implementation of MappedMemory.
class MappedMemoryImpl : public MappedMemory {
 public:
  MappedMemoryImpl();
  bool allocate(
      MachinePageCount numPages,
      int32_t owner,
      Allocation& out,
      std::function<void(int64_t)> beforeAllocCB = nullptr,
      MachinePageCount minSizeClass = 0) override;
  int64_t free(Allocation& allocation) override;

  bool allocateContiguous(
      MachinePageCount numPages,
      Allocation* FOLLY_NULLABLE collateral,

      ContiguousAllocation& allocation,
      std::function<void(int64_t)> beforeAllocCB = nullptr) override;

  void freeContiguous(ContiguousAllocation& allocation) override;

  bool checkConsistency() override;

  const std::vector<MachinePageCount>& sizes() const override {
    return sizes_;
  }

  MachinePageCount numAllocated() const override {
    return numAllocated_;
  }

  MachinePageCount numMapped() const override {
    return numMapped_;
  }

 private:
  std::atomic<MachinePageCount> numAllocated_;
  // When using mmap/madvise, the current of number pages backed by memory.
  std::atomic<MachinePageCount> numMapped_;

  std::mutex mallocsMutex_;
  // Tracks malloc'd pointers to detect bad frees.
  std::unordered_set<void*> mallocs_;
};

} // namespace

MappedMemoryImpl::MappedMemoryImpl() : numAllocated_(0), numMapped_(0) {}

bool MappedMemoryImpl::allocate(
    MachinePageCount numPages,
    int32_t owner,
    Allocation& out,
    std::function<void(int64_t)> beforeAllocCB,
    MachinePageCount minSizeClass) {
  free(out);

  std::array<int32_t, kMaxSizeClasses> sizeIndices = {};
  std::array<int32_t, kMaxSizeClasses> sizeCounts = {};
  int32_t numSizes = 0;
<<<<<<< HEAD
  int32_t pagesToAlloc = allocationSize(
      numPages, minSizeClass, sizeIndices, sizeCounts, numSizes);
=======
  int32_t pagesToAlloc =
      allocationSize(numPages, minSizeClass, sizeIndices, sizeCounts, numSizes);
>>>>>>> 0f4cd164

  if (FLAGS_velox_use_malloc) {
    if (beforeAllocCB) {
      uint64_t bytesAllocated = 0;
      for (int32_t i = 0; i < numSizes; ++i) {
        MachinePageCount numPages = sizeCounts[i] * sizes_[sizeIndices[i]];
        bytesAllocated += numPages * kPageSize;
      }
      beforeAllocCB(bytesAllocated);
    }

    std::vector<void*> pages;
    pages.reserve(numSizes);
    for (int32_t i = 0; i < numSizes; ++i) {
      MachinePageCount numPages = sizeCounts[i] * sizes_[sizeIndices[i]];
      void* ptr = malloc(numPages * kPageSize); // NOLINT
      if (!ptr) {
        // Failed to allocate memory from memory.
        break;
      }
      pages.emplace_back(ptr);
      out.append(reinterpret_cast<uint8_t*>(ptr), numPages); // NOLINT
    }
    if (pages.size() != numSizes) {
      // Failed to allocate memory using malloc. Free any malloced pages and
      // return false.
      for (auto ptr : pages) {
        ::free(ptr);
      }
      out.clear();
      return false;
    }

    {
      std::lock_guard<std::mutex> l(mallocsMutex_);
      mallocs_.insert(pages.begin(), pages.end());
    }

    // Successfully allocated all pages.
    numAllocated_.fetch_add(pagesToAlloc);
    return true;
  }
  throw std::runtime_error("Not implemented");
}

bool MappedMemoryImpl::allocateContiguous(
    MachinePageCount numPages,
    Allocation* FOLLY_NULLABLE collateral,
    ContiguousAllocation& allocation,
    std::function<void(int64_t)> beforeAllocCB) {
  MachinePageCount collateralSize = 0;
  if (collateral) {
    collateralSize = free(*collateral) / kPageSize;
  }
  auto largeCollateralSize = allocation.numPages();
  if (largeCollateralSize) {
    if (munmap(allocation.data(), allocation.size()) < 0) {
      LOG(ERROR) << "munmap got " << errno << "for " << allocation.data()
                 << ", " << allocation.size();
    }
    allocation.reset(nullptr, nullptr, 0);
  }
  int64_t needed = numPages - collateralSize - largeCollateralSize;
  if (beforeAllocCB) {
    try {
      beforeAllocCB(needed * kPageSize);
    } catch (std::exception& e) {
      beforeAllocCB(-(collateralSize + largeCollateralSize) * kPageSize);
      numAllocated_ -= largeCollateralSize;
      std::rethrow_exception(std::current_exception());
    }
  }
  numAllocated_.fetch_add(needed);
  void* data = mmap(
      nullptr,
      numPages * kPageSize,
      PROT_READ | PROT_WRITE,
      MAP_PRIVATE | MAP_ANONYMOUS,
      -1,
      0);
  allocation.reset(this, data, numPages * kPageSize);
  return true;
}

int64_t MappedMemoryImpl::free(Allocation& allocation) {
  if (allocation.numRuns() == 0) {
    return 0;
  }
  MachinePageCount numFreed = 0;
  if (FLAGS_velox_use_malloc) {
    for (int32_t i = 0; i < allocation.numRuns(); ++i) {
      PageRun run = allocation.runAt(i);
      numFreed += run.numPages();
      void* ptr = run.data();
      {
        std::lock_guard<std::mutex> l(mallocsMutex_);
        if (mallocs_.find(ptr) == mallocs_.end()) {
          VELOX_CHECK(false, "Bad free");
        }
        mallocs_.erase(ptr);
      }
      ::free(ptr); // NOLINT
    }
  } else {
    throw std::runtime_error("Not implemented");
  }
  numAllocated_.fetch_sub(numFreed);
  allocation.clear();
  return numFreed * kPageSize;
}
void MappedMemoryImpl::freeContiguous(ContiguousAllocation& allocation) {
  if (allocation.data()) {
    if (munmap(allocation.data(), allocation.size()) < 0) {
      LOG(ERROR) << "munmap returned " << errno << "for " << allocation.data()
                 << ", " << allocation.size();
    }
    numMapped_.fetch_sub(allocation.numPages());
    numAllocated_.fetch_sub(allocation.numPages());
    allocation.reset(nullptr, nullptr, 0);
  }
}

bool MappedMemoryImpl::checkConsistency() {
  if (FLAGS_velox_use_malloc) {
    return true;
  }
  throw std::runtime_error("Not implemented");
}

MappedMemory* MappedMemory::customInstance_;
std::unique_ptr<MappedMemory> MappedMemory::instance_;
std::mutex MappedMemory::initMutex_;

// static
MappedMemory* MappedMemory::getInstance() {
  if (customInstance_) {
    return customInstance_;
  }
  if (instance_) {
    return instance_.get();
  }
  std::lock_guard<std::mutex> l(initMutex_);
  if (instance_) {
    return instance_.get();
  }
  instance_ = createDefaultInstance();
  return instance_.get();
}

// static
std::unique_ptr<MappedMemory> MappedMemory::createDefaultInstance() {
  return std::make_unique<MappedMemoryImpl>();
}

// static
void MappedMemory::setDefaultInstance(MappedMemory* instance) {
  customInstance_ = instance;
}

std::shared_ptr<MappedMemory> MappedMemory::addChild(
    std::shared_ptr<MemoryUsageTracker> tracker) {
  return std::make_shared<ScopedMappedMemory>(this, tracker);
}

bool ScopedMappedMemory::allocate(
    MachinePageCount numPages,
    int32_t owner,
    Allocation& out,
    std::function<void(int64_t)> beforeAllocCB,
    MachinePageCount minSizeClass) {
  free(out);
  return parent_->allocate(
      numPages,
      owner,
      out,
      [this, beforeAllocCB](int64_t allocated) {
        if (tracker_) {
          tracker_->update(allocated);
        }
        if (beforeAllocCB) {
          beforeAllocCB(allocated);
        }
      },
      minSizeClass);
}

bool ScopedMappedMemory::allocateContiguous(
    MachinePageCount numPages,
    Allocation* FOLLY_NULLABLE collateral,
    ContiguousAllocation& allocation,
    std::function<void(int64_t)> beforeAllocCB) {
  bool success = parent_->allocateContiguous(
      numPages,
      collateral,
      allocation,
      [this, beforeAllocCB](int64_t allocated) {
        if (tracker_) {
          tracker_->update(allocated);
        }
        if (beforeAllocCB) {
          beforeAllocCB(allocated);
        }
      });
  if (success) {
    allocation.reset(this, allocation.data(), allocation.size());
  }
  return success;
}

} // namespace facebook::velox::memory<|MERGE_RESOLUTION|>--- conflicted
+++ resolved
@@ -172,13 +172,8 @@
   std::array<int32_t, kMaxSizeClasses> sizeIndices = {};
   std::array<int32_t, kMaxSizeClasses> sizeCounts = {};
   int32_t numSizes = 0;
-<<<<<<< HEAD
-  int32_t pagesToAlloc = allocationSize(
-      numPages, minSizeClass, sizeIndices, sizeCounts, numSizes);
-=======
   int32_t pagesToAlloc =
       allocationSize(numPages, minSizeClass, sizeIndices, sizeCounts, numSizes);
->>>>>>> 0f4cd164
 
   if (FLAGS_velox_use_malloc) {
     if (beforeAllocCB) {
