/*
 * Copyright (c) Facebook, Inc. and its affiliates.
 *
 * Licensed under the Apache License, Version 2.0 (the "License");
 * you may not use this file except in compliance with the License.
 * You may obtain a copy of the License at
 *
 *     http://www.apache.org/licenses/LICENSE-2.0
 *
 * Unless required by applicable law or agreed to in writing, software
 * distributed under the License is distributed on an "AS IS" BASIS,
 * WITHOUT WARRANTIES OR CONDITIONS OF ANY KIND, either express or implied.
 * See the License for the specific language governing permissions and
 * limitations under the License.
 */

#include "velox/common/memory/MappedMemory.h"
#include "velox/common/base/BitUtil.h"

#include <sys/mman.h>

#include <iostream>

namespace facebook::velox::memory {

void MappedMemory::Allocation::append(uint8_t* address, int32_t numPages) {
  numPages_ += numPages;
  if (runs_.empty()) {
    runs_.emplace_back(address, numPages);
    return;
  }
  PageRun last = runs_.back();
  if (address == last.data()) {
    VELOX_CHECK(false, "Appending a duplicate address into a PageRun");
  }
  // Increment page count if new data starts at end of the last run
  // and the combined page count is within limits.
  if (address == last.data() + last.numPages() * kPageSize &&
      last.numPages() + numPages <= PageRun::kMaxPagesInRun) {
    runs_.back() = PageRun(last.data(), last.numPages() + numPages);
  } else {
    runs_.emplace_back(address, numPages);
  }
}

void MappedMemory::Allocation::findRun(
    uint64_t offset,
    int32_t* index,
    int32_t* offsetInRun) {
  uint64_t skipped = 0;
  for (int32_t i = 0; i < runs_.size(); ++i) {
    uint64_t size = runs_[i].numPages() * kPageSize;
    if (offset - skipped < size) {
      *index = i;
      *offsetInRun = static_cast<int32_t>(offset - skipped);
      return;
    }
    skipped += size;
  }
  VELOX_CHECK(false, "Seeking to an out of range offset in Allocation");
}

MachinePageCount MappedMemory::ContiguousAllocation::numPages() const {
  return bits::roundUp(size_, kPageSize) / kPageSize;
}

// static
void MappedMemory::destroyTestOnly() {
  instance_ = nullptr;
}

std::string MappedMemory::toString() const {
  return fmt::format("MappedMemory: Allocated pages {}", numAllocated());
}

MappedMemory::SizeMix MappedMemory::allocationSize(
    MachinePageCount numPages,
    MachinePageCount minSizeClass) const {
  int32_t needed = numPages;
  int32_t pagesToAlloc = 0;
  SizeMix mix;
  VELOX_CHECK_LE(
      minSizeClass,
      sizeClassSizes_.back(),
      "Requesting minimum size {} larger than largest size class {}",
      minSizeClass,
      sizeClassSizes_.back());
  for (int32_t sizeIndex = sizeClassSizes_.size() - 1; sizeIndex >= 0;
       sizeIndex--) {
    int32_t size = sizeClassSizes_[sizeIndex];
    bool isSmallest =
        sizeIndex == 0 || sizeClassSizes_[sizeIndex - 1] < minSizeClass;
    // If the size is less than 1/8 of the size from the next larger,
    // use the next larger size.
    if (size > (needed + (needed / 8)) && !isSmallest) {
      continue;
    }
    int32_t numUnits = std::max(1, needed / size);
    needed -= numUnits * size;
    if (isSmallest && needed > 0) {
      // If needed / size had a remainder, add one more unit. Do this
      // if the present size class is the smallest or 'minSizeClass'
      // size.
      numUnits++;
      needed -= size;
    }
    mix.sizeCounts[mix.numSizes] = numUnits;
    pagesToAlloc += numUnits * size;
    mix.sizeIndices[mix.numSizes++] = sizeIndex;
    if (needed <= 0) {
      break;
    }
  }
  mix.totalPages = pagesToAlloc;
  return mix;
}

namespace {
// Actual Implementation of MappedMemory.
class MappedMemoryImpl : public MappedMemory {
 public:
  MappedMemoryImpl();
  bool allocate(
      MachinePageCount numPages,
      int32_t owner,
      Allocation& out,
      std::function<void(int64_t)> beforeAllocCB = nullptr,
      MachinePageCount minSizeClass = 0) override;
  int64_t free(Allocation& allocation) override;

  bool allocateContiguous(
      MachinePageCount numPages,
      Allocation* FOLLY_NULLABLE collateral,
      ContiguousAllocation& allocation,
      std::function<void(int64_t)> beforeAllocCB = nullptr) override;

  void freeContiguous(ContiguousAllocation& allocation) override;

  bool checkConsistency() const override;

  MachinePageCount numAllocated() const override {
    return numAllocated_;
  }

  MachinePageCount numMapped() const override {
    return numMapped_;
  }

 private:
  std::atomic<MachinePageCount> numAllocated_;
  // When using mmap/madvise, the current of number pages backed by memory.
  std::atomic<MachinePageCount> numMapped_;

  std::mutex mallocsMutex_;
  // Tracks malloc'd pointers to detect bad frees.
  std::unordered_set<void*> mallocs_;
};

} // namespace

MappedMemoryImpl::MappedMemoryImpl() : numAllocated_(0), numMapped_(0) {}

bool MappedMemoryImpl::allocate(
    MachinePageCount numPages,
    int32_t owner,
    Allocation& out,
    std::function<void(int64_t)> beforeAllocCB,
    MachinePageCount minSizeClass) {
  free(out);

  auto mix = allocationSize(numPages, minSizeClass);

  if (FLAGS_velox_use_malloc) {
    if (beforeAllocCB) {
      uint64_t bytesAllocated = 0;
      for (int32_t i = 0; i < mix.numSizes; ++i) {
        MachinePageCount numPages =
            mix.sizeCounts[i] * sizeClassSizes_[mix.sizeIndices[i]];
        bytesAllocated += numPages * kPageSize;
      }
      beforeAllocCB(bytesAllocated);
    }

    std::vector<void*> pages;
    pages.reserve(mix.numSizes);
    for (int32_t i = 0; i < mix.numSizes; ++i) {
      MachinePageCount numPages =
          mix.sizeCounts[i] * sizeClassSizes_[mix.sizeIndices[i]];
      void* ptr = malloc(numPages * kPageSize); // NOLINT
      if (!ptr) {
        // Failed to allocate memory from memory.
        break;
      }
      pages.emplace_back(ptr);
      out.append(reinterpret_cast<uint8_t*>(ptr), numPages); // NOLINT
    }
    if (pages.size() != mix.numSizes) {
      // Failed to allocate memory using malloc. Free any malloced pages and
      // return false.
      for (auto ptr : pages) {
        ::free(ptr);
      }
      out.clear();
      return false;
    }

    {
      std::lock_guard<std::mutex> l(mallocsMutex_);
      mallocs_.insert(pages.begin(), pages.end());
    }

    // Successfully allocated all pages.
    numAllocated_.fetch_add(mix.totalPages);
    return true;
  }
  throw std::runtime_error("Not implemented");
}

bool MappedMemoryImpl::allocateContiguous(
    MachinePageCount numPages,
    Allocation* FOLLY_NULLABLE collateral,
    ContiguousAllocation& allocation,
    std::function<void(int64_t)> beforeAllocCB) {
  MachinePageCount numCollateralPages = 0;
  if (collateral) {
    numCollateralPages = free(*collateral) / kPageSize;
  }
  auto numContiguousCollateralPages = allocation.numPages();
  if (numContiguousCollateralPages) {
    if (munmap(allocation.data(), allocation.size()) < 0) {
      LOG(ERROR) << "munmap got " << errno << "for " << allocation.data()
                 << ", " << allocation.size();
    }
    allocation.reset(nullptr, nullptr, 0);
  }
  int64_t numNeededPages =
      numPages - numCollateralPages - numContiguousCollateralPages;
  if (beforeAllocCB) {
    try {
      beforeAllocCB(numNeededPages * kPageSize);
    } catch (std::exception& e) {
      beforeAllocCB(
          -(numCollateralPages + numContiguousCollateralPages) * kPageSize);
      numAllocated_ -= numContiguousCollateralPages;
      std::rethrow_exception(std::current_exception());
    }
  }
  numAllocated_.fetch_add(numNeededPages);
  numMapped_.fetch_add(numNeededPages);
  void* data = mmap(
      nullptr,
      numPages * kPageSize,
      PROT_READ | PROT_WRITE,
      MAP_PRIVATE | MAP_ANONYMOUS,
      -1,
      0);
  allocation.reset(this, data, numPages * kPageSize);
  return true;
}

int64_t MappedMemoryImpl::free(Allocation& allocation) {
  if (allocation.numRuns() == 0) {
    return 0;
  }
  MachinePageCount numFreed = 0;
  if (FLAGS_velox_use_malloc) {
    for (int32_t i = 0; i < allocation.numRuns(); ++i) {
      PageRun run = allocation.runAt(i);
      numFreed += run.numPages();
      void* ptr = run.data();
      {
        std::lock_guard<std::mutex> l(mallocsMutex_);
        if (mallocs_.find(ptr) == mallocs_.end()) {
          VELOX_CHECK(false, "Bad free");
        }
        mallocs_.erase(ptr);
      }
      ::free(ptr); // NOLINT
    }
  } else {
    throw std::runtime_error("Not implemented");
  }
  numAllocated_.fetch_sub(numFreed);
  allocation.clear();
  return numFreed * kPageSize;
}
void MappedMemoryImpl::freeContiguous(ContiguousAllocation& allocation) {
  if (allocation.data() && allocation.size()) {
    if (munmap(allocation.data(), allocation.size()) < 0) {
      LOG(ERROR) << "munmap returned " << errno << "for " << allocation.data()
                 << ", " << allocation.size();
    }
    numMapped_.fetch_sub(allocation.numPages());
    numAllocated_.fetch_sub(allocation.numPages());
    allocation.reset(nullptr, nullptr, 0);
  }
}

bool MappedMemoryImpl::checkConsistency() const {
  if (FLAGS_velox_use_malloc) {
    return true;
  }
  throw std::runtime_error("Not implemented");
}

MappedMemory* MappedMemory::customInstance_;
std::unique_ptr<MappedMemory> MappedMemory::instance_;
std::mutex MappedMemory::initMutex_;
std::atomic<uint64_t> MappedMemory::totalSmallAllocateBytes_;
std::atomic<uint64_t> MappedMemory::totalSizeClassAllocateBytes_;
std::atomic<uint64_t> MappedMemory::totalLargeAllocateBytes_;

// static
MappedMemory* MappedMemory::getInstance() {
  if (customInstance_) {
    return customInstance_;
  }
  if (instance_) {
    return instance_.get();
  }
  std::lock_guard<std::mutex> l(initMutex_);
  if (instance_) {
    return instance_.get();
  }
  instance_ = createDefaultInstance();
  return instance_.get();
}

// static
std::unique_ptr<MappedMemory> MappedMemory::createDefaultInstance() {
  return std::make_unique<MappedMemoryImpl>();
}

// static
void MappedMemory::setDefaultInstance(MappedMemory* instance) {
  customInstance_ = instance;
}

std::shared_ptr<MappedMemory> MappedMemory::addChild(
    std::shared_ptr<MemoryUsageTracker> tracker) {
  return std::make_shared<ScopedMappedMemory>(this, tracker);
}

namespace {
<<<<<<< HEAD
// Returns the size class size that corresponds to 'size'.
int32_t sizeClassSize(
    int32_t size,
    const std::vector<MachinePageCount>& sizes) {
  VELOX_CHECK_LE(size, sizes.back());
  return *std::lower_bound(sizes.begin(), sizes.end(), size);
=======
// Returns the size class size that corresponds to 'bytes'.
MachinePageCount roundUpToSizeClassSize(
    size_t bytes,
    const std::vector<MachinePageCount>& sizes) {
  auto pages =
      bits::roundUp(bytes, MappedMemory::kPageSize) / MappedMemory::kPageSize;
  VELOX_CHECK_LE(pages, sizes.back());
  return *std::lower_bound(sizes.begin(), sizes.end(), pages);
>>>>>>> 856d1f91
}
} // namespace

void* FOLLY_NULLABLE
<<<<<<< HEAD
MappedMemory::allocateBytes(uint64_t size, int32_t maxMallocSize) {
  if (size <= maxMallocSize) {
    return reinterpret_cast<char*>(::malloc(size));
  } else if (size <= sizeClassSizes_.back() * kPageSize) {
    Allocation allocation(this);
    auto numPages = sizeClassSize(
        bits::roundUp(size, kPageSize) / kPageSize, sizeClassSizes_);
=======
MappedMemory::allocateBytes(uint64_t bytes, uint64_t maxMallocSize) {
  if (bytes <= maxMallocSize) {
    auto result = ::malloc(bytes);
    if (result) {
      totalSmallAllocateBytes_ += bytes;
    }
    return result;
  }
  if (bytes <= sizeClassSizes_.back() * kPageSize) {
    Allocation allocation(this);
    auto numPages = roundUpToSizeClassSize(bytes, sizeClassSizes_);
>>>>>>> 856d1f91
    if (allocate(numPages, kMallocOwner, allocation, nullptr, numPages)) {
      auto run = allocation.runAt(0);
      VELOX_CHECK_EQ(
          1,
          allocation.numRuns(),
<<<<<<< HEAD
          "A size class alocateBytes must produce one run");
      allocation.clear();
      return run.data<char>();
    }
    return nullptr;
  } else {
    ContiguousAllocation allocation;
    if (allocateContiguous(
            bits::roundUp(size, kPageSize) / kPageSize, nullptr, allocation)) {
      char* data = allocation.data<char>();
      allocation.reset(nullptr, nullptr, 0);
      return data;
    }
    return nullptr;
  }
=======
          "A size class allocateBytes must produce one run");
      allocation.clear();
      totalSizeClassAllocateBytes_ += numPages * kPageSize;
      return run.data<char>();
    }
    return nullptr;
  }
  ContiguousAllocation allocation;
  auto numPages = bits::roundUp(bytes, kPageSize) / kPageSize;
  if (allocateContiguous(numPages, nullptr, allocation)) {
    char* data = allocation.data<char>();
    allocation.reset(nullptr, nullptr, 0);
    totalLargeAllocateBytes_ += numPages * kPageSize;
    return data;
  }
  return nullptr;
>>>>>>> 856d1f91
}

void MappedMemory::freeBytes(
    void* FOLLY_NONNULL p,
<<<<<<< HEAD
    uint64_t size,
    int32_t maxMallocSize) noexcept {
  if (size <= maxMallocSize) {
    ::free(p);
  } else if (size <= sizeClassSizes_.back() * kPageSize) {
    Allocation allocation(this);
    auto numPages = sizeClassSize(
        bits::roundUp(size, kPageSize) / kPageSize, sizeClassSizes_);
    allocation.append(reinterpret_cast<uint8_t*>(p), numPages);
    free(allocation);
  } else {
    ContiguousAllocation allocation;
    allocation.reset(this, p, size);
    freeContiguous(allocation);
=======
    uint64_t bytes,
    uint64_t maxMallocSize) noexcept {
  if (bytes <= maxMallocSize) {
    ::free(p); // NOLINT
    totalSmallAllocateBytes_ -= bytes;
  } else if (bytes <= sizeClassSizes_.back() * kPageSize) {
    Allocation allocation(this);
    auto numPages = roundUpToSizeClassSize(bytes, sizeClassSizes_);
    allocation.append(reinterpret_cast<uint8_t*>(p), numPages);
    free(allocation);
    totalSizeClassAllocateBytes_ -= numPages * kPageSize;
  } else {
    ContiguousAllocation allocation;
    allocation.reset(this, p, bytes);
    freeContiguous(allocation);
    totalLargeAllocateBytes_ -= bits::roundUp(bytes, kPageSize);
>>>>>>> 856d1f91
  }
}

bool ScopedMappedMemory::allocate(
    MachinePageCount numPages,
    int32_t owner,
    Allocation& out,
    std::function<void(int64_t)> beforeAllocCB,
    MachinePageCount minSizeClass) {
  free(out);
  return parent_->allocate(
      numPages,
      owner,
      out,
      [this, beforeAllocCB](int64_t allocated) {
        if (tracker_) {
          tracker_->update(allocated);
        }
        if (beforeAllocCB) {
          beforeAllocCB(allocated);
        }
      },
      minSizeClass);
}

bool ScopedMappedMemory::allocateContiguous(
    MachinePageCount numPages,
    Allocation* FOLLY_NULLABLE collateral,
    ContiguousAllocation& allocation,
    std::function<void(int64_t)> beforeAllocCB) {
  bool success = parent_->allocateContiguous(
      numPages,
      collateral,
      allocation,
      [this, beforeAllocCB](int64_t allocated) {
        if (tracker_) {
          tracker_->update(allocated);
        }
        if (beforeAllocCB) {
          beforeAllocCB(allocated);
        }
      });
  if (success) {
    allocation.reset(this, allocation.data(), allocation.size());
  }
  return success;
}

} // namespace facebook::velox::memory<|MERGE_RESOLUTION|>--- conflicted
+++ resolved
@@ -342,14 +342,6 @@
 }
 
 namespace {
-<<<<<<< HEAD
-// Returns the size class size that corresponds to 'size'.
-int32_t sizeClassSize(
-    int32_t size,
-    const std::vector<MachinePageCount>& sizes) {
-  VELOX_CHECK_LE(size, sizes.back());
-  return *std::lower_bound(sizes.begin(), sizes.end(), size);
-=======
 // Returns the size class size that corresponds to 'bytes'.
 MachinePageCount roundUpToSizeClassSize(
     size_t bytes,
@@ -358,20 +350,10 @@
       bits::roundUp(bytes, MappedMemory::kPageSize) / MappedMemory::kPageSize;
   VELOX_CHECK_LE(pages, sizes.back());
   return *std::lower_bound(sizes.begin(), sizes.end(), pages);
->>>>>>> 856d1f91
 }
 } // namespace
 
 void* FOLLY_NULLABLE
-<<<<<<< HEAD
-MappedMemory::allocateBytes(uint64_t size, int32_t maxMallocSize) {
-  if (size <= maxMallocSize) {
-    return reinterpret_cast<char*>(::malloc(size));
-  } else if (size <= sizeClassSizes_.back() * kPageSize) {
-    Allocation allocation(this);
-    auto numPages = sizeClassSize(
-        bits::roundUp(size, kPageSize) / kPageSize, sizeClassSizes_);
-=======
 MappedMemory::allocateBytes(uint64_t bytes, uint64_t maxMallocSize) {
   if (bytes <= maxMallocSize) {
     auto result = ::malloc(bytes);
@@ -383,29 +365,11 @@
   if (bytes <= sizeClassSizes_.back() * kPageSize) {
     Allocation allocation(this);
     auto numPages = roundUpToSizeClassSize(bytes, sizeClassSizes_);
->>>>>>> 856d1f91
     if (allocate(numPages, kMallocOwner, allocation, nullptr, numPages)) {
       auto run = allocation.runAt(0);
       VELOX_CHECK_EQ(
           1,
           allocation.numRuns(),
-<<<<<<< HEAD
-          "A size class alocateBytes must produce one run");
-      allocation.clear();
-      return run.data<char>();
-    }
-    return nullptr;
-  } else {
-    ContiguousAllocation allocation;
-    if (allocateContiguous(
-            bits::roundUp(size, kPageSize) / kPageSize, nullptr, allocation)) {
-      char* data = allocation.data<char>();
-      allocation.reset(nullptr, nullptr, 0);
-      return data;
-    }
-    return nullptr;
-  }
-=======
           "A size class allocateBytes must produce one run");
       allocation.clear();
       totalSizeClassAllocateBytes_ += numPages * kPageSize;
@@ -422,27 +386,10 @@
     return data;
   }
   return nullptr;
->>>>>>> 856d1f91
 }
 
 void MappedMemory::freeBytes(
     void* FOLLY_NONNULL p,
-<<<<<<< HEAD
-    uint64_t size,
-    int32_t maxMallocSize) noexcept {
-  if (size <= maxMallocSize) {
-    ::free(p);
-  } else if (size <= sizeClassSizes_.back() * kPageSize) {
-    Allocation allocation(this);
-    auto numPages = sizeClassSize(
-        bits::roundUp(size, kPageSize) / kPageSize, sizeClassSizes_);
-    allocation.append(reinterpret_cast<uint8_t*>(p), numPages);
-    free(allocation);
-  } else {
-    ContiguousAllocation allocation;
-    allocation.reset(this, p, size);
-    freeContiguous(allocation);
-=======
     uint64_t bytes,
     uint64_t maxMallocSize) noexcept {
   if (bytes <= maxMallocSize) {
@@ -459,7 +406,6 @@
     allocation.reset(this, p, bytes);
     freeContiguous(allocation);
     totalLargeAllocateBytes_ -= bits::roundUp(bytes, kPageSize);
->>>>>>> 856d1f91
   }
 }
 
