--- conflicted
+++ resolved
@@ -15,10 +15,6 @@
  */
 
 #include "velox/common/memory/MmapAllocator.h"
-<<<<<<< HEAD
-#include "velox/common/base/BitUtil.h"
-=======
->>>>>>> a06aa448
 #include "velox/common/base/Portability.h"
 
 #include <sys/mman.h>
@@ -328,11 +324,6 @@
       unitSize_(unitSize),
       byteSize_(capacity_ * unitSize_ * kPageSize),
       // Min 8 words + 1 bit for every 512 bits in 'pageAllocated_'.
-<<<<<<< HEAD
-      mappedFreeLookup_(8 + (capacity / kPagesPerLookupBit / 64)),
-      pageAllocated_(capacity_ / 64 + 8),
-      pageMapped_(capacity_ / 64 + 8) {
-=======
       mappedFreeLookup_((capacity / kPagesPerLookupBit / 64) + kSimdTail),
       pageAllocated_(capacity_ / 64 + kSimdTail),
       pageMapped_(capacity_ / 64 + kSimdTail) {
@@ -341,7 +332,6 @@
   VELOX_CHECK_EQ(pageAllocated_.capacity(), pageAllocated_.size() + kSimdTail);
   VELOX_CHECK_EQ(pageMapped_.capacity(), pageMapped_.size() + kSimdTail);
 
->>>>>>> a06aa448
   VELOX_CHECK(
       capacity_ % 64 == 0, "Sizeclass must have a multiple of 64 capacity.");
   pageAllocated_.resize(pageAllocated_.size() - 8);
@@ -368,12 +358,8 @@
   munmap(address_, byteSize_);
 }
 ClassPageCount MmapAllocator::SizeClass::checkConsistency(
-<<<<<<< HEAD
-							  ClassPageCount& numMapped, int32_t& numErrors) const {
-=======
     ClassPageCount& numMapped,
     int32_t& numErrors) const {
->>>>>>> a06aa448
   int count = 0;
   int mappedCount = 0;
   int mappedFreeCount = 0;
@@ -388,53 +374,39 @@
     if (i % 8 == 0) {
       int32_t mappedFreeInGroup = 0;
       for (auto j = i; j < i + 8; ++j) {
-<<<<<<< HEAD
-	mappedFreeInGroup += __builtin_popcountll(pageMapped_[j] & ~pageAllocated_[j]);
-      }
-      if (bits::isBitSet(mappedFreeLookup_.data(), i / 8)) {
-	if (!mappedFreeInGroup) {
-	  LOG(WARNING) << "Extra mapped free bit for group at " << i;
-	  ++numErrors;
-	}
+	mappedFreeInGroup +=
+              __builtin_popcountll(pageMapped_[j] & ~pageAllocated_[j]);
+      }
+        if (bits::isBitSet(mappedFreeLookup_.data(), i / 8)) {
+          if (!mappedFreeInGroup) {
+            LOG(WARNING) << "Extra mapped free bit for group at " << i;
+            ++numErrors;
+	  } else {
+          if (mappedFreeInGroup) {
+            ++numErrors;
+            LOG(WARNING) << "Missing lookup bit for group at " << i;
+          }
+        }
+      }
+      if (numMappedFree) {
+        if (!bits::isBitSet(mappedFreeLookup_.data(), i / 8)) {
+          ++missingMappedFreeBits;
+        }
+        lastWordWithMappedFree = i;
       } else {
-	if (mappedFreeInGroup) {
-	  ++numErrors;
-	  LOG(WARNING) << "Missing lookup bit for group at " << i;
-	}
-=======
-        mappedFreeInGroup +=
-            __builtin_popcountll(pageMapped_[j] & ~pageAllocated_[j]);
-      }
-      if (bits::isBitSet(mappedFreeLookup_.data(), i / 8)) {
-        if (!mappedFreeInGroup) {
-          LOG(WARNING) << "Extra mapped free bit for group at " << i;
-          ++numErrors;
+        if (i - 7 % 8 == 0 && i - lastWordWithMappedFree > 7) {
+          if (bits::isBitSet(mappedFreeLookup_.data(), i / 8)) {
+            ++extraMappedFreeBits;
+          }
         }
-      } else {
-        if (mappedFreeInGroup) {
-          ++numErrors;
-          LOG(WARNING) << "Missing lookup bit for group at " << i;
-        }
->>>>>>> a06aa448
-      }
-    }
-    if (numMappedFree) {
-      if (!bits::isBitSet(mappedFreeLookup_.data(), i / 8)) {
-        ++missingMappedFreeBits;
-      }
-      lastWordWithMappedFree = i;
-    } else {
-      if (i - 7 % 8 == 0 && i - lastWordWithMappedFree > 7) {
-        if (bits::isBitSet(mappedFreeLookup_.data(), i / 8)) {
-          ++extraMappedFreeBits;
-        }
-      }
-    }
-    mappedFreeCount += numMappedFree;
+      }
+      mappedFreeCount += numMappedFree;
+    }
   }
   if (missingMappedFreeBits) {
     ++numErrors;
-    LOG(WARNING) << "Missing bits in mapped free lookup in size " << unitSize_;
+      LOG(WARNING) << "Missing bits in mapped free lookup in size "
+                   << unitSize_;
   }
   if (extraMappedFreeBits) {
     ++numErrors;
@@ -443,10 +415,10 @@
   if (mappedFreeCount != numMappedFreePages_) {
     ++numErrors;
     LOG(WARNING) << "Mismatched count of mapped free pages in size class "
-                 << unitSize_ << ". Actual= " << mappedFreeCount
-                 << " vs recorded= " << numMappedFreePages_
-                 << ". Total mapped=" << mappedCount;
-  }
+                   << unitSize_ << ". Actual= " << mappedFreeCount
+		 << " vs recorded= " << numMappedFreePages_
+		 << ". Total mapped=" << mappedCount;
+    }
   numMapped = mappedCount;
   return count;
 }
@@ -495,11 +467,7 @@
   if (considerMappedOnly) {
     int previousPages = out.numPages();
     allocateFromMappdFree(considerMappedOnly, out);
-<<<<<<< HEAD
-    auto numAllocated = (out.numPages()  - previousPages) / unitSize_;
-=======
     auto numAllocated = (out.numPages() - previousPages) / unitSize_;
->>>>>>> a06aa448
     if (numAllocated != considerMappedOnly) {
       VELOX_FAIL("Allocated different number of pages");
     }
@@ -532,8 +500,6 @@
       if (numPagesToGo == 0) {
         clockHand_ = previousCursor;
         return true;
-<<<<<<< HEAD
-=======
       }
     }
   }
@@ -633,103 +599,6 @@
       }
       if (!needed) {
         return;
->>>>>>> a06aa448
-      }
-    }
-  }
-}
-
-namespace {
-bool isAllZero(xsimd::batch<uint64_t> bits) {
-  return simd::allSetBitMask<uint64_t>() ==
-      simd::toBitMask(bits == xsimd::broadcast<uint64_t>(0));
-}
-} // namespace
-
-int32_t MmapAllocator::SizeClass::findMappedFreeGroup() {
-  constexpr int32_t kWidth = 4;
-  int32_t index = lastLookupIndex_;
-  if (index == kNoLastLookup) {
-    index = 0;
-  }
-  auto lookupSize = mappedFreeLookup_.size() + kSimdTail;
-  for (auto counter = 0; counter <= lookupSize; ++counter) {
-    auto candidates = xsimd::load_unaligned(mappedFreeLookup_.data() + index);
-    auto bits = simd::allSetBitMask<int64_t>() ^
-        simd::toBitMask(candidates == xsimd::broadcast<uint64_t>(0LL));
-    if (!bits) {
-      index = index + kWidth <= mappedFreeLookup_.size() - kWidth ? index + kWidth : 0;
-      continue;
-    }
-    lastLookupIndex_ = index;
-    auto wordIndex = count_trailing_zeros(bits);
-    auto word = mappedFreeLookup_[index + wordIndex];
-    auto bit = count_trailing_zeros(word);
-    return (index + wordIndex) * 64 + bit;
-  }
-  ClassPageCount ignore = 0;
-  checkConsistency(ignore, ignore);
-  LOG(ERROR) << "MMAPL: Inconsistent mapped free lookup class " << unitSize_; 
-  return -1;
-}
-
-xsimd::batch<uint64_t> MmapAllocator::SizeClass::mappedFreeBits(int32_t index) {
-  return (xsimd::load_unaligned(pageAllocated_.data() + index) ^
-          xsimd::broadcast<uint64_t>(~0UL)) &
-      xsimd::load_unaligned(pageMapped_.data() + index);
-}
-
-void MmapAllocator::SizeClass::allocateFromMappdFree(
-    int32_t numPages,
-    Allocation& allocation) {
-  constexpr int32_t kWidth = 4;
-  constexpr int32_t kWordsPerGroup = kPagesPerLookupBit / 64;
-  int needed = numPages;
-  for (;;) {
-    auto group = findMappedFreeGroup() * kWordsPerGroup;
-    if (group < 0) {
-      return;
-    }
-    bool anyFound = false;
-    for (auto index = group; index <= group + kWidth; index += kWidth) {
-      auto bits = mappedFreeBits(index);
-      uint16_t mask = simd::allSetBitMask<int64_t>() ^
-          simd::toBitMask(bits == xsimd::broadcast<uint64_t>(0));
-      if (!mask) {
-        if (!(index < group + kWidth || anyFound)) {
-	  LOG(ERROR) << "MMAPL: Lookup bit set but no free mapped pages class " << unitSize_;
-	  bits::setBit(mappedFreeLookup_.data(), group / kWordsPerGroup, false);
-	  return;
-	}
-	  continue;
-      }
-      auto firstWord = bits::getAndClearLastSetBit(mask);
-      anyFound = true;
-      auto allUsed = bits::testBits(
-          reinterpret_cast<uint64_t*>(&bits),
-          firstWord * 64,
-          sizeof(bits) * 8,
-          true,
-          [&](int32_t bit) {
-            if (!needed) {
-              return false;
-            }
-            auto page = index * 64 + bit;
-            bits::setBit(pageAllocated_.data(), page);
-            allocation.append(
-                address_ + page * unitSize_ * kPageSize, unitSize_);
-            --needed;
-            return true;
-          });
-
-      if (allUsed) {
-        if (index == group + kWidth ||
-            isAllZero(mappedFreeBits(index + kWidth))) {
-          bits::setBit(mappedFreeLookup_.data(), group / kWordsPerGroup, false);
-        }
-      }
-      if (!needed) {
-        return;
       }
     }
   }
@@ -882,12 +751,8 @@
   int32_t numErrors = 0;
   for (auto& sizeClass : sizeClasses_) {
     int mapped = 0;
-<<<<<<< HEAD
-    count += sizeClass->checkConsistency(mapped, numErrors) * sizeClass->unitSize();
-=======
     count +=
         sizeClass->checkConsistency(mapped, numErrors) * sizeClass->unitSize();
->>>>>>> a06aa448
     mappedCount += mapped * sizeClass->unitSize();
   }
   if (count != numAllocated_ - numExternalMapped_) {
@@ -902,12 +767,8 @@
                  << " recorded= " << numMapped_;
   }
   if (numErrors) {
-<<<<<<< HEAD
-    LOG(ERROR) << "MmapAllocator::checkConsistency: " << numErrors << " errors";
-=======
     LOG(ERROR) << "MmapAllocator::checkConsistency(): " << numErrors
                << " errors";
->>>>>>> a06aa448
   }
   return numErrors == 0;
 }
