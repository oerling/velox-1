--- conflicted
+++ resolved
@@ -209,19 +209,6 @@
 void ByteStream::appendBits(const uint64_t* bits, int32_t begin, int32_t end) {
   VELOX_DCHECK(isBits_);
   int32_t count = end - begin;
-<<<<<<< HEAD
-  if (count <= current_->size - current_->position) {
-    bits::copyBits(
-        bits,
-        begin,
-        reinterpret_cast<uint64_t*>(current_->buffer),
-        current_->position,
-        count);
-    current_->position += count;
-    return;
-  }
-=======
->>>>>>> 004c1c04
   int32_t offset = 0;
   for (;;) {
     int32_t bitsFit =
