/*
 * Copyright (c) Facebook, Inc. and its affiliates.
 *
 * Licensed under the Apache License, Version 2.0 (the "License");
 * you may not use this file except in compliance with the License.
 * You may obtain a copy of the License at
 *
 *     http://www.apache.org/licenses/LICENSE-2.0
 *
 * Unless required by applicable law or agreed to in writing, software
 * distributed under the License is distributed on an "AS IS" BASIS,
 * WITHOUT WARRANTIES OR CONDITIONS OF ANY KIND, either express or implied.
 * See the License for the specific language governing permissions and
 * limitations under the License.
 */
#pragma once

#include <folly/io/IOBuf.h>
#include "velox/common/base/Scratch.h"
#include "velox/common/memory/StreamArena.h"
#include "velox/type/Type.h"

#include <folly/io/IOBuf.h>
#include <memory>

namespace facebook::velox {

struct ByteRange {
  /// Start of buffer. Not owned.
  uint8_t* buffer;

  /// Number of bytes or bits starting at 'buffer'.
  int32_t size;

  /// Index of next byte/bit to be read/written in 'buffer'.
  int32_t position;

  std::string toString() const;
};

class OutputStreamListener {
 public:
  virtual void onWrite(const char* /* s */, std::streamsize /* count */) {}
  virtual ~OutputStreamListener() = default;
};

class OutputStream {
 public:
  explicit OutputStream(OutputStreamListener* listener = nullptr)
      : listener_(listener) {}

  virtual ~OutputStream() = default;

  virtual void write(const char* s, std::streamsize count) = 0;

  virtual std::streampos tellp() const = 0;

  virtual void seekp(std::streampos pos) = 0;

  OutputStreamListener* listener() const {
    return listener_;
  }

 protected:
  OutputStreamListener* listener_;
};

class OStreamOutputStream : public OutputStream {
 public:
  explicit OStreamOutputStream(
      std::ostream* out,
      OutputStreamListener* listener = nullptr)
      : OutputStream(listener), out_(out) {}

  void write(const char* s, std::streamsize count) override {
    out_->write(s, count);
    if (listener_) {
      listener_->onWrite(s, count);
    }
  }

  std::streampos tellp() const override {
    return out_->tellp();
  }

  void seekp(std::streampos pos) override {
    out_->seekp(pos);
  }

 private:
  std::ostream* out_;
};

class ByteStream;

/// Read-only stream over one or more byte buffers.
class ByteInputStream {
 protected:
  /// TODO Remove after refactoring SpillInput.
  ByteInputStream() {}

 public:
  explicit ByteInputStream(std::vector<ByteRange> ranges)
      : ranges_{std::move(ranges)} {
    VELOX_CHECK(!ranges_.empty());
    current_ = &ranges_[0];
  }

  /// Constructs 'this' to range over 'stream's current content. Does
  /// not copy buffers. 'this' remains valid as long as 'stream' is
  /// live and unchanged.
  explicit ByteInputStream(const ByteStream& stream);

  /// Disable copy constructor.
  ByteInputStream(const ByteInputStream&) = delete;

  /// Disable copy assignment operator.
  ByteInputStream& operator=(const ByteInputStream& other) = delete;

  /// Enable move constructor.
  ByteInputStream(ByteInputStream&& other) noexcept
      : ranges_{std::move(other.ranges_)}, current_{other.current_} {}

  /// Enable move assignment operator.
  ByteInputStream& operator=(ByteInputStream&& other) noexcept {
    if (this != &other) {
      ranges_ = std::move(other.ranges_);
      current_ = other.current_;
      other.current_ = nullptr;
    }
    return *this;
  }

  /// TODO Remove after refactoring SpillInput.
  virtual ~ByteInputStream() = default;

  /// Returns total number of bytes available in the stream.
  size_t size() const;

  /// Returns true if all input has been read.
  ///
  /// TODO: Remove 'virtual' after refactoring SpillInput.
  virtual bool atEnd() const;

  /// Returns current position (number of bytes from the start) in the stream.
  std::streampos tellp() const;

  /// Moves current position to specified one.
  void seekp(std::streampos pos);

  /// Returns the remaining size left from current reading position.
  size_t remainingSize() const;

  std::string toString() const;

  uint8_t readByte();

  void readBytes(uint8_t* bytes, int32_t size);

  template <typename T>
  T read() {
    if (current_->position + sizeof(T) <= current_->size) {
      current_->position += sizeof(T);
      return *reinterpret_cast<const T*>(
          current_->buffer + current_->position - sizeof(T));
    }
    // The number straddles two buffers. We read byte by byte and make
    // a little-endian uint64_t. The bytes can be cast to any integer
    // or floating point type since the wire format has the machine byte order.
    static_assert(sizeof(T) <= sizeof(uint64_t));
    uint64_t value = 0;
    for (int32_t i = 0; i < sizeof(T); ++i) {
      value |= static_cast<uint64_t>(readByte()) << (i * 8);
    }
    return *reinterpret_cast<const T*>(&value);
  }

  template <typename Char>
  void readBytes(Char* data, int32_t size) {
    readBytes(reinterpret_cast<uint8_t*>(data), size);
  }

  /// Returns a view over the read buffer for up to 'size' next
  /// bytes. The size of the value may be less if the current byte
  /// range ends within 'size' bytes from the current position.  The
  /// size will be 0 if at end.
  std::string_view nextView(int32_t size);

  void skip(int32_t size);

 protected:
  /// Sets 'current_' to point to the next range of input.  // The
  /// input is consecutive ByteRanges in 'ranges_' for the base class
  /// but any view over external buffers can be made by specialization.
  ///
  /// TODO: Remove 'virtual' after refactoring SpillInput.
  virtual void next(bool throwIfPastEnd = true);

  // TODO: Remove  after refactoring SpillInput.
  const std::vector<ByteRange>& ranges() const {
    return ranges_;
  }

  // TODO: Remove  after refactoring SpillInput.
  void setRange(ByteRange range) {
    ranges_.resize(1);
    ranges_[0] = range;
    current_ = ranges_.data();
  }

 private:
  std::vector<ByteRange> ranges_;

  // Pointer to the current element of 'ranges_'.
  ByteRange* current_{nullptr};
};

/// Stream over a chain of ByteRanges. Provides read, write and
/// comparison for equality between stream contents and memory. Used
/// for streams in repartitioning or for complex variable length data
/// in hash tables. The stream is seekable and supports overwriting of
/// previous content, for example, writing a message body and then
/// seeking back to start to write a length header.
class ByteStream {
 public:
  /// For output.
  ByteStream(
      StreamArena* arena,
      bool isBits = false,
      bool isReverseBitOrder = false)
      : arena_(arena), isBits_(isBits), isReverseBitOrder_(isReverseBitOrder) {}

  ByteStream(const ByteStream& other) = delete;

  void operator=(const ByteStream& other) = delete;

  /// Sets 'this' to range over 'range'. If this is for purposes of writing,
  /// lastWrittenPosition specifies the end of any pre-existing content in
  /// 'range'.
  void setRange(ByteRange range, int32_t lastWrittenPosition) {
    ranges_.resize(1);
    ranges_[0] = range;
    current_ = ranges_.data();
    lastRangeEnd_ = lastWrittenPosition;
  }

  const std::vector<ByteRange>& ranges() const {
    return ranges_;
  }

  void startWrite(int32_t initialSize) {
    extend(initialSize);
  }

  void seek(int32_t range, int32_t position) {
    current_ = &ranges_[range];
    current_->position = position;
  }

  std::streampos tellp() const;

  void seekp(std::streampos position);

  /// Returns the size written into ranges_. This is the sum of the
  /// capacities of non-last ranges + the greatest write position of
  /// the last range.
  size_t size() const;

  int32_t lastRangeEnd() const {
    updateEnd();
    return lastRangeEnd_;
  }

  template <typename T>
  void append(folly::Range<const T*> values) {
    if (current_->position + sizeof(T) * values.size() > current_->size) {
      appendStringView(std::string_view(
          reinterpret_cast<const char*>(&values[0]),
          values.size() * sizeof(T)));
      return;
    }
    auto target = reinterpret_cast<T*>(current_->buffer + current_->position);
    auto end = target + values.size();
    auto valuePtr = &values[0];
    while (target != end) {
      *target = *valuePtr;
      ++target;
      ++valuePtr;
    }
    current_->position += sizeof(T) * values.size();
  }

  void appendBool(bool value, int32_t count);

  // A fast path for appending bits into pre-cleared buffers after first extend.
  inline void
  appendBitsFresh(const uint64_t* bits, int32_t begin, int32_t end) {
    const auto position = current_->position;
    if (begin == 0 && end <= 56) {
      const auto available = current_->size - position;
      // There must be 8 bytes writable. If available is 56, there are 7, so >.
      if (available > 56) {
        const auto offset = position & 7;
        uint64_t* buffer =
            reinterpret_cast<uint64_t*>(current_->buffer + (position >> 3));
        const auto mask = bits::lowMask(offset);
        *buffer = (*buffer & mask) | (bits[0] << offset);
        current_->position += end;
        return;
      }
    }
    appendBits(bits, begin, end);
  }

  // Writes 'bits' from bit positions begin..end to the current position of
  // 'this'. Extends 'this' if writing past end.
  void appendBits(const uint64_t* bits, int32_t begin, int32_t end);

  void appendStringView(StringView value);

  void appendStringView(std::string_view value);

  template <typename T>
  void appendOne(const T& value) {
    append(folly::Range(&value, 1));
  }

  void flush(OutputStream* stream);

  /// Returns the next byte that would be written to by a write. This
  /// is used after an append to release the remainder of the reserved
  /// space.
  char* writePosition();

  int32_t testingAllocatedBytes() const {
    return allocatedBytes_;
  }

  std::string toString() const;

 private:
  /// Returns a range of 'size' items of T. If there is no contiguous space in
  /// 'this', uses 'scratch' to make a temp block that is appended to 'this' in
  template <typename T>
  T* getAppendWindow(int32_t size, ScratchPtr<T>& scratchPtr) {
    const int32_t bytes = sizeof(T) * size;
    if (!current_) {
      extend(bytes);
    }
    auto available = current_->size - current_->position;
    if (available >= bytes) {
      current_->position += bytes;
      return reinterpret_cast<T*>(
          current_->buffer + current_->position - bytes);
    }
    // If the tail is not large enough, make  temp of the right size
    // in scratch.
    return scratchPtr.get(size);
  }

  void extend(int32_t bytes);

  int32_t newRangeSize(int32_t bytes) const;

  void updateEnd() const {
    if (!ranges_.empty() && current_ == &ranges_.back() &&
        current_->position > lastRangeEnd_) {
      lastRangeEnd_ = current_->position;
    }
  }

  StreamArena* const arena_{nullptr};

  // Indicates that position in ranges_ is in bits, not bytes.
  const bool isBits_;

  const bool isReverseBitOrder_;

  // True if the bit order in ranges_ has been inverted. Presto requires
  // reverse bit order.
  bool isReversed_ = false;

  std::vector<ByteRange> ranges_;
  // The total number of bytes allocated from 'arena_' in 'ranges_'.
  int64_t allocatedBytes_{0};

  // Pointer to the current element of 'ranges_'.
  ByteRange* current_{nullptr};

  // Number of bits/bytes that have been written in the last element
  // of 'ranges_'. In a write situation, all non-last ranges are full
  // and the last may be partly full. The position in the last range
  // is not necessarily the the end if there has been a seek.
<<<<<<< HEAD
  mutable int32_t lastRangeEnd_{0};
=======
  int32_t lastRangeEnd_{0};
  template <typename T>
  friend class AppendWindow;
};

/// A scoped wrapper that provides 'size' T's of writable space in 'stream'.
/// Normally gives an address into 'stream's buffer but can use 'scratch' to
/// make a contiguous piece if stream does not have a suitable run.
template <typename T>
class AppendWindow {
 public:
  AppendWindow(ByteStream& stream, Scratch& scratch)
      : stream_(stream), scratchPtr_(scratch) {}

  ~AppendWindow() {
    if (scratchPtr_.size()) {
      stream_.appendStringView(std::string_view(
          reinterpret_cast<const char*>(scratchPtr_.get()),
          scratchPtr_.size() * sizeof(T)));
    }
  }

  T* get(int32_t size) {
    return stream_.getAppendWindow(size, scratchPtr_);
  }

 private:
  ByteStream& stream_;
  ScratchPtr<T> scratchPtr_;
>>>>>>> e4c6459b
};

template <>
inline Timestamp ByteInputStream::read<Timestamp>() {
  Timestamp value;
  readBytes(reinterpret_cast<uint8_t*>(&value), sizeof(value));
  return value;
}

template <>
inline int128_t ByteInputStream::read<int128_t>() {
  int128_t value;
  readBytes(reinterpret_cast<uint8_t*>(&value), sizeof(value));
  return value;
}

class IOBufOutputStream : public OutputStream {
 public:
  explicit IOBufOutputStream(
      memory::MemoryPool& pool,
      OutputStreamListener* listener = nullptr,
      int32_t initialSize = memory::AllocationTraits::kPageSize)
      : OutputStream(listener),
        arena_(std::make_shared<StreamArena>(&pool)),
        out_(std::make_unique<ByteStream>(arena_.get())) {
    out_->startWrite(initialSize);
  }

  void write(const char* s, std::streamsize count) override {
    out_->appendStringView(std::string_view(s, count));
    if (listener_) {
      listener_->onWrite(s, count);
    }
  }

  std::streampos tellp() const override;

  void seekp(std::streampos pos) override;

  /// 'releaseFn' is executed on iobuf destruction if not null.
  std::unique_ptr<folly::IOBuf> getIOBuf(
      const std::function<void()>& releaseFn = nullptr);

 private:
  std::shared_ptr<StreamArena> arena_;
  std::unique_ptr<ByteStream> out_;
};

} // namespace facebook::velox<|MERGE_RESOLUTION|>--- conflicted
+++ resolved
@@ -91,8 +91,6 @@
   std::ostream* out_;
 };
 
-class ByteStream;
-
 /// Read-only stream over one or more byte buffers.
 class ByteInputStream {
  protected:
@@ -105,11 +103,6 @@
     VELOX_CHECK(!ranges_.empty());
     current_ = &ranges_[0];
   }
-
-  /// Constructs 'this' to range over 'stream's current content. Does
-  /// not copy buffers. 'this' remains valid as long as 'stream' is
-  /// live and unchanged.
-  explicit ByteInputStream(const ByteStream& stream);
 
   /// Disable copy constructor.
   ByteInputStream(const ByteInputStream&) = delete;
@@ -336,6 +329,9 @@
     return allocatedBytes_;
   }
 
+  /// Returns a ByteInputStream to range over the current content of 'this'. The result is valid as long as 'this' is live and not changed. 
+  ByteInputStream inputStream() const;
+   
   std::string toString() const;
 
  private:
@@ -391,10 +387,8 @@
   // of 'ranges_'. In a write situation, all non-last ranges are full
   // and the last may be partly full. The position in the last range
   // is not necessarily the the end if there has been a seek.
-<<<<<<< HEAD
   mutable int32_t lastRangeEnd_{0};
-=======
-  int32_t lastRangeEnd_{0};
+
   template <typename T>
   friend class AppendWindow;
 };
@@ -423,7 +417,6 @@
  private:
   ByteStream& stream_;
   ScratchPtr<T> scratchPtr_;
->>>>>>> e4c6459b
 };
 
 template <>
