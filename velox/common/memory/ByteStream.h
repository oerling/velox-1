/*
 * Copyright (c) Facebook, Inc. and its affiliates.
 *
 * Licensed under the Apache License, Version 2.0 (the "License");
 * you may not use this file except in compliance with the License.
 * You may obtain a copy of the License at
 *
 *     http://www.apache.org/licenses/LICENSE-2.0
 *
 * Unless required by applicable law or agreed to in writing, software
 * distributed under the License is distributed on an "AS IS" BASIS,
 * WITHOUT WARRANTIES OR CONDITIONS OF ANY KIND, either express or implied.
 * See the License for the specific language governing permissions and
 * limitations under the License.
 */
#pragma once

#include <folly/io/IOBuf.h>
#include "velox/common/base/Scratch.h"
#include "velox/common/memory/StreamArena.h"
#include "velox/type/Type.h"

<<<<<<< HEAD
=======
#include <folly/io/IOBuf.h>
#include <memory>

>>>>>>> 40f9dc31
namespace facebook::velox {

struct ByteRange {
  /// Start of buffer. Not owned.
  uint8_t* buffer;

  /// Number of bytes or bits starting at 'buffer'.
  int32_t size;

  /// Index of next byte/bit to be read/written in 'buffer'.
  int32_t position;

  std::string toString() const;
};

class OutputStreamListener {
 public:
  virtual void onWrite(const char* /* s */, std::streamsize /* count */) {}
  virtual ~OutputStreamListener() = default;
};

class OutputStream {
 public:
  explicit OutputStream(OutputStreamListener* listener = nullptr)
      : listener_(listener) {}

  virtual ~OutputStream() = default;

  virtual void write(const char* s, std::streamsize count) = 0;

  virtual std::streampos tellp() const = 0;

  virtual void seekp(std::streampos pos) = 0;

  OutputStreamListener* listener() const {
    return listener_;
  }

 protected:
  OutputStreamListener* listener_;
};

class OStreamOutputStream : public OutputStream {
 public:
  explicit OStreamOutputStream(
      std::ostream* out,
      OutputStreamListener* listener = nullptr)
      : OutputStream(listener), out_(out) {}

  void write(const char* s, std::streamsize count) override {
    out_->write(s, count);
    if (listener_) {
      listener_->onWrite(s, count);
    }
  }

  std::streampos tellp() const override {
    return out_->tellp();
  }

  void seekp(std::streampos pos) override {
    out_->seekp(pos);
  }

 private:
  std::ostream* out_;
};

/// Read-only stream over one or more byte buffers.
class ByteInputStream {
 protected:
  /// TODO Remove after refactoring SpillInput.
  ByteInputStream() {}

 public:
  explicit ByteInputStream(std::vector<ByteRange> ranges)
      : ranges_{std::move(ranges)} {
    VELOX_CHECK(!ranges_.empty());
    current_ = &ranges_[0];
  }

  /// Disable copy constructor.
  ByteInputStream(const ByteInputStream&) = delete;

  /// Disable copy assignment operator.
  ByteInputStream& operator=(const ByteInputStream& other) = delete;

  /// Enable move constructor.
  ByteInputStream(ByteInputStream&& other) noexcept
      : ranges_{std::move(other.ranges_)}, current_{other.current_} {}

  /// Enable move assignment operator.
  ByteInputStream& operator=(ByteInputStream&& other) noexcept {
    if (this != &other) {
      ranges_ = std::move(other.ranges_);
      current_ = other.current_;
      other.current_ = nullptr;
    }
    return *this;
  }

  /// TODO Remove after refactoring SpillInput.
  virtual ~ByteInputStream() = default;

  /// Returns total number of bytes available in the stream.
  size_t size() const;

  /// Returns true if all input has been read.
  ///
  /// TODO: Remove 'virtual' after refactoring SpillInput.
  virtual bool atEnd() const;

  /// Returns current position (number of bytes from the start) in the stream.
  std::streampos tellp() const;

  /// Moves current position to specified one.
  void seekp(std::streampos pos);

  /// Returns the remaining size left from current reading position.
  size_t remainingSize() const;

  std::string toString() const;

  uint8_t readByte();

  void readBytes(uint8_t* bytes, int32_t size);

  template <typename T>
  T read() {
    if (current_->position + sizeof(T) <= current_->size) {
      current_->position += sizeof(T);
      return *reinterpret_cast<const T*>(
          current_->buffer + current_->position - sizeof(T));
    }
    // The number straddles two buffers. We read byte by byte and make
    // a little-endian uint64_t. The bytes can be cast to any integer
    // or floating point type since the wire format has the machine byte order.
    static_assert(sizeof(T) <= sizeof(uint64_t));
    uint64_t value = 0;
    for (int32_t i = 0; i < sizeof(T); ++i) {
      value |= static_cast<uint64_t>(readByte()) << (i * 8);
    }
    return *reinterpret_cast<const T*>(&value);
  }

  template <typename Char>
  void readBytes(Char* data, int32_t size) {
    readBytes(reinterpret_cast<uint8_t*>(data), size);
  }

  /// Returns a view over the read buffer for up to 'size' next
  /// bytes. The size of the value may be less if the current byte
  /// range ends within 'size' bytes from the current position.  The
  /// size will be 0 if at end.
  std::string_view nextView(int32_t size);

  void skip(int32_t size);

 protected:
  /// Sets 'current_' to point to the next range of input.  // The
  /// input is consecutive ByteRanges in 'ranges_' for the base class
  /// but any view over external buffers can be made by specialization.
  ///
  /// TODO: Remove 'virtual' after refactoring SpillInput.
  virtual void next(bool throwIfPastEnd = true);

  // TODO: Remove  after refactoring SpillInput.
  const std::vector<ByteRange>& ranges() const {
    return ranges_;
  }

  // TODO: Remove  after refactoring SpillInput.
  void setRange(ByteRange range) {
    ranges_.resize(1);
    ranges_[0] = range;
    current_ = ranges_.data();
  }

 private:
  std::vector<ByteRange> ranges_;

  // Pointer to the current element of 'ranges_'.
  ByteRange* current_{nullptr};
};

/// Stream over a chain of ByteRanges. Provides read, write and
/// comparison for equality between stream contents and memory. Used
/// for streams in repartitioning or for complex variable length data
/// in hash tables. The stream is seekable and supports overwriting of
/// previous content, for example, writing a message body and then
/// seeking back to start to write a length header.
class ByteStream {
 public:
#ifdef VELOX_ENABLE_BACKWARD_COMPATIBILITY
  /// For input.
  ByteStream() : isBits_(false), isReverseBitOrder_(false) {}

  void resetInput(std::vector<ByteRange>&& ranges) {
    ranges_ = std::move(ranges);
    current_ = &ranges_[0];
  }

  template <typename Char>
  void readBytes(Char* data, int32_t size) {
    ByteInputStream inputStream(ranges_);
    inputStream.seekp(tellp());
    inputStream.readBytes(data, size);
    seekp(inputStream.tellp());
  }

  template <typename T>
  T read() {
    ByteInputStream inputStream(ranges_);
    inputStream.seekp(tellp());
    auto value = inputStream.read<T>();
    seekp(inputStream.tellp());
    return value;
  }
#endif

  /// For output.
  ByteStream(
      StreamArena* arena,
      bool isBits = false,
      bool isReverseBitOrder = false)
      : arena_(arena), isBits_(isBits), isReverseBitOrder_(isReverseBitOrder) {}

  ByteStream(const ByteStream& other) = delete;

  void operator=(const ByteStream& other) = delete;

  void setRange(ByteRange range) {
    ranges_.resize(1);
    ranges_[0] = range;
    current_ = ranges_.data();
    lastRangeEnd_ = ranges_[0].size;
  }

  const std::vector<ByteRange>& ranges() const {
    return ranges_;
  }

  void startWrite(int32_t initialSize) {
    extend(initialSize);
  }

  void seek(int32_t range, int32_t position) {
    current_ = &ranges_[range];
    current_->position = position;
  }

  std::streampos tellp() const;

  void seekp(std::streampos position);

  /// Returns the size written into ranges_. This is the sum of the
  /// capacities of non-last ranges + the greatest write position of
  /// the last range.
  size_t size() const;

  /// Returns the remaining size left from current reading position.
  size_t remainingSize() const;

  /// For input. Returns true if all input has been read.
  bool atEnd() const;

  int32_t lastRangeEnd() {
    updateEnd();
    return lastRangeEnd_;
  }

<<<<<<< HEAD
  /// Sets 'current_' to point to the next range of input.  // The
  /// input is consecutive ByteRanges in 'ranges_' for the base class
  /// but any view over external buffers can be made by specialization.
  virtual void next(bool throwIfPastEnd = true);

  uint8_t readByte();

  void readBytes(uint8_t* bytes, int32_t size);

  template <typename T>
  T read() {
    if (current_->position + sizeof(T) <= current_->size) {
      current_->position += sizeof(T);
      return *reinterpret_cast<const T*>(
          current_->buffer + current_->position - sizeof(T));
    }
    // The number straddles two buffers. We read byte by byte and make
    // a little-endian uint64_t. The bytes can be cast to any integer
    // or floating point type since the wire format has the machine byte order.
    static_assert(sizeof(T) <= sizeof(uint64_t));
    uint64_t value = 0;
    for (int32_t i = 0; i < sizeof(T); ++i) {
      value |= static_cast<uint64_t>(readByte()) << (i * 8);
    }
    return *reinterpret_cast<const T*>(&value);
  }

  template <typename Char>
  void readBytes(Char* data, int32_t size) {
    readBytes(reinterpret_cast<uint8_t*>(data), size);
  }

  /// Returns a view over the read buffer for up to 'size' next
  /// bytes. The size of the value may be less if the current byte
  /// range ends within 'size' bytes from the current position.  The
  /// size will be 0 if at end.
  std::string_view nextView(int32_t size);

  void skip(int32_t size);

  /// Returns a range of 'size' items of T. If there is no contiguous space in
  /// 'this', uses 'scratch' to make a temp block that is appended to 'this' in
  template <typename T>
  T* getAppendWindow(int32_t size, ScratchPtr<T>& scratchPtr) {
    int32_t bytes = sizeof(T) * size;
    if (!current_) {
      extend(bytes);
    }
    auto available = current_->size - current_->position;
    if (available >= bytes) {
      current_->position += bytes;
      return reinterpret_cast<T*>(
          current_->buffer + current_->position - bytes);
    }
    // If the tail is not large enough, make  temp of the right size
    // in scratch.
    return scratchPtr.get(size);
  }

=======
>>>>>>> 40f9dc31
  template <typename T>
  void append(folly::Range<const T*> values) {
    if (current_->position + sizeof(T) * values.size() > current_->size) {
      appendStringView(std::string_view(
          reinterpret_cast<const char*>(&values[0]),
          values.size() * sizeof(T)));
      return;
    }
    auto target = reinterpret_cast<T*>(current_->buffer + current_->position);
    auto end = target + values.size();
    auto valuePtr = &values[0];
    while (target != end) {
      *target = *valuePtr;
      ++target;
      ++valuePtr;
    }
    current_->position += sizeof(T) * values.size();
  }

  void appendBool(bool value, int32_t count);

<<<<<<< HEAD
  void appendBits(const uint64_t* vits, int32_t begin, int32_t end);

  void appendStringPiece(folly::StringPiece value);
=======
  void appendStringView(StringView value);

  void appendStringView(std::string_view value);
>>>>>>> 40f9dc31

  template <typename T>
  void appendOne(const T& value) {
    append(folly::Range(&value, 1));
  }

  void flush(OutputStream* stream);

  /// Returns the next byte that would be written to by a write. This
  /// is used after an append to release the remainder of the reserved
  /// space.
  char* writePosition();

  int32_t testingAllocatedBytes() const {
    return allocatedBytes_;
  }

  std::string toString() const;

 private:
  void extend(int32_t bytes);

  int32_t newRangeSize(int32_t bytes) const;

  void updateEnd() {
    if (!ranges_.empty() && current_ == &ranges_.back() &&
        current_->position > lastRangeEnd_) {
      lastRangeEnd_ = current_->position;
    }
  }

  StreamArena* const arena_{nullptr};

  // Indicates that position in ranges_ is in bits, not bytes.
  const bool isBits_;

  const bool isReverseBitOrder_;

  // True if the bit order in ranges_ has been inverted. Presto requires
  // reverse bit order.
  bool isReversed_ = false;

  std::vector<ByteRange> ranges_;
  // The total number of bytes allocated from 'arena_' in 'ranges_'.
  int64_t allocatedBytes_{0};

  // Pointer to the current element of 'ranges_'.
  ByteRange* current_{nullptr};

  // Number of bits/bytes that have been written in the last element
  // of 'ranges_'. In a write situation, all non-last ranges are full
  // and the last may be partly full. The position in the last range
  // is not necessarily the the end if there has been a seek.
  int32_t lastRangeEnd_{0};
};

/// A scoped wrapper that provides 'size' T's of writable space in 'stream'.
/// Normally gives an address into 'stream's buffer but can use 'scratch' to
/// make a contiguous piece if stream does not have a suitable run.
template <typename T>
class AppendWindow {
 public:
  AppendWindow(ByteStream& stream, Scratch& scratch)
      : stream_(stream), scratchPtr_(scratch) {}

  ~AppendWindow() {
    if (scratchPtr_.hasData()) {
      stream_.appendStringPiece(folly::StringPiece(
          scratchPtr_.data().data(), scratchPtr_.data().size()));
    }
  }

  T* get(int32_t size) {
    return stream_.getAppendWindow(size, scratchPtr_);
  }

 private:
  ByteStream& stream_;
  ScratchPtr<T> scratchPtr_;
};

template <>
inline Timestamp ByteInputStream::read<Timestamp>() {
  Timestamp value;
  readBytes(reinterpret_cast<uint8_t*>(&value), sizeof(value));
  return value;
}

template <>
inline int128_t ByteInputStream::read<int128_t>() {
  int128_t value;
  readBytes(reinterpret_cast<uint8_t*>(&value), sizeof(value));
  return value;
}

class IOBufOutputStream : public OutputStream {
 public:
  explicit IOBufOutputStream(
      memory::MemoryPool& pool,
      OutputStreamListener* listener = nullptr,
      int32_t initialSize = memory::AllocationTraits::kPageSize)
      : OutputStream(listener),
        arena_(std::make_shared<StreamArena>(&pool)),
        out_(std::make_unique<ByteStream>(arena_.get())) {
    out_->startWrite(initialSize);
  }

  void write(const char* s, std::streamsize count) override {
    out_->appendStringView(std::string_view(s, count));
    if (listener_) {
      listener_->onWrite(s, count);
    }
  }

  std::streampos tellp() const override;

  void seekp(std::streampos pos) override;

  /// 'releaseFn' is executed on iobuf destruction if not null.
  std::unique_ptr<folly::IOBuf> getIOBuf(
      const std::function<void()>& releaseFn = nullptr);

 private:
  std::shared_ptr<StreamArena> arena_;
  std::unique_ptr<ByteStream> out_;
};

} // namespace facebook::velox<|MERGE_RESOLUTION|>--- conflicted
+++ resolved
@@ -20,12 +20,10 @@
 #include "velox/common/memory/StreamArena.h"
 #include "velox/type/Type.h"
 
-<<<<<<< HEAD
-=======
 #include <folly/io/IOBuf.h>
 #include <memory>
 
->>>>>>> 40f9dc31
+
 namespace facebook::velox {
 
 struct ByteRange {
@@ -297,7 +295,6 @@
     return lastRangeEnd_;
   }
 
-<<<<<<< HEAD
   /// Sets 'current_' to point to the next range of input.  // The
   /// input is consecutive ByteRanges in 'ranges_' for the base class
   /// but any view over external buffers can be made by specialization.
@@ -357,8 +354,6 @@
     return scratchPtr.get(size);
   }
 
-=======
->>>>>>> 40f9dc31
   template <typename T>
   void append(folly::Range<const T*> values) {
     if (current_->position + sizeof(T) * values.size() > current_->size) {
@@ -380,15 +375,13 @@
 
   void appendBool(bool value, int32_t count);
 
-<<<<<<< HEAD
   void appendBits(const uint64_t* vits, int32_t begin, int32_t end);
 
   void appendStringPiece(folly::StringPiece value);
-=======
+
   void appendStringView(StringView value);
 
   void appendStringView(std::string_view value);
->>>>>>> 40f9dc31
 
   template <typename T>
   void appendOne(const T& value) {
