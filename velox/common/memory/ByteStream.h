/*
 * Copyright (c) Facebook, Inc. and its affiliates.
 *
 * Licensed under the Apache License, Version 2.0 (the "License");
 * you may not use this file except in compliance with the License.
 * You may obtain a copy of the License at
 *
 *     http://www.apache.org/licenses/LICENSE-2.0
 *
 * Unless required by applicable law or agreed to in writing, software
 * distributed under the License is distributed on an "AS IS" BASIS,
 * WITHOUT WARRANTIES OR CONDITIONS OF ANY KIND, either express or implied.
 * See the License for the specific language governing permissions and
 * limitations under the License.
 */
#pragma once

#include "velox/common/memory/StreamArena.h"
#include "velox/type/Type.h"

#include <folly/io/IOBuf.h>

namespace facebook::velox {

struct ByteRange {
  // Start of buffer. Not owned.
  uint8_t* buffer;

  // Number of bytes or bits  starting at 'buffer'.
  int32_t size;

  // Index of next byte/bit to be read/written in 'buffer'.
  int32_t position;
};

class OutputStreamListener {
 public:
  virtual void onWrite(const char* /* s */, std::streamsize /* count */) {}
  virtual ~OutputStreamListener() = default;
};

class OutputStream {
 public:
  explicit OutputStream(OutputStreamListener* listener = nullptr)
      : listener_(listener) {}

  virtual ~OutputStream() = default;

  virtual void write(const char* s, std::streamsize count) = 0;

  virtual std::streampos tellp() const = 0;

  virtual void seekp(std::streampos pos) = 0;

  OutputStreamListener* listener() const {
    return listener_;
  }

 protected:
  OutputStreamListener* listener_;
};

class OStreamOutputStream : public OutputStream {
 public:
  explicit OStreamOutputStream(
      std::ostream* out,
      OutputStreamListener* listener = nullptr)
      : OutputStream(listener), out_(out) {}

  void write(const char* s, std::streamsize count) override {
    out_->write(s, count);
    if (listener_) {
      listener_->onWrite(s, count);
    }
  }

  std::streampos tellp() const override {
    return out_->tellp();
  }

  void seekp(std::streampos pos) override {
    out_->seekp(pos);
  }

 private:
  std::ostream* out_;
};

// Stream over a chain of ByteRanges. Provides read, write and
// comparison for equality between stream contents and memory. Used
// for streams in repartitioning or for complex variable length data
// in hash tables. The stream is seekable and supports overwriting of
// previous content, for example, writing a message body and then
// seeking back to start to write a length header.
class ByteStream {
 public:
  using Position = std::tuple<ByteRange*, int64_t>;

  // For input.
  ByteStream() : isBits_(false), isReverseBitOrder_(false) {}
  virtual ~ByteStream() = default;

  // For output.
  ByteStream(
      StreamArena* arena,
      bool isBits = false,
      bool isReverseBitOrder = false)
      : arena_(arena), isBits_(isBits), isReverseBitOrder_(isReverseBitOrder) {}

  ByteStream(const ByteStream& other) = delete;

  void operator=(const ByteStream& other) = delete;

  void resetInput(std::vector<ByteRange>&& ranges) {
    ranges_ = std::move(ranges);
    current_ = &ranges_[0];
  }

  void setRange(ByteRange range) {
    ranges_.resize(1);
    ranges_[0] = range;
    current_ = ranges_.data();
    lastRangeEnd_ = ranges_[0].size;
  }

  const std::vector<ByteRange>& ranges() const {
    return ranges_;
  }

  void startWrite(int32_t initialSize) {
    extend(initialSize);
  }

  virtual void seek(int32_t range, int32_t position) {
    current_ = &ranges_[range];
    current_->position = position;
  }

<<<<<<< HEAD
  virtual Position tellp() const {
    return std::make_tuple(current_, current_->position);
  }

  virtual void seekp(Position position) {
    current_ = std::get<0>(position);
    current_->position = std::get<1>(position);
  }

  virtual size_t size() const {
=======
  std::streampos tellp() const;

  void seekp(std::streampos position);

  // Returns the size written into ranges_. This is the sum of the
  // capacities of non-last ranges + the greatest write position of
  // the last range.
  size_t size() const {
    if (ranges_.empty()) {
      return 0;
    }
>>>>>>> d36bec1a
    size_t total = 0;
    for (auto i = 0; i < ranges_.size() - 1; ++i) {
      total += ranges_[i].size;
    }
    return total + std::max(ranges_.back().position, lastRangeEnd_);
  }

  // For input. Returns true if all input has been read.
  bool atEnd() const {
    if (!current_) {
      return false;
    }
    if (current_->position < current_->size) {
      return false;
    }

    VELOX_CHECK(current_ >= ranges_.data() && current_ <= &ranges_.back());
    return current_ == &ranges_.back();
  }

  int32_t lastRangeEnd() {
    updateEnd();
    return lastRangeEnd_;
  }

  // Sets 'current_' to point to the next range of input.  // The
  // input is consecutive ByteRanges in 'ranges_' for the base class
  // but any view over external buffers can be made by specialization.
  virtual void next(bool throwIfPastEnd = true) {
    size_t position = current_ - &ranges_[0];
    VELOX_CHECK(position >= 0 && position < ranges_.size());
    if (position == ranges_.size() - 1) {
      if (throwIfPastEnd) {
        throw std::runtime_error("Reading past end of ByteStream");
      }
      return;
    }
    ++current_;
    current_->position = 0;
  }

  uint8_t readByte() {
    if (current_->position < current_->size) {
      return current_->buffer[current_->position++];
    }
    next();
    return readByte();
  }

  template <typename T>
  T read() {
    if (current_->position + sizeof(T) <= current_->size) {
      current_->position += sizeof(T);
      return *reinterpret_cast<const T*>(
          current_->buffer + current_->position - sizeof(T));
    }
    // The number straddles two buffers. We read byte by byte and make
    // a little-endian uint64_t. The bytes can be cast to any integer
    // or floating point type since the wire format has the machine byte order.
    static_assert(sizeof(T) <= sizeof(uint64_t));
    uint64_t value = 0;
    for (int32_t i = 0; i < sizeof(T); ++i) {
      value |= static_cast<uint64_t>(readByte()) << (i * 8);
    }
    return *reinterpret_cast<const T*>(&value);
  }

  template <typename Char>
  void readBytes(Char* data, int32_t size) {
    readBytes(reinterpret_cast<uint8_t*>(data), size);
  }

  void readBytes(uint8_t* bytes, int32_t size) {
    int32_t offset = 0;
    for (;;) {
      int32_t available = current_->size - current_->position;
      int32_t numUsed = std::min(available, size);
      memcpy(bytes + offset, current_->buffer + current_->position, numUsed);
      offset += numUsed;
      size -= numUsed;
      current_->position += numUsed;
      if (!size) {
        return;
      }
      next();
    }
  }

  // Returns a view over the read buffer for up to 'size' next
  // bytes. The size of the value may be less if the current byte
  // range ends within 'size' bytes from the current position.  The
  // size will be 0 if at end.
  std::string_view nextView(int32_t size) {
    if (current_->position == current_->size) {
      if (current_ == &ranges_.back()) {
        return std::string_view(nullptr, 0);
      }
      next();
    }
    VELOX_CHECK(current_->size);
    auto position = current_->position;
    auto viewSize = std::min(current_->size - current_->position, size);
    current_->position += viewSize;
    return std::string_view(
        reinterpret_cast<char*>(current_->buffer) + position, viewSize);
  }

  void skip(int32_t size) {
    for (;;) {
      int32_t available = current_->size - current_->position;
      int32_t numUsed = std::min(available, size);
      size -= numUsed;
      current_->position += numUsed;
      if (!size) {
        return;
      }
      next();
    }
  }

  template <typename T>
  void append(folly::Range<const T*> values) {
    if (current_->position + sizeof(T) * values.size() > current_->size) {
      appendStringPiece(folly::StringPiece(
          reinterpret_cast<const char*>(&values[0]),
          values.size() * sizeof(T)));
      return;
    }
    auto target = reinterpret_cast<T*>(current_->buffer + current_->position);
    auto end = target + values.size();
    auto valuePtr = &values[0];
    while (target != end) {
      *target = *valuePtr;
      ++target;
      ++valuePtr;
    }
    current_->position += sizeof(T) * values.size();
  }

  void appendBool(bool value, int32_t count) {
    if (count == 1 && current_->size > current_->position) {
      bits::setBit(
          reinterpret_cast<uint64_t*>(current_->buffer),
          current_->position,
          value);
      ++current_->position;
      return;
    }
    int32_t offset = 0;
    VELOX_DCHECK(isBits_);
    for (;;) {
      int32_t bitsFit =
          std::min(count - offset, current_->size - current_->position);
      bits::fillBits(
          reinterpret_cast<uint64_t*>(current_->buffer),
          current_->position,
          current_->position + bitsFit,
          value);
      current_->position += bitsFit;
      offset += bitsFit;
      if (offset == count) {
        return;
      }
      extend(bits::nbytes(count - offset));
    }
  }

  void appendStringPiece(folly::StringPiece value) {
    int32_t bytes = value.size();
    int32_t offset = 0;
    for (;;) {
      int32_t bytesFit =
          std::min(bytes - offset, current_->size - current_->position);
      memcpy(
          current_->buffer + current_->position,
          value.data() + offset,
          bytesFit);
      current_->position += bytesFit;
      offset += bytesFit;
      if (offset == bytes) {
        return;
      }
      extend(bits::roundUp(bytes - offset, memory::MappedMemory::kPageSize));
    }
  }

  template <typename T>
  void appendOne(const T& value) {
    append(folly::Range(&value, 1));
  }

  void flush(OutputStream* stream);

  // Returns the next byte that would be written to by a write. This
  // is used after an append to release the remainder of the reserved
  // space.
  char* writePosition() {
    if (ranges_.empty()) {
      return nullptr;
    }
    return reinterpret_cast<char*>(current_->buffer) + current_->position;
  }

<<<<<<< HEAD
 protected:
  void extend(int32_t bytes = memory::MappedMemory::kPageSize) {
    ranges_.emplace_back();
    current_ = &ranges_.back();
    arena_->newRange(bytes, current_);
=======
 private:
  void extend(int32_t bytes = memory::MappedMemory::kPageSize);

  void updateEnd() {
    if (!ranges_.empty() && current_ == &ranges_.back() &&
        current_->position > lastRangeEnd_) {
      lastRangeEnd_ = current_->position;
    }
>>>>>>> d36bec1a
  }

  StreamArena* arena_;
  // Indicates that position in ranges_ is in bits, not bytes.
  const bool isBits_;
  const bool isReverseBitOrder_;
  // True if the bit order in ranges_ has been inverted. Presto requires reverse
  // bit order.
  bool isReversed_ = false;
  std::vector<ByteRange> ranges_;
  // Pointer to the current element of 'ranges_'.
  ByteRange* current_ = nullptr;

  // Number of bits/bytes that have been written in the last element
  // of 'ranges_'. In a write situation, all non-last ranges are full
  // and the last may be partly full. The position in the last range
  // is not necessarily the the end if there has been a seek.
  int32_t lastRangeEnd_{0};
};

template <>
inline Timestamp ByteStream::read<Timestamp>() {
  Timestamp value;
  readBytes(reinterpret_cast<uint8_t*>(&value), sizeof(value));
  return value;
}

template <>
inline Date ByteStream::read<Date>() {
  Date value;
  readBytes(reinterpret_cast<uint8_t*>(&value), sizeof(value));
  return value;
}

class IOBufOutputStream : public OutputStream {
 public:
  explicit IOBufOutputStream(
      memory::MappedMemory& mappedMemory,
      OutputStreamListener* listener = nullptr,
      int32_t initialSize = memory::MappedMemory::kPageSize)
      : OutputStream(listener),
        arena_(std::make_shared<StreamArena>(&mappedMemory)),
        out_(std::make_unique<ByteStream>(arena_.get())) {
    out_->startWrite(initialSize);
  }

  void write(const char* s, std::streamsize count) override {
    out_->appendStringPiece(folly::StringPiece(s, count));
    if (listener_) {
      listener_->onWrite(s, count);
    }
  }

  std::streampos tellp() const override;

  void seekp(std::streampos pos) override;

  std::unique_ptr<folly::IOBuf> getIOBuf();

 private:
  std::shared_ptr<StreamArena> arena_;
  std::unique_ptr<ByteStream> out_;
};

} // namespace facebook::velox<|MERGE_RESOLUTION|>--- conflicted
+++ resolved
@@ -136,30 +136,17 @@
     current_->position = position;
   }
 
-<<<<<<< HEAD
-  virtual Position tellp() const {
-    return std::make_tuple(current_, current_->position);
-  }
-
-  virtual void seekp(Position position) {
-    current_ = std::get<0>(position);
-    current_->position = std::get<1>(position);
-  }
-
-  virtual size_t size() const {
-=======
-  std::streampos tellp() const;
-
-  void seekp(std::streampos position);
+  virtual std::streampos tellp() const;
+
+  virtual void seekp(std::streampos position);
 
   // Returns the size written into ranges_. This is the sum of the
   // capacities of non-last ranges + the greatest write position of
   // the last range.
-  size_t size() const {
+  virtual size_t size() const {
     if (ranges_.empty()) {
       return 0;
     }
->>>>>>> d36bec1a
     size_t total = 0;
     for (auto i = 0; i < ranges_.size() - 1; ++i) {
       total += ranges_[i].size;
@@ -363,14 +350,7 @@
     return reinterpret_cast<char*>(current_->buffer) + current_->position;
   }
 
-<<<<<<< HEAD
  protected:
-  void extend(int32_t bytes = memory::MappedMemory::kPageSize) {
-    ranges_.emplace_back();
-    current_ = &ranges_.back();
-    arena_->newRange(bytes, current_);
-=======
- private:
   void extend(int32_t bytes = memory::MappedMemory::kPageSize);
 
   void updateEnd() {
@@ -378,7 +358,6 @@
         current_->position > lastRangeEnd_) {
       lastRangeEnd_ = current_->position;
     }
->>>>>>> d36bec1a
   }
 
   StreamArena* arena_;
