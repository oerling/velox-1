/*
 * Copyright (c) Facebook, Inc. and its affiliates.
 *
 * Licensed under the Apache License, Version 2.0 (the "License");
 * you may not use this file except in compliance with the License.
 * You may obtain a copy of the License at
 *
 *     http://www.apache.org/licenses/LICENSE-2.0
 *
 * Unless required by applicable law or agreed to in writing, software
 * distributed under the License is distributed on an "AS IS" BASIS,
 * WITHOUT WARRANTIES OR CONDITIONS OF ANY KIND, either express or implied.
 * See the License for the specific language governing permissions and
 * limitations under the License.
 */
#pragma once

#include <folly/io/IOBuf.h>
#include "velox/common/base/Scratch.h"
#include "velox/common/memory/StreamArena.h"
#include "velox/type/Type.h"

#include <folly/io/IOBuf.h>
#include <memory>

namespace facebook::velox {

struct ByteRange {
  /// Start of buffer. Not owned.
  uint8_t* buffer;

  /// Number of bytes or bits starting at 'buffer'.
  int32_t size;

  /// Index of next byte/bit to be read/written in 'buffer'.
  int32_t position;

  std::string toString() const;
};

class OutputStreamListener {
 public:
  virtual void onWrite(const char* /* s */, std::streamsize /* count */) {}
  virtual ~OutputStreamListener() = default;
};

class OutputStream {
 public:
  explicit OutputStream(OutputStreamListener* listener = nullptr)
      : listener_(listener) {}

  virtual ~OutputStream() = default;

  virtual void write(const char* s, std::streamsize count) = 0;

  virtual std::streampos tellp() const = 0;

  virtual void seekp(std::streampos pos) = 0;

  OutputStreamListener* listener() const {
    return listener_;
  }

 protected:
  OutputStreamListener* listener_;
};

class OStreamOutputStream : public OutputStream {
 public:
  explicit OStreamOutputStream(
      std::ostream* out,
      OutputStreamListener* listener = nullptr)
      : OutputStream(listener), out_(out) {}

  void write(const char* s, std::streamsize count) override {
    out_->write(s, count);
    if (listener_) {
      listener_->onWrite(s, count);
    }
  }

  std::streampos tellp() const override {
    return out_->tellp();
  }

  void seekp(std::streampos pos) override {
    out_->seekp(pos);
  }

 private:
  std::ostream* out_;
};

/// Read-only stream over one or more byte buffers.
class ByteInputStream {
 protected:
  /// TODO Remove after refactoring SpillInput.
  ByteInputStream() {}

 public:
  explicit ByteInputStream(std::vector<ByteRange> ranges)
      : ranges_{std::move(ranges)} {
    VELOX_CHECK(!ranges_.empty());
    current_ = &ranges_[0];
  }

  /// Disable copy constructor.
  ByteInputStream(const ByteInputStream&) = delete;

  /// Disable copy assignment operator.
  ByteInputStream& operator=(const ByteInputStream& other) = delete;

  /// Enable move constructor.
  ByteInputStream(ByteInputStream&& other) noexcept
      : ranges_{std::move(other.ranges_)}, current_{other.current_} {}

  /// Enable move assignment operator.
  ByteInputStream& operator=(ByteInputStream&& other) noexcept {
    if (this != &other) {
      ranges_ = std::move(other.ranges_);
      current_ = other.current_;
      other.current_ = nullptr;
    }
    return *this;
  }

  /// TODO Remove after refactoring SpillInput.
  virtual ~ByteInputStream() = default;

  /// Returns total number of bytes available in the stream.
  size_t size() const;

  /// Returns true if all input has been read.
  ///
  /// TODO: Remove 'virtual' after refactoring SpillInput.
  virtual bool atEnd() const;

  /// Returns current position (number of bytes from the start) in the stream.
  std::streampos tellp() const;

  /// Moves current position to specified one.
  void seekp(std::streampos pos);

  /// Returns the remaining size left from current reading position.
  size_t remainingSize() const;

  std::string toString() const;

  uint8_t readByte();

  void readBytes(uint8_t* bytes, int32_t size);

  template <typename T>
  T read() {
    if (current_->position + sizeof(T) <= current_->size) {
      current_->position += sizeof(T);
      return *reinterpret_cast<const T*>(
          current_->buffer + current_->position - sizeof(T));
    }
    // The number straddles two buffers. We read byte by byte and make
    // a little-endian uint64_t. The bytes can be cast to any integer
    // or floating point type since the wire format has the machine byte order.
    static_assert(sizeof(T) <= sizeof(uint64_t));
    uint64_t value = 0;
    for (int32_t i = 0; i < sizeof(T); ++i) {
      value |= static_cast<uint64_t>(readByte()) << (i * 8);
    }
    return *reinterpret_cast<const T*>(&value);
  }

  template <typename Char>
  void readBytes(Char* data, int32_t size) {
    readBytes(reinterpret_cast<uint8_t*>(data), size);
  }

  /// Returns a view over the read buffer for up to 'size' next
  /// bytes. The size of the value may be less if the current byte
  /// range ends within 'size' bytes from the current position.  The
  /// size will be 0 if at end.
  std::string_view nextView(int32_t size);

  void skip(int32_t size);

 protected:
  /// Sets 'current_' to point to the next range of input.  // The
  /// input is consecutive ByteRanges in 'ranges_' for the base class
  /// but any view over external buffers can be made by specialization.
  ///
  /// TODO: Remove 'virtual' after refactoring SpillInput.
  virtual void next(bool throwIfPastEnd = true);

  // TODO: Remove  after refactoring SpillInput.
  const std::vector<ByteRange>& ranges() const {
    return ranges_;
  }

  // TODO: Remove  after refactoring SpillInput.
  void setRange(ByteRange range) {
    ranges_.resize(1);
    ranges_[0] = range;
    current_ = ranges_.data();
  }

 private:
  std::vector<ByteRange> ranges_;

  // Pointer to the current element of 'ranges_'.
  ByteRange* current_{nullptr};
};

/// Stream over a chain of ByteRanges. Provides read, write and
/// comparison for equality between stream contents and memory. Used
/// for streams in repartitioning or for complex variable length data
/// in hash tables. The stream is seekable and supports overwriting of
/// previous content, for example, writing a message body and then
/// seeking back to start to write a length header.
class ByteStream {
 public:
  /// For output.
  ByteStream(
      StreamArena* arena,
      bool isBits = false,
      bool isReverseBitOrder = false)
      : arena_(arena), isBits_(isBits), isReverseBitOrder_(isReverseBitOrder) {}

  ByteStream(const ByteStream& other) = delete;

  void operator=(const ByteStream& other) = delete;

  void setRange(ByteRange range) {
    ranges_.resize(1);
    ranges_[0] = range;
    current_ = ranges_.data();
    lastRangeEnd_ = ranges_[0].size;
  }

  const std::vector<ByteRange>& ranges() const {
    return ranges_;
  }

  void startWrite(int32_t initialSize) {
    extend(initialSize);
  }

  void seek(int32_t range, int32_t position) {
    current_ = &ranges_[range];
    current_->position = position;
  }

  std::streampos tellp() const;

  void seekp(std::streampos position);

  /// Returns the size written into ranges_. This is the sum of the
  /// capacities of non-last ranges + the greatest write position of
  /// the last range.
  size_t size() const;

  int32_t lastRangeEnd() {
    updateEnd();
    return lastRangeEnd_;
  }

  /// Returns a range of 'size' items of T. If there is no contiguous space in
  /// 'this', uses 'scratch' to make a temp block that is appended to 'this' in
  template <typename T>
  T* getAppendWindow(int32_t size, ScratchPtr<T>& scratchPtr) {
    int32_t bytes = sizeof(T) * size;
    if (!current_) {
      extend(bytes);
    }
    auto available = current_->size - current_->position;
    if (available >= bytes) {
      current_->position += bytes;
      return reinterpret_cast<T*>(
          current_->buffer + current_->position - bytes);
    }
    // If the tail is not large enough, make  temp of the right size
    // in scratch.
    return scratchPtr.get(size);
  }

  template <typename T>
  void append(folly::Range<const T*> values) {
    if (current_->position + sizeof(T) * values.size() > current_->size) {
      appendStringView(std::string_view(
          reinterpret_cast<const char*>(&values[0]),
          values.size() * sizeof(T)));
      return;
    }
    auto target = reinterpret_cast<T*>(current_->buffer + current_->position);
    auto end = target + values.size();
    auto valuePtr = &values[0];
    while (target != end) {
      *target = *valuePtr;
      ++target;
      ++valuePtr;
    }
    current_->position += sizeof(T) * values.size();
  }

  void appendBool(bool value, int32_t count);

  // A fast path for appending bits into pre-cleared buffers after first extend.
  inline void
  appendBitsFresh(const uint64_t* bits, int32_t begin, int32_t end) {
    const auto position = current_->position;
    if (begin == 0 && end <= 56) {
      const auto available = current_->size - position;
<<<<<<< HEAD
=======
      // There must be 8 bytes writable. If available is 56, there are 7, so >.
>>>>>>> 004c1c04
      if (available > 56) {
        const auto offset = position & 7;
        uint64_t* buffer =
            reinterpret_cast<uint64_t*>(current_->buffer + (position >> 3));
        const auto mask = bits::lowMask(offset);
        *buffer = (*buffer & mask) | (bits[0] << offset);
        current_->position += end;
        return;
      }
    }
    appendBits(bits, begin, end);
  }

  // Writes 'bits' from bit positions begin..end to the current position of
  // 'this'. Extends 'this' if writing past end.
  void appendBits(const uint64_t* bits, int32_t begin, int32_t end);

  void appendStringView(StringView value);

  void appendStringView(std::string_view value);

  template <typename T>
  void appendOne(const T& value) {
    append(folly::Range(&value, 1));
  }

  void flush(OutputStream* stream);

  /// Returns the next byte that would be written to by a write. This
  /// is used after an append to release the remainder of the reserved
  /// space.
  char* writePosition();

  int32_t testingAllocatedBytes() const {
    return allocatedBytes_;
  }

  std::string toString() const;

 private:
  /// Returns a range of 'size' items of T. If there is no contiguous space in
  /// 'this', uses 'scratch' to make a temp block that is appended to 'this' in
  template <typename T>
  T* getAppendWindow(int32_t size, ScratchPtr<T>& scratchPtr) {
    const int32_t bytes = sizeof(T) * size;
    if (!current_) {
      extend(bytes);
    }
    auto available = current_->size - current_->position;
    if (available >= bytes) {
      current_->position += bytes;
      return reinterpret_cast<T*>(
          current_->buffer + current_->position - bytes);
    }
    // If the tail is not large enough, make  temp of the right size
    // in scratch.
    return scratchPtr.get(size);
  }

  void extend(int32_t bytes);

  int32_t newRangeSize(int32_t bytes) const;

  void updateEnd() {
    if (!ranges_.empty() && current_ == &ranges_.back() &&
        current_->position > lastRangeEnd_) {
      lastRangeEnd_ = current_->position;
    }
  }

  StreamArena* const arena_{nullptr};

  // Indicates that position in ranges_ is in bits, not bytes.
  const bool isBits_;

  const bool isReverseBitOrder_;

  // True if the bit order in ranges_ has been inverted. Presto requires
  // reverse bit order.
  bool isReversed_ = false;

  std::vector<ByteRange> ranges_;
  // The total number of bytes allocated from 'arena_' in 'ranges_'.
  int64_t allocatedBytes_{0};

  // Pointer to the current element of 'ranges_'.
  ByteRange* current_{nullptr};

  // Number of bits/bytes that have been written in the last element
  // of 'ranges_'. In a write situation, all non-last ranges are full
  // and the last may be partly full. The position in the last range
  // is not necessarily the the end if there has been a seek.
  int32_t lastRangeEnd_{0};
  template <typename T>
  friend class AppendWindow;
};

/// A scoped wrapper that provides 'size' T's of writable space in 'stream'.
/// Normally gives an address into 'stream's buffer but can use 'scratch' to
/// make a contiguous piece if stream does not have a suitable run.
template <typename T>
class AppendWindow {
 public:
  AppendWindow(ByteStream& stream, Scratch& scratch)
      : stream_(stream), scratchPtr_(scratch) {}

  ~AppendWindow() {
    if (scratchPtr_.size()) {
      stream_.appendStringView(std::string_view(
          reinterpret_cast<const char*>(scratchPtr_.get()),
          scratchPtr_.size() * sizeof(T)));
    }
  }

  T* get(int32_t size) {
    return stream_.getAppendWindow(size, scratchPtr_);
  }

 private:
  ByteStream& stream_;
  ScratchPtr<T> scratchPtr_;
};

/// A scoped wrapper that provides 'size' T's of writable space in 'stream'.
/// Normally gives an address into 'stream's buffer but can use 'scratch' to
/// make a contiguous piece if stream does not have a suitable run.
template <typename T>
class AppendWindow {
 public:
  AppendWindow(ByteStream& stream, Scratch& scratch)
      : stream_(stream), scratchPtr_(scratch) {}

  ~AppendWindow() {
    if (scratchPtr_.size()) {
      stream_.appendStringView(std::string_view(
          reinterpret_cast<const char*>(scratchPtr_.get()),
          scratchPtr_.size() * sizeof(T)));
    }
  }

  T* get(int32_t size) {
    return stream_.getAppendWindow(size, scratchPtr_);
  }

 private:
  ByteStream& stream_;
  ScratchPtr<T> scratchPtr_;
};

template <>
inline Timestamp ByteInputStream::read<Timestamp>() {
  Timestamp value;
  readBytes(reinterpret_cast<uint8_t*>(&value), sizeof(value));
  return value;
}

template <>
inline int128_t ByteInputStream::read<int128_t>() {
  int128_t value;
  readBytes(reinterpret_cast<uint8_t*>(&value), sizeof(value));
  return value;
}

class IOBufOutputStream : public OutputStream {
 public:
  explicit IOBufOutputStream(
      memory::MemoryPool& pool,
      OutputStreamListener* listener = nullptr,
      int32_t initialSize = memory::AllocationTraits::kPageSize)
      : OutputStream(listener),
        arena_(std::make_shared<StreamArena>(&pool)),
        out_(std::make_unique<ByteStream>(arena_.get())) {
    out_->startWrite(initialSize);
  }

  void write(const char* s, std::streamsize count) override {
    out_->appendStringView(std::string_view(s, count));
    if (listener_) {
      listener_->onWrite(s, count);
    }
  }

  std::streampos tellp() const override;

  void seekp(std::streampos pos) override;

  /// 'releaseFn' is executed on iobuf destruction if not null.
  std::unique_ptr<folly::IOBuf> getIOBuf(
      const std::function<void()>& releaseFn = nullptr);

 private:
  std::shared_ptr<StreamArena> arena_;
  std::unique_ptr<ByteStream> out_;
};

} // namespace facebook::velox<|MERGE_RESOLUTION|>--- conflicted
+++ resolved
@@ -307,10 +307,7 @@
     const auto position = current_->position;
     if (begin == 0 && end <= 56) {
       const auto available = current_->size - position;
-<<<<<<< HEAD
-=======
       // There must be 8 bytes writable. If available is 56, there are 7, so >.
->>>>>>> 004c1c04
       if (available > 56) {
         const auto offset = position & 7;
         uint64_t* buffer =
