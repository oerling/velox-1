/*
 * Copyright (c) Facebook, Inc. and its affiliates.
 *
 * Licensed under the Apache License, Version 2.0 (the "License");
 * you may not use this file except in compliance with the License.
 * You may obtain a copy of the License at
 *
 *     http://www.apache.org/licenses/LICENSE-2.0
 *
 * Unless required by applicable law or agreed to in writing, software
 * distributed under the License is distributed on an "AS IS" BASIS,
 * WITHOUT WARRANTIES OR CONDITIONS OF ANY KIND, either express or implied.
 * See the License for the specific language governing permissions and
 * limitations under the License.
 */

#include "velox/common/base/SimdUtil.h"
#include <folly/Random.h>

#include <gtest/gtest.h>

using namespace facebook::velox;

namespace {

class SimdUtilTest : public testing::Test {
 protected:
  static void SetUpTestCase() {
    VLOG(1) << "Architecture: " << xsimd::default_arch::name();
  }

  void SetUp() override {
    rng_.seed(1);
  }

  void randomBits(std::vector<uint64_t>& bits, int32_t onesPer1000) {
    for (auto i = 0; i < bits.size() * 64; ++i) {
      if (folly::Random::rand32(rng_) % 1000 < onesPer1000) {
        bits::setBit(bits.data(), i);
      }
    }
  }

  int32_t simpleIndicesOfSetBits(
      const uint64_t* bits,
      int32_t begin,
      int32_t end,
      int32_t* indices) {
    auto orgIndices = indices;
    bits::forEachSetBit(
        bits, begin, end, [&](int32_t row) { *indices++ = row; });
    return indices - orgIndices;
  }

  void testIndices(int32_t onesPer1000) {
    constexpr int32_t kWords = 1000;
    std::vector<uint64_t> bits(kWords);
    std::vector<int32_t> reference(kWords * 64);
    std::vector<int32_t> test(kWords * 64);
    randomBits(bits, onesPer1000);
    int32_t begin = folly::Random::rand32(rng_) % 100;
    int32_t end = kWords * 64 - folly::Random::rand32(rng_) % 100;

    auto numReference =
        simpleIndicesOfSetBits(bits.data(), begin, end, reference.data());
    auto numTest = simd::indicesOfSetBits(bits.data(), begin, end, test.data());
    ASSERT_EQ(numReference, numTest);
    ASSERT_EQ(
        memcmp(
            reference.data(), test.data(), numReference * sizeof(reference[0])),
        0);
  }

  void testMemsetAndMemcpy(int32_t size) {
    int32_t words = bits::roundUp(size + 20, 8) / 8;
    std::vector<int64_t> source(words);
    for (auto& item : source) {
      item = folly::Random::rand64(rng_);
    }
    auto target = source;
    auto reference = source;
    int32_t offset = size % 11;
    memset(
        reinterpret_cast<char*>(reference.data()) + offset,
        source.back(),
        size);
    simd::memset(
        reinterpret_cast<char*>(target.data()) + offset, source.back(), size);
    EXPECT_EQ(reference, target);
    memcpy(
        reinterpret_cast<char*>(reference.data()) + offset,
        reinterpret_cast<char*>(source.data()) + offset,
        size);
    simd::memcpy(
        reinterpret_cast<char*>(target.data()) + offset,
        reinterpret_cast<char*>(source.data()) + offset,
        size);
    EXPECT_EQ(reference, target);
  }

  folly::Random::DefaultGenerator rng_;
};

TEST_F(SimdUtilTest, bitIndices) {
  testIndices(1);
  testIndices(10);
  testIndices(100);
  testIndices(250);
  testIndices(500);
  testIndices(999);
}

TEST_F(SimdUtilTest, gather32) {
  int32_t indices8[8] = {7, 6, 5, 4, 3, 2, 1, 0};
  int32_t indices6[8] = {7, 6, 5, 4, 3, 2, 1 << 31, 1 << 31};
  int32_t data[8] = {0, 11, 22, 33, 44, 55, 66, 77};
  constexpr int kBatchSize = xsimd::batch<int32_t>::size;
  const int32_t* indices = indices8 + (8 - kBatchSize);
  const int32_t* indicesMask = indices6 + (8 - kBatchSize);
  auto result = simd::gather(data, indices);
  for (auto i = 0; i < kBatchSize; ++i) {
    EXPECT_EQ(result.get(i), data[indices[i]]);
  }
  auto resultMask = simd::maskGather(
      xsimd::batch<int32_t>::broadcast(-1),
      simd::leadingMask<int32_t>(kBatchSize - 2),
      data,
      indicesMask);
  for (auto i = 0; i < kBatchSize - 2; ++i) {
    EXPECT_EQ(resultMask.get(i), data[indices[i]]);
  }
  EXPECT_EQ(resultMask.get(kBatchSize - 2), -1);
  EXPECT_EQ(resultMask.get(kBatchSize - 1), -1);
  auto bits = simd::toBitMask(result == resultMask);
  // Low (kBatchSize - 2) lanes are the same.
  EXPECT_EQ((1 << (kBatchSize - 2)) - 1, bits);
}

TEST_F(SimdUtilTest, gather64) {
  int32_t indices4[4] = {3, 2, 1, 0};
  int32_t indices3[4] = {3, 2, 1, 1 << 31};
  int64_t data[4] = {44, 55, 66, 77};
  constexpr int kBatchSize = xsimd::batch<int64_t>::size;
  const int32_t* indices = indices4 + (4 - kBatchSize);
  const int32_t* indicesMask = indices4 + (4 - kBatchSize);
  auto result = simd::gather(data, indices);
  for (auto i = 0; i < kBatchSize; ++i) {
    EXPECT_EQ(result.get(i), data[indices[i]]);
  }
  auto resultMask = simd::maskGather(
      xsimd::batch<int64_t>::broadcast(-1),
      simd::leadingMask<int64_t>(kBatchSize - 1),
      data,
      indicesMask);
  for (auto i = 0; i < kBatchSize - 1; ++i) {
    EXPECT_EQ(resultMask.get(i), data[indices[i]]);
  }
  EXPECT_EQ(resultMask.get(kBatchSize - 1), -1);
  auto bits = simd::toBitMask(result == resultMask);
  // Low kBatchSize - 1 lanes are the same.
  EXPECT_EQ((1 << (kBatchSize - 1)) - 1, bits);
}

TEST_F(SimdUtilTest, gather16) {
  int16_t data[32];
  int32_t indices[32];
  for (auto i = 0; i < 32; ++i) {
    indices[i] = 31 - i;
    data[i] = 15 + i;
  }
  xsimd::batch<int16_t> result[2];
  constexpr int kBatchSize = xsimd::batch<int16_t>::size;
  result[0] = simd::gather(data, indices, kBatchSize);
  result[1] = simd::gather(data, &indices[kBatchSize], kBatchSize - 1);
  auto resultPtr = reinterpret_cast<int16_t*>(result);
  for (auto i = 0; i < 2 * kBatchSize - 1; ++i) {
    EXPECT_EQ(data[indices[i]], resultPtr[i]) << i;
  }
  EXPECT_EQ(0, resultPtr[2 * kBatchSize - 1]);
}

TEST_F(SimdUtilTest, gatherBits) {
  // Even bits set, odd not set.
  uint64_t data[2] = {0x5555555555555555, 0x5555555555555555};
  int32_t indices[] = {11, 22, 33, 44, 55, 66, 77, 1 << 30};
  constexpr int N = xsimd::batch<int32_t>::size;
  auto vindex = xsimd::load_unaligned(indices + 8 - N);
  uint64_t bits = simd::gather8Bits(data, vindex, N - 1);
  for (auto i = 0; i < N - 1; ++i) {
    EXPECT_EQ(bits::isBitSet(&bits, i), bits::isBitSet(data, vindex.get(i)));
  }
  EXPECT_FALSE(bits::isBitSet(&bits, N - 1));
}

namespace {

// Find elements that satisfy a condition and pack them to the left.
template <typename T>
void testFilter(std::initializer_list<T> data) {
  auto batch = xsimd::load_unaligned(data.begin());
  auto result = simd::filter(batch, simd::toBitMask(batch > 15000));
  int32_t j = 0;
  for (auto i = 0; i < xsimd::batch<T>::size; ++i) {
    if (batch.get(i) > 15000) {
      EXPECT_EQ(result.get(j++), batch.get(i));
    }
  }
}

} // namespace

TEST_F(SimdUtilTest, filter16) {
  testFilter<int16_t>({
      12345,
      23456,
      111,
      32000,
      15200,
      1000,
      14000,
      17000,
      19000,
      -1000,
      11000,
      16321,
      23000,
      5000,
      22000,
      12,
  });
}

TEST_F(SimdUtilTest, filter32) {
  testFilter<int32_t>({12345, 23456, 111, 32000, 14123, 20000, 25000, 0});
}

TEST_F(SimdUtilTest, filter64) {
  testFilter<int64_t>({12345, 23456, 111, 32000});
}

TEST_F(SimdUtilTest, filterFloat) {
  testFilter<float>(
      {std::nanf("nan"), 23456, 111, 32000, 14123, 20000, 25000, 0});
}

TEST_F(SimdUtilTest, filterDouble) {
  testFilter<double>({std::nan("nan"), 23456, 111, 32000});
}

TEST_F(SimdUtilTest, misc) {
  // Widen to int64 from 4 uints
  uint32_t uints4[4] = {10000, 0, 0, 4000000000};
  int64_t longs4[4];
  xsimd::batch<int64_t>::load_unaligned(uints4).store_unaligned(longs4);
  for (auto i = 0; i < xsimd::batch<int64_t>::size; ++i) {
    EXPECT_EQ(uints4[i], longs4[i]);
  }

  // Widen to int64 from one half of 8 uints.
  uint32_t uints8[8] = {
      1, 2, 3, 4, 1000000000, 2000000000, 3000000000, 4000000000};
  auto vuints8 = xsimd::batch<int32_t>::load_unaligned(uints8);
  auto last4 = simd::getHalf<uint64_t, 1>(vuints8);
  if constexpr (last4.size == 4) {
    EXPECT_EQ(4000000000, last4.get(3));
    EXPECT_EQ(static_cast<int32_t>(4000000000), vuints8.get(7));
  } else {
    ASSERT_EQ(last4.size, 2);
    EXPECT_EQ(4, last4.get(1));
    EXPECT_EQ(4, vuints8.get(3));
  }

  // Masks
  for (auto i = 0; i < xsimd::batch<int32_t>::size; ++i) {
    auto compare = simd::toBitMask(
        simd::leadingMask<int32_t>(i) ==
        simd::fromBitMask<int32_t>((1 << i) - 1));
    EXPECT_EQ(simd::allSetBitMask<int32_t>(), compare);
    if (i < xsimd::batch<int64_t>::size) {
      compare = simd::toBitMask(
          simd::leadingMask<int64_t>(i) ==
          simd::fromBitMask<int64_t>((1 << i) - 1));
      EXPECT_EQ(simd::allSetBitMask<int64_t>(), compare);
    }
  }

  int32_t ints[] = {0, 1, 2, 4};
  EXPECT_TRUE(simd::isDense(&ints[0], 3));
  EXPECT_FALSE(simd::isDense(&ints[0], 4));
}

TEST_F(SimdUtilTest, memory) {
  for (auto size = 0; size < 150; ++size) {
    testMemsetAndMemcpy(size);
  }
}

TEST_F(SimdUtilTest, crc32) {
  uint32_t checksum = 0;
  checksum = simd::crc32U64(0, 123456789);
  EXPECT_EQ(checksum, 3531890030);
  checksum = simd::crc32U64(0, 987654321);
  EXPECT_EQ(checksum, 121285919);
}

TEST_F(SimdUtilTest, Batch64_assign) {
  auto b = simd::Batch64<int32_t>::from({0, 1});
  EXPECT_EQ(b.data[0], 0);
  EXPECT_EQ(b.data[1], 1);
  b.data[0] = -1;
  EXPECT_EQ(b.data[0], -1);
  EXPECT_EQ(b.data[1], 1);
}

TEST_F(SimdUtilTest, Batch64_arithmetics) {
  auto b = simd::Batch64<int32_t>::from({0, 1});
  auto bb = b + 42;
  EXPECT_EQ(bb.data[0], 42);
  EXPECT_EQ(bb.data[1], 43);
  bb = b - 1;
  EXPECT_EQ(bb.data[0], -1);
  EXPECT_EQ(bb.data[1], 0);
}

TEST_F(SimdUtilTest, Batch64_memory) {
  int32_t data[] = {0, 1};
  auto b = simd::Batch64<int32_t>::load_unaligned(data);
  EXPECT_EQ(b.data[0], 0);
  EXPECT_EQ(b.data[1], 1);
  (b + 1).store_unaligned(data);
  EXPECT_EQ(data[0], 1);
  EXPECT_EQ(data[1], 2);
}

<<<<<<< HEAD
TEST_F(SimdUtilTest, pad) {
  char bytes[100];
  memset(bytes, 1, sizeof(bytes));
  simd::padToAlignment(&bytes[11], 30, 7, 16);
  // We expect a 0 in bytes[11 +7] ... bytes[11 + 15].
  EXPECT_EQ(1, bytes[11 + 6]);
  for (auto i = 11 + 7; i < 11 + 16; ++i) {
    EXPECT_EQ(0, bytes[i]);
  }
  EXPECT_EQ(1, bytes[11 + 16]);

  // Test with end of data before next aligned address.
  memset(bytes, 1, sizeof(bytes));
  simd::padToAlignment(&bytes[11], 12, 7, 16);
  // We expect a 0 in bytes[11 +7] ... bytes[11 + 12].
  EXPECT_EQ(1, bytes[11 + 6]);
  for (auto i = 11 + 7; i < 11 + 12; ++i) {
    EXPECT_EQ(0, bytes[i]);
  }
  EXPECT_EQ(1, bytes[11 + 13]);
}

} // namespace

void cpyf(void* d, void* s, int c) {
  facebook::velox::simd::memcpy(d, s, c);
}
=======
} // namespace
>>>>>>> c35e8eb1
<|MERGE_RESOLUTION|>--- conflicted
+++ resolved
@@ -332,34 +332,8 @@
   EXPECT_EQ(data[1], 2);
 }
 
-<<<<<<< HEAD
-TEST_F(SimdUtilTest, pad) {
-  char bytes[100];
-  memset(bytes, 1, sizeof(bytes));
-  simd::padToAlignment(&bytes[11], 30, 7, 16);
-  // We expect a 0 in bytes[11 +7] ... bytes[11 + 15].
-  EXPECT_EQ(1, bytes[11 + 6]);
-  for (auto i = 11 + 7; i < 11 + 16; ++i) {
-    EXPECT_EQ(0, bytes[i]);
-  }
-  EXPECT_EQ(1, bytes[11 + 16]);
-
-  // Test with end of data before next aligned address.
-  memset(bytes, 1, sizeof(bytes));
-  simd::padToAlignment(&bytes[11], 12, 7, 16);
-  // We expect a 0 in bytes[11 +7] ... bytes[11 + 12].
-  EXPECT_EQ(1, bytes[11 + 6]);
-  for (auto i = 11 + 7; i < 11 + 12; ++i) {
-    EXPECT_EQ(0, bytes[i]);
-  }
-  EXPECT_EQ(1, bytes[11 + 13]);
-}
-
 } // namespace
 
 void cpyf(void* d, void* s, int c) {
   facebook::velox::simd::memcpy(d, s, c);
-}
-=======
-} // namespace
->>>>>>> c35e8eb1
+}