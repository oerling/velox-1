/*
 * Copyright (c) Facebook, Inc. and its affiliates.
 *
 * Licensed under the Apache License, Version 2.0 (the "License");
 * you may not use this file except in compliance with the License.
 * You may obtain a copy of the License at
 *
 *     http://www.apache.org/licenses/LICENSE-2.0
 *
 * Unless required by applicable law or agreed to in writing, software
 * distributed under the License is distributed on an "AS IS" BASIS,
 * WITHOUT WARRANTIES OR CONDITIONS OF ANY KIND, either express or implied.
 * See the License for the specific language governing permissions and
 * limitations under the License.
 */

#include "velox/common/base/AsyncSource.h"
#include <fmt/format.h>
#include <folly/Random.h>
#include <folly/Synchronized.h>
#include <gtest/gtest.h>
#include <thread>
#include "velox/common/base/Exceptions.h"

using namespace facebook::velox;

// A sample class to be constructed via AsyncSource.
struct Gizmo {
  explicit Gizmo(int32_t _id) : id(_id) {}

  const int32_t id;
};

TEST(AsyncSourceTest, basic) {
  AsyncSource<Gizmo> gizmo([]() { return std::make_unique<Gizmo>(11); });
  EXPECT_FALSE(gizmo.hasValue());
  gizmo.prepare();
  EXPECT_TRUE(gizmo.hasValue());
  auto value = gizmo.move();
  EXPECT_FALSE(gizmo.hasValue());
  EXPECT_EQ(11, value->id);

  AsyncSource<Gizmo> error(
      []() -> std::unique_ptr<Gizmo> { VELOX_USER_FAIL("Testing error"); });
  EXPECT_THROW(error.move(), VeloxException);
  EXPECT_TRUE(error.hasValue());
}

TEST(AsyncSourceTest, threads) {
  constexpr int32_t kNumThreads = 10;
  constexpr int32_t kNumGizmos = 2000;
  folly::Synchronized<std::unordered_set<int32_t>> results;
  std::vector<std::shared_ptr<AsyncSource<Gizmo>>> gizmos;
  for (auto i = 0; i < kNumGizmos; ++i) {
    gizmos.push_back(std::make_shared<AsyncSource<Gizmo>>([i]() {
      std::this_thread::sleep_for(std::chrono::milliseconds(1)); // NOLINT
      return std::make_unique<Gizmo>(i);
    }));
  }

  std::vector<std::thread> threads;
  threads.reserve(kNumThreads);
  for (int32_t threadIndex = 0; threadIndex < kNumThreads; ++threadIndex) {
    threads.push_back(std::thread([threadIndex, &gizmos, &results]() {
      if (threadIndex < kNumThreads / 2) {
        // The first half of the threads prepare Gizmos in the background.
        for (auto i = 0; i < kNumGizmos; ++i) {
          gizmos[i]->prepare();
        }
      } else {
        // The rest of the threads first get random Gizmos and then do a pass
        // over all the Gizmos to make sure all get collected. We assert that
        // each Gizmo is obtained once.
        folly::Random::DefaultGenerator rng;
        for (auto i = 0; i < kNumGizmos / 3; ++i) {
          auto gizmo =
              gizmos[folly::Random::rand32(rng) % gizmos.size()]->move();
          if (gizmo) {
            results.withWLock([&](auto& set) {
              EXPECT_TRUE(set.find(gizmo->id) == set.end());
              set.insert(gizmo->id);
            });
          }
        }
        for (auto i = 0; i < gizmos.size(); ++i) {
          auto gizmo = gizmos[i]->move();
          if (gizmo) {
            results.withWLock([&](auto& set) {
              EXPECT_TRUE(set.find(gizmo->id) == set.end());
              set.insert(gizmo->id);
            });
          }
        }
      }
    }));
  }
  for (auto& thread : threads) {
    thread.join();
  }
  results.withRLock([&](auto& set) {
    for (auto i = 0; i < kNumGizmos; ++i) {
      EXPECT_TRUE(set.find(i) != set.end());
    }
  });
}

TEST(AsyncSourceTest, errorsWithThreads) {
  constexpr int32_t kNumGizmos = 50;
  constexpr int32_t kNumThreads = 10;
  std::vector<std::shared_ptr<AsyncSource<Gizmo>>> gizmos;
<<<<<<< HEAD
=======
  std::atomic<int32_t> numErrors{0};
>>>>>>> 63f6321f
  for (auto i = 0; i < kNumGizmos; ++i) {
    gizmos.push_back(
        std::make_shared<AsyncSource<Gizmo>>([i]() -> std::unique_ptr<Gizmo> {
          std::this_thread::sleep_for(std::chrono::milliseconds(1)); // NOLINT
          VELOX_USER_FAIL("Testing error");
        }));
  }

  std::vector<std::thread> threads;
  threads.reserve(kNumThreads);
  for (int32_t threadIndex = 0; threadIndex < kNumThreads; ++threadIndex) {
<<<<<<< HEAD
    threads.push_back(std::thread([threadIndex, &gizmos]() {
=======
    threads.push_back(std::thread([threadIndex, &gizmos, &numErrors]() {
>>>>>>> 63f6321f
      if (threadIndex < kNumThreads / 2) {
        // The first half of the threads prepare Gizmos in the background.
        for (auto i = 0; i < kNumGizmos; ++i) {
          gizmos[i]->prepare();
        }
      } else {
        // The rest of the threads get random gizmos. They are
        // expected to produce an error or nullptr in the event
        // another thread is already waiting for the same gizmo.
        folly::Random::DefaultGenerator rng;
        for (auto i = 0; i < kNumGizmos / 3; ++i) {
          try {
            auto gizmo =
                gizmos[folly::Random::rand32(rng) % gizmos.size()]->move();
            EXPECT_EQ(nullptr, gizmo);
          } catch (std::exception& e) {
<<<<<<< HEAD
            // ignore the error.
=======
            ++numErrors;
>>>>>>> 63f6321f
          }
        }
      }
    }));
  }
  for (auto& thread : threads) {
    thread.join();
  }
<<<<<<< HEAD
=======
  // There will always be errors since the first to wait for any given
  // gizmo is sure to get an error.
  EXPECT_LT(0, numErrors);
>>>>>>> 63f6321f
}<|MERGE_RESOLUTION|>--- conflicted
+++ resolved
@@ -108,10 +108,7 @@
   constexpr int32_t kNumGizmos = 50;
   constexpr int32_t kNumThreads = 10;
   std::vector<std::shared_ptr<AsyncSource<Gizmo>>> gizmos;
-<<<<<<< HEAD
-=======
   std::atomic<int32_t> numErrors{0};
->>>>>>> 63f6321f
   for (auto i = 0; i < kNumGizmos; ++i) {
     gizmos.push_back(
         std::make_shared<AsyncSource<Gizmo>>([i]() -> std::unique_ptr<Gizmo> {
@@ -123,11 +120,7 @@
   std::vector<std::thread> threads;
   threads.reserve(kNumThreads);
   for (int32_t threadIndex = 0; threadIndex < kNumThreads; ++threadIndex) {
-<<<<<<< HEAD
-    threads.push_back(std::thread([threadIndex, &gizmos]() {
-=======
     threads.push_back(std::thread([threadIndex, &gizmos, &numErrors]() {
->>>>>>> 63f6321f
       if (threadIndex < kNumThreads / 2) {
         // The first half of the threads prepare Gizmos in the background.
         for (auto i = 0; i < kNumGizmos; ++i) {
@@ -144,11 +137,7 @@
                 gizmos[folly::Random::rand32(rng) % gizmos.size()]->move();
             EXPECT_EQ(nullptr, gizmo);
           } catch (std::exception& e) {
-<<<<<<< HEAD
-            // ignore the error.
-=======
             ++numErrors;
->>>>>>> 63f6321f
           }
         }
       }
@@ -157,10 +146,7 @@
   for (auto& thread : threads) {
     thread.join();
   }
-<<<<<<< HEAD
-=======
   // There will always be errors since the first to wait for any given
   // gizmo is sure to get an error.
   EXPECT_LT(0, numErrors);
->>>>>>> 63f6321f
 }