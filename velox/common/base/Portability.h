--- conflicted
+++ resolved
@@ -21,8 +21,6 @@
 #include <cstdint>
 #include <vector>
 
-namespace facebook::velox {
-
 inline size_t count_trailing_zeros(uint64_t x) {
   return x == 0 ? 64 : __builtin_ctzll(x);
 }
@@ -39,24 +37,6 @@
 #define INLINE_LAMBDA
 #endif
 
-<<<<<<< HEAD
-/// Define asan_atomic<T> to be std::atomic<T> with asan and just T
-/// otherwise. Applies to counters that do not need atomicity and are
-/// not serialized on any mutex but generate warnings with asan.
-#if defined(__has_feature)
-#if __has_feature(thread_sanitizer)
-template <typename T>
-using asan_atomic = std::atomic<T>;
-#else
-template <typename T>
-using asan_atomic = T;
-#endif
-#else
-template <typename T>
-using asan_atomic = T;
-#endif
-
-=======
 #if defined(__has_feature)
 #if __has_feature(thread_sanitizer)
 #define TSAN_BUILD 1
@@ -111,5 +91,4 @@
   }
   vector = std::move(newVector);
 }
->>>>>>> e84e6797
 } // namespace facebook::velox