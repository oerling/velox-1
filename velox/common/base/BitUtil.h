/*
 * Copyright (c) Facebook, Inc. and its affiliates.
 *
 * Licensed under the Apache License, Version 2.0 (the "License");
 * you may not use this file except in compliance with the License.
 * You may obtain a copy of the License at
 *
 *     http://www.apache.org/licenses/LICENSE-2.0
 *
 * Unless required by applicable law or agreed to in writing, software
 * distributed under the License is distributed on an "AS IS" BASIS,
 * WITHOUT WARRANTIES OR CONDITIONS OF ANY KIND, either express or implied.
 * See the License for the specific language governing permissions and
 * limitations under the License.
 */

#pragma once

#include <algorithm>
#include <cstddef>
#include <cstdint>

namespace facebook {
namespace velox {
namespace bits {

template <typename T>
inline bool isBitSet(const T* bits, int32_t idx) {
  return bits[idx / (sizeof(bits[0]) * 8)] &
      (static_cast<T>(1) << (idx & ((sizeof(bits[0]) * 8) - 1)));
}

// Masks which store all `0` except one `1`, with the position of that `1` being
// the index (from the right) of the index in the mask buffer. So e.g.
// kOneBitmasks[0] has index 0th bit (from the right) set to 1.
// So the has the sequence 0b00000001, 0b00000010, ..., 0b10000000
// The reason we do this is that it's 21% faster for setNthBit<Value> in
// benchmarks compared do doing the calculation inline (See code and results at
// P127838775).
static constexpr uint8_t kOneBitmasks[] =
    {1 << 0, 1 << 1, 1 << 2, 1 << 3, 1 << 4, 1 << 5, 1 << 6, 1 << 7};

// The inversion of kOneBitmasks - so stores all 1s except for one zero
// being in the sequence 0b11111110, 0b11111101, ..., 0b01111111
static constexpr uint8_t kZeroBitmasks[] = {
    static_cast<uint8_t>(~(1 << 0)),
    static_cast<uint8_t>(~(1 << 1)),
    static_cast<uint8_t>(~(1 << 2)),
    static_cast<uint8_t>(~(1 << 3)),
    static_cast<uint8_t>(~(1 << 4)),
    static_cast<uint8_t>(~(1 << 5)),
    static_cast<uint8_t>(~(1 << 6)),
    static_cast<uint8_t>(~(1 << 7)),
};

template <typename T>
inline void setBit(T* bits, int32_t idx) {
  auto bitsAs8Bit = reinterpret_cast<uint8_t*>(bits);
  bitsAs8Bit[idx / 8] |= kOneBitmasks[idx % 8];
}

template <typename T>
inline void clearBit(T* bits, int32_t idx) {
  auto bitsAs8Bit = reinterpret_cast<uint8_t*>(bits);
  bitsAs8Bit[idx / 8] &= kZeroBitmasks[idx % 8];
}

template <typename T>
inline void setBit(T* bits, int32_t idx, bool value) {
  value ? setBit(bits, idx) : clearBit(bits, idx);
}

inline void negate(char* bits, int32_t size) {
  int32_t i = 0;
  for (; i + 64 <= size; i += 64) {
    auto wordPtr = reinterpret_cast<uint64_t*>(bits + (i / 8));
    *wordPtr = ~*wordPtr;
  }
  for (; i + 8 <= size; i += 8) {
    bits[i / 8] = ~bits[i / 8];
  }
  for (; i < size; ++i) {
    bits::setBit(bits, i, !bits::isBitSet(bits, i));
  }
}

template <typename T, typename U>
inline T roundUp(T value, U factor) {
  return (value + (factor - 1)) / factor * factor;
}

inline uint64_t lowMask(int32_t bits) {
  return (1UL << bits) - 1;
}

inline uint64_t highMask(int32_t bits) {
  return lowMask(bits) << (64 - bits);
}

inline uint64_t nbytes(int32_t bits) {
  return roundUp(bits, 8) / 8;
}

inline uint64_t nwords(int32_t bits) {
  return roundUp(bits, 64) / 64;
}

inline int32_t getAndClearLastSetBit(uint16_t& bits) {
  int32_t trailingZeros = __builtin_ctz(bits);
  // erase last non-zero bit
  bits &= bits - 1;
  return trailingZeros;
}

/**
 * Invokes a function for each batch of bits (partial or full words)
 * in a given range.
 *
 * @param begin first bit to check (inclusive)
 * @param end last bit to check (exclusive)
 * @param partialWordFunc function to invoke for a partial word;
 *  takes index of the word and mask; returns a boolean which terminates
 *  the loop if false
 * @param fullWordFunc function to invoke for a full word;
 *  takes index of the word; returns a boolean which terminates
 *  the loop if false
 * @return true if completed full loop, false if terminated early
 */
template <typename PartialWordFunc, typename FullWordFunc>
inline bool testWords(
    int32_t begin,
    int32_t end,
    PartialWordFunc partialWordFunc,
    FullWordFunc fullWordFunc) {
  if (begin >= end) {
    return true;
  }
  int32_t firstWord = roundUp(begin, 64);
  int32_t lastWord = end & ~63L;
  if (lastWord < firstWord) {
    return partialWordFunc(
        lastWord / 64, lowMask(end - lastWord) & highMask(firstWord - begin));
  }
  if (begin != firstWord) {
    if (!partialWordFunc(begin / 64, highMask(firstWord - begin))) {
      return false;
    }
  }
  for (int32_t i = firstWord; i + 64 <= lastWord; i += 64) {
    if (!fullWordFunc(i / 64)) {
      return false;
    }
  }
  if (end != lastWord) {
    return partialWordFunc(lastWord / 64, lowMask(end - lastWord));
  }
  return true;
}

/**
 * Invokes a function for each batch of bits (partial or full words)
 * in a given range.
 *
 * @param begin first bit to check (inclusive)
 * @param end last bit to check (exclusive)
 * @param partialWordFunc function to invoke for a partial word;
 *  takes index of the word and mask
 * @param fullWordFunc function to invoke for a full word;
 *  takes index of the word
 */
template <typename PartialWordFunc, typename FullWordFunc>
inline void forEachWord(
    int32_t begin,
    int32_t end,
    PartialWordFunc partialWordFunc,
    FullWordFunc fullWordFunc) {
  if (begin >= end) {
    return;
  }
  int32_t firstWord = roundUp(begin, 64);
  int32_t lastWord = end & ~63L;
  if (lastWord < firstWord) {
    partialWordFunc(
        lastWord / 64, lowMask(end - lastWord) & highMask(firstWord - begin));
    return;
  }
  if (begin != firstWord) {
    partialWordFunc(begin / 64, highMask(firstWord - begin));
  }
  for (int32_t i = firstWord; i + 64 <= lastWord; i += 64) {
    fullWordFunc(i / 64);
  }
  if (end != lastWord) {
    partialWordFunc(lastWord / 64, lowMask(end - lastWord));
  }
}

/// Invokes a function for each batch of bits (partial or full words)
/// in a given range in descending order of address.
///
/// @param begin first bit to check (inclusive)
/// @param end last bit to check (exclusive)
/// @param partialWordFunc function to invoke for a partial word;
///  takes index of the word and mask; returns a boolean which terminates
///  the loop if false
/// @param fullWordFunc function to invoke for a full word;
///  takes index of the word; returns a boolean which terminates
///  the loop if false
/// @return true if completed full loop, false if terminated early
template <typename PartialWordFunc, typename FullWordFunc>
inline bool testWordsReverse(
    int32_t begin,
    int32_t end,
    PartialWordFunc partialWordFunc,
    FullWordFunc fullWordFunc) {
  if (begin >= end) {
    return true;
  }
  int32_t firstWord = roundUp(begin, 64);
  int32_t lastWord = end & ~63L;
  if (lastWord < firstWord) {
    return partialWordFunc(
        lastWord / 64, lowMask(end - lastWord) & highMask(firstWord - begin));
  }
  if (end != lastWord) {
    if (!partialWordFunc(lastWord / 64, lowMask(end - lastWord))) {
      return false;
    }
  }
  for (int32_t i = lastWord - 64; i >= firstWord; i -= 64) {
    if (!fullWordFunc(i / 64)) {
      return false;
    }
  }
  if (begin != firstWord) {
    return partialWordFunc(begin / 64, highMask(firstWord - begin));
  }
  return true;
}

inline void fillBits(uint64_t* bits, int32_t begin, int32_t end, bool value) {
  forEachWord(
      begin,
      end,
      [bits, value](int32_t idx, uint64_t mask) {
        if (value) {
          bits[idx] |= static_cast<uint64_t>(-1) & mask;
        } else {
          bits[idx] &= ~mask;
        }
      },
      [bits, value](int32_t idx) { bits[idx] = value ? -1 : 0; });
}

inline int32_t countBits(const uint64_t* bits, int32_t begin, int32_t end) {
  int32_t count = 0;
  forEachWord(
      begin,
      end,
      [&count, bits](int32_t idx, uint64_t mask) {
        count += __builtin_popcountll(bits[idx] & mask);
      },
      [&count, bits](int32_t idx) {
        count += __builtin_popcountll(bits[idx]);
      });
  return count;
}

/**
 * Reverses the order of bits for every byte in an array of bytes. The Presto
 * wire format represents null flags with bits in reverse order, i.e. the bit
 * for the first value is the high bit.
 * @param bytes The byte array to be reversed
 * @param numBytes The number of bytes of the byte array
 */
inline void reverseBits(uint8_t* bytes, int numBytes) {
  for (int i = 0; i < numBytes; ++i) {
    auto byte = bytes[i];
    bytes[i] = ((byte & 0x01) << 7) | ((byte & 0x02) << 5) |
        ((byte & 0x4) << 3) | ((byte & 0x08) << 1) | ((byte & 0x10) >> 1) |
        ((byte & 0x20) >> 3) | ((byte & 0x40) >> 5) | ((byte & 0x80) >> 7);
  }
}

inline bool
isAllSet(const uint64_t* bits, int32_t begin, int32_t end, bool value = true) {
  if (begin >= end) {
    return true;
  }
  uint64_t word = value ? -1 : 0;
  return testWords(
      begin,
      end,
      [bits, word](int32_t idx, uint64_t mask) {
        return (word & mask) == (bits[idx] & mask);
      },
      [bits, word](int32_t idx) { return word == bits[idx]; });
}

inline int32_t findFirstBit(const uint64_t* bits, int32_t begin, int32_t end) {
  int32_t found = -1;
  testWords(
      begin,
      end,
      [bits, &found](int32_t idx, uint64_t mask) {
        uint64_t word = bits[idx] & mask;
        if (word) {
          found = idx * 64 + __builtin_ctzll(word);
          return false;
        }
        return true;
      },
      [bits, &found](int32_t idx) {
        uint64_t word = bits[idx];
        if (word) {
          found = idx * 64 + __builtin_ctzll(word);
          return false;
        }
        return true;
      });
  return found;
}

/**
 * Invokes a function for each set or unset bit.
 *
 * @param begin first bit to process (inclusive)
 * @param end last bit to process (exclusive)
 * @param isSet determines whether the function is called for each
 *        set or unset bit
 * @param func function to call; takes the index of the bit
 */
template <typename Callable>
void forEachBit(
    const uint64_t* bits,
    int32_t begin,
    int32_t end,
    bool isSet,
    Callable func) {
  forEachWord(
      begin,
      end,
      [isSet, bits, func](int32_t idx, uint64_t mask) {
        auto word = (isSet ? bits[idx] : ~bits[idx]) & mask;
        if (!word) {
          return;
        }
        while (word) {
          func(idx * 64 + __builtin_ctzll(word));
          word &= word - 1;
        }
      },
      [isSet, bits, func](int32_t idx) {
        auto word = (isSet ? bits[idx] : ~bits[idx]);
        if (!word) {
          return;
        }
        while (word) {
          func(idx * 64 + __builtin_ctzll(word));
          word &= word - 1;
        }
      });
}

/// Invokes a function for each set bit.
template <typename Callable>
inline void
forEachSetBit(const uint64_t* bits, int32_t begin, int32_t end, Callable func) {
  forEachBit(bits, begin, end, true, func);
}

/// Invokes a function for each unset bit.
template <typename Callable>
inline void forEachUnsetBit(
    const uint64_t* bits,
    int32_t begin,
    int32_t end,
    Callable func) {
  forEachBit(bits, begin, end, false, func);
}

/**
 * Invokes a function for each set or unset bit.
 *
 * @param begin first bit to check (inclusive)
 * @param end last bit to check (exclusive)
 * @param isSet determines whether the function is called for each
 *        set or unset bit
 * @param func function to call; takes the index of the bit and
 *        returns a boolean which terminates the loop if false
 * @return true if completed full loop, false if terminated early
 */
template <typename Callable>
bool testBits(
    const uint64_t* bits,
    int32_t begin,
    int32_t end,
    bool isSet,
    Callable func) {
  return testWords(
      begin,
      end,
      [isSet, bits, func](int32_t idx, uint64_t mask) {
        auto word = (isSet ? bits[idx] : ~bits[idx]) & mask;
        if (!word) {
          return true;
        }
        while (word) {
          if (!func(idx * 64 + __builtin_ctzll(word))) {
            return false;
          }
          word &= word - 1;
        }
        return true;
      },
      [isSet, bits, func](int32_t idx) {
        auto word = (isSet ? bits[idx] : ~bits[idx]);
        if (!word) {
          return true;
        }
        while (word) {
          if (!func(idx * 64 + __builtin_ctzll(word))) {
            return false;
          }
          word &= word - 1;
        }
        return true;
      });
}

/// Invokes a function for each set bit.
template <typename Callable>
inline bool
testSetBits(const uint64_t* bits, int32_t begin, int32_t end, Callable func) {
  return testBits(bits, begin, end, true, func);
}

/// Invokes a function for each unset bit.
template <typename Callable>
inline bool
testUnsetBits(const uint64_t* bits, int32_t begin, int32_t end, Callable func) {
  return testBits(bits, begin, end, false, func);
}

inline int32_t findLastBit(
    const uint64_t* bits,
    int32_t begin,
    int32_t end,
    bool value = true) {
  int32_t found = -1;
  testWordsReverse(
      begin,
      end,
      [bits, &found, value](int32_t idx, uint64_t mask) {
        uint64_t word = (value ? bits[idx] : ~bits[idx]) & mask;
        if (word) {
          found = idx * 64 + 63 - __builtin_clzll(word);
          return false;
        }
        return true;
      },
      [bits, &found, value](int32_t idx) {
        uint64_t word = value ? bits[idx] : ~bits[idx];
        if (word) {
          found = idx * 64 + 63 - __builtin_clzll(word);
          return false;
        }
        return true;
      });
  return found;
}

inline int32_t
findLastUnsetBit(const uint64_t* bits, int32_t begin, int32_t end) {
  return findLastBit(bits, begin, end, false);
}

template <bool negate>
inline void andRange(
    uint64_t* target,
    const uint64_t* left,
    const uint64_t* right,
    int32_t begin,
    int32_t end) {
  forEachWord(
      begin,
      end,
      [target, left, right](int32_t idx, uint64_t mask) {
        target[idx] = (target[idx] & ~mask) |
            (mask & left[idx] & (negate ? ~right[idx] : right[idx]));
      },
      [target, left, right](int32_t idx) {
        target[idx] = left[idx] & (negate ? ~right[idx] : right[idx]);
      });
}

template <bool negate>
inline void orRange(
    uint64_t* target,
    const uint64_t* left,
    const uint64_t* right,
    int32_t begin,
    int32_t end) {
  forEachWord(
      begin,
      end,
      [target, left, right](int32_t idx, uint64_t mask) {
        target[idx] = (target[idx] & ~mask) |
            (mask & (left[idx] | (negate ? ~right[idx] : right[idx])));
      },
      [target, left, right](int32_t idx) {
        target[idx] = left[idx] | (negate ? ~right[idx] : right[idx]);
      });
}

// Bit-wise AND: target = left AND right
inline void andBits(
    uint64_t* target,
    const uint64_t* left,
    const uint64_t* right,
    int32_t begin,
    int32_t end) {
  andRange<false>(target, left, right, begin, end);
}

// Bit-wise in-place AND: target = target AND right
inline void
andBits(uint64_t* target, const uint64_t* right, int32_t begin, int32_t end) {
  andRange<false>(target, target, right, begin, end);
}

// Bit-wise AND NOT: target = left AND !right
inline void andWithNegatedBits(
    uint64_t* target,
    const uint64_t* left,
    const uint64_t* right,
    int32_t begin,
    int32_t end) {
  andRange<true>(target, left, right, begin, end);
}

// Bit-wise in-place AND NOT: target = target AND !right
inline void andWithNegatedBits(
    uint64_t* target,
    const uint64_t* right,
    int32_t begin,
    int32_t end) {
  andRange<true>(target, target, right, begin, end);
}

// Bit-wise OR: target = left OR right
inline void orBits(
    uint64_t* target,
    const uint64_t* left,
    const uint64_t* right,
    int32_t begin,
    int32_t end) {
  orRange<false>(target, left, right, begin, end);
}

// Bit-wise in-place OR: target = target OR right
inline void
orBits(uint64_t* target, const uint64_t* right, int32_t begin, int32_t end) {
  orRange<false>(target, target, right, begin, end);
}

// Bit-wise OR NOT: target = left OR !right
inline void orWithNegatedBits(
    uint64_t* target,
    const uint64_t* left,
    const uint64_t* right,
    int32_t begin,
    int32_t end) {
  orRange<true>(target, left, right, begin, end);
}

// Bit-wise in-place OR NOT: target = target OR !right
inline void orWithNegatedBits(
    uint64_t* target,
    const uint64_t* right,
    int32_t begin,
    int32_t end) {
  orRange<true>(target, target, right, begin, end);
}

inline bool isSubset(
    const uint64_t* sub,
    const uint64_t* super,
    int32_t begin,
    int32_t end) {
  return testWords(
      begin,
      end,
      [sub, super](int32_t idx, uint64_t mask) {
        auto subWord = sub[idx] & mask;
        return (super[idx] & subWord) == subWord;
      },
      [sub, super](int32_t idx) {
        auto subWord = sub[idx];
        return (super[idx] & subWord) == subWord;
      });
}

bool inline hasIntersection(
    const uint64_t* left,
    const uint64_t* right,
    int32_t begin,
    int32_t end) {
  if (begin >= end) {
    return false;
  }
  return !testWords(
      begin,
      end,
      [left, right](int32_t idx, uint64_t mask) {
        auto leftWord = left[idx] & mask;
        return (right[idx] & leftWord) == 0;
      },
      [left, right](int32_t idx) {
        auto leftWord = left[idx];
        return (right[idx] & leftWord) == 0;
      });
}

inline int32_t countLeadingZeros(uint64_t word) {
  return __builtin_clzll(word);
}

inline uint64_t nextPowerOfTwo(uint64_t size) {
  if (size == 0) {
    return 0;
  }
  uint32_t bits = 63 - countLeadingZeros(size);
  uint64_t lower = 1U << bits;
  // Size is a power of 2.
  if (lower == size) {
    return size;
  }
  return 2 * lower;
}

inline bool isPowerOfTwo(uint64_t size) {
  return bits::countBits(&size, 0, sizeof(uint64_t) * 8) <= 1;
}

// This is the Hash128to64 function from Google's cityhash (available
// under the MIT License).  We use it to reduce multiple 64 bit hashes
// into a single hash.
#if defined(FOLLY_DISABLE_UNDEFINED_BEHAVIOR_SANITIZER)
FOLLY_DISABLE_UNDEFINED_BEHAVIOR_SANITIZER("unsigned-integer-overflow")
#endif
inline uint64_t hashMix(const uint64_t upper, const uint64_t lower) noexcept {
  // Murmur-inspired hashing.
  const uint64_t kMul = 0x9ddfea08eb382d69ULL;
  uint64_t a = (lower ^ upper) * kMul;
  a ^= (a >> 47);
  uint64_t b = (upper ^ a) * kMul;
  b ^= (b >> 47);
  b *= kMul;
  return b;
}

// Order-independent way to reduce multiple 64 bit hashes into a
// single hash. Copied from folly/hash/Hash.h because this is not
// defined in some versions of folly.
#if defined(FOLLY_DISABLE_UNDEFINED_BEHAVIOR_SANITIZER)
FOLLY_DISABLE_UNDEFINED_BEHAVIOR_SANITIZER("unsigned-integer-overflow")
#endif
<<<<<<< HEAD
constexpr uint64_t commutativeHashMix(
=======
inline uint64_t commutativeHashMix(
>>>>>>> 29cb9709
    const uint64_t upper,
    const uint64_t lower) noexcept {
  // Commutative accumulator taken from this paper:
  // https://www.preprints.org/manuscript/201710.0192/v1/download
  return 3860031 + (upper + lower) * 2779 + (upper * lower * 2);
}

inline uint64_t loadPartialWord(const uint8_t* data, int32_t size) {
  // Must be declared volatile, else gcc misses aliasing in optimized mode.
  volatile uint64_t result = 0;
  auto resultPtr = reinterpret_cast<volatile uint8_t*>(&result);
  auto begin = data;
  auto toGo = size;
  if (toGo >= 4) {
    *reinterpret_cast<volatile uint32_t*>(resultPtr) =
        *reinterpret_cast<const uint32_t*>(begin);
    begin += 4;
    resultPtr += 4;
    toGo -= 4;
  }
  if (toGo >= 2) {
    *reinterpret_cast<volatile uint16_t*>(resultPtr) =
        *reinterpret_cast<const uint16_t*>(begin);
    begin += 2;
    resultPtr += 2;
    toGo -= 2;
  }
  if (toGo == 1) {
    *reinterpret_cast<volatile uint8_t*>(resultPtr) =
        *reinterpret_cast<const uint8_t*>(begin);
  }
  return result;
}

inline size_t hashBytes(size_t seed, const char* data, size_t size) {
  auto begin = reinterpret_cast<const uint8_t*>(data);
  if (size < 8) {
    return hashMix(seed, loadPartialWord(begin, size));
  }
  auto result = seed;
  auto end = begin + size;
  while (begin + 8 <= end) {
    result = hashMix(result, *reinterpret_cast<const uint64_t*>(begin));
    begin += 8;
  }
  if (end != begin) {
    // Accesses the last 64 bits. Some bytes may get processed twice but the
    // access is safe.
    result = hashMix(result, *reinterpret_cast<const uint64_t*>(end - 8));
  }
  return result;
}

namespace detail {
// Returns at least 'numBits' bits of data starting at bit 'bitOffset'
// from 'source'. T must be at least 'numBits' wide. If 'numBits' bits
// from 'bitIffset' do not in T, loads the next byte to get the extra
// bits.
template <typename T>
inline T loadBits(const uint64_t* source, uint64_t bitOffset, uint8_t numBits) {
  constexpr int32_t kBitSize = 8 * sizeof(T);
  auto address = reinterpret_cast<uint64_t>(source) + bitOffset / 8;
  T word = *reinterpret_cast<const T*>(address);
  auto bit = bitOffset & 7;
  if (!bit) {
    return word;
  }
  if (numBits + bit <= kBitSize) {
    return word >> bit;
  }
  uint8_t lastByte = reinterpret_cast<const uint8_t*>(address)[sizeof(T)];
  uint64_t lastBits = static_cast<T>(lastByte) << (kBitSize - bit);
  return (word >> bit) | lastBits;
}

// Stores the 'numBits' low bits of 'word' into bits starting at the
// 'bitOffset'th bit from target. T must be at least 'numBits'
// wide. If the bit field that is stored overflows a word of T, writes
// the trailing bits in the low bits of the next byte. Preserves all
// bits below and above the written bits.
template <typename T>
inline void
storeBits(uint64_t* target, uint64_t offset, uint64_t word, uint8_t numBits) {
  constexpr int32_t kBitSize = 8 * sizeof(T);
  T* address =
      reinterpret_cast<T*>(reinterpret_cast<uint64_t>(target) + (offset / 8));
  auto bitOffset = offset & 7;
  uint64_t mask = (numBits == 64 ? ~0UL : ((1UL << numBits) - 1)) << bitOffset;
  *address = (*address & ~mask) | (mask & (word << bitOffset));
  if (numBits + bitOffset > kBitSize) {
    uint8_t* lastByteAddress = reinterpret_cast<uint8_t*>(address) + sizeof(T);
    uint8_t lastByteBits = bitOffset + numBits - kBitSize;
    uint8_t lastByteMask = (1 << lastByteBits) - 1;
    *lastByteAddress =
        (*lastByteAddress & ~lastByteMask) | (word >> (kBitSize - bitOffset));
  }
}
} // namespace detail

// Copies a string of bits between locations in memory given by an
// address and a bit offset for source and destination.
inline void copyBits(
    const uint64_t* source,
    uint64_t sourceOffset,
    uint64_t* target,
    uint64_t targetOffset,
    uint64_t numBits) {
  uint64_t i = 0;
  for (; i + 64 <= numBits; i += 64) {
    uint64_t word = detail::loadBits<uint64_t>(source, i + sourceOffset, 64);
    detail::storeBits<uint64_t>(target, targetOffset + i, word, 64);
  }
  if (i + 32 <= numBits) {
    auto lastWord = detail::loadBits<uint32_t>(source, sourceOffset + i, 32);
    detail::storeBits<uint32_t>(target, targetOffset + i, lastWord, 32);
    i += 32;
  }
  if (i + 16 <= numBits) {
    auto lastWord = detail::loadBits<uint16_t>(source, sourceOffset + i, 16);
    detail::storeBits<uint16_t>(target, targetOffset + i, lastWord, 16);
    i += 16;
  }
  for (; i < numBits; i += 8) {
    auto copyBits = std::min<uint64_t>(numBits - i, 8);
    auto lastWord =
        detail::loadBits<uint8_t>(source, sourceOffset + i, copyBits);
    detail::storeBits<uint8_t>(target, targetOffset + i, lastWord, copyBits);
  }
}

// Copies consecutive bits from 'source' to positions in 'target'
// where 'targetMask' has a 1. 'source' may be a prefix of 'target',
// so that contiguous bits of source are scattered in place. The
// positions of 'target' where 'targetMask' is 0 are 0. A sample use
// case is reading a column of boolean with nulls. The booleans
// from the column get inserted into the places given by ones in the
// present bitmap.
void scatterBits(
    int32_t numSource,
    int32_t numTarget,
    const char* source,
    const uint64_t* targetMask,
    char* target);

} // namespace bits
} // namespace velox
} // namespace facebook<|MERGE_RESOLUTION|>--- conflicted
+++ resolved
@@ -666,11 +666,7 @@
 #if defined(FOLLY_DISABLE_UNDEFINED_BEHAVIOR_SANITIZER)
 FOLLY_DISABLE_UNDEFINED_BEHAVIOR_SANITIZER("unsigned-integer-overflow")
 #endif
-<<<<<<< HEAD
-constexpr uint64_t commutativeHashMix(
-=======
 inline uint64_t commutativeHashMix(
->>>>>>> 29cb9709
     const uint64_t upper,
     const uint64_t lower) noexcept {
   // Commutative accumulator taken from this paper:
