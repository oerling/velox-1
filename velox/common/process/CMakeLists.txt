--- conflicted
+++ resolved
@@ -14,13 +14,8 @@
 
 add_library(velox_process ProcessBase.cpp StackTrace.cpp TraceContext.cpp)
 
-<<<<<<< HEAD
-target_link_libraries(velox_process velox_flag_definitions
-                      ${FOLLY_WITH_DEPENDENCIES} glog::glog)
-=======
 target_link_libraries(velox_process ${FOLLY_WITH_DEPENDENCIES} glog::glog)
 
 if(${VELOX_BUILD_TESTING})
   add_subdirectory(tests)
-endif()
->>>>>>> 7b0e58e4
+endif()