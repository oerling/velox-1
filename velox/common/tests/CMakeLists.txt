--- conflicted
+++ resolved
@@ -20,12 +20,8 @@
   BloomFilterTest.cpp
   RawVectorTest.cpp
   StatsReporterTest.cpp
-<<<<<<< HEAD
-  SimdUtilTest.cpp)
-=======
   SimdUtilTest.cpp
   TraceContextTest.cpp)
->>>>>>> 6e5c1b2e
 
 add_test(velox_common_test velox_common_test)
 
