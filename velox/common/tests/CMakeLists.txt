--- conflicted
+++ resolved
@@ -13,19 +13,14 @@
 # limitations under the License.
 
 add_executable(
-<<<<<<< HEAD
-  velox_common_test ExceptionTests.cpp RangeTest.cpp BitUtilTest.cpp BloomTest.cpp
-                    RawVectorTest.cpp StatsReporterTest.cpp SimdUtilTest.cpp)
-=======
   velox_common_test
   ExceptionTests.cpp
   RangeTest.cpp
   BitUtilTest.cpp
-  BloomTest.cpp
+  BloomFilterTest.cpp
   RawVectorTest.cpp
   StatsReporterTest.cpp
   SimdUtilTest.cpp)
->>>>>>> 8b0151d6
 
 add_test(velox_common_test velox_common_test)
 
