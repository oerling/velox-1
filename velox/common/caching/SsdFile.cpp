/*
 * Copyright (c) Facebook, Inc. and its affiliates.
 *
 * Licensed under the Apache License, Version 2.0 (the "License");
 * you may not use this file except in compliance with the License.
 * You may obtain a copy of the License at
 *
 *     http://www.apache.org/licenses/LICENSE-2.0
 *
 * Unless required by applicable law or agreed to in writing, software
 * distributed under the License is distributed on an "AS IS" BASIS,
 * WITHOUT WARRANTIES OR CONDITIONS OF ANY KIND, either express or implied.
 * See the License for the specific language governing permissions and
 * limitations under the License.
 */

#include "velox/common/caching/SsdFile.h"
#include <folly/Executor.h>
#include <folly/portability/SysUio.h>
#include "velox/common/caching/FileIds.h"

#include <fcntl.h>
#include <sys/stat.h>
#include <sys/types.h>
#include <numeric>

DEFINE_bool(ssd_odirect, true, "Use O_DIRECT for SSD cache IO");
DEFINE_bool(ssd_verify_write, false, "Read back data after writing to SSD");

namespace facebook::velox::cache {

SsdPin::SsdPin(SsdFile& file, SsdRun run) : file_(&file), run_(run) {
  file_->checkPinned(run_.offset());
}

SsdPin::~SsdPin() {
  clear();
}

void SsdPin::clear() {
  if (file_) {
    file_->unpinRegion(run_.offset());
  }
  file_ = nullptr;
}

void SsdPin::operator=(SsdPin&& other) {
  if (file_) {
    file_->unpinRegion(run_.offset());
  }
  file_ = other.file_;
  other.file_ = nullptr;
  run_ = other.run_;
}

std::string SsdPin::toString() const {
  if (empty()) {
    return "<empty SsdPin>";
  }
  return fmt::format(
      "SsdPin(shard {} offset {} size {})",
      file_->shardId(),
      run_.offset(),
      run_.size());
}

SsdFile::SsdFile(
    const std::string& filename,
    int32_t shardId,
    int32_t maxRegions)
    : shardId_(shardId), maxRegions_(maxRegions), filename_(filename) {
  int32_t oDirect = 0;
#ifdef linux
  oDirect = FLAGS_ssd_odirect ? O_DIRECT : 0;
#endif
  fd_ = open(filename.c_str(), O_CREAT | O_RDWR | oDirect, S_IRUSR | S_IWUSR);
  if (fd_ < 0) {
    LOG(ERROR) << "Cannot open or create " << filename << " error " << errno;
    exit(1);
  }
  readFile_ = std::make_unique<LocalReadFile>(fd_);
  uint64_t size = lseek(fd_, 0, SEEK_END);
  numRegions_ = size / kRegionSize;
  fileSize_ = numRegions_ * kRegionSize;
  if (size % kRegionSize > 0) {
    ftruncate(fd_, fileSize_);
  }
  // The existing regions in the file are writable.
  writableRegions_.resize(numRegions_);
  std::iota(writableRegions_.begin(), writableRegions_.end(), 0);
  tracker_.resize(maxRegions_);
  regionSize_.resize(maxRegions_);
  regionPins_.resize(maxRegions_);
}

void SsdFile::pinRegion(uint64_t offset) {
  std::lock_guard<std::mutex> l(mutex_);
  pinRegionLocked(offset);
}

void SsdFile::unpinRegion(uint64_t offset) {
  std::lock_guard<std::mutex> l(mutex_);
  auto count = --regionPins_[regionIndex(offset)];
  VELOX_CHECK_LE(0, count);
  if (suspended_ && count == 0) {
    growOrEvictLocked();
  }
}

namespace {
void addEntryToIovecs(AsyncDataCacheEntry& entry, std::vector<iovec>& iovecs) {
  if (entry.tinyData()) {
    iovecs.push_back({entry.tinyData(), static_cast<size_t>(entry.size())});
    return;
  }
  auto& data = entry.data();
  iovecs.reserve(iovecs.size() + data.numRuns());
  int64_t bytesLeft = entry.size();
  for (auto i = 0; i < data.numRuns(); ++i) {
    auto run = data.runAt(i);
    iovecs.push_back(
        {run.data<char>(), std::min<size_t>(bytesLeft, run.numBytes())});
    bytesLeft -= run.numBytes();
    if (bytesLeft <= 0) {
      break;
    };
  }
}
} // namespace

SsdPin SsdFile::find(RawFileCacheKey key) {
  FileCacheKey ssdKey{StringIdLease(fileIds(), key.fileNum), key.offset};
  SsdRun run;
  {
    std::lock_guard<std::mutex> l(mutex_);
    if (suspended_) {
      return SsdPin();
    }
    tracker_.fileTouched(entries_.size());
    auto it = entries_.find(ssdKey);
    if (it == entries_.end()) {
      return SsdPin();
    }
    run = it->second;
    pinRegionLocked(run.offset());
  }
  return SsdPin(*this, run);
}

bool SsdFile::erase(RawFileCacheKey key) {
  FileCacheKey ssdKey{StringIdLease(fileIds(), key.fileNum), key.offset};
  std::lock_guard<std::mutex> l(mutex_);
  auto it = entries_.find(ssdKey);
  if (it == entries_.end()) {
    return false;
  }
  entries_.erase(it);
  return true;
}

CoalesceIoStats SsdFile::load(
    const std::vector<SsdPin>& ssdPins,
    const std::vector<CachePin>& pins) {
  VELOX_CHECK_EQ(ssdPins.size(), pins.size());
  if (pins.empty()) {
    return CoalesceIoStats();
  }
  int payloadTotal = 0;
  for (auto i = 0; i < pins.size(); ++i) {
    auto runSize = ssdPins[i].run().size();
    auto entry = pins[i].checkedEntry();
<<<<<<< HEAD
    auto fileId = entry->key().fileNum.id();
=======
>>>>>>> f3d3e540
    if (runSize > entry->size()) {
      LOG(INFO) << "IOERR: Requested prefix of SSD cache entry: " << runSize
                << " entry: " << entry->size();
    }
    VELOX_CHECK_GE(
        runSize,
        entry->size(),
        "IOERR SSd cache entry shorter than requested range");
    payloadTotal += entry->size();
    regionRead(regionIndex(ssdPins[i].run().offset()), runSize);
    ++stats_.entriesRead;
    stats_.bytesRead += entry->size();
  }
  // Do coalesced IO for the pins. For short payloads, the break-even
  // between discrete pread calls and a single preadv that discards
  // gaps is ~25K per gap. For longer payloads this is ~50-100K.
  auto stats = readPins(
      pins,
      payloadTotal / pins.size() < 10000 ? 25000 : 50000,
      // Max ranges in one preadv call. Longest gap + longest cache
      // entry are under 12 ranges. If a system has a limit of 1K
      // ranges, coalesce limit of 1000 is safe.
      900,
      [&](int32_t index) { return ssdPins[index].run().offset(); },
      [&](const std::vector<CachePin>& /*pins*/,
          int32_t /*begin*/,
          int32_t /*end*/,
          uint64_t offset,
          const std::vector<folly::Range<char*>>& buffers) {
        read(offset, buffers);
      });

  for (auto i = 0; i < ssdPins.size(); ++i) {
    pins[i].checkedEntry()->setSsdFile(this, ssdPins[i].run().offset());
  }
  return stats;
}

void SsdFile::read(
    uint64_t offset,
    const std::vector<folly::Range<char*>>& buffers) {
  readFile_->preadv(offset, buffers);
}

std::optional<std::pair<uint64_t, int32_t>> SsdFile::getSpace(
    const std::vector<CachePin>& pins,
    int32_t begin) {
  std::lock_guard<std::mutex> l(mutex_);
  for (;;) {
    if (writableRegions_.empty()) {
      if (!growOrEvictLocked()) {
        return std::nullopt;
        ;
      }
    }
    auto region = writableRegions_[0];
    auto offset = regionSize_[region];
    auto available = kRegionSize - offset;
    int64_t toWrite = 0;
    for (; begin < pins.size(); ++begin) {
      auto entry = pins[begin].checkedEntry();
      if (entry->size() > available) {
        break;
      }
      available -= entry->size();
      toWrite += entry->size();
    }
    if (toWrite) {
      // At least some pins got space from this region. If the region is full
      // the next call will get space from another region.
      regionSize_[region] += toWrite;
      return std::make_pair<uint64_t, int32_t>(
          region * kRegionSize + offset, toWrite);
    }

    tracker_.regionFilled(region);
    writableRegions_.erase(writableRegions_.begin());
  }
}

bool SsdFile::growOrEvictLocked() {
  if (numRegions_ < maxRegions_) {
    auto newSize = (numRegions_ + 1) * kRegionSize;
    auto rc = ftruncate(fd_, newSize);
    if (rc >= 0) {
      fileSize_ = newSize;
      writableRegions_.push_back(numRegions_);
      regionSize_[numRegions_] = 0;
      ++numRegions_;
      return true;
    } else {
      LOG(ERROR) << "Failed to grow cache file " << filename_ << " to "
                 << newSize;
    }
  }
  auto candidates =
      tracker_.findEvictionCandidates(3, numRegions_, regionPins_);
  if (candidates.empty()) {
    suspended_ = true;
    return false;
  }
  clearRegionEntriesLocked(candidates);
  writableRegions_ = std::move(candidates);
  suspended_ = false;
  return true;
}

void SsdFile::clearRegionEntriesLocked(
    const std::vector<int32_t>& regionIndices) {
  // Remove all 'entries_' where the dependent points one of 'regionIndices'.
  auto it = entries_.begin();
  while (it != entries_.end()) {
    auto region = regionIndex(it->second.offset());
    if (std::find(regionIndices.begin(), regionIndices.end(), region) !=
        regionIndices.end()) {
      it = entries_.erase(it);
    } else {
      ++it;
    }
  }
  for (auto region : regionIndices) {
    // While the region is being filled it may get score from
    // hits. When it is full, it will get a score boost to be a little
    // ahead of the best.
    tracker_.regionCleared(region);
    regionSize_[region] = 0;
  }
}

void SsdFile::write(std::vector<CachePin>& pins) {
  // Sorts the pins by their file/offset. In this way what is ajacent
  // in storage is likely adjacent on SSD.
  std::sort(pins.begin(), pins.end());
  uint64_t total = 0;
  for (auto& pin : pins) {
    auto entry = pin.checkedEntry();
    VELOX_CHECK_NULL(entry->ssdFile());
    total += entry->size();
  }
  int32_t storeIndex = 0;
  while (storeIndex < pins.size()) {
    auto space = getSpace(pins, storeIndex);

    if (!space.has_value()) {
      // No space can be reclaimed. The pins are freed when the caller is freed.
      return;
    }
    auto [offset, available] = space.value();
    int32_t numWritten = 0;
    int32_t bytes = 0;
    std::vector<iovec> iovecs;
    for (auto i = storeIndex; i < pins.size(); ++i) {
      auto entry = pins[i].checkedEntry();
      auto entrySize = entry->size();
      if (bytes + entrySize > available) {
        break;
      }
      addEntryToIovecs(*entry, iovecs);
      bytes += entrySize;
      ++numWritten;
    }
    VELOX_CHECK_GE(fileSize_, offset + bytes);
    auto rc = folly::pwritev(fd_, iovecs.data(), iovecs.size(), offset);
    if (rc != bytes) {
      LOG(ERROR) << "Failed to write to SSD " << errno;
      // If the write fails we return without adding the pins to the cache. The
      // entries are unchanged.
      return;
    }
    {
      std::lock_guard<std::mutex> l(mutex_);
      for (auto i = storeIndex; i < storeIndex + numWritten; ++i) {
        auto entry = pins[i].checkedEntry();
        entry->setSsdFile(this, offset);
        auto size = entry->size();
        FileCacheKey key = {
            entry->key().fileNum, static_cast<uint64_t>(entry->offset())};
        entries_[std::move(key)] = SsdRun(offset, size);
        if (FLAGS_ssd_verify_write) {
          verifyWrite(*entry, SsdRun(offset, size));
        }
        offset += size;
        ++stats_.entriesWritten;
        stats_.bytesWritten += size;
      }
    }
    storeIndex += numWritten;
  }
}

namespace {
int32_t indexOfFirstMismatch(char* x, char* y, int n) {
  for (auto i = 0; i < n; ++i) {
    if (x[i] != y[i]) {
      return i;
    }
  }
  return -1;
}
} // namespace

void SsdFile::verifyWrite(AsyncDataCacheEntry& entry, SsdRun ssdRun) {
  auto testData = std::make_unique<char[]>(entry.size());
  auto rc = pread(fd_, testData.get(), entry.size(), ssdRun.offset());
  VELOX_CHECK_EQ(rc, entry.size());
  if (entry.tinyData()) {
    if (0 != memcmp(testData.get(), entry.tinyData(), entry.size())) {
      VELOX_FAIL("bad read back");
    }
  } else {
    auto& data = entry.data();
    int64_t bytesLeft = entry.size();
    int64_t offset = 0;
    for (auto i = 0; i < data.numRuns(); ++i) {
      auto run = data.runAt(i);
      auto compareSize = std::min<int64_t>(bytesLeft, run.numBytes());
      auto badIndex = indexOfFirstMismatch(
          run.data<char>(), testData.get() + offset, compareSize);
      if (badIndex != -1) {
        VELOX_FAIL("Bad read back");
      }
      bytesLeft -= run.numBytes();
      offset += run.numBytes();
      if (bytesLeft <= 0) {
        break;
      };
    }
  }
}

void SsdFile::updateStats(SsdCacheStats& stats) const {
  stats.entriesWritten += stats_.entriesWritten;
  stats.bytesWritten += stats_.bytesWritten;
  stats.entriesRead += stats_.entriesRead;
  stats.bytesRead += stats_.bytesRead;
  stats.entriesCached += entries_.size();
  for (auto& regionSize : regionSize_) {
    stats.bytesCached += regionSize;
  }
  for (auto pins : regionPins_) {
    stats.numPins += pins;
  }
}

void SsdFile::clear() {
  std::lock_guard<std::mutex> l(mutex_);
  entries_.clear();
  std::fill(regionSize_.begin(), regionSize_.end(), 0);
  writableRegions_.resize(numRegions_);
  std::iota(writableRegions_.begin(), writableRegions_.end(), 0);
}

} // namespace facebook::velox::cache<|MERGE_RESOLUTION|>--- conflicted
+++ resolved
@@ -169,10 +169,6 @@
   for (auto i = 0; i < pins.size(); ++i) {
     auto runSize = ssdPins[i].run().size();
     auto entry = pins[i].checkedEntry();
-<<<<<<< HEAD
-    auto fileId = entry->key().fileNum.id();
-=======
->>>>>>> f3d3e540
     if (runSize > entry->size()) {
       LOG(INFO) << "IOERR: Requested prefix of SSD cache entry: " << runSize
                 << " entry: " << entry->size();
