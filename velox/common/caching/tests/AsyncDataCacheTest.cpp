/*
 * Copyright (c) Facebook, Inc. and its affiliates.
 *
 * Licensed under the Apache License, Version 2.0 (the "License");
 * you may not use this file except in compliance with the License.
 * You may obtain a copy of the License at
 *
 *     http://www.apache.org/licenses/LICENSE-2.0
 *
 * Unless required by applicable law or agreed to in writing, software
 * distributed under the License is distributed on an "AS IS" BASIS,
 * WITHOUT WARRANTIES OR CONDITIONS OF ANY KIND, either express or implied.
 * See the License for the specific language governing permissions and
 * limitations under the License.
 */

#include "velox/common/caching/FileIds.h"
#include "velox/common/caching/SsdCache.h"

#include <folly/executors/IOThreadPoolExecutor.h>
#include <folly/executors/QueuedImmediateExecutor.h>
#include <glog/logging.h>
#include <gtest/gtest.h>

DECLARE_bool(ssd_odirect);
DECLARE_bool(ssd_verify_write);

using namespace facebook::velox;
using namespace facebook::velox::cache;

using facebook::velox::memory::MappedMemory;

class AsyncDataCacheTest : public testing::Test {
 protected:
  static constexpr int32_t kNumFiles = 100;
  void initializeCache(int64_t maxBytes, int64_t ssdBytes = 0) {
    std::unique_ptr<SsdCache> ssdCache;
    if (ssdBytes) {
      // tmpfs does not support O_DIRECT, so turn this off for testing.
      FLAGS_ssd_odirect = false;
      ssdCache =
          std::make_unique<SsdCache>("/tmp/testcache", ssdBytes, 1, executor());
    }
    cache_ = std::make_shared<AsyncDataCache>(
        MappedMemory::createDefaultInstance(), maxBytes, std::move(ssdCache));
    for (auto i = 0; i < kNumFiles; ++i) {
      auto name = fmt::format("testing_file_{}", i);
      filenames_.push_back(StringIdLease(fileIds(), name));
    }
  }

  // Loads a sequence of entries from a number of files. Looks up a
  // number of entries, then loads the ones that nobody else is
  // loading. Stops after loading 'loadBytes' worth of entries.
  void loadLoop(int64_t startOffset, int64_t loadBytes);

  // Calls func on 'numThreads' in parallel.
  template <typename Func>
  void runThreads(int32_t numThreads, Func func) {
    std::vector<std::thread> threads;
    threads.reserve(numThreads);
    for (int32_t i = 0; i < numThreads; ++i) {
      threads.push_back(std::thread([this, i, func]() { func(i); }));
    }
    for (auto& thread : threads) {
      thread.join();
    }
  }

 public:
  // Deterministically fills 'allocation'  based on 'sequence'
  static void initializeContents(
      int64_t sequence,
      MappedMemory::Allocation& alloc) {
    bool first = true;
    for (int32_t i = 0; i < alloc.numRuns(); ++i) {
      MappedMemory::PageRun run = alloc.runAt(i);
      int64_t* ptr = reinterpret_cast<int64_t*>(run.data());
      int32_t numWords =
          run.numPages() * MappedMemory::kPageSize / sizeof(void*);
      for (int32_t offset = 0; offset < numWords; offset++) {
        if (first) {
          ptr[offset] = sequence;
          first = false;
        } else {
          ptr[offset] = offset + sequence;
        }
      }
    }
  }

  // Checks that the contents are consistent with what is set in
  // initializeContents.
  static void checkContents(
      const MappedMemory::Allocation& alloc,
      int32_t numBytes) {
    bool first = true;
    int64_t sequence;
    int32_t bytesChecked = sizeof(int64_t);
    for (int32_t i = 0; i < alloc.numRuns(); ++i) {
      MappedMemory::PageRun run = alloc.runAt(i);
      int64_t* ptr = reinterpret_cast<int64_t*>(run.data());
      int32_t numWords =
          run.numPages() * MappedMemory::kPageSize / sizeof(void*);
      for (int32_t offset = 0; offset < numWords; offset++) {
        if (first) {
          sequence = ptr[offset];
          first = false;
        } else {
          bytesChecked += sizeof(int64_t);
          if (bytesChecked >= numBytes) {
            return;
          }
          ASSERT_EQ(ptr[offset], offset + sequence);
        }
      }
    }
  }

  CachePin newEntry(uint64_t offset, int32_t size) {
    folly::SemiFuture<bool> wait(false);
    try {
      RawFileCacheKey key{filenames_[0].id(), offset};
      auto pin = cache_->findOrCreate(key, size, &wait);
      EXPECT_FALSE(pin.empty());
      EXPECT_TRUE(pin.entry()->isExclusive());
      pin.entry()->setPrefetch();
      return pin;
    } catch (const VeloxException& e) {
      return CachePin();
    };
  }

 protected:
  static folly::Executor* executor() {
    static auto executor = std::make_unique<folly::IOThreadPoolExecutor>(4);
    return executor.get();
  }

  std::shared_ptr<AsyncDataCache> cache_;
  std::vector<StringIdLease> filenames_;
};

class TestingFusedLoad : public FusedLoad {
 public:
  TestingFusedLoad(AsyncDataCache* FOLLY_NONNULL cache) : cache_(cache) {}

  void loadData(bool /*isPrefetch*/) override {
    for (auto& pin : pins_) {
      auto ssd = cache_->ssdCache();
      if (ssd) {
        auto& file = ssd->file(pin.entry()->key().fileNum.id());
        RawFileCacheKey rawKey{
            pin.entry()->key().fileNum.id(), pin.entry()->key().offset};
<<<<<<< HEAD
        auto ssdPin = file.find(rawKey);
        if (!ssdPin.empty()) {
          file.load(ssdPin.run(), *pin.entry());
          pin.entry()->setValid(true);
=======
	std::vector<SsdPin> ssdPins;
	ssdPins.push_back(file.find(rawKey));
        if (!ssdPins[0].empty()) {
	  // Move 'pin' to a temporary vector. 'pin' could be
	  // exclusive and not copiable. Put it back after use.
	  std::vector<CachePin> loadPins;
	  loadPins.push_back(std::move(pin));
          file.load(ssdPins, loadPins);
	  pin = std::move(loadPins[0]);
>>>>>>> 3b8ea3aa
          continue;
        }
      }
      auto& buffer = pin.entry()->data();
      AsyncDataCacheTest::initializeContents(
          pin.entry()->key().offset + pin.entry()->key().fileNum.id(), buffer);
    }
  }

  bool makePins() override {
    return false;
  }

 private:
  AsyncDataCache* cache_;
};

namespace {
int64_t sizeAtOffset(int64_t offset) {
  return offset % 100000;
}
} // namespace

void AsyncDataCacheTest::loadLoop(int64_t startOffset, int64_t loadBytes) {
  int64_t maxOffset =
      std::max<int64_t>(100000, (startOffset + loadBytes) / filenames_.size());
  int64_t skippedBytes = 0;
  int64_t loadedBytes = 0;
  std::vector<CachePin> batch;
  for (auto file = 0; file < filenames_.size(); ++file) {
    for (uint64_t offset = 100; offset < maxOffset;
         offset += sizeAtOffset(offset)) {
      auto size = sizeAtOffset(offset);
      if (skippedBytes < startOffset) {
        skippedBytes += size;
        continue;
      }

      RawFileCacheKey key{filenames_[file].id(), offset};
      for (;;) {
        folly::SemiFuture<bool> wait(false);
        auto pin = cache_->findOrCreate(key, size, &wait);
        if (pin.empty()) {
          // Another thread has the pin as exclusive.
          auto& exec = folly::QueuedImmediateExecutor::instance();
          std::move(wait).via(&exec).wait();
          continue;
        }
        if (pin.entry()->isExclusive()) {
          // Entry is new. This thread has it as exclusive.
          batch.push_back(std::move(pin));
          auto load = std::make_shared<TestingFusedLoad>(cache_.get());
          load->initialize(std::move(batch));
          // The batch is now loadable. Re-get so it loads.
          continue;
        } else {
          // the pin is in shared mode. Ensure the data is loaded.
          pin.entry()->ensureLoaded(true);
          break;
        }
      }
      loadedBytes += size;
      if (loadedBytes > loadBytes) {
        return;
      }
    }
  }
}

TEST_F(AsyncDataCacheTest, pin) {
  constexpr int64_t kSize = 25000;
  initializeCache(1 << 20);
  auto& exec = folly::QueuedImmediateExecutor::instance();

  StringIdLease file(fileIds(), std::string_view("testingfile"));
  uint64_t offset = 1000;
  folly::SemiFuture<bool> wait(false);
  RawFileCacheKey key{file.id(), offset};
  auto pin = cache_->findOrCreate(key, kSize, &wait);
  EXPECT_FALSE(pin.empty());
  EXPECT_TRUE(wait.isReady());
  EXPECT_TRUE(pin.entry()->isExclusive());
  pin.entry()->setPrefetch();
  EXPECT_LE(kSize, pin.entry()->data().byteSize());
  EXPECT_LT(0, cache_->incrementPrefetchPages(0));
  auto stats = cache_->refreshStats();
  EXPECT_EQ(1, stats.numExclusive);
  EXPECT_LE(kSize, stats.largeSize);

  CachePin otherPin;
  EXPECT_THROW(otherPin = pin, VeloxException);
  EXPECT_TRUE(otherPin.empty());

  // Second reference to an exclusive entry.
  otherPin = cache_->findOrCreate(key, kSize, &wait);
  EXPECT_FALSE(wait.isReady());
  EXPECT_TRUE(otherPin.empty());
  bool noLongerExclusive = false;
  std::move(wait).via(&exec).thenValue([&](bool) { noLongerExclusive = true; });

  std::vector<CachePin> pins;
  pins.push_back(std::move(pin));
  EXPECT_TRUE(pin.empty());

  auto load = std::make_shared<TestingFusedLoad>(cache_.get());
  load->initialize(std::move(pins));
  EXPECT_TRUE(noLongerExclusive);

  pin.clear();
  pin = cache_->findOrCreate(key, kSize, &wait);
  EXPECT_FALSE(pin.entry()->dataValid());
  EXPECT_TRUE(pin.entry()->isShared());
  EXPECT_TRUE(pin.entry()->getAndClearFirstUseFlag());
  EXPECT_FALSE(pin.entry()->getAndClearFirstUseFlag());
  pin.entry()->ensureLoaded(true);
  checkContents(pin.entry()->data(), pin.entry()->size());
  otherPin = pin;
  EXPECT_EQ(2, pin.entry()->numPins());
  EXPECT_FALSE(pin.entry()->isPrefetch());
  pin.entry()->setValid(false);
  pin.clear();
  otherPin.clear();

  // Since the pins were cleared with the data not valid, the entry is
  // expected to be gone.
  stats = cache_->refreshStats();
  EXPECT_EQ(0, stats.largeSize);
  EXPECT_EQ(0, stats.numEntries);
  EXPECT_EQ(0, cache_->incrementPrefetchPages(0));
}

TEST_F(AsyncDataCacheTest, replace) {
  constexpr int64_t kMaxBytes = 16 << 20;
  initializeCache(kMaxBytes);
  loadLoop(0, kMaxBytes * 10);
  auto stats = cache_->refreshStats();
  EXPECT_LT(0, stats.numEvict);
  EXPECT_GE(
      kMaxBytes / memory::MappedMemory::kPageSize,
      cache_->incrementCachedPages(0));
}

TEST_F(AsyncDataCacheTest, outOfCapacity) {
  constexpr int64_t kMaxBytes = 16 << 20;
  constexpr int32_t kSize = 16 << 10;
  constexpr int32_t kSizeInPages = kSize / MappedMemory::kPageSize;
  std::deque<CachePin> pins;
  std::deque<MappedMemory::Allocation> allocations;
  initializeCache(kMaxBytes);
  // We pin 2 16K entries and unpin 1. Eventually the whole capacity
  // is pinned and we fail making a ew entry.

  uint64_t offset = 0;
  for (;;) {
    pins.push_back(newEntry(++offset, kSize));
    pins.push_back(newEntry(++offset, kSize));
    if (pins.back().empty()) {
      break;
    }
    pins.pop_front();
  }
  MappedMemory::Allocation allocation(cache_.get());
  EXPECT_FALSE(cache_->allocate(kSizeInPages, 0, allocation));
  // One 4 page entry below the max size of 4K 4 page entries in 16MB of
  // capacity.
  EXPECT_EQ(4092, cache_->incrementCachedPages(0));
  EXPECT_EQ(4092, cache_->incrementPrefetchPages(0));
  pins.clear();

  // We allocate the full capacity and expect the cache entries to go.
  for (;;) {
    MappedMemory::Allocation(cache_.get());
    if (!cache_->allocate(kSizeInPages, 0, allocation)) {
      break;
    }
    allocations.push_back(std::move(allocation));
  }
  EXPECT_EQ(0, cache_->incrementCachedPages(0));
  EXPECT_EQ(0, cache_->incrementPrefetchPages(0));
  EXPECT_EQ(4092, cache_->numAllocated());
}

<<<<<<< HEAD
=======
TEST_F(AsyncDataCacheTest, coalesce) {
  constexpr int32_t kKB = 1024;
  constexpr int32_t kMB = kKB * kKB;
  initializeCache(10 * kMB);
  auto fileId = filenames_[0].id();
  std::vector<CachePin> pins;

  // We make entries of 100KB, each consisting of 64+32+4 KB, thus 3
  // ranges to read/write per entry.
  //
  // The first 3 are in close proximity. But the 3rd is apart because
  // bundling this with the 2 first would exceed the batch size of 8.
  pins.push_back(
      cache_->findOrCreate(RawFileCacheKey{fileId, 1000}, 100 * kKB, nullptr));
  pins.push_back(cache_->findOrCreate(
      RawFileCacheKey{fileId, 130000}, 100 * kKB, nullptr));
  pins.push_back(cache_->findOrCreate(
      RawFileCacheKey{fileId, 260000}, 100 * kKB, nullptr));
  pins.push_back(cache_->findOrCreate(
      RawFileCacheKey{fileId, 700000}, 100 * kKB, nullptr));

  std::vector<int64_t> readOffsets;
  std::vector<std::vector<folly::Range<char*>>> readBuffers;

  auto stats = readPins(
      pins,
      30000,
      10,
      [&](int32_t index) -> int64_t { return pins[index].entry()->offset(); },
      [&](const std::vector<CachePin>& pin,
          int32_t begin,
          int32_t end,
          uint64_t offset,
          const std::vector<folly::Range<char*>>& buffers) {
        readOffsets.push_back(offset);
        readBuffers.push_back(buffers);
      });

  // We expect 3 IOs. The two first are coalesced because of a gap of
  // under 30000. The third is not coalesced even though it is near
  // because of the ranges per IO limit of 10. The fourth is too far
  // from the third to coalesce.
  EXPECT_EQ(3, stats.numIos);
  EXPECT_EQ(409600, stats.payloadBytes);
  EXPECT_EQ(26600, stats.extraBytes);

  EXPECT_EQ(3, readOffsets.size());
  EXPECT_EQ(1000, readOffsets[0]);
  EXPECT_EQ(260000, readOffsets[1]);
  EXPECT_EQ(700000, readOffsets[2]);
  EXPECT_EQ(7, readBuffers[0].size());
  EXPECT_EQ(3, readBuffers[1].size());
  EXPECT_EQ(3, readBuffers[2].size());
}

>>>>>>> 3b8ea3aa
TEST_F(AsyncDataCacheTest, ssd) {
  constexpr uint64_t kRamBytes = 32 << 20;
  constexpr uint64_t kSsdBytes = 512UL << 20;
  initializeCache(kRamBytes, kSsdBytes);
  cache_->setVerifyHook([&](const AsyncDataCacheEntry& entry) {
    checkContents(entry.data(), entry.size());
  });

  // Read back all writes. This increases the chance of writes falling behind
  // new entry creation.
  FLAGS_ssd_verify_write = true;

  // We read kSsdBytes worth of data on 4
  // threads. The same data will
  // be hit by all threads. The expectation is that most of the data
  // ends up on SSD. All data may not get written if reading is faster than
  // writing.
  runThreads(4, [&](int32_t /*i*/) { loadLoop(0, kSsdBytes); });
  LOG(INFO) << "Stats after first pass: " << cache_->toString();
  auto stats = cache_->ssdCache()->stats();

  // We allow writes to proceed faster.
  FLAGS_ssd_verify_write = false;

  EXPECT_LE(kRamBytes, stats.bytesWritten);
  // We read the data back. The verify hook checks correct values.
  runThreads(4, [&](int32_t /*i*/) { loadLoop(0, kSsdBytes); });

  LOG(INFO) << "Stats after second pass:" << cache_->toString();
  stats = cache_->ssdCache()->stats();
  EXPECT_LE(kRamBytes, stats.bytesRead);

  // We re-read the second half and add another half capacity of new
  // entries. We expect some of the oldest entries to get evicted.
  runThreads(
      4, [&](int32_t /*i*/) { loadLoop(kSsdBytes / 2, kSsdBytes * 1.5); });

  LOG(INFO) << "Stats after third pass:" << cache_->toString();
  auto stats2 = cache_->ssdCache()->stats();
  EXPECT_GT(stats2.bytesWritten, stats.bytesWritten);
  EXPECT_GT(stats2.bytesRead, stats.bytesRead);
  cache_->ssdCache()->clear();
}<|MERGE_RESOLUTION|>--- conflicted
+++ resolved
@@ -152,12 +152,6 @@
         auto& file = ssd->file(pin.entry()->key().fileNum.id());
         RawFileCacheKey rawKey{
             pin.entry()->key().fileNum.id(), pin.entry()->key().offset};
-<<<<<<< HEAD
-        auto ssdPin = file.find(rawKey);
-        if (!ssdPin.empty()) {
-          file.load(ssdPin.run(), *pin.entry());
-          pin.entry()->setValid(true);
-=======
 	std::vector<SsdPin> ssdPins;
 	ssdPins.push_back(file.find(rawKey));
         if (!ssdPins[0].empty()) {
@@ -167,7 +161,6 @@
 	  loadPins.push_back(std::move(pin));
           file.load(ssdPins, loadPins);
 	  pin = std::move(loadPins[0]);
->>>>>>> 3b8ea3aa
           continue;
         }
       }
@@ -350,8 +343,6 @@
   EXPECT_EQ(4092, cache_->numAllocated());
 }
 
-<<<<<<< HEAD
-=======
 TEST_F(AsyncDataCacheTest, coalesce) {
   constexpr int32_t kKB = 1024;
   constexpr int32_t kMB = kKB * kKB;
@@ -407,7 +398,6 @@
   EXPECT_EQ(3, readBuffers[2].size());
 }
 
->>>>>>> 3b8ea3aa
 TEST_F(AsyncDataCacheTest, ssd) {
   constexpr uint64_t kRamBytes = 32 << 20;
   constexpr uint64_t kSsdBytes = 512UL << 20;
