/*
 * Copyright (c) Facebook, Inc. and its affiliates.
 *
 * Licensed under the Apache License, Version 2.0 (the "License");
 * you may not use this file except in compliance with the License.
 * You may obtain a copy of the License at
 *
 *     http://www.apache.org/licenses/LICENSE-2.0
 *
 * Unless required by applicable law or agreed to in writing, software
 * distributed under the License is distributed on an "AS IS" BASIS,
 * WITHOUT WARRANTIES OR CONDITIONS OF ANY KIND, either express or implied.
 * See the License for the specific language governing permissions and
 * limitations under the License.
 */

#include "velox/common/caching/AsyncDataCache.h"
#include "velox/common/caching/FileIds.h"

#include <folly/executors/QueuedImmediateExecutor.h>
#include <glog/logging.h>
#include <gtest/gtest.h>

using namespace facebook::velox;
using namespace facebook::velox::cache;

using facebook::velox::memory::MappedMemory;

class AsyncDataCacheTest : public testing::Test {
 protected:
  static constexpr int32_t kNumFiles = 100;
<<<<<<< HEAD
  void initializeCache(int64_t maxBytes, int64_t ssdBytes = 0) {
    std::unique_ptr<SsdCache> ssdCache;
    if (ssdBytes) {
      ssdCache = std::make_unique<SsdCache>("/tmp/testcache", ssdBytes);
    }
    cache_ =
      std::make_shared<AsyncDataCache>(MappedMemory::createDefaultInstance(), maxBytes, std::move(ssdCache));
=======
  void initializeCache(int64_t maxBytes) {
    cache_ = std::make_shared<AsyncDataCache>(
        MappedMemory::createDefaultInstance(), maxBytes);
>>>>>>> 109284d8
    for (auto i = 0; i < kNumFiles; ++i) {
      auto name = fmt::format("testing_file_{}", i);
      filenames_.push_back(StringIdLease(fileIds(), name));
    }
  }

  // Loads a sequence of entries from a number of files. Looks up a
  // number of entries, then loads the ones that nobody else is
  // loading.
  void loadLoop();

 public:
  // Deterministically fills 'allocation'  based on 'sequence'
  static void initializeContents(
      int64_t sequence,
      MappedMemory::Allocation& alloc) {
    bool first = true;
    for (int32_t i = 0; i < alloc.numRuns(); ++i) {
      MappedMemory::PageRun run = alloc.runAt(i);
      void** ptr = reinterpret_cast<void**>(run.data());
      int32_t numWords =
          run.numPages() * MappedMemory::kPageSize / sizeof(void*);
      for (int32_t offset = 0; offset < numWords; offset++) {
        if (first) {
          ptr[offset] = reinterpret_cast<void*>(sequence);
          first = false;
        } else {
          ptr[offset] = ptr + offset + sequence;
        }
      }
    }
  }

  CachePin newEntry(uint64_t offset, int32_t size) {
    folly::SemiFuture<bool> wait(false);
    try {
      RawFileCacheKey key{filenames_[0].id(), offset};
      auto pin = cache_->findOrCreate(key, size, &wait);
      EXPECT_FALSE(pin.empty());
      EXPECT_TRUE(pin.entry()->isExclusive());
      pin.entry()->setPrefetch();
      return pin;
    } catch (const VeloxException& e) {
      return CachePin();
    };
  }

 protected:
  // Checks that the contents are consistent with what is set in
  // initializeContents.
  static void checkContents(MappedMemory::Allocation& alloc) {
    bool first = true;
    long sequence;
    for (int32_t i = 0; i < alloc.numRuns(); ++i) {
      MappedMemory::PageRun run = alloc.runAt(i);
      void** ptr = reinterpret_cast<void**>(run.data());
      int32_t numWords =
          run.numPages() * MappedMemory::kPageSize / sizeof(void*);
      for (int32_t offset = 0; offset < numWords; offset++) {
        if (first) {
          sequence = reinterpret_cast<long>(ptr[offset]);
          first = false;
        } else {
          ASSERT_EQ(ptr[offset], ptr + offset + sequence);
        }
      }
    }
  }

  std::shared_ptr<AsyncDataCache> cache_;
  std::vector<StringIdLease> filenames_;
};

class TestingFusedLoad : public FusedLoad {
 public:
  void loadData() override {
    for (auto& pin : pins_) {
      auto& buffer = pin.entry()->data();
      AsyncDataCacheTest::initializeContents(
          pin.entry()->key().offset + pin.entry()->key().fileNum.id(), buffer);
      pin.entry()->setValid();
    }
  }
};

void AsyncDataCacheTest::loadLoop() {
  constexpr int32_t kBatch = 8;
  std::vector<CachePin> batch;
  for (auto file = 0; file < filenames_.size(); ++file) {
    for (uint64_t offset = 100; offset < 10000000; offset += 100000) {
      RawFileCacheKey key{filenames_[file].id(), offset};
      for (;;) {
        folly::SemiFuture<bool> wait(false);
        auto pin = cache_->findOrCreate(key, offset % 1000000, &wait);
        if (pin.empty()) {
          // Another thread has the pin as exclusive.
          auto& exec = folly::QueuedImmediateExecutor::instance();
          std::move(wait).via(&exec).wait();
          continue;
        }
        if (pin.entry()->isExclusive()) {
          // Entry is new. This thread has it as exclusive.
          batch.push_back(std::move(pin));
          if (batch.size() < kBatch) {
            break; // will load when we have enough entries for a batch.
          }
          auto load = std::make_shared<TestingFusedLoad>();
          load->initialize(std::move(batch));
          // The batch is now loadable. Re-get so it loads.
          continue;
        } else {
          // the pin is in shared mode. Ensure the data is loaded.
          pin.entry()->ensureLoaded(true);
          break;
        }
      }
    }
  }
  // Drop possibly unloaded exclusive entries.
  batch.clear();
}

TEST_F(AsyncDataCacheTest, pin) {
  constexpr int64_t kSize = 25000;
  initializeCache(1 << 20);
  auto& exec = folly::QueuedImmediateExecutor::instance();

  StringIdLease file(fileIds(), std::string_view("testingfile"));
  uint64_t offset = 1000;
  folly::SemiFuture<bool> wait(false);
  RawFileCacheKey key{file.id(), offset};
  auto pin = cache_->findOrCreate(key, kSize, &wait);
  EXPECT_FALSE(pin.empty());
  EXPECT_TRUE(wait.isReady());
  EXPECT_TRUE(pin.entry()->isExclusive());
  pin.entry()->setPrefetch();
  EXPECT_LE(kSize, pin.entry()->data().byteSize());
  EXPECT_LT(0, cache_->incrementPrefetchPages(0));
  auto stats = cache_->refreshStats();
  EXPECT_EQ(1, stats.numExclusive);
  EXPECT_LE(kSize, stats.largeSize);

  CachePin otherPin;
  EXPECT_THROW(otherPin = pin, VeloxException);
  EXPECT_TRUE(otherPin.empty());

  // Second reference to an exclusive entry.
  otherPin = cache_->findOrCreate(key, kSize, &wait);
  EXPECT_FALSE(wait.isReady());
  EXPECT_TRUE(otherPin.empty());
  bool noLongerExclusive = false;
  std::move(wait).via(&exec).thenValue([&](bool) { noLongerExclusive = true; });

  std::vector<CachePin> pins;
  pins.push_back(std::move(pin));
  EXPECT_TRUE(pin.empty());

  auto load = std::make_shared<TestingFusedLoad>();
  load->initialize(std::move(pins));
  EXPECT_TRUE(noLongerExclusive);

  pin.clear();
  pin = cache_->findOrCreate(key, kSize, &wait);
  EXPECT_FALSE(pin.entry()->dataValid());
  EXPECT_TRUE(pin.entry()->isShared());
  pin.entry()->ensureLoaded(true);
  checkContents(pin.entry()->data());
  otherPin = pin;
  EXPECT_EQ(2, pin.entry()->numPins());
  EXPECT_FALSE(pin.entry()->isPrefetch());
  pin.entry()->setValid(false);
  pin.clear();
  otherPin.clear();

  // Since the pins were cleared with the data not valid, the entry is expected
  // to be gone.
  stats = cache_->refreshStats();
  EXPECT_EQ(0, stats.largeSize);
  EXPECT_EQ(0, stats.numEntries);
  EXPECT_EQ(0, cache_->incrementPrefetchPages(0));
}

TEST_F(AsyncDataCacheTest, replace) {
  constexpr int64_t kMaxBytes = 16 << 20;
  initializeCache(kMaxBytes);
  loadLoop();
  auto stats = cache_->refreshStats();
  EXPECT_LT(0, stats.numEvict);
  EXPECT_GE(
      kMaxBytes / memory::MappedMemory::kPageSize,
      cache_->incrementCachedPages(0));
}

TEST_F(AsyncDataCacheTest, outOfCapacity) {
  constexpr int64_t kMaxBytes = 16 << 20;
  constexpr int32_t kSize = 16 << 10;
  constexpr int32_t kSizeInPages = kSize / MappedMemory::kPageSize;
  std::deque<CachePin> pins;
  std::deque<MappedMemory::Allocation> allocations;
  initializeCache(kMaxBytes);
  // We pin 2 16K entries and unpin 1. Eventually the whole capacity
  // is pinned and we fail making a ew entry.

  uint64_t offset = 0;
  for (;;) {
    pins.push_back(newEntry(++offset, kSize));
    pins.push_back(newEntry(++offset, kSize));
    if (pins.back().empty()) {
      break;
    }
    pins.pop_front();
  }
  MappedMemory::Allocation allocation(cache_.get());
  EXPECT_FALSE(cache_->allocate(kSizeInPages, 0, allocation));
  // One 4 page entry below the max size of 4K 4 page entries in 16MB of
  // capacity.
  EXPECT_EQ(4092, cache_->incrementCachedPages(0));
  EXPECT_EQ(4092, cache_->incrementPrefetchPages(0));
  pins.clear();

  // We allocate the full capacity and expect the cache entries to go.
  for (;;) {
    MappedMemory::Allocation(cache_.get());
    if (!cache_->allocate(kSizeInPages, 0, allocation)) {
      break;
    }
    allocations.push_back(std::move(allocation));
  }
  EXPECT_EQ(0, cache_->incrementCachedPages(0));
  EXPECT_EQ(0, cache_->incrementPrefetchPages(0));
  EXPECT_EQ(4092, cache_->numAllocated());
}
<|MERGE_RESOLUTION|>--- conflicted
+++ resolved
@@ -29,19 +29,13 @@
 class AsyncDataCacheTest : public testing::Test {
  protected:
   static constexpr int32_t kNumFiles = 100;
-<<<<<<< HEAD
   void initializeCache(int64_t maxBytes, int64_t ssdBytes = 0) {
     std::unique_ptr<SsdCache> ssdCache;
     if (ssdBytes) {
       ssdCache = std::make_unique<SsdCache>("/tmp/testcache", ssdBytes);
     }
-    cache_ =
-      std::make_shared<AsyncDataCache>(MappedMemory::createDefaultInstance(), maxBytes, std::move(ssdCache));
-=======
-  void initializeCache(int64_t maxBytes) {
     cache_ = std::make_shared<AsyncDataCache>(
-        MappedMemory::createDefaultInstance(), maxBytes);
->>>>>>> 109284d8
+        MappedMemory::createDefaultInstance(), maxBytes, std::move(ssdCache));
     for (auto i = 0; i < kNumFiles; ++i) {
       auto name = fmt::format("testing_file_{}", i);
       filenames_.push_back(StringIdLease(fileIds(), name));
@@ -273,4 +267,4 @@
   EXPECT_EQ(0, cache_->incrementCachedPages(0));
   EXPECT_EQ(0, cache_->incrementPrefetchPages(0));
   EXPECT_EQ(4092, cache_->numAllocated());
-}
+}