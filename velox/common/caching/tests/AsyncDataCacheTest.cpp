/*
 * Copyright (c) Facebook, Inc. and its affiliates.
 *
 * Licensed under the Apache License, Version 2.0 (the "License");
 * you may not use this file except in compliance with the License.
 * You may obtain a copy of the License at
 *
 *     http://www.apache.org/licenses/LICENSE-2.0
 *
 * Unless required by applicable law or agreed to in writing, software
 * distributed under the License is distributed on an "AS IS" BASIS,
 * WITHOUT WARRANTIES OR CONDITIONS OF ANY KIND, either express or implied.
 * See the License for the specific language governing permissions and
 * limitations under the License.
 */

#include "velox/common/caching/FileIds.h"
#include "velox/common/caching/SsdCache.h"

#include <folly/executors/IOThreadPoolExecutor.h>
#include <folly/executors/QueuedImmediateExecutor.h>
#include <glog/logging.h>
#include <gtest/gtest.h>

DECLARE_bool(ssd_odirect);
DECLARE_bool(ssd_verify_write);

using namespace facebook::velox;
using namespace facebook::velox::cache;

using facebook::velox::memory::MappedMemory;

class AsyncDataCacheTest : public testing::Test {
 protected:
  static constexpr int32_t kNumFiles = 100;
  void initializeCache(int64_t maxBytes, int64_t ssdBytes = 0) {
    std::unique_ptr<SsdCache> ssdCache;
    if (ssdBytes) {
      // tmpfs does not support O_DIRECT, so turn this off for testing.
      FLAGS_ssd_odirect = false;
      ssdCache =
          std::make_unique<SsdCache>("/tmp/testcache", ssdBytes, 1, executor());
    }
    cache_ = std::make_shared<AsyncDataCache>(
        MappedMemory::createDefaultInstance(), maxBytes, std::move(ssdCache));
    for (auto i = 0; i < kNumFiles; ++i) {
      auto name = fmt::format("testing_file_{}", i);
      filenames_.push_back(StringIdLease(fileIds(), name));
    }
  }

  // Loads a sequence of entries from a number of files. Looks up a
  // number of entries, then loads the ones that nobody else is
  // loading. Stops after loading 'loadBytes' worth of entries.
  void loadLoop(int64_t startOffset, int64_t loadBytes);

  // Calls func on 'numThreads' in parallel.
  template <typename Func>
  void runThreads(int32_t numThreads, Func func) {
    std::vector<std::thread> threads;
    threads.reserve(numThreads);
    for (int32_t i = 0; i < numThreads; ++i) {
      threads.push_back(std::thread([this, i, func]() { func(i); }));
    }
    for (auto& thread : threads) {
      thread.join();
    }
  }

 public:
  // Deterministically fills 'allocation'  based on 'sequence'
  static void initializeContents(
      int64_t sequence,
      MappedMemory::Allocation& alloc) {
    bool first = true;
    for (int32_t i = 0; i < alloc.numRuns(); ++i) {
      MappedMemory::PageRun run = alloc.runAt(i);
      int64_t* ptr = reinterpret_cast<int64_t*>(run.data());
      int32_t numWords =
          run.numPages() * MappedMemory::kPageSize / sizeof(void*);
      for (int32_t offset = 0; offset < numWords; offset++) {
        if (first) {
          ptr[offset] = sequence;
          first = false;
        } else {
          ptr[offset] = offset + sequence;
        }
      }
    }
  }

  // Checks that the contents are consistent with what is set in
  // initializeContents.
  static void checkContents(
      const MappedMemory::Allocation& alloc,
      int32_t numBytes) {
    bool first = true;
    int64_t sequence;
    int32_t bytesChecked = sizeof(int64_t);
    for (int32_t i = 0; i < alloc.numRuns(); ++i) {
      MappedMemory::PageRun run = alloc.runAt(i);
      int64_t* ptr = reinterpret_cast<int64_t*>(run.data());
      int32_t numWords =
          run.numPages() * MappedMemory::kPageSize / sizeof(void*);
      for (int32_t offset = 0; offset < numWords; offset++) {
        if (first) {
          sequence = ptr[offset];
          first = false;
        } else {
          bytesChecked += sizeof(int64_t);
          if (bytesChecked >= numBytes) {
            return;
          }
          ASSERT_EQ(ptr[offset], offset + sequence);
        }
      }
    }
  }

  CachePin newEntry(uint64_t offset, int32_t size) {
    folly::SemiFuture<bool> wait(false);
    try {
      RawFileCacheKey key{filenames_[0].id(), offset};
      auto pin = cache_->findOrCreate(key, size, &wait);
      EXPECT_FALSE(pin.empty());
      EXPECT_TRUE(pin.entry()->isExclusive());
      pin.entry()->setPrefetch();
      return pin;
    } catch (const VeloxException& e) {
      return CachePin();
    };
  }

 protected:
  static folly::Executor* executor() {
    static auto executor = std::make_unique<folly::IOThreadPoolExecutor>(4);
    return executor.get();
  }

  std::shared_ptr<AsyncDataCache> cache_;
  std::vector<StringIdLease> filenames_;
};

class TestingFusedLoad : public FusedLoad {
 public:
  TestingFusedLoad(AsyncDataCache* FOLLY_NONNULL cache) : cache_(cache) {}

  void loadData(bool /*isPrefetch*/) override {
    for (auto& pin : pins_) {
      auto ssd = cache_->ssdCache();
      if (ssd) {
        auto& file = ssd->file(pin.entry()->key().fileNum.id());
        RawFileCacheKey rawKey{
            pin.entry()->key().fileNum.id(), pin.entry()->key().offset};
        auto ssdPin = file.find(rawKey);
        if (!ssdPin.empty()) {
          file.load(ssdPin.run(), *pin.entry());
          pin.entry()->setValid(true);
          continue;
        }
      }
      auto& buffer = pin.entry()->data();
      AsyncDataCacheTest::initializeContents(
          pin.entry()->key().offset + pin.entry()->key().fileNum.id(), buffer);
      pin.entry()->setValid();
    }
  }

  bool makePins() override {
    return false;
  }

 private:
  AsyncDataCache* cache_;
};

namespace {
int64_t sizeAtOffset(int64_t offset) {
  return offset % 100000;
}
} // namespace

void AsyncDataCacheTest::loadLoop(int64_t startOffset, int64_t loadBytes) {
  int64_t maxOffset =
      std::max<int64_t>(100000, (startOffset + loadBytes) / filenames_.size());
  int64_t skippedBytes = 0;
  int64_t loadedBytes = 0;
  std::vector<CachePin> batch;
  for (auto file = 0; file < filenames_.size(); ++file) {
    for (uint64_t offset = 100; offset < maxOffset;
         offset += sizeAtOffset(offset)) {
      auto size = sizeAtOffset(offset);
      if (skippedBytes < startOffset) {
        skippedBytes += size;
        continue;
      }

      RawFileCacheKey key{filenames_[file].id(), offset};
      for (;;) {
        folly::SemiFuture<bool> wait(false);
        auto pin = cache_->findOrCreate(key, size, &wait);
        if (pin.empty()) {
          // Another thread has the pin as exclusive.
          auto& exec = folly::QueuedImmediateExecutor::instance();
          std::move(wait).via(&exec).wait();
          continue;
        }
        if (pin.entry()->isExclusive()) {
          // Entry is new. This thread has it as exclusive.
          batch.push_back(std::move(pin));
          auto load = std::make_shared<TestingFusedLoad>(cache_.get());
          load->initialize(std::move(batch));
          // The batch is now loadable. Re-get so it loads.
          continue;
        } else {
          // the pin is in shared mode. Ensure the data is loaded.
          pin.entry()->ensureLoaded(true);
          break;
        }
      }
      loadedBytes += size;
      if (loadedBytes > loadBytes) {
        return;
      }
    }
  }
}

TEST_F(AsyncDataCacheTest, pin) {
  constexpr int64_t kSize = 25000;
  initializeCache(1 << 20);
  auto& exec = folly::QueuedImmediateExecutor::instance();

  StringIdLease file(fileIds(), std::string_view("testingfile"));
  uint64_t offset = 1000;
  folly::SemiFuture<bool> wait(false);
  RawFileCacheKey key{file.id(), offset};
  auto pin = cache_->findOrCreate(key, kSize, &wait);
  EXPECT_FALSE(pin.empty());
  EXPECT_TRUE(wait.isReady());
  EXPECT_TRUE(pin.entry()->isExclusive());
  pin.entry()->setPrefetch();
  EXPECT_LE(kSize, pin.entry()->data().byteSize());
  EXPECT_LT(0, cache_->incrementPrefetchPages(0));
  auto stats = cache_->refreshStats();
  EXPECT_EQ(1, stats.numExclusive);
  EXPECT_LE(kSize, stats.largeSize);

  CachePin otherPin;
  EXPECT_THROW(otherPin = pin, VeloxException);
  EXPECT_TRUE(otherPin.empty());

  // Second reference to an exclusive entry.
  otherPin = cache_->findOrCreate(key, kSize, &wait);
  EXPECT_FALSE(wait.isReady());
  EXPECT_TRUE(otherPin.empty());
  bool noLongerExclusive = false;
  std::move(wait).via(&exec).thenValue([&](bool) { noLongerExclusive = true; });

  std::vector<CachePin> pins;
  pins.push_back(std::move(pin));
  EXPECT_TRUE(pin.empty());

  auto load = std::make_shared<TestingFusedLoad>(cache_.get());
  load->initialize(std::move(pins));
  EXPECT_TRUE(noLongerExclusive);

  pin.clear();
  pin = cache_->findOrCreate(key, kSize, &wait);
  EXPECT_FALSE(pin.entry()->dataValid());
  EXPECT_TRUE(pin.entry()->isShared());
  EXPECT_TRUE(pin.entry()->getAndClearFirstUseFlag());
  EXPECT_FALSE(pin.entry()->getAndClearFirstUseFlag());
  pin.entry()->ensureLoaded(true);
  checkContents(pin.entry()->data(), pin.entry()->size());
  otherPin = pin;
  EXPECT_EQ(2, pin.entry()->numPins());
  EXPECT_FALSE(pin.entry()->isPrefetch());
  pin.entry()->setValid(false);
  pin.clear();
  otherPin.clear();

  // Since the pins were cleared with the data not valid, the entry is
  // expected to be gone.
  stats = cache_->refreshStats();
  EXPECT_EQ(0, stats.largeSize);
  EXPECT_EQ(0, stats.numEntries);
  EXPECT_EQ(0, cache_->incrementPrefetchPages(0));
}

TEST_F(AsyncDataCacheTest, replace) {
  constexpr int64_t kMaxBytes = 16 << 20;
  initializeCache(kMaxBytes);
  loadLoop(0, kMaxBytes * 10);
  auto stats = cache_->refreshStats();
  EXPECT_LT(0, stats.numEvict);
  EXPECT_GE(
      kMaxBytes / memory::MappedMemory::kPageSize,
      cache_->incrementCachedPages(0));
}

TEST_F(AsyncDataCacheTest, outOfCapacity) {
  constexpr int64_t kMaxBytes = 16 << 20;
  constexpr int32_t kSize = 16 << 10;
  constexpr int32_t kSizeInPages = kSize / MappedMemory::kPageSize;
  std::deque<CachePin> pins;
  std::deque<MappedMemory::Allocation> allocations;
  initializeCache(kMaxBytes);
  // We pin 2 16K entries and unpin 1. Eventually the whole capacity
  // is pinned and we fail making a ew entry.

  uint64_t offset = 0;
  for (;;) {
    pins.push_back(newEntry(++offset, kSize));
    pins.push_back(newEntry(++offset, kSize));
    if (pins.back().empty()) {
      break;
    }
    pins.pop_front();
  }
  MappedMemory::Allocation allocation(cache_.get());
  EXPECT_FALSE(cache_->allocate(kSizeInPages, 0, allocation));
  // One 4 page entry below the max size of 4K 4 page entries in 16MB of
  // capacity.
  EXPECT_EQ(4092, cache_->incrementCachedPages(0));
  EXPECT_EQ(4092, cache_->incrementPrefetchPages(0));
  pins.clear();

  // We allocate the full capacity and expect the cache entries to go.
  for (;;) {
    MappedMemory::Allocation(cache_.get());
    if (!cache_->allocate(kSizeInPages, 0, allocation)) {
      break;
    }
    allocations.push_back(std::move(allocation));
  }
  EXPECT_EQ(0, cache_->incrementCachedPages(0));
  EXPECT_EQ(0, cache_->incrementPrefetchPages(0));
  EXPECT_EQ(4092, cache_->numAllocated());
}

<<<<<<< HEAD
TEST_F(AsyncDataCacheTest, ssd) {
  constexpr uint64_t kRamBytes = 32 << 20;
  constexpr uint64_t kSsdBytes = 512UL << 20;
  initializeCache(kRamBytes, kSsdBytes);
  cache_->setVerifyHook([&](const AsyncDataCacheEntry& entry) {
    checkContents(entry.data(), entry.size());
  });

  // Read back all writes. This increases the chance of writes falling behind
  // new entry creation.
  FLAGS_ssd_verify_write = true;

  // We read kSsdBytes worth of data on 4
  // threads. The same data will
  // be hit by all threads. The expectation is that most of the data
  // ends up on SSD. All data may not get written if reading is faster than
  // writing.
  runThreads(4, [&](int32_t /*i*/) { loadLoop(0, kSsdBytes); });
  LOG(INFO) << "Stats after first pass: " << cache_->toString();
  auto stats = cache_->ssdCache()->stats();

  // We allow writes to proceed faster.
  FLAGS_ssd_verify_write = false;

  EXPECT_LE(kRamBytes, stats.bytesWritten);
  // We read the data back. The verify hook checks correct values.
  runThreads(4, [&](int32_t /*i*/) { loadLoop(0, kSsdBytes); });

  LOG(INFO) << "Stats after second pass:" << cache_->toString();
  stats = cache_->ssdCache()->stats();
  EXPECT_LE(kRamBytes, stats.bytesRead);

  // We re-read the second half and add another half capacity of new
  // entries. We expect some of the oldest entries to get evicted.
  runThreads(
      4, [&](int32_t /*i*/) { loadLoop(kSsdBytes / 2, kSsdBytes * 1.5); });

  LOG(INFO) << "Stats after third pass:" << cache_->toString();
  auto stats2 = cache_->ssdCache()->stats();
  EXPECT_GT(stats2.bytesWritten, stats.bytesWritten);
  EXPECT_GT(stats2.bytesRead, stats.bytesRead);
  cache_->ssdCache()->clear();
=======
TEST_F(AsyncDataCacheTest, coalesce) {
  constexpr int32_t kKB = 1024;
  constexpr int32_t kMB = kKB * kKB;
  initializeCache(10 * kMB);
  auto fileId = filenames_[0].id();
  std::vector<CachePin> pins;

  // We make entries of 100KB, each consisting of 64+32+4 KB, thus 3
  // ranges to read/write per entry.
  //
  // The first 3 are in close proximity. But the 3rd is apart because
  // bundling this with the 2 first would exceed the batch size of 8.
  pins.push_back(
      cache_->findOrCreate(RawFileCacheKey{fileId, 1000}, 100 * kKB, nullptr));
  pins.push_back(cache_->findOrCreate(
      RawFileCacheKey{fileId, 130000}, 100 * kKB, nullptr));
  pins.push_back(cache_->findOrCreate(
      RawFileCacheKey{fileId, 260000}, 100 * kKB, nullptr));
  pins.push_back(cache_->findOrCreate(
      RawFileCacheKey{fileId, 700000}, 100 * kKB, nullptr));

  std::vector<int64_t> readOffsets;
  std::vector<std::vector<folly::Range<char*>>> readBuffers;

  auto stats = readPins(
      pins,
      30000,
      10,
      [&](int32_t index) -> int64_t { return pins[index].entry()->offset(); },
      [&](const std::vector<CachePin>& pin,
          int32_t begin,
          int32_t end,
          uint64_t offset,
          const std::vector<folly::Range<char*>>& buffers) {
        readOffsets.push_back(offset);
        readBuffers.push_back(buffers);
      });

  // We expect 3 IOs. The two first are coalesced because of a gap of
  // under 30000. The third is not coalesced even though it is near
  // because of the ranges per IO limit of 10. The fourth is too far
  // from the third to coalesce.
  EXPECT_EQ(3, stats.numIos);
  EXPECT_EQ(409600, stats.payloadBytes);
  EXPECT_EQ(26600, stats.extraBytes);

  EXPECT_EQ(3, readOffsets.size());
  EXPECT_EQ(1000, readOffsets[0]);
  EXPECT_EQ(260000, readOffsets[1]);
  EXPECT_EQ(700000, readOffsets[2]);
  EXPECT_EQ(7, readBuffers[0].size());
  EXPECT_EQ(3, readBuffers[1].size());
  EXPECT_EQ(3, readBuffers[2].size());
>>>>>>> dbe1ad44
}<|MERGE_RESOLUTION|>--- conflicted
+++ resolved
@@ -152,17 +152,21 @@
         auto& file = ssd->file(pin.entry()->key().fileNum.id());
         RawFileCacheKey rawKey{
             pin.entry()->key().fileNum.id(), pin.entry()->key().offset};
-        auto ssdPin = file.find(rawKey);
-        if (!ssdPin.empty()) {
-          file.load(ssdPin.run(), *pin.entry());
-          pin.entry()->setValid(true);
+	std::vector<SsdPin> ssdPins;
+	ssdPins.push_back(file.find(rawKey));
+        if (!ssdPins[0].empty()) {
+	  // Move 'pin' to a temporary vector. 'pin' could be
+	  // exclusive and not copiable. Put it back after use.
+	  std::vector<CachePin> loadPins;
+	  loadPins.push_back(std::move(pin));
+          file.load(ssdPins, loadPins);
+	  pin = std::move(loadPins[0]);
           continue;
         }
       }
       auto& buffer = pin.entry()->data();
       AsyncDataCacheTest::initializeContents(
           pin.entry()->key().offset + pin.entry()->key().fileNum.id(), buffer);
-      pin.entry()->setValid();
     }
   }
 
@@ -339,50 +343,6 @@
   EXPECT_EQ(4092, cache_->numAllocated());
 }
 
-<<<<<<< HEAD
-TEST_F(AsyncDataCacheTest, ssd) {
-  constexpr uint64_t kRamBytes = 32 << 20;
-  constexpr uint64_t kSsdBytes = 512UL << 20;
-  initializeCache(kRamBytes, kSsdBytes);
-  cache_->setVerifyHook([&](const AsyncDataCacheEntry& entry) {
-    checkContents(entry.data(), entry.size());
-  });
-
-  // Read back all writes. This increases the chance of writes falling behind
-  // new entry creation.
-  FLAGS_ssd_verify_write = true;
-
-  // We read kSsdBytes worth of data on 4
-  // threads. The same data will
-  // be hit by all threads. The expectation is that most of the data
-  // ends up on SSD. All data may not get written if reading is faster than
-  // writing.
-  runThreads(4, [&](int32_t /*i*/) { loadLoop(0, kSsdBytes); });
-  LOG(INFO) << "Stats after first pass: " << cache_->toString();
-  auto stats = cache_->ssdCache()->stats();
-
-  // We allow writes to proceed faster.
-  FLAGS_ssd_verify_write = false;
-
-  EXPECT_LE(kRamBytes, stats.bytesWritten);
-  // We read the data back. The verify hook checks correct values.
-  runThreads(4, [&](int32_t /*i*/) { loadLoop(0, kSsdBytes); });
-
-  LOG(INFO) << "Stats after second pass:" << cache_->toString();
-  stats = cache_->ssdCache()->stats();
-  EXPECT_LE(kRamBytes, stats.bytesRead);
-
-  // We re-read the second half and add another half capacity of new
-  // entries. We expect some of the oldest entries to get evicted.
-  runThreads(
-      4, [&](int32_t /*i*/) { loadLoop(kSsdBytes / 2, kSsdBytes * 1.5); });
-
-  LOG(INFO) << "Stats after third pass:" << cache_->toString();
-  auto stats2 = cache_->ssdCache()->stats();
-  EXPECT_GT(stats2.bytesWritten, stats.bytesWritten);
-  EXPECT_GT(stats2.bytesRead, stats.bytesRead);
-  cache_->ssdCache()->clear();
-=======
 TEST_F(AsyncDataCacheTest, coalesce) {
   constexpr int32_t kKB = 1024;
   constexpr int32_t kMB = kKB * kKB;
@@ -436,5 +396,48 @@
   EXPECT_EQ(7, readBuffers[0].size());
   EXPECT_EQ(3, readBuffers[1].size());
   EXPECT_EQ(3, readBuffers[2].size());
->>>>>>> dbe1ad44
+}
+
+TEST_F(AsyncDataCacheTest, ssd) {
+  constexpr uint64_t kRamBytes = 32 << 20;
+  constexpr uint64_t kSsdBytes = 512UL << 20;
+  initializeCache(kRamBytes, kSsdBytes);
+  cache_->setVerifyHook([&](const AsyncDataCacheEntry& entry) {
+    checkContents(entry.data(), entry.size());
+  });
+
+  // Read back all writes. This increases the chance of writes falling behind
+  // new entry creation.
+  FLAGS_ssd_verify_write = true;
+
+  // We read kSsdBytes worth of data on 4
+  // threads. The same data will
+  // be hit by all threads. The expectation is that most of the data
+  // ends up on SSD. All data may not get written if reading is faster than
+  // writing.
+  runThreads(4, [&](int32_t /*i*/) { loadLoop(0, kSsdBytes); });
+  LOG(INFO) << "Stats after first pass: " << cache_->toString();
+  auto stats = cache_->ssdCache()->stats();
+
+  // We allow writes to proceed faster.
+  FLAGS_ssd_verify_write = false;
+
+  EXPECT_LE(kRamBytes, stats.bytesWritten);
+  // We read the data back. The verify hook checks correct values.
+  runThreads(4, [&](int32_t /*i*/) { loadLoop(0, kSsdBytes); });
+
+  LOG(INFO) << "Stats after second pass:" << cache_->toString();
+  stats = cache_->ssdCache()->stats();
+  EXPECT_LE(kRamBytes, stats.bytesRead);
+
+  // We re-read the second half and add another half capacity of new
+  // entries. We expect some of the oldest entries to get evicted.
+  runThreads(
+      4, [&](int32_t /*i*/) { loadLoop(kSsdBytes / 2, kSsdBytes * 1.5); });
+
+  LOG(INFO) << "Stats after third pass:" << cache_->toString();
+  auto stats2 = cache_->ssdCache()->stats();
+  EXPECT_GT(stats2.bytesWritten, stats.bytesWritten);
+  EXPECT_GT(stats2.bytesRead, stats.bytesRead);
+  cache_->ssdCache()->clear();
 }