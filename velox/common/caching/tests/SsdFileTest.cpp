--- conflicted
+++ resolved
@@ -14,11 +14,7 @@
  * limitations under the License.
  */
 
-<<<<<<< HEAD
-=======
-
 #include "velox/common/caching/SsdCache.h"
->>>>>>> 57ebdd05
 #include "velox/common/caching/FileIds.h"
 #include "velox/common/caching/SsdCache.h"
 
