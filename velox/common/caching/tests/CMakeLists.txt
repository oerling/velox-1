# Copyright (c) Facebook, Inc. and its affiliates.
#
# Licensed under the Apache License, Version 2.0 (the "License");
# you may not use this file except in compliance with the License.
# You may obtain a copy of the License at
#
#     http://www.apache.org/licenses/LICENSE-2.0
#
# Unless required by applicable law or agreed to in writing, software
# distributed under the License is distributed on an "AS IS" BASIS,
# WITHOUT WARRANTIES OR CONDITIONS OF ANY KIND, either express or implied.
# See the License for the specific language governing permissions and
# limitations under the License.

add_executable(simple_lru_cache_test SimpleLRUCacheTest.cpp)
add_test(simple_lru_cache_test simple_lru_cache_test)
target_link_libraries(simple_lru_cache_test ${GTEST_BOTH_LIBRARIES} glog::glog
                      ${gflags_LIBRARIES} ${FOLLY_WITH_DEPENDENCIES})

add_executable(velox_cache_test StringIdMapTest.cpp AsyncDataCacheTest.cpp
<<<<<<< HEAD
                                GroupTrackerTest.cpp)
=======
                                SsdFileTest.cpp SsdFileTrackerTest.cpp)
>>>>>>> 3b8ea3aa
add_test(velox_cache_test velox_cache_test)
target_link_libraries(
  velox_cache_test
  velox_caching
  velox_memory
  velox_exception
  ${GTEST_BOTH_LIBRARIES}
  glog::glog
  ${gflags_LIBRARIES}
  ${FOLLY_WITH_DEPENDENCIES})

add_executable(cached_factory_test CachedFactoryTest.cpp)
add_test(cached_factory_test cached_factory_test)
target_link_libraries(cached_factory_test ${GTEST_BOTH_LIBRARIES} glog::glog
                      ${gflags_LIBRARIES} ${FOLLY_WITH_DEPENDENCIES})

add_executable(data_cache_test DataCacheTest.cpp)
add_test(data_cache_test data_cache_test)
target_link_libraries(data_cache_test velox_caching ${GTEST_BOTH_LIBRARIES}
                      glog::glog ${gflags_LIBRARIES} ${FOLLY_WITH_DEPENDENCIES})<|MERGE_RESOLUTION|>--- conflicted
+++ resolved
@@ -18,11 +18,8 @@
                       ${gflags_LIBRARIES} ${FOLLY_WITH_DEPENDENCIES})
 
 add_executable(velox_cache_test StringIdMapTest.cpp AsyncDataCacheTest.cpp
-<<<<<<< HEAD
                                 GroupTrackerTest.cpp)
-=======
                                 SsdFileTest.cpp SsdFileTrackerTest.cpp)
->>>>>>> 3b8ea3aa
 add_test(velox_cache_test velox_cache_test)
 target_link_libraries(
   velox_cache_test
