/*
 * Copyright (c) Facebook, Inc. and its affiliates.
 *
 * Licensed under the Apache License, Version 2.0 (the "License");
 * you may not use this file except in compliance with the License.
 * You may obtain a copy of the License at
 *
 *     http://www.apache.org/licenses/LICENSE-2.0
 *
 * Unless required by applicable law or agreed to in writing, software
 * distributed under the License is distributed on an "AS IS" BASIS,
 * WITHOUT WARRANTIES OR CONDITIONS OF ANY KIND, either express or implied.
 * See the License for the specific language governing permissions and
 * limitations under the License.
 */

#pragma once

#include <deque>

#include <folly/chrono/Hardware.h>
#include <folly/futures/SharedPromise.h>
#include "velox/common/base/BitUtil.h"
#include "velox/common/base/CoalesceIo.h"
#include "velox/common/base/SelectivityInfo.h"
#include "velox/common/caching/GroupTracker.h"
#include "velox/common/caching/ScanTracker.h"
#include "velox/common/caching/StringIdMap.h"
#include "velox/common/file/File.h"
#include "velox/common/memory/MappedMemory.h"

namespace facebook::velox::cache {

class AsyncDataCache;
class CacheShard;
<<<<<<< HEAD
class SsdCache;
=======
>>>>>>> 4437978c
class SsdFile;

// Type for tracking last access. This is based on CPU clock and
// scaled to be around 1ms resolution. This can wrap around and is
// only comparable to other values of the same type. This is a
// ballpark figure and factors like variability of clock speed do not
// count.
using AccessTime = int32_t;

inline AccessTime accessTime() {
  // Divide by 2M. hardware_timestamp is either clocks or
  // nanoseconds. This division brings the resolution to between 0.5
  // and 2 ms.
  return folly::hardware_timestamp() >> 21;
}

struct AccessStats {
  AccessTime lastUse{0};
  int32_t numUses{0};

  // Retention score. A higher number means less worth retaining. This
  // works well with a typical formula of time over use count going to
  // zero as uses go up and time goes down. 'now' is the current
  // accessTime(), passed from the caller since getting the time is
  // expensive and many entries are checked one after the other.
  int32_t score(AccessTime now, uint64_t /*size*/) const {
    return (now - lastUse) / (1 + numUses);
  }

  void reset() {
    lastUse = accessTime();
    numUses = 0;
  }

  // Updates the last access.
  void touch() {
    lastUse = accessTime();
    ++numUses;
  }
};

// Owning reference to a file id and an offset.
struct FileCacheKey {
  StringIdLease fileNum;
  uint64_t offset;

  bool operator==(const FileCacheKey& other) const {
    return offset == other.offset && fileNum.id() == other.fileNum.id();
  }
};

// Non-owning reference to a file number and offset.
struct RawFileCacheKey {
  uint64_t fileNum;
  uint64_t offset;

  bool operator==(const RawFileCacheKey& other) const {
    return offset == other.offset && fileNum == other.fileNum;
  }
};
} // namespace facebook::velox::cache
namespace std {
template <>
struct hash<::facebook::velox::cache::FileCacheKey> {
  size_t operator()(const ::facebook::velox::cache::FileCacheKey& key) const {
    return facebook::velox::bits::hashMix(key.fileNum.id(), key.offset);
  }
};

template <>
struct hash<::facebook::velox::cache::RawFileCacheKey> {
  size_t operator()(
      const ::facebook::velox::cache::RawFileCacheKey& key) const {
    return facebook::velox::bits::hashMix(key.fileNum, key.offset);
  }
};

} // namespace std

namespace facebook::velox::cache {

class FusedLoad;

// Represents a contiguous range of bytes cached from a file. This
// is the primary unit of access. These are typically owned via
// CachePin and can be in shared or exclusive mode. 'numPins_'
// counts the shared leases, the special value kExclusive means that
// this is being written to by another thread. It is possible to
// wait for the exclusive mode to finish, at which time one can
// retry getting access. Entries belong to one CacheShard at a
// time. The CacheShard serializes the mapping from a key to the
// entry and the setting entries to exclusive mode. An unpinned
// entry is evictable. CacheShard decides the eviction policy and
// serializes eviction with other access.
class AsyncDataCacheEntry {
 public:
  static constexpr int32_t kExclusive = -10000;
  static constexpr int32_t kTinyDataSize = 2048;

  explicit AsyncDataCacheEntry(CacheShard* FOLLY_NONNULL shard);

  memory::MappedMemory::Allocation& data() {
    return data_;
  }

  const memory::MappedMemory::Allocation& data() const {
    return data_;
  }

  const char* FOLLY_NULLABLE tinyData() const {
    return tinyData_.empty() ? nullptr : tinyData_.data();
  }

  char* FOLLY_NULLABLE tinyData() {
    return tinyData_.empty() ? nullptr : tinyData_.data();
  }

  const FileCacheKey& key() const {
    return key_;
  }

  int64_t offset() const {
    return key_.offset;
  }

  int32_t size() const {
    return size_;
  }

  // Sets 'this' to loading state. Requires exclusive access on
  // entry. Sets the access mode to shared after installing the load.
  void setLoading(std::shared_ptr<FusedLoad> load) {
    VELOX_CHECK(isExclusive());
    load_ = std::move(load);
  }

  // Call this after loading the data and before releasing the pin.
  void setValid(bool success = true);

  void touch() {
    accessStats_.touch();
  }

  int32_t score(AccessTime now) const {
    return accessStats_.score(now, size_);
  }

  bool isShared() const {
    return numPins_ > 0;
  }

  bool isExclusive() const {
    return numPins_ == kExclusive;
  }

  int32_t numPins() const {
    return numPins_;
  }

  // Checks that 'this' has valid data. If a load is scheduled,
  // starts the load on the calling thread if the load is not yet
  // started. If the load is in progress, waits for the load to
  // complete if 'wait' is true. If wait is false and the load is in
  // progress, returns immediately. If there is no scheduled IO and
  // wait is true, checks that the data is valid and throws if it is
  // not. Data might not be valid for example if we stopped to wait
  // for a read and the read errored out.
  void ensureLoaded(bool wait);

  // Sets the 'isPrefetch_' and updates the cache's total prefetch count.
  // Returns the new prefetch pages count.
  memory::MachinePageCount setPrefetch(bool flag = true);

  bool isPrefetch() const {
    return isPrefetch_;
  }

  // Distinguishes between a reuse of a cached entry from first
  // retrieval of a prefetched entry. If this is false, we have an
  // actual reuse of cached data.
  bool getAndClearFirstUseFlag() {
    bool value = isFirstUse_;
    isFirstUse_ = false;
    return value;
  }

  // True if 'data_' is fully loaded from the backing storage.
  bool dataValid() const {
    return dataValid_;
  }

  void setExclusiveToShared();

  void setSsdFile(SsdFile* FOLLY_NULLABLE file, uint64_t offset) {
    ssdFile_ = file;
    ssdOffset_ = offset;
  }

  SsdFile* FOLLY_NULLABLE ssdFile() const {
    return ssdFile_;
  }

  uint64_t ssdOffset() const {
    return ssdOffset_;
  }

<<<<<<< HEAD
  void setTrackingId(TrackingId id) {
    trackingId_ = id;
  }

  void setGroupId(uint64_t groupId) {
    groupId_ = groupId;
  }

=======
>>>>>>> 4437978c
 private:
  void release();
  void addReference();

  // Returns a future that will be realized when a caller can retry
  // getting 'this'. Must be called inside the mutex of 'shard_'.
  folly::SemiFuture<bool> getFuture() {
    if (!promise_) {
      promise_ = std::make_unique<folly::SharedPromise<bool>>();
    }
    return promise_->getSemiFuture();
  }

  // Holds an owning reference to the file number.
  FileCacheKey key_;

  CacheShard* const FOLLY_NONNULL shard_;

  // The data being cached.
  memory::MappedMemory::Allocation data_;

  // Contains the cached data if this is much smaller than a MappedMemory page
  // (kTinyDataSize).
  std::string tinyData_;

  // true if 'data_' or 'tinyData_' correspond to the data in the
  // file of 'key', starting at offset of 'key_', for 'size_'
  // bytes. Releasing a pinned entry where 'dataValid_' is false
  // removes the entry from 'shard_'.
  bool dataValid_{false};

  std::unique_ptr<folly::SharedPromise<bool>> promise_;
  int32_t size_{0};

  // Setting this from 0 to 1 or to kExclusive requires owning shard_->mutex_.
  std::atomic<int32_t> numPins_{0};
  AccessStats accessStats_;
  // True if 'this' is speculatively loaded. This is reset on first
  // hit. Allows catching a situation where prefetched entries get
  // evicted before they are hit.
  bool isPrefetch_{false};

  // Set after first use of a prefetched entry. Cleared by
  // getAndClearFirstUseFlag(). Does not require synchronization since used for
  // statistics only.
  bool isFirstUse_{false};

  // Represents a pending coalesced IO that is either loading this or
  // scheduled to load this. Setting/clearing requires the shard
  // mutex. If set, 'this' is pinned for either exclusive or shared.
  std::shared_ptr<FusedLoad> load_;

<<<<<<< HEAD
  // Group id. Used for deciding if 'this' should be written to SSD.
  uint64_t groupId_{0};

  // Tracking id. Used for deciding if this should be written to SSD.
  TrackingId trackingId_;

=======
>>>>>>> 4437978c
  // SSD file from which this was loaded or nullptr if not backed by
  // SsdFile. Used to avoid re-adding items that already come from
  // SSD. The exact file and offset are needed to include uses in RAM
  // to uses on SSD. Failing this, we could have the hottest data first in
  // line for eviction from SSD.
  SsdFile* FOLLY_NULLABLE ssdFile_{nullptr};

  // Offset in 'ssdFile_'.
  uint64_t ssdOffset_{0};

  friend class CacheShard;
  friend class CachePin;
};

class CachePin {
 public:
  CachePin() : entry_(nullptr) {}

  CachePin(const CachePin& other) {
    *this = other;
  }

  CachePin(CachePin&& other) noexcept {
    *this = std::move(other);
  }

  ~CachePin() {
    release();
  }

  void operator=(const CachePin& other) {
    other.addReference();
    release();
    entry_ = other.entry_;
  }

  void operator=(CachePin&& other) noexcept {
    release();
    entry_ = other.entry_;
    other.entry_ = nullptr;
  }

  bool empty() const {
    return !entry_;
  }

  void clear() {
    release();
    entry_ = nullptr;
  }
  AsyncDataCacheEntry* FOLLY_NULLABLE entry() const {
    return entry_;
  }

<<<<<<< HEAD
=======
  AsyncDataCacheEntry* FOLLY_NONNULL checkedEntry() const {
    assert(entry_);
    return entry_;
  }

>>>>>>> 4437978c
  bool operator<(const CachePin& other) const {
    auto id1 = entry_->key_.fileNum.id();
    auto id2 = other.entry_->key_.fileNum.id();
    if (id1 == id2) {
      return entry_->offset() < other.entry_->offset();
    }
    return id1 < id2;
  }

 private:
  void addReference() const {
    VELOX_CHECK(entry_);
    entry_->addReference();
  }

  void release() {
    if (entry_) {
      entry_->release();
    }
    entry_ = nullptr;
  }

  void setEntry(AsyncDataCacheEntry* FOLLY_NONNULL entry) {
    release();
    VELOX_CHECK(entry->isExclusive() || entry->isShared());
    entry_ = entry;
  }

  AsyncDataCacheEntry* FOLLY_NULLABLE entry_{nullptr};

  friend class CacheShard;
};

// State of a FusedLoad
enum class LoadState { kPlanned, kLoading, kCancelled, kLoaded };

// Represents a possibly multi-entry load from a file system. The
// cache expects to load multiple entries in most IOs. The IO is
// either done by a background prefetch thread or if the query
// thread gets there first, then the query thread will do the
// IO. The IO is also cancelled as a unit. FusedLoad holds a pin on
// all the entries it concerns. The pins are released after the IO
// completes or is cancelled. An entry that references a FusedLoad
// is not readable until the FusedLoad is complete.
class FusedLoad : public std::enable_shared_from_this<FusedLoad> {
 public:
  FusedLoad() : state_(LoadState::kPlanned) {}

  // Registers 'pins' to be all loaded together by 'this' on first use
  // of any. Ownership transfer of pins is required. This is not done
  // in constructor due to shared_from_this not being defined during
  // construction.
  void initialize(std::vector<CachePin>&& pins) {
    pins_ = std::move(pins);
    for (auto& pin : pins_) {
      pin.entry()->setLoading(shared_from_this());
    }
    // All pins to be loaded together must be set in place before we
    // make any available for other threads to load. Else a partial
    // load could result. Do this inside the mutex so that when a load
    // begins we do not have a mix of shared and exclusive pins. Note
    // that a second reader will be continued right after the pin goes
    // shared. The just continued thread will still have to get
    // 'mutex_' before it can start a load.
    std::lock_guard<std::mutex> l(mutex_);
    for (auto& pin : pins_) {
      pin.entry()->setExclusiveToShared();
      VELOX_CHECK(pin.entry()->key().fileNum.hasValue());
    }
  }

  virtual ~FusedLoad();

  // Loads the pinned entries on first call. Returns true if the
  // pins are loaded. If returns false, 'wait' is set to a future
  // that is realized when the load is ready. The caller must
  // further check that the pin it holds is in a valid state before
  // using the data since the load may have failed.
  bool loadOrFuture(folly::SemiFuture<bool>* FOLLY_NULLABLE wait);

  // Removes 'this' from the affected entries. If 'this' is already
  // loading, takes no action since this indicates that another thread
  // has control of 'this'.
  void cancel();

  LoadState state() const {
    return state_;
  }
  // Used for testing and server status.
  static int32_t numFusedLoads() {
    return numFusedLoads_;
  }

  // Makes cache entries for the ranges to load if there are no pins
  // yet. Returns true if pins were made and should be
  // loaded. Implementations can make a FusedLoad activated on
  // first access of a correlated sparsely accessed set of
  // columns. There the cache entries for all will be made on first
  // access.
  virtual bool makePins() {
    VELOX_UNSUPPORTED("FusedLoad requires pins to be supplied");
  }

 protected:
  // Performs the data transfer part of the load. Subclasses will
  // specialize this. All pins will be referring to existing entries
  // in shared state on entry and exit of this function. The contract
  // is that a normal return will have filled all the pins with valid
  // data. A throw means that the data in the pins is undefined.  The
  // caller will release the pins in due time.
  virtual void loadData(bool isPrefetch) = 0;

  // Sets a final state and resumes waiting threads.
  void setEndState(LoadState endState);

  // Serializes access to all members. Note that the cache pins will be in
  // different shards and each shard has its own mutex.
  std::mutex mutex_;

  LoadState state_;
  // Allows waiting for load or cancellation.
  std::unique_ptr<folly::SharedPromise<bool>> promise_;

  // Non-overlapping entries in order of start offset, all in the same
  // file. There may be gaps between the entries but the idea is that
  // the gaps are small enough to make it worthwhile loading all the
  // entries in a single IO. 'this' is installed on the entries when the
  // entries are in exclusive mode. After setup, this continues to hold the
  // entries in shared mode. The entries will block other readers until 'this'
  // lets go of the entries because 'load_' of the entry is set.
  std::vector<CachePin> pins_;
  static std::atomic<int32_t> numFusedLoads_;
};

// Struct for CacheShard stats. Stats from all shards are added into
// this struct to provide a snapshot of state.
struct CacheStats {
  // Total size in 'tynyData_'
  int64_t tinySize{};
  // Total size in 'data_'
  int64_t largeSize{};
  // Unused capacity in 'tinyData_'.
  int64_t tinyPadding{};
  // Unused capacity in 'data_'.
  int64_t largePadding{};
  // Total number of entries.
  int32_t numEntries{};
  // Number of entries that do not cache anything.
  int32_t numEmptyEntries{};
  // Number of entries pinned for shared access.
  int32_t numShared{};
  // Number of entries pinned for exclusive access.
  int32_t numExclusive{};
  // Number of entries that are being or have been prefetched but have not been
  // hit.
  int32_t numPrefetch{};
  // Total size of entries in prefetch state.
  int64_t prefetchBytes{};
  // Number of hits (saved IO). The first hit to a prefetched entry does not
  // count.
  int64_t numHit{};
  // Number of new entries created.
  int64_t numNew{};
  // Number of times a valid entry was removed in order to make space.
  int64_t numEvict{};
  // Number of entries considered for evicting.
  int64_t numEvictChecks{};
  // Number of times a user waited for an entry to transit from exclusive to
  // shared mode.
  int64_t numWaitExclusive{};
  // Cumulative clocks spent in allocating or freeing memory  for backing cache
  // entries.
  uint64_t allocClocks{};
  // Sum of scores of evicted entries. This serves to infer an average
  // lifetime for entries in cache.
  int64_t sumEvictScore{};
};

class ClockTimer {
 public:
  explicit ClockTimer(std::atomic<uint64_t>& total)
      : total_(&total), start_(folly::hardware_timestamp()) {}
  ~ClockTimer() {
    *total_ += folly::hardware_timestamp() - start_;
  }

 private:
  std::atomic<uint64_t>* FOLLY_NONNULL total_;
  uint64_t start_;
};

// Collection of cache entries whose key hashes to the same shard of
// the hash number space.  The cache population is divided into shards
// to decrease contention on the mutex for the key to entry mapping
// and other housekeeping.
class CacheShard {
 public:
  static constexpr int32_t kCacheOwner = -4;

  explicit CacheShard(AsyncDataCache* FOLLY_NONNULL cache) : cache_(cache) {}

  // See AsyncDataCache::findOrCreate.
  CachePin findOrCreate(
      RawFileCacheKey key,
      uint64_t size,
      folly::SemiFuture<bool>* FOLLY_NULLABLE readyFuture);

  bool exists(RawFileCacheKey key);

  AsyncDataCache* FOLLY_NONNULL cache() {
    return cache_;
  }
  std::mutex& mutex() {
    return mutex_;
  }

  // removes 'bytesToFree' worth of entries or as many entries as are
  // not pinned. This favors first removing older and less frequently
  // used entries. If 'evictAllUnpinned' is true, anything that is
  // not pinned is evicted at first sight. This is for out of memory
  // emergencies.
  void evict(uint64_t bytesToFree, bool evictAllUnpinned);

  // Removes 'entry' from 'this'.
  void removeEntry(AsyncDataCacheEntry* FOLLY_NONNULL entry);

  // Adds the stats of 'this' to 'stats'.
  void updateStats(CacheStats& stats);

  void appendSsdSaveable(std::vector<CachePin>& pins);

 private:
  static constexpr int32_t kNoThreshold = std::numeric_limits<int32_t>::max();
  void calibrateThreshold();
  void removeEntryLocked(AsyncDataCacheEntry* FOLLY_NONNULL entry);
  // Returns an unused entry if found. 'size' is a hint for selecting an entry
  // that already has the right amount of memory associated with it.
  std::unique_ptr<AsyncDataCacheEntry> getFreeEntryWithSize(uint64_t sizeHint);
  CachePin initEntry(
      RawFileCacheKey key,
      AsyncDataCacheEntry* FOLLY_NONNULL entry,
      int64_t size);

  std::mutex mutex_;
  folly::F14FastMap<RawFileCacheKey, AsyncDataCacheEntry * FOLLY_NONNULL>
      entryMap_;
  // Entries associated to a key.
  std::deque<std::unique_ptr<AsyncDataCacheEntry>> entries_;
  // Unused indices in 'entries_'.
  std::vector<int32_t> emptySlots_;
  // A reserve of entries that are not associated to a key. Keeps a
  // few around to avoid allocating one inside 'mutex_'.
  std::vector<std::unique_ptr<AsyncDataCacheEntry>> freeEntries_;
  AsyncDataCache* const FOLLY_NONNULL cache_;
  // Index in 'entries_' for the next eviction candidate.
  uint32_t clockHand_{};
  // Number of gets  since last stats sampling.
  uint32_t eventCounter_{};
  // Maximum retainable entry score(). Anything above this is evictable.
  int32_t evictionThreshold_{kNoThreshold};
  // Cumulative count of cache hits.
  uint64_t numHit_{};
  // Cumulative count of hits on entries held in exclusive mode.
  uint64_t numWaitExclusive_{};
  // Cumulative count of new entry creation.
  uint64_t numNew_{};
  // Count of entries evicted.
  uint64_t numEvict_{};
  // Count of entries considered for eviction. This divided by
  // 'numEvict_' measured efficiency of eviction.
  uint64_t numEvictChecks_{};
  // Sum of evict scores. This divided by 'numEvict_' correlates to
  // time data stays in cache.
  uint64_t sumEvictScore_{};
  // Tracker of time spent in allocating/freeing MappedMemory space
  // for backing cached data.
  std::atomic<uint64_t> allocClocks_;
};

class AsyncDataCache : public memory::MappedMemory,
                       public std::enable_shared_from_this<AsyncDataCache> {
 public:
  AsyncDataCache(
      std::unique_ptr<memory::MappedMemory> mappedMemory,
      uint64_t maxBytes,
      std::unique_ptr<SsdCache> ssdCache = nullptr);

  // Finds or creates a cache entry corresponding to 'key'. The entry
  // is returned in 'pin'. If the entry is new, it is pinned in
  // exclusive mode and its 'data_' has uninitialized space for at
  // least 'size' bytes. If the entry is in cache and already filled,
  // the pin is in shared mode.  If the entry is in exclusive mode for
  // some other pin, the pin is empty. If 'waitFuture' is not nullptr
  // and the pin is exclusive on some other pin, this is set to a
  // future that is realized when the pin is no longer exclusive. When
  // the future is realized, the caller may retry findOrCreate().
  // runtime error with code kNoCacheSpace if there is no space to create the
  // new entry after evicting any unpinned content.
  CachePin findOrCreate(
      RawFileCacheKey key,
      uint64_t size,
      folly::SemiFuture<bool>* FOLLY_NULLABLE waitFuture = nullptr);

  // Returns true if there is an entry for 'key'. Updates access time.
  bool exists(RawFileCacheKey key);

  bool allocate(
      memory::MachinePageCount numPages,
      int32_t owner,
      Allocation& out,
      std::function<void(int64_t)> beforeAllocCB = nullptr,
      memory::MachinePageCount minSizeClass = 0) override;

  int64_t free(Allocation& allocation) override {
    return mappedMemory_->free(allocation);
  }

  bool allocateContiguous(
      memory::MachinePageCount numPages,
      Allocation* FOLLY_NULLABLE collateral,
      ContiguousAllocation& allocation,
      std::function<void(int64_t)> beforeAllocCB = nullptr) override;

  void freeContiguous(ContiguousAllocation& allocation) override {
    mappedMemory_->freeContiguous(allocation);
  }

  bool checkConsistency() const override {
    return mappedMemory_->checkConsistency();
  }

  const std::vector<memory::MachinePageCount>& sizeClasses() const override {
    return mappedMemory_->sizeClasses();
  }

  memory::MachinePageCount numAllocated() const override {
    return mappedMemory_->numAllocated();
  }

  memory::MachinePageCount numMapped() const override {
    return mappedMemory_->numMapped();
  }

  CacheStats refreshStats() const;

  std::string toString() const override;

  memory::MachinePageCount incrementCachedPages(int64_t pages) {
    // The counter is unsigned and the increment is signed.
    return cachedPages_.fetch_add(pages) + pages;
  }

  memory::MachinePageCount incrementPrefetchPages(int64_t pages) {
    // The counter is unsigned and the increment is signed.
    return prefetchPages_.fetch_add(pages) + pages;
  }

  uint64_t maxBytes() const {
    return maxBytes_;
  }

  SsdCache* FOLLY_NULLABLE ssdCache() const {
    return ssdCache_.get();
  }

  // Updates stats for creation of a new cache entry of 'size' bytes,
  // i.e. a cache miss. Periodically updates SSD admission criteria,
  // i.e. reconsider criteria every half cache capacity worth of misses.
  void incrementNew(uint64_t size);

  // Updates statistics after bringing in 'bytes' worth of data that
  // qualifies for SSD save and is not backed by SSD. Periodically
  // triggers a background write of eligible entries to SSD.
  void possibleSsdSave(uint64_t bytes);

  // Sets a callback applied to new entries at the point where
  // 'dataValid_' is set to true. Used for testing and can be used for
  // e.g. checking checksums.
  void setVerifyHook(std::function<void(const AsyncDataCacheEntry&)> hook) {
    verifyHook_ = hook;
  }

  const auto& verifyHook() const {
    return verifyHook_;
  }

  // Drops all unpinned entries. Pins stay valid.
  void clear();

 private:
  static constexpr int32_t kNumShards = 4; // Must be power of 2.
  static constexpr int32_t kShardMask = kNumShards - 1;

  bool makeSpace(
      memory::MachinePageCount numPages,
      std::function<bool()> allocate);

  std::unique_ptr<memory::MappedMemory> mappedMemory_;
  std::unique_ptr<SsdCache> ssdCache_;
  std::vector<std::unique_ptr<CacheShard>> shards_;
  int32_t shardCounter_{};
  std::atomic<memory::MachinePageCount> cachedPages_{0};
  // Number of pages that are allocated and not yet loaded or loaded
  // but not yet hit for the first time.
  std::atomic<memory::MachinePageCount> prefetchPages_{0};
  uint64_t maxBytes_;

  // Approximate counter of bytes allocated to cover misses. When this
  // exceeds 'nextSsdScoreSize_' we update the SSD admission criteria.
  uint64_t newBytes_{0};

  // 'newBytes_' value after which SSD admission should be reconsidered.
  uint64_t nextSsdScoreSize_{};

  // Approximate counter tracking new entries that could be saved to SSD.
  uint64_t ssdSaveable_{0};

  CacheStats stats_;

  std::function<void(const AsyncDataCacheEntry&)> verifyHook_;
};

// Samples a set of values T from 'numSamples' calls of
// 'iter'. Returns the value where 'percent' of the samples are less than the
// returned value.
template <typename T, typename Next>
T percentile(Next next, int32_t numSamples, int percent) {
  std::vector<T> values;
  values.reserve(numSamples);
  for (auto i = 0; i < numSamples; ++i) {
    values.push_back(next());
  }
  std::sort(values.begin(), values.end());
  return values.empty() ? 0 : values[(values.size() * percent) / 100];
}

<<<<<<< HEAD
// Describes the outcome of coalescedIo().
struct CoalescedIoStats {
  // Number of distinct IOs.
  int32_t numIos{0};

  // Number of bytes read into pins.
  int64_t payloadBytes{0};
  // Number of bytes read and discarded due to coalescing.
  int64_t extraBytes{0};
};

=======
>>>>>>> 4437978c
// Utility function for loading multiple pins with coalesced
// IO. 'pins' is a vector of CachePins to fill. 'maxGap' is the
// largest allowed distance in bytes between the end of one entry and
// the start of the next. If the gap is larger or the next is before
// the end of the previous, the entries will be fetched separately.
//
//'offsetFunc' returns the starting offset of the data in the
// file given a pin and the pin's index in 'pins'. The pins are expected to be
// sorted by this offset. 'readFunc' reads from the appropriate media. It gets
// the 'pins' and the index of the first pin included in the read and the index
// of the first pin not included. It gets the starting offset of the read and a
// vector of memory ranges to fill by ReadFile::preadv or a similar
// function.
// The caller is responsible for calling setValid on the pins after a successful
// read.
//
// Returns the number of distinct IOs, the number of bytes loaded into pins and
// the number of extr bytes read.
<<<<<<< HEAD
CoalescedIoStats readPins(
=======
CoalesceIoStats readPins(
>>>>>>> 4437978c
    const std::vector<CachePin>& pins,
    int32_t maxGap,
    int32_t maxBatch,
    std::function<uint64_t(int32_t index)> offsetFunc,
    std::function<void(
        const std::vector<CachePin>& pins,
        int32_t begin,
        int32_t end,
        uint64_t offset,
        const std::vector<folly::Range<char*>>& buffers)> readFunc);

// Generic template for grouping IOs into batches of <
// rangesPerIo ranges separated by gaps of size >= maxGap. Element
// represents the object of the IO, Range is the type representing
// the IO, e.g. pointer + size, offsetFunc and SizeFunc return the
// offset and size of an Element, AddRange adds the ranges that
// correspond to an Element, skipRange adds a gap between
// neighboring items, ioFunc takes the items, the first item to
// process, the first item not to process, the offset of the first
// item and a vector of Ranges.
template <
    typename Item,
    typename Range,
    typename ItemOffset,
    typename ItemSize,
    typename ItemNumRanges,
    typename AddRanges,
    typename SkipRange,
    typename IoFunc>
<<<<<<< HEAD
CoalescedIoStats coalescedIo(
=======
CoalesceIoStats coalescedIo(
>>>>>>> 4437978c
    const std::vector<Item>& items,
    int32_t maxGap,
    int32_t rangesPerIo,
    ItemOffset offsetFunc,
    ItemSize sizeFunc,
    ItemNumRanges numRanges,
    AddRanges addRanges,
    SkipRange skipRange,
    IoFunc ioFunc) {
  std::vector<Range> buffers;
  auto start = offsetFunc(0);
  auto lastOffset = start;
  std::vector<Range> ranges;
<<<<<<< HEAD
  CoalescedIoStats result;
=======
  CoalesceIoStats result;
>>>>>>> 4437978c
  int32_t firstItem = 0;
  for (int32_t i = 0; i < items.size(); ++i) {
    auto& item = items[i];
    auto startOffset = offsetFunc(i);
    auto size = sizeFunc(i);
    result.payloadBytes += size;
    bool enoughRanges =
        ranges.size() + numRanges(item) >= rangesPerIo && !ranges.empty();
    if (lastOffset != startOffset || enoughRanges) {
      int64_t gap = startOffset - lastOffset;
      if (gap > 0 && gap < maxGap && !enoughRanges) {
        // The next one is after the previous and no farther than maxGap bytes,
        // we read the gap but drop the bytes.
        result.extraBytes += gap;
        skipRange(gap, ranges);
      } else {
        ioFunc(items, firstItem, i, start, ranges);
        ranges.clear();
        firstItem = i;
        ++result.numIos;
        start = startOffset;
      }
    }
    addRanges(item, ranges);
    lastOffset = startOffset + size;
  }
  ioFunc(items, firstItem, items.size(), start, ranges);
  ++result.numIos;
  return result;
}

} // namespace facebook::velox::cache<|MERGE_RESOLUTION|>--- conflicted
+++ resolved
@@ -33,10 +33,7 @@
 
 class AsyncDataCache;
 class CacheShard;
-<<<<<<< HEAD
 class SsdCache;
-=======
->>>>>>> 4437978c
 class SsdFile;
 
 // Type for tracking last access. This is based on CPU clock and
@@ -243,7 +240,6 @@
     return ssdOffset_;
   }
 
-<<<<<<< HEAD
   void setTrackingId(TrackingId id) {
     trackingId_ = id;
   }
@@ -252,8 +248,6 @@
     groupId_ = groupId;
   }
 
-=======
->>>>>>> 4437978c
  private:
   void release();
   void addReference();
@@ -306,15 +300,12 @@
   // mutex. If set, 'this' is pinned for either exclusive or shared.
   std::shared_ptr<FusedLoad> load_;
 
-<<<<<<< HEAD
   // Group id. Used for deciding if 'this' should be written to SSD.
   uint64_t groupId_{0};
 
   // Tracking id. Used for deciding if this should be written to SSD.
   TrackingId trackingId_;
 
-=======
->>>>>>> 4437978c
   // SSD file from which this was loaded or nullptr if not backed by
   // SsdFile. Used to avoid re-adding items that already come from
   // SSD. The exact file and offset are needed to include uses in RAM
@@ -369,14 +360,11 @@
     return entry_;
   }
 
-<<<<<<< HEAD
-=======
   AsyncDataCacheEntry* FOLLY_NONNULL checkedEntry() const {
     assert(entry_);
     return entry_;
   }
 
->>>>>>> 4437978c
   bool operator<(const CachePin& other) const {
     auto id1 = entry_->key_.fileNum.id();
     auto id2 = other.entry_->key_.fileNum.id();
@@ -813,20 +801,6 @@
   return values.empty() ? 0 : values[(values.size() * percent) / 100];
 }
 
-<<<<<<< HEAD
-// Describes the outcome of coalescedIo().
-struct CoalescedIoStats {
-  // Number of distinct IOs.
-  int32_t numIos{0};
-
-  // Number of bytes read into pins.
-  int64_t payloadBytes{0};
-  // Number of bytes read and discarded due to coalescing.
-  int64_t extraBytes{0};
-};
-
-=======
->>>>>>> 4437978c
 // Utility function for loading multiple pins with coalesced
 // IO. 'pins' is a vector of CachePins to fill. 'maxGap' is the
 // largest allowed distance in bytes between the end of one entry and
@@ -845,11 +819,7 @@
 //
 // Returns the number of distinct IOs, the number of bytes loaded into pins and
 // the number of extr bytes read.
-<<<<<<< HEAD
-CoalescedIoStats readPins(
-=======
 CoalesceIoStats readPins(
->>>>>>> 4437978c
     const std::vector<CachePin>& pins,
     int32_t maxGap,
     int32_t maxBatch,
@@ -861,76 +831,4 @@
         uint64_t offset,
         const std::vector<folly::Range<char*>>& buffers)> readFunc);
 
-// Generic template for grouping IOs into batches of <
-// rangesPerIo ranges separated by gaps of size >= maxGap. Element
-// represents the object of the IO, Range is the type representing
-// the IO, e.g. pointer + size, offsetFunc and SizeFunc return the
-// offset and size of an Element, AddRange adds the ranges that
-// correspond to an Element, skipRange adds a gap between
-// neighboring items, ioFunc takes the items, the first item to
-// process, the first item not to process, the offset of the first
-// item and a vector of Ranges.
-template <
-    typename Item,
-    typename Range,
-    typename ItemOffset,
-    typename ItemSize,
-    typename ItemNumRanges,
-    typename AddRanges,
-    typename SkipRange,
-    typename IoFunc>
-<<<<<<< HEAD
-CoalescedIoStats coalescedIo(
-=======
-CoalesceIoStats coalescedIo(
->>>>>>> 4437978c
-    const std::vector<Item>& items,
-    int32_t maxGap,
-    int32_t rangesPerIo,
-    ItemOffset offsetFunc,
-    ItemSize sizeFunc,
-    ItemNumRanges numRanges,
-    AddRanges addRanges,
-    SkipRange skipRange,
-    IoFunc ioFunc) {
-  std::vector<Range> buffers;
-  auto start = offsetFunc(0);
-  auto lastOffset = start;
-  std::vector<Range> ranges;
-<<<<<<< HEAD
-  CoalescedIoStats result;
-=======
-  CoalesceIoStats result;
->>>>>>> 4437978c
-  int32_t firstItem = 0;
-  for (int32_t i = 0; i < items.size(); ++i) {
-    auto& item = items[i];
-    auto startOffset = offsetFunc(i);
-    auto size = sizeFunc(i);
-    result.payloadBytes += size;
-    bool enoughRanges =
-        ranges.size() + numRanges(item) >= rangesPerIo && !ranges.empty();
-    if (lastOffset != startOffset || enoughRanges) {
-      int64_t gap = startOffset - lastOffset;
-      if (gap > 0 && gap < maxGap && !enoughRanges) {
-        // The next one is after the previous and no farther than maxGap bytes,
-        // we read the gap but drop the bytes.
-        result.extraBytes += gap;
-        skipRange(gap, ranges);
-      } else {
-        ioFunc(items, firstItem, i, start, ranges);
-        ranges.clear();
-        firstItem = i;
-        ++result.numIos;
-        start = startOffset;
-      }
-    }
-    addRanges(item, ranges);
-    lastOffset = startOffset + size;
-  }
-  ioFunc(items, firstItem, items.size(), start, ranges);
-  ++result.numIos;
-  return result;
-}
-
 } // namespace facebook::velox::cache