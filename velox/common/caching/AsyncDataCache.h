--- conflicted
+++ resolved
@@ -23,11 +23,7 @@
 #include "velox/common/base/BitUtil.h"
 #include "velox/common/base/CoalesceIo.h"
 #include "velox/common/base/SelectivityInfo.h"
-<<<<<<< HEAD
-#include "velox/common/caching/GroupTracker.h"
-=======
 #include "velox/common/caching/FileGroupStats.h"
->>>>>>> f3d3e540
 #include "velox/common/caching/ScanTracker.h"
 #include "velox/common/caching/StringIdMap.h"
 #include "velox/common/file/File.h"
@@ -534,14 +530,11 @@
   // Adds the stats of 'this' to 'stats'.
   void updateStats(CacheStats& stats);
 
-<<<<<<< HEAD
-=======
   // Appends a batch of non-saved SSD saveable entries in 'this' to
   // 'pins'. This may have to be called several times since this keeps
   // limits on the batch to write at one time. The saveable entries
   // are pinned for read. 'pins' should be written or dropped before
   // calling this a second time.
->>>>>>> f3d3e540
   void appendSsdSaveable(std::vector<CachePin>& pins);
 
   auto& allocClocks() {
@@ -779,11 +772,7 @@
   int32_t numSkippedSaves_{0};
 
   // Used for pseudorandom backoff after failed allocation
-<<<<<<< HEAD
-  // attempts. Serialization wth a mutex is not allowed for
-=======
   // attempts. Serialization with a mutex is not allowed for
->>>>>>> f3d3e540
   // allocations, so use backoff.
   std::atomic<uint16_t> backoffCounter_;
 
