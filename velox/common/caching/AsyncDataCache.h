/*
 * Copyright (c) Facebook, Inc. and its affiliates.
 *
 * Licensed under the Apache License, Version 2.0 (the "License");
 * you may not use this file except in compliance with the License.
 * You may obtain a copy of the License at
 *
 *     http://www.apache.org/licenses/LICENSE-2.0
 *
 * Unless required by applicable law or agreed to in writing, software
 * distributed under the License is distributed on an "AS IS" BASIS,
 * WITHOUT WARRANTIES OR CONDITIONS OF ANY KIND, either express or implied.
 * See the License for the specific language governing permissions and
 * limitations under the License.
 */

#pragma once

#include <deque>

#include <folly/chrono/Hardware.h>
#include <folly/futures/SharedPromise.h>
#include "velox/common/base/BitUtil.h"
#include "velox/common/base/SelectivityInfo.h"
#include "velox/common/caching/ScanTracker.h"
#include "velox/common/caching/StringIdMap.h"
#include "velox/common/memory/MappedMemory.h"

namespace facebook::velox::cache {

class AsyncDataCache;
class CacheShard;
class SsdCache;
class SsdFile;

// Type for tracking last access. This is based on CPU clock and
// scaled to be around 1ms resolution. This can wrap around and is
// only comparable to other values of the same type. This is a
// ballpark figure and factors like variability of clock speed do not
// count.
using AccessTime = int32_t;

inline AccessTime accessTime() {
  // Divide by 2M. hardware_timestamp is either clocks or
  // nanoseconds. This division brings the resolution to between 0.5
  // and 2 ms.
  return folly::hardware_timestamp() >> 21;
}

struct AccessStats {
  AccessTime lastUse{0};
  int32_t numUses{0};

  // Retention score. A higher number means less worth retaining. This
  // works well with a typical formula of time over use count going to
  // zero as uses go up and time goes down. 'now' is the current
  // accessTime(), passed from the caller since getting the time is
  // expensive and many entries are checked one after the other.
  int32_t score(AccessTime now, uint64_t /*size*/) const {
    return (now - lastUse) / (1 + numUses);
  }

  // Updates the last access.
  void touch() {
    lastUse = accessTime();
    ++numUses;
  }
};

// Owning reference to a file id and an offset.
struct FileCacheKey {
  StringIdLease fileNum;
  uint64_t offset;
};

// Non-owning reference to a file number and offset.
struct RawFileCacheKey {
  uint64_t fileNum;
  uint64_t offset;

  bool operator==(const RawFileCacheKey& other) const {
    return offset == other.offset && fileNum == other.fileNum;
  }
};
} // namespace facebook::velox::cache
namespace std {
template <>
struct hash<::facebook::velox::cache::FileCacheKey> {
  size_t operator()(const ::facebook::velox::cache::FileCacheKey& key) const {
    return facebook::velox::bits::hashMix(key.fileNum.id(), key.offset);
  }
};

template <>
struct hash<::facebook::velox::cache::RawFileCacheKey> {
  size_t operator()(
      const ::facebook::velox::cache::RawFileCacheKey& key) const {
    return facebook::velox::bits::hashMix(key.fileNum, key.offset);
  }
};

} // namespace std

namespace facebook::velox::cache {

class FusedLoad;

// Represents a contiguous range of bytes cached from a file. This
// is the primary unit of access. These are typically owned via
// CachePin and can be in shared or exclusive mode. 'numPins_'
// counts the shared leases, the special value kExclusive means that
// this is being written to by another thread. It is possible to
// wait for the exclusive mode to finish, at which time one can
// retry getting access. Entries belong to one CacheShard at a
// time. The CacheShard serializes the mapping from a key to the
// entry and the setting entries to exclusive mode. An unpinned
// entry is evictable. CacheShard decides the eviction policy and
// serializes eviction with other access.
class AsyncDataCacheEntry {
 public:
  static constexpr int32_t kExclusive = -10000;
  static constexpr int32_t kTinyDataSize = 2048;

  explicit AsyncDataCacheEntry(CacheShard* shard);

  memory::MappedMemory::Allocation& data() {
    return data_;
  }

  const memory::MappedMemory::Allocation& data() const {
    return data_;
  }

  const char* tinyData() const {
    return tinyData_.empty() ? nullptr : tinyData_.data();
  }

  char* tinyData() {
    return tinyData_.empty() ? nullptr : tinyData_.data();
  }

  const FileCacheKey& key() const {
    return key_;
  }

  int64_t offset() const {
    return key_.offset;
  }

  int32_t size() const {
    return size_;
  }

  // Sets 'this' to loading state. Requires exclusive access on
  // entry. Sets the access mode to shared after installing the load.
  void setLoading(std::shared_ptr<FusedLoad> load) {
    VELOX_CHECK(isExclusive());
    load_ = std::move(load);
    setExclusiveToShared();
  }

  // Call this after loading the data and before releasing the pin.
  void setValid(bool success = true);

  void touch() {
    accessStats_.touch();
  }

  int32_t score(AccessTime now) const {
    return accessStats_.score(now, size_);
  }

  bool isShared() const {
    return numPins_ > 0;
  }

  bool isExclusive() const {
    return numPins_ == kExclusive;
  }

  int32_t numPins() const {
    return numPins_;
  }

  // Checks that 'this' has valid data. If a load is scheduled,
  // starts the load on the calling thread if the load is not yet
  // started. If the load is in progress, waits for the load to
  // complete if 'wait' is true. If wait is false and the load is in
  // progress, returns immediately. If there is no scheduled IO and
  // wait is true, checks that the data is valid and throws if it is
  // not. Data might not be valid for example if we stopped to wait
  // for a read and the read errored out.
  void ensureLoaded(bool wait);

  // Sets the 'isPrefetch_' and updates the cache's total prefetch count.
  // Returns the new prefetch pages count.
  memory::MachinePageCount setPrefetch(bool flag = true);

  bool isPrefetch() const {
    return isPrefetch_;
  }

  // True if 'data_' is fully loaded from the backing storage.
  bool dataValid() const {
    return dataValid_;
  }

  void setExclusiveToShared();

  void setSsdFile(SsdFile* file, int32_t region) {
    ssdFile_ = file;
    ssdFileRegion_ = region;
  }

  void setTrackingId(TrackingId id) {
    trackingId_ = id;
  }

  void setGroupId(uint64_t groupId) {
    groupId_ = groupId;
  }
  
 private:
  void release();
  void addReference();

  // Returns a future that will be realized when a caller can retry
  // getting 'this'. Must be called inside the mutex of 'shard_'.
  folly::SemiFuture<bool> getFuture() {
    if (!promise_) {
      promise_ = std::make_unique<folly::SharedPromise<bool>>();
    }
    return promise_->getSemiFuture();
  }

  // Holds an owning reference to the file number.
  FileCacheKey key_;

  CacheShard* const shard_;

  // The data being cached.
  memory::MappedMemory::Allocation data_;

  // Contains the cached data if this is much smaller than a MappedMemory page
  // (kTinyDataSize).
  std::string tinyData_;

  // true if 'data_' or 'tinyData_' correspond to the data in the
  // file of 'key', starting at offset of 'key_', for 'size_'
  // bytes. Releasing a pinned entry where 'dataValid_' is false
  // removes the entry from 'shard_'.
  bool dataValid_{false};

  std::unique_ptr<folly::SharedPromise<bool>> promise_;
  int32_t size_{0};

  // Setting this from 0 to 1 or to kExclusive requires owning shard_->mutex_.
  std::atomic<int32_t> numPins_{0};
  AccessStats accessStats_;
  // True if 'this' is speculatively loaded. This is reset on first
  // hit. Allows catching a situation where prefetched entries get
  // evicted before they are hit.
  bool isPrefetch_{false};

  // Represents a pending coalesced IO that is either loading this or
  // scheduled to load this. Setting/clearing requires the shard
  // mutex. If set, 'this' is pinned for either exclusive or shared.
  std::shared_ptr<FusedLoad> load_;

  // Group id. Used for deciding if 'this' should be written to SSD.
  uint64_t groupId_{0};

  // Tracking id. Used for deciding if this should be written to SSD.
  TrackingId trackingId_;

  // SSD file from which this was loaded or nullptr if not backed by SSD.
  SsdFile* ssdFile_{nullptr};

  // Region of 'ssdFile_'. Used for updating SSD cache use counts.
  int32_t ssdFileRegion_{0};

  friend class CacheShard;
  friend class CachePin;
};

class CachePin {
 public:
  CachePin() : entry_(nullptr) {}

  CachePin(const CachePin& other) {
    *this = other;
  }

  CachePin(CachePin&& other) noexcept {
    *this = std::move(other);
  }

  ~CachePin() {
    release();
  }

  void operator=(const CachePin& other) {
    other.addReference();
    release();
    entry_ = other.entry_;
  }

  void operator=(CachePin&& other) noexcept {
    release();
    entry_ = other.entry_;
    other.entry_ = nullptr;
  }

  bool empty() const {
    return !entry_;
  }

  void clear() {
    release();
    entry_ = nullptr;
  }
  AsyncDataCacheEntry* entry() const {
    return entry_;
  }

  bool operator<(const CachePin& other) const {
    auto id1 = entry_->key_.fileNum.id();
    auto id2 = other.entry_->key_.fileNum.id();
    if (id1 == id2) {
      return entry_->offset() < other.entry_->offset();
    }
    return id1 < id2;
  }

 private:
  void addReference() const {
    VELOX_CHECK(entry_);
    entry_->addReference();
  }

  void release() {
    if (entry_) {
      entry_->release();
    }
    entry_ = nullptr;
  }

  void setEntry(AsyncDataCacheEntry* entry) {
    release();
    VELOX_CHECK(entry->isExclusive() || entry->isShared());
    entry_ = entry;
  }

  AsyncDataCacheEntry* entry_{nullptr};

  friend class CacheShard;
};

// State of a FusedLoad
enum class LoadState { kPlanned, kLoading, kCancelled, kLoaded };

// Represents a possibly multi-entry load from a file system. The
// cache expects to load multiple entries in most IOs. The IO is
// either done by a background prefetch thread or if the query
// thread gets there first, then the query thread will do the
// IO. The IO is also cancelled as a unit. FusedLoad holds a pin on
// all the entries it concerns. The pins are released after the IO
// completes or is cancelled. An entry that references a FusedLoad
// is not readable until the FusedLoad is complete.
class FusedLoad : public std::enable_shared_from_this<FusedLoad> {
 public:
  FusedLoad() : state_(LoadState::kPlanned) {}

  // Registers 'pins' to be all loaded together by 'this' on first use
  // of any. Ownership transfer of pins is required. This is not done
  // in constructor due to shared_from_this not being defined during
  // construction.
  void initialize(std::vector<CachePin>&& pins) {
    pins_ = std::move(pins);
    for (auto& pin : pins_) {
      pin.entry()->setLoading(shared_from_this());
    }
  }

  virtual ~FusedLoad();

  // Loads the pinned entries on first call. Returns true if the
  // pins are loaded. If returns false, 'wait' is set to a future
  // that is realized when the load is ready. The caller must
  // further check that the pin it holds is in a valid state before
  // using the data since the load may have failed.
  bool loadOrFuture(folly::SemiFuture<bool>* wait);

  // Removes 'this' from the affected entries. If 'this' is already
  // loading, takes no action since this indicates that another thread
  // has control of 'this'.
  void cancel();

  LoadState state() const {
    return state_;
  }

 protected:
  // Performs the data transfer part of the load. Subclasses will
  // specialize this. All pins will be referring to existing entries
  // in shared state on entry and exit of this function. The contract
  // is that a normal return will have filled all the pins with valid
  // data. A throw means that the data in the pins is undefined.  The
  // caller will release the pins in due time.
  virtual void loadData() = 0;

  // Sets a final state and resumes waiting threads.
  void setEndState(LoadState endState);

  // Serializes access to all members. Note that the cache pins will be in
  // different shards and each shard has its own mutex.
  std::mutex mutex_;

  LoadState state_;
  // Allows waiting for load or cancellation.
  std::unique_ptr<folly::SharedPromise<bool>> promise_;

  // Non-overlapping entries in order of start offset, all in the same
  // file. There may be gaps between the entries but the idea is that
  // the gaps are small enough to make it worthwhile loading all the
  // entries in a single IO. 'this' is installed on the entries when the
  // entries are in exclusive mode. After setup, this continues to hold the
  // entries in shared mode. The entries will block other readers until 'this'
  // lets go of the entries because 'load_' of the entry is set.
  std::vector<CachePin> pins_;
};

// Struct for CacheShard stats. Stats from all shards are added into
// this struct to provide a snapshot of state.
struct CacheStats {
  // Total size in 'tynyData_'
  int64_t tinySize{};
  // Total size in 'data_'
  int64_t largeSize{};
  // Unused capacity in 'tinyData_'.
  int64_t tinyPadding{};
  // Unused capacity in 'data_'.
  int64_t largePadding{};
  // Total number of entries.
  int32_t numEntries{};
  // Number of entries that do not cache anything.
  int32_t numEmptyEntries{};
  // Number of entries pinned for shared access.
  int32_t numShared{};
  // Number of entries pinned for exclusive access.
  int32_t numExclusive{};
  // Number of entries that are being or have been prefetched but have not been
  // hit.
  int32_t numPrefetch{};
  // Total size of entries in prefetch state.
  int64_t prefetchBytes{};
  // Number of hits (saved IO). The first hit to a prefetched entry does not
  // count.
  int64_t numHit{};
  // Number of new entries created.
  int64_t numNew{};
  // Number of times a valid entry was removed in order to make space.
  int64_t numEvict{};
  // Number of entries considered for evicting.
  int64_t numEvictChecks{};
  // Number of times a user waited for an entry to transit from exclusive to
  // shared mode.
  int64_t numWaitExclusive{};
  // Cumulative clocks spent in allocating or freeing memory  for backing cache
  // entries.
  uint64_t allocClocks{};
  // Sum of scores of evicted entries. This serves to infer an average
  // lifetime for entries in cache.
  int64_t sumEvictScore{};
};

class ClockTimer {
 public:
  explicit ClockTimer(uint64_t& total)
      : total_(&total), start_(folly::hardware_timestamp()) {}
  ~ClockTimer() {
    *total_ += start_ - folly::hardware_timestamp();
  }

 private:
  uint64_t* total_;
  uint64_t start_;
};

// Collection of cache entries whose key hashes to the same shard of
// the hash number space.  The cache population is divided into shards
// to decrease contention on the mutex for the key to entry mapping
// and other housekeeping.
class CacheShard {
 public:
  static constexpr int32_t kCacheOwner = -4;

  explicit CacheShard(AsyncDataCache* cache) : cache_(cache) {}

  // See AsyncDataCache::findOrCreate.
  CachePin findOrCreate(
      RawFileCacheKey key,
      uint64_t size,
      folly::SemiFuture<bool>* readyFuture);

  AsyncDataCache* cache() {
    return cache_;
  }
  std::mutex& mutex() {
    return mutex_;
  }

  // removes 'bytesToFree' worth of entries or as many entries as are
  // not pinned. This favors first removing older and less frequently
  // used entries. If 'evictAllUnpinned' is true, anything that is
  // not pinned is evicted at first sight. This is for out of memory
  // emergencies.
  void evict(uint64_t bytesToFree, bool evictAllUnpinned);

  // Removes 'entry' from 'this'.
  void removeEntry(AsyncDataCacheEntry* entry);

  // Adds the stats of 'this' to 'stats'.
  void updateStats(CacheStats& stats);

  void getSsdSaveable(std::vector<CachePin>& pins);
  
 private:
  static constexpr int32_t kNoThreshold = std::numeric_limits<int32_t>::max();
  void calibrateThreshold();
  void removeEntryLocked(AsyncDataCacheEntry* entry);
  // Returns an unused entry if found. 'size' is a hint for selecting an entry
  // that already has the right amount of memory associated with it.
  std::unique_ptr<AsyncDataCacheEntry> getFreeEntryWithSize(uint64_t sizeHint);
  CachePin
  initEntry(RawFileCacheKey key, AsyncDataCacheEntry* entry, int64_t size);

  std::mutex mutex_;
  folly::F14FastMap<RawFileCacheKey, AsyncDataCacheEntry*> entryMap_;
  // Entries associated to a key.
  std::deque<std::unique_ptr<AsyncDataCacheEntry>> entries_;
  // Unused indices in 'entries_'.
  std::vector<int32_t> emptySlots_;
  // A reserve of entries that are not associated to a key. Keeps a
  // few around to avoid allocating one inside 'mutex_'.
  std::vector<std::unique_ptr<AsyncDataCacheEntry>> freeEntries_;
  AsyncDataCache* const cache_;
  // Index in 'entries_' for the next eviction candidate.
  uint32_t clockHand_{};
  // Number of gets  since last stats sampling.
  uint32_t eventCounter_{};
  // Maximum retainable entry score(). Anything above this is evictable.
  int32_t evictionThreshold_{kNoThreshold};
  // Cumulative count of cache hits.
  uint64_t numHit_{};
  // Cumulative count of hits on entries held in exclusive mode.
  uint64_t numWaitExclusive_{};
  // Cumulative count of new entry creation.
  uint64_t numNew_{};
  // Count of entries evicted.
  uint64_t numEvict_{};
  // Count of entries considered for eviction. This divided by
  // 'numEvict_' measured efficiency of eviction.
  uint64_t numEvictChecks_{};
  // Sum of evict scores. This divided by 'numEvict_' correlates to
  // time data stays in cache.
  uint64_t sumEvictScore_{};
  // Tracker of time spent in allocating/freeing MappedMemory space
  // for backing cached data.
  uint64_t allocClocks_;
};

// A 64 bit word describing a SSD cache entry. 32 files x 64G per file, up to
// 8MB in entry size for a total of 2TB. Larger capacities need more bits.
class SsdRun {
 public:
  SsdRun() : bits_(0) {}

  SsdRun(uint64_t offset, uint32_t size)
      : bits_((offset << 23) | ((size - 1))) {
    VELOX_CHECK_LT(offset, 1L << 36); // 64G
    VELOX_CHECK_LT(size - 1, 1 << 23); // 8MB
  }

  SsdRun(const SsdRun& other) = default;
  SsdRun(SsdRun&& other) = default;

  void operator=(const SsdRun& other) {
    bits_ = other.bits_;
  }
  void operator=(SsdRun&& other) {
    bits_ = other.bits_;
  }

  uint64_t offset() const {
    return (bits_ >> 23);
  }

  uint32_t size() const {
    return bits_ & ((1 << 23) - 1);
  }

 private:
  uint64_t bits_;
};

struct SsdKey {
  StringIdLease file;
  uint64_t offset;

  bool operator==(const SsdKey& other) const {
    return offset == other.offset && file.id() == other.file.id();
  }
};

} // namespace facebook::velox::cache
namespace std {
template <>
struct hash<::facebook::velox::cache::SsdKey> {
  size_t operator()(const ::facebook::velox::cache::SsdKey& key) const {
    return facebook::velox::bits::hashMix(key.file.id(), key.offset);
  }
};

} // namespace std

namespace facebook::velox::cache {

// Represents an SsdFile entry that is planned for load or being loaded. This
// is destroyed after load.
class SsdPin {
 public:
  SsdPin() : file_(nullptr) {}

  SsdPin(SsdFile& file, SsdRun run);

  SsdPin(const SsdPin& other) = delete;

  SsdPin(SsdPin&& other) {
    run_ = other.run_;
    file_ = other.file_;
    other.file_ = nullptr;
  }

  ~SsdPin();

  void operator=(SsdPin&&);

  bool empty() {
    return file_ == nullptr;
  }
  SsdFile* file() {
    return file_;
  }

  SsdRun run() const {
    return run_;
  }

 private:
  SsdFile* file_;
  SsdRun run_;
};

class SsdFile {
 public:
  static constexpr uint64_t kMaxSize = 1UL << 36; // 64G
  static constexpr uint64_t kRegionSize = 1 << 26; // 64MB
  static constexpr int32_t kNumRegions = kMaxSize / kRegionSize;

  // Constructs a cache backed by filename. Discards any previous
  // contents of filename.
  SsdFile(
      const std::string& filename,
      SsdCache& cache,
      int32_t ordinal,
      int32_t maxRegions);

  // Adds entries of  'pins'  to this file. 'pins' must be in read mode and
  // those pins that are successfully added to SSD are marked as being on SSD.
  // The file of the entries must be a file that is backed by 'this'.
  void store(std::vector<CachePin> pins);

  SsdPin find(RawFileCacheKey key);

  void load(SsdRun run, AsyncDataCacheEntry& entry);

  void load(SsdRun run, char* data);

  // Increments the pin count of the region of 'offset'.
  void pinRegion(uint64_t offset);

  // Decrements the pin count of the region of 'offset'. If the pin
  // count goes to zero and evict is due, starts the evict.
  void unpinRegion(uint64_t offset);

  // Returns the region number corresponding to offset.
  int32_t regionIndex(uint64_t offset) {
    return offset / kRegionSize;
  }

  void regionUsed(int32_t region, int32_t size) {
    regionScore_[region] += size;
  }

  int32_t maxRegions() const {
    return maxRegions_;
  }

  int32_t ordinal() const {
    return ordinal_;
  }

 private:
  static constexpr int32_t kDecayInterval = 1000;

  // Returns [start, size] of contiguous space for storing data of a
  // number of contiguous 'pins' starting at 'startIndex'.  Returns a
  // run of 0 bytes if there is no space
  std::pair<uint64_t, int32_t> getSpace(
      const std::vector<CachePin>& pins,
      int32_t begin);

  // Removes all 'entries_' that reference data in 'toErase'.
  void clearRegionEntriesLocked(const std::vector<int32_t>& toErase);

  // Clears one or more  regions for accommodating new entries. The regions are
  // added to 'writableRegions_'. Returns true if regions could be cleared.
  // cleared.
  bool evictLocked();

  // Increments event count and periodically decays scores.
  void newEventLocked();

  std::mutex mutex_;

  // The containing SsdCache.
  SsdCache& cache_;

  // Stripe number within 'cache_'.
  int32_t ordinal_;

  // Number of kRegionSize regions in the file.
  int32_t numRegions_{0};

  // True if stopped serving traffic. Happens if no evictions are
  // possible due to everything being pinned. Clears when pins
  // decrease and space can be cleared.
  bool suspended_{false};

  // Maximum size of the backing file in kRegionSize units.
  const int32_t maxRegions_;

  // Number of used bytes in in each region. A new entry must fit
  // between the offset and the end of the region.
  std::vector<uint32_t> regionSize_;

  // Region numbers available for writing new entries.
  std::vector<int32_t> writableRegions_;

  // Count of KB used from the corresponding region. Decays with time.
  std::vector<uint64_t> regionScore_;

  std::vector<int32_t> regionPins_;

  // Map of file number and offset to location in file.
  folly::F14FastMap<SsdKey, SsdRun> entries_;

  // Count of reads and writes. The scores are decayed every time e count goes
  // over kDecayInterval or half 'entries_' size, wichever comes first.
  uint64_t numEvents_{0};

  // File descriptor.
  int32_t fd_;
  uint64_t fileSize_{0};
};

class SsdCache {
 public:
  static constexpr int32_t kNumShards = 32;
  SsdCache(std::string_view filePrefix, uint64_t maxBytes);

  // Returns the shard corresponding to 'fileId'.
  SsdFile& file(uint64_t fileId);

  uint64_t maxBytes() const {
    return files_[0]->maxRegions() * files_.size() * SsdFile::kRegionSize;
  }

  // Returns true if no store s in progress. Atomically sets a store
  // to be in progress. store() must be called after this. The storing
  // state is reset asynchronously after writing to SSD finishes.
  bool startStore();

  void store(std::vector<CachePin> pins);

 private:
  std::string filePrefix_;
  std::vector<std::unique_ptr<SsdFile>> files_;
  // Count of shards with unfinished stores.
  std::atomic<int32_t> storesInProgress_{0};
};

class AsyncDataCache : public memory::MappedMemory,
                       public std::enable_shared_from_this<AsyncDataCache> {
 public:
  AsyncDataCache(
      std::unique_ptr<memory::MappedMemory> mappedMemory,
<<<<<<< HEAD
      uint64_t maxBytes,
      std::unique_ptr<SsdCache> ssdCache = nullptr);
=======
      uint64_t maxBytes);
>>>>>>> 109284d8

  // Finds or creates a cache entry corresponding to 'key'. The entry
  // is returned in 'pin'. If the entry is new, it is pinned in
  // exclusive mode and its 'data_' has uninitialized space for at
  // least 'size' bytes. If the entry is in cache and already filled,
  // the pin is in shared mode.  If the entry is in exclusive mode for
  // some other pin, the pin is empty. If 'waitFuture' is not nullptr
  // and the pin is exclusive on some other pin, this is set to a
  // future that is realized when the pin is no longer exclusive. When
  // the future is realized, the caller may retry findOrCreate().
  // runtime error with code kNoCacheSpace if there is no space to create the
  // new entry after evicting any unpinned content.
  CachePin findOrCreate(
      RawFileCacheKey key,
      uint64_t size,
      folly::SemiFuture<bool>* waitFuture = nullptr);

  bool allocate(
      memory::MachinePageCount numPages,
      int32_t owner,
      Allocation& out,
      std::function<void(int64_t)> beforeAllocCB = nullptr,
      memory::MachinePageCount minSizeClass = 0) override;

  int64_t free(Allocation& allocation) override {
    return mappedMemory_->free(allocation);
  }

  bool checkConsistency() override {
    return mappedMemory_->checkConsistency();
  }

  const std::vector<memory::MachinePageCount>& sizes() const override {
    return mappedMemory_->sizes();
  }

  memory::MachinePageCount numAllocated() const override {
    return mappedMemory_->numAllocated();
  }

  memory::MachinePageCount numMapped() const override {
    return mappedMemory_->numMapped();
  }

  CacheStats refreshStats() const;

  std::string toString() const;

  memory::MachinePageCount incrementCachedPages(int64_t pages) {
    // The counter is unsigned and the increment is signed.
    return cachedPages_.fetch_add(pages) + pages;
  }

  memory::MachinePageCount incrementPrefetchPages(int64_t pages) {
    // The counter is unsigned and the increment is signed.
    return prefetchPages_.fetch_add(pages) + pages;
  }

  uint64_t maxBytes() const {
    return maxBytes_;
  }

  SsdCache* FOLLY_NULLABLE ssdCache() const {
    return ssdCache_.get();
  }

  void incrementNew(uint64_t size);

  void possibleSsdSave(uint64_t bytes);

 private:
  static constexpr int32_t kNumShards = 4; // Must be power of 2.
  static constexpr int32_t kShardMask = kNumShards - 1;
  // Keeps the id to file map alive as long as 'this' is live.
  std::shared_ptr<StringIdMap> fileIds_;
  std::unique_ptr<memory::MappedMemory> mappedMemory_;
  std::unique_ptr<SsdCache> ssdCache_;
  std::vector<std::unique_ptr<CacheShard>> shards_;
  int32_t shardCounter_{};
  std::atomic<memory::MachinePageCount> cachedPages_{0};
  // Number of pages that are allocated and not yet loaded or loaded
  // but not yet hit for the first time.
  std::atomic<memory::MachinePageCount> prefetchPages_{0};
  uint64_t maxBytes_;

  // Approximate counter of bytes allocated to cover misses. When this
  // exceeds 'nextSsdScoreSize_' we update the SSD admission criteria.
  uint64_t newBytes_{0};

  // 'newBytes_' value after which SSD admission should be reconsidered.
  uint64_t nextSsdScoreSize_{};

  // Approximate counter tracking new entries that could be saved to SSD.
  uint64_t ssdSaveable_{0};

  CacheStats stats_;
};

// Samples a set of values T from 'numSamples' calls of
// 'iter'. Returns the value where 'percent' of the samples are less than the
// returned value.
template <typename T, typename Next>
T percentile(Next next, int32_t numSamples, int percent) {
  std::vector<T> values;
  values.reserve(numSamples);
  for (auto i = 0; i < numSamples; ++i) {
    values.push_back(next());
  }
  std::sort(values.begin(), values.end());
  return values.empty() ? 0 : values[(values.size() * percent) / 100];
}

} // namespace facebook::velox::cache<|MERGE_RESOLUTION|>--- conflicted
+++ resolved
@@ -219,7 +219,7 @@
   void setGroupId(uint64_t groupId) {
     groupId_ = groupId;
   }
-  
+
  private:
   void release();
   void addReference();
@@ -524,7 +524,7 @@
   void updateStats(CacheStats& stats);
 
   void getSsdSaveable(std::vector<CachePin>& pins);
-  
+
  private:
   static constexpr int32_t kNoThreshold = std::numeric_limits<int32_t>::max();
   void calibrateThreshold();
@@ -806,12 +806,8 @@
  public:
   AsyncDataCache(
       std::unique_ptr<memory::MappedMemory> mappedMemory,
-<<<<<<< HEAD
       uint64_t maxBytes,
       std::unique_ptr<SsdCache> ssdCache = nullptr);
-=======
-      uint64_t maxBytes);
->>>>>>> 109284d8
 
   // Finds or creates a cache entry corresponding to 'key'. The entry
   // is returned in 'pin'. If the entry is new, it is pinned in
