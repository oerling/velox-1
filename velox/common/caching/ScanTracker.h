--- conflicted
+++ resolved
@@ -76,11 +76,7 @@
 
 namespace facebook::velox::cache {
 
-<<<<<<< HEAD
-class GroupStats;
-=======
 class FileGroupStats;
->>>>>>> 6e5c1b2e
 
 // Records references and actual uses of a stream.
 struct TrackingData {
@@ -117,13 +113,8 @@
   ScanTracker(
       std::string_view id,
       std::function<void(ScanTracker*)> unregisterer,
-<<<<<<< HEAD
-      GroupStats* FOLLY_NULLABLE groupStats = nullptr)
-      : id_(id), unregisterer_(unregisterer), groupStats_(groupStats) {}
-=======
       FileGroupStats* FOLLY_NULLABLE fileGroupStats = nullptr)
       : id_(id), unregisterer_(unregisterer), fileGroupStats_(fileGroupStats) {}
->>>>>>> 6e5c1b2e
 
   ~ScanTracker() {
     if (unregisterer_) {
@@ -172,13 +163,8 @@
     return id_;
   }
 
-<<<<<<< HEAD
-  GroupStats* FOLLY_NULLABLE groupStats() const {
-    return groupStats_;
-=======
   FileGroupStats* FOLLY_NULLABLE fileGroupStats() const {
     return fileGroupStats_;
->>>>>>> 6e5c1b2e
   }
 
   std::string toString() const;
@@ -190,11 +176,7 @@
   std::function<void(ScanTracker*)> unregisterer_;
   folly::F14FastMap<TrackingId, TrackingData> data_;
   TrackingData sum_;
-<<<<<<< HEAD
-  GroupStats* FOLLY_NULLABLE groupStats_;
-=======
   FileGroupStats* FOLLY_NULLABLE fileGroupStats_;
->>>>>>> 6e5c1b2e
 };
 
 } // namespace facebook::velox::cache