--- conflicted
+++ resolved
@@ -15,13 +15,10 @@
  */
 
 #include "velox/common/caching/AsyncDataCache.h"
-<<<<<<< HEAD
 #include "velox/common/caching/FileIds.h"
 #include "velox/common/caching/GroupTracker.h"
 #include "velox/common/caching/SsdCache.h"
 
-=======
->>>>>>> 4437978c
 #include <folly/executors/QueuedImmediateExecutor.h>
 #include "velox/common/caching/FileIds.h"
 
@@ -627,11 +624,7 @@
   return out.str();
 }
 
-<<<<<<< HEAD
-CoalescedIoStats readPins(
-=======
 CoalesceIoStats readPins(
->>>>>>> 4437978c
     const std::vector<CachePin>& pins,
     int32_t maxGap,
     int32_t rangesPerIo,
@@ -642,27 +635,11 @@
         int32_t end,
         uint64_t offset,
         const std::vector<folly::Range<char*>>& buffers)> readFunc) {
-<<<<<<< HEAD
-  return coalescedIo<CachePin, folly::Range<char*>>(
-=======
   return coalesceIo<CachePin, folly::Range<char*>>(
->>>>>>> 4437978c
       pins,
       maxGap,
       rangesPerIo,
       offsetFunc,
-<<<<<<< HEAD
-      [&](int32_t index) { return pins[index].entry()->size(); },
-      [&](const CachePin& pin) {
-        return std::max<int32_t>(1, pin.entry()->data().numRuns());
-      },
-      [&](const CachePin& pin, std::vector<folly::Range<char*>>& ranges) {
-        auto& data = pin.entry()->data();
-        uint64_t offsetInRuns = 0;
-        auto size = pin.entry()->size();
-        if (data.numPages() == 0) {
-          ranges.push_back(folly::Range<char*>(pin.entry()->tinyData(), size));
-=======
       [&](int32_t index) { return pins[index].checkedEntry()->size(); },
       [&](int32_t index) {
         return std::max<int32_t>(
@@ -676,7 +653,6 @@
         if (data.numPages() == 0) {
           ranges.push_back(
               folly::Range<char*>(pin.checkedEntry()->tinyData(), size));
->>>>>>> 4437978c
           offsetInRuns = size;
         } else {
           for (int i = 0; i < data.numRuns(); ++i) {
