--- conflicted
+++ resolved
@@ -623,11 +623,7 @@
   return out.str();
 }
 
-<<<<<<< HEAD
-ReadPinsResult readPins(
-=======
 CoalescedIoStats readPins(
->>>>>>> dbe1ad44
     const std::vector<CachePin>& pins,
     int32_t maxGap,
     int32_t rangesPerIo,
