--- conflicted
+++ resolved
@@ -483,18 +483,12 @@
 
 AsyncDataCache::AsyncDataCache(
     std::unique_ptr<MappedMemory> mappedMemory,
-<<<<<<< HEAD
     uint64_t maxBytes,
     std::unique_ptr<SsdCache> ssdCache)
-    : fileIds_(fileIdsShared()),
-      mappedMemory_(std::move(mappedMemory)),
-      ssdCache_(std::move(ssdCache)),
-=======
-    uint64_t maxBytes)
-    : mappedMemory_(std::move(mappedMemory)),
->>>>>>> 6e5c1b2e
-      cachedPages_(0),
-      maxBytes_(maxBytes) {
+  : mappedMemory_(std::move(mappedMemory)),
+    ssdCache_(std::move(ssdCache)),
+    cachedPages_(0),
+    maxBytes_(maxBytes) {
   for (auto i = 0; i < kNumShards; ++i) {
     shards_.push_back(std::make_unique<CacheShard>(this));
   }
