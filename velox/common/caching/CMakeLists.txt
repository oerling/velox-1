# Copyright (c) Facebook, Inc. and its affiliates.
#
# Licensed under the Apache License, Version 2.0 (the "License");
# you may not use this file except in compliance with the License.
# You may obtain a copy of the License at
#
#     http://www.apache.org/licenses/LICENSE-2.0
#
# Unless required by applicable law or agreed to in writing, software
# distributed under the License is distributed on an "AS IS" BASIS,
# WITHOUT WARRANTIES OR CONDITIONS OF ANY KIND, either express or implied.
# See the License for the specific language governing permissions and
# limitations under the License.

add_library(velox_caching DataCache.cpp FileIds.cpp StringIdMap.cpp
<<<<<<< HEAD
                          AsyncDataCache.cpp ScanTracker.cpp SsdCache.cpp)

target_link_libraries(velox_caching velox_memory velox_exception velox_file
                      ${GLOG} ${FOLLY_WITH_DEPENDENCIES})
=======
                          AsyncDataCache.cpp ScanTracker.cpp)
target_link_libraries(velox_caching velox_memory velox_exception glog::glog
                      ${FOLLY_WITH_DEPENDENCIES})
>>>>>>> 379da1d5

if(${VELOX_BUILD_TESTING})
  add_subdirectory(tests)
endif()<|MERGE_RESOLUTION|>--- conflicted
+++ resolved
@@ -13,16 +13,9 @@
 # limitations under the License.
 
 add_library(velox_caching DataCache.cpp FileIds.cpp StringIdMap.cpp
-<<<<<<< HEAD
                           AsyncDataCache.cpp ScanTracker.cpp SsdCache.cpp)
-
-target_link_libraries(velox_caching velox_memory velox_exception velox_file
-                      ${GLOG} ${FOLLY_WITH_DEPENDENCIES})
-=======
-                          AsyncDataCache.cpp ScanTracker.cpp)
 target_link_libraries(velox_caching velox_memory velox_exception glog::glog
                       ${FOLLY_WITH_DEPENDENCIES})
->>>>>>> 379da1d5
 
 if(${VELOX_BUILD_TESTING})
   add_subdirectory(tests)
