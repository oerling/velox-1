--- conflicted
+++ resolved
@@ -111,25 +111,6 @@
 // Set of file group stats. There is one instance per SSD cache.
 class FileGroupStats {
  public:
-<<<<<<< HEAD
-  FileGroupStats();
-  // Records the existence of a distinct file inside 'groupId'
-  void recordFile(uint64_t fileId, uint64_t groupId, int32_t numStripes);
-
-  // Records ScanTracker::recordReference at group level
-  void recordReference(
-      uint64_t fileId,
-      uint64_t groupId,
-      TrackingId id,
-      int32_t bytes);
-
-  // Records ScanTracker::recordRead at group level
-  void recordRead(
-      uint64_t fileId,
-      uint64_t groupId,
-      TrackingId trackingId,
-      int32_t bytes);
-=======
   // Records ScanTracker::recordReference at group level
   void recordReference(
       uint64_t /*fileId*/,
@@ -149,7 +130,6 @@
       uint64_t /*fileId*/,
       uint64_t /*groupId*/,
       int32_t /*numStripes*/) {}
->>>>>>> a2232d47
 
   // Returns true if groupId, trackingId qualify the data to be cached to SSD.
   bool shouldSaveToSsd(uint64_t groupId, TrackingId trackingId) const;
