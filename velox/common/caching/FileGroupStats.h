--- conflicted
+++ resolved
@@ -111,41 +111,27 @@
 // Set of file group stats. There is one instance per SSD cache.
 class FileGroupStats {
  public:
-<<<<<<< HEAD
   FileGroupStats();
-=======
->>>>>>> 57fd579e
+
   // Records ScanTracker::recordReference at group level
   void recordReference(
       uint64_t /*fileId*/,
       uint64_t /*groupId*/,
       TrackingId /*trackingId*/,
-<<<<<<< HEAD
       int32_t /*bytes*/);
-=======
-      int32_t /*bytes*/) {}
->>>>>>> 57fd579e
 
   // Records ScanTracker::recordRead at group level
   void recordRead(
       uint64_t /*fileId*/,
       uint64_t /*groupId*/,
       TrackingId /*trackingId*/,
-<<<<<<< HEAD
       int32_t /*bytes*/);
-=======
-      int32_t /*bytes*/) {}
->>>>>>> 57fd579e
 
   // Records the existence of a distinct file inside 'groupId'
   void recordFile(
       uint64_t /*fileId*/,
       uint64_t /*groupId*/,
-<<<<<<< HEAD
       int32_t /*numStripes*/);
-=======
-      int32_t /*numStripes*/) {}
->>>>>>> 57fd579e
 
   // Returns true if groupId, trackingId qualify the data to be cached to SSD.
   bool shouldSaveToSsd(uint64_t groupId, TrackingId trackingId) const;
