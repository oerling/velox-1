--- conflicted
+++ resolved
@@ -26,13 +26,8 @@
     uint64_t bytes,
     uint64_t fileId,
     uint64_t groupId) {
-<<<<<<< HEAD
-  if (groupStats_) {
-    groupStats_->recordReference(fileId, groupId, id, bytes);
-=======
   if (fileGroupStats_) {
     fileGroupStats_->recordReference(fileId, groupId, id, bytes);
->>>>>>> 6e5c1b2e
   }
   std::lock_guard<std::mutex> l(mutex_);
   data_[id].incrementReference(bytes);
@@ -44,13 +39,8 @@
     uint64_t bytes,
     uint64_t fileId,
     uint64_t groupId) {
-<<<<<<< HEAD
-  if (groupStats_) {
-    groupStats_->recordRead(fileId, groupId, id, bytes);
-=======
   if (fileGroupStats_) {
     fileGroupStats_->recordRead(fileId, groupId, id, bytes);
->>>>>>> 6e5c1b2e
   }
   std::lock_guard<std::mutex> l(mutex_);
   data_[id].incrementRead(bytes);
